--- conflicted
+++ resolved
@@ -24,11 +24,8 @@
 	],
 	"require": {
 		"vanilla/garden-http": "~1.0",
-<<<<<<< HEAD
-		"vanilla/htmlawed": "~1.0"
-=======
+		"vanilla/htmlawed": "~1.0",
 		"vanilla/nbbc": "~2.0"
->>>>>>> 9c913ca4
 	},
 	"autoload": {
 		"classmap": [
