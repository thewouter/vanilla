<?php

/**
 * Application Gateway
 *
 * @author Mark O'Sullivan <mark@vanillaforums.com>
 * @author Todd Burry <todd@vanillaforums.com>
 * @author Tim Gunter <tim@vanillaforums.com>
 * @copyright 2003 Vanilla Forums, Inc
 * @license http://www.opensource.org/licenses/gpl-2.0.php GPLv2
 * @package Garden
 * @since 2.0
 */

define('APPLICATION', 'Vanilla');
<<<<<<< HEAD
define('APPLICATION_VERSION', '2.2.4.1');
=======
define('APPLICATION_VERSION', '2.2.5');
>>>>>>> fe140c6e

// Report and track all errors.

error_reporting(E_ERROR | E_PARSE | E_CORE_ERROR | E_COMPILE_ERROR | E_USER_ERROR | E_RECOVERABLE_ERROR);
ini_set('display_errors', 0);
ini_set('track_errors', 1);

ob_start();

// Define the constants we need to get going.

define('DS', '/');
define('PATH_ROOT', getcwd());

// Include the bootstrap to configure the framework.

require_once(PATH_ROOT.'/bootstrap.php');

// Create and configure the dispatcher.

$Dispatcher = Gdn::Dispatcher();

$EnabledApplications = Gdn::ApplicationManager()->EnabledApplicationFolders();
$Dispatcher->EnabledApplicationFolders($EnabledApplications);
$Dispatcher->PassProperty('EnabledApplications', $EnabledApplications);

// Process the request.

$Dispatcher->Start();
$Dispatcher->Dispatch();<|MERGE_RESOLUTION|>--- conflicted
+++ resolved
@@ -13,11 +13,7 @@
  */
 
 define('APPLICATION', 'Vanilla');
-<<<<<<< HEAD
-define('APPLICATION_VERSION', '2.2.4.1');
-=======
 define('APPLICATION_VERSION', '2.2.5');
->>>>>>> fe140c6e
 
 // Report and track all errors.
 
