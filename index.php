<?php
define('APPLICATION', 'Vanilla');
<<<<<<< HEAD
define('APPLICATION_VERSION', '2.0.16');
=======
define('APPLICATION_VERSION', '2.0.17');
>>>>>>> 131b8d13
/*
Copyright 2008, 2009 Vanilla Forums Inc.
This file is part of Garden.
Garden is free software: you can redistribute it and/or modify it under the terms of the GNU General Public License as published by the Free Software Foundation, either version 3 of the License, or (at your option) any later version.
Garden is distributed in the hope that it will be useful, but WITHOUT ANY WARRANTY; without even the implied warranty of MERCHANTABILITY or FITNESS FOR A PARTICULAR PURPOSE. See the GNU General Public License for more details.
You should have received a copy of the GNU General Public License along with Garden.  If not, see <http://www.gnu.org/licenses/>.
Contact Vanilla Forums Inc. at support [at] vanillaforums [dot] com
*/

// Report and track all errors.
if(defined('DEBUG'))
   error_reporting(E_ALL);
else
   error_reporting(E_ERROR | E_PARSE | E_CORE_ERROR | E_COMPILE_ERROR | E_USER_ERROR | E_RECOVERABLE_ERROR);
ini_set('display_errors', 'on');
ini_set('track_errors', 1);

ob_start();

// 1. Define the constants we need to get going.
define('DS', '/');
define('PATH_ROOT', dirname(__FILE__));

// 2. Include the header.
require_once(PATH_ROOT.DS.'bootstrap.php');

$Dispatcher = Gdn::Dispatcher();

$EnabledApplications = Gdn::Config('EnabledApplications');
$Dispatcher->EnabledApplicationFolders($EnabledApplications);

$Dispatcher->PassProperty('EnabledApplications', $EnabledApplications);

// Process the request.
$Dispatcher->Dispatch();
$Dispatcher->Cleanup();<|MERGE_RESOLUTION|>--- conflicted
+++ resolved
@@ -1,10 +1,6 @@
 <?php
 define('APPLICATION', 'Vanilla');
-<<<<<<< HEAD
-define('APPLICATION_VERSION', '2.0.16');
-=======
 define('APPLICATION_VERSION', '2.0.17');
->>>>>>> 131b8d13
 /*
 Copyright 2008, 2009 Vanilla Forums Inc.
 This file is part of Garden.
