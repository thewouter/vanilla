--- conflicted
+++ resolved
@@ -582,23 +582,13 @@
 
       return false;
    };
-<<<<<<< HEAD
    $(document).delegate('.Hijack', 'click', hijackClick);
 
    // Activate ToggleFlyout menus
    var lastOpen = null;
    $(document).delegate('.ToggleFlyout', 'click', function(e) {        
+        
       var $flyout = $('.Flyout', this);
-=======
-   $('.Hijack').live('click', hijackClick);
-
-   $.fn.openToggler = function() {
-      var lastOpen = null;
-      
-     $(this).click(function(e) {
-        
-        var $flyout = $('.Flyout', this);
->>>>>>> 708449e8
         var isHandle = false;
         
         if ($(e.target).closest('.Flyout').length == 0) {
@@ -606,7 +596,6 @@
            isHandle = true;
         } else if ($(e.target).hasClass('Hijack') || $(e.target).closest('a').hasClass('Hijack')) {
            return;
-<<<<<<< HEAD
         }
       
       // Dynamically fill the flyout.
@@ -649,47 +638,6 @@
 //      $('.ToggleFlyout').removeClass('Open');
 //      $('.Flyout').hide();
 //   });
-=======
-        }
-
-        // Dynamically fill the flyout.
-        var rel = $(this).attr('rel');
-        if (rel) {
-           $(this).attr('rel', '');
-           $flyout.addClass('Progress');
-            $.ajax({
-               url: gdn.url(rel),
-               data: {DeliveryType: 'VIEW'},
-               success: function(data) {
-                  $flyout.html(data);
-               },
-               complete: function() {
-                  $flyout.removeClass('Progress');
-               }
-            });
-        }
-
-        if ($flyout.css('display') == 'none') {
-           if (lastOpen != null) {
-              $('.Flyout', lastOpen).hide();
-              $(lastOpen).removeClass('Open');
-           }
-           
-           $(this).addClass('Open')
-           $flyout.show();
-           
-           lastOpen = this;
-        } else {
-           $flyout.hide()
-           $(this).removeClass('Open');
-        }
-     
-        if (isHandle)
-           return false;
-     });
-   }
-   $('.ToggleFlyout').openToggler();
->>>>>>> 708449e8
    
    // Add a spinner onclick of buttons with this class
    $(document).delegate('input.SpinOnClick', 'click', function() {
