<?php if (!defined('APPLICATION')) exit();

/**
 * Generic SQL database driver
 *
 * The Gdn_DatabaseDriver class (equivalent to SqlBuilder from Vanilla 1.x) is used
 * by any given database driver to build and execute database queries.
 *
 * This class is HEAVILY inspired by and, in places, flat out copied from
 * CodeIgniter (http://www.codeigniter.com). My hat is off to them.
 *
 * @author Todd Burry <todd@vanillaforums.com>
 * @copyright 2003 Vanilla Forums, Inc
 * @license http://www.opensource.org/licenses/gpl-2.0.php GPL
 * @package Garden
 * @since 2.0
 */

abstract class Gdn_SQLDriver {

   public function __construct() {
      $this->ClassName = get_class($this);
      $this->Reset();
   }

   /**
    * An associative array of table alias => table name pairs.
    *
    * @var array
    */
   protected $_AliasMap;

   /**
    *
    * @var bool Whether or not to capture (not execute) DML statements.
    */
   public $CaptureModifications = FALSE;

   /**
    * The name of the class that has been instantiated.
    *
    * @var string
    */
   public $ClassName;

   /**
    * The database connection.
    *
    * @var Gdn_Database The connection and engine information for the database.
    */
   public $Database;

   /**
    * The name of the cache key associated with this query.
    *
    * @var string
    */
   protected $_CacheKey = NULL;
   protected $_CacheOperation = NULL;
   protected $_CacheOptions = NULL;

   /**
    * An associative array of information about the database to which the
    * application is connected. Values include: Engine, Version, DatabaseName.
    *
    * @var string
    */
   protected $_DatabaseInfo = array();

   /**
    * A boolean value indicating if this is a distinct query.
    *
    * @var boolean
    */
   protected $_Distinct;

   /**
    * A collection of tables from which data is being selected.
    *
    * @var array
    */
   protected $_Froms;

   /**
    * A collection of group by clauses.
    *
    * @var array
    */
   protected $_GroupBys;

   /**
    * A collection of having clauses.
    *
    * @var array
    */
   protected $_Havings;

   /**
    * A collection of tables which have been joined to.
    *
    * @var array
    */
   protected $_Joins;

   /**
    * The number of records to limit the query to. FALSE by default.
    *
    * @var int
    */
   protected $_Limit;

   /**
    * An associative array of parameter_name => parameter_value pairs to be
    * inserted into the prepared $this->_PDOStatement.
    *
    * @var array
    */
   protected $_NamedParameters = array();

   /**
    * Whether or not to reset the properties when a query is executed.
    *
    * @var int
    *   0 = The object will reset after query execution.
    *   1 = The object will not reset after the <b>NEXT</b> query execution.
    *   2 = The object will not reset after <b>ALL</b> query executions.
    */
   protected $_NoReset = FALSE;

   /**
    * The offset from which data should be returned. FALSE by default.
    *
    * @var int
    */
   protected $_Offset;

   /**
    * The number of where groups currently open.
    *
    * @var int
    */
   protected $_OpenWhereGroupCount;

   /**
    * Extended options for a statement, usable by the driver.
    *
    * @var array
    */
   protected $_Options = array();

   /**
    * A collection of order by statements.
    *
    * @var array
    */
   protected $_OrderBys;

   /**
    * A collection of fields that are being selected.
    *
    * @var array
    */
   protected $_Selects;

   /**
    * An associative array of Field Name => Value pairs to be saved
    * to the database.
    *
    * @var array
    */
   protected $_Sets;

   /**
    * The logical operator used to concatenate where clauses.
    *
    * @var string
    */
   protected $_WhereConcat;

   /**
    * The default $_WhereConcat that will be reverted back to after every where clause is appended.
    *
    * @var string
    */
   protected $_WhereConcatDefault;

   /**
    * The logical operator used to concatenate where group clauses.
    *
    * @var string
    */
   protected $_WhereGroupConcat;

   /**
    * The default $_WhereGroupConcat that will be reverted back to after every where or where group clause is appended.
    *
    * @var string
    */
   protected $_WhereGroupConcatDefault;

   /**
    * The number of where groups to open.
    *
    * @var int
    */
   protected $_WhereGroupCount;

   /**
    * A collection of where clauses.
    *
    * @var array
    */
   protected $_Wheres;


   /// METHODS ///

   /**
    * Removes table aliases from an array of JOIN ($this->_Joins) and GROUP BY
    * ($this->_GroupBys) strings. Returns the $Statements array with prefixes
    * removed.
    *
    * @param array $Statements The string specification of the table. ie.
    * "tbl_User as u" or "user u".
    * @return array the array of filtered statements.
    */
   //protected function _FilterTableAliases($Statements) {
   //   foreach ($Statements as $k => $v) {
   //      foreach ($this->_AliasMap as $Alias => $Table) {
   //         $Statement = preg_replace('/(\w+\.\w+)/', $this->EscapeIdentifier('$0'), $v); // Makes `table.field`
   //         $Statement = str_replace(array($this->Database->DatabasePrefix.$Table, '.'), array($Table, $this->EscapeSql('.')), $Statement);
   //      }
   //      $Statements[$k] = $Statement;
   //   }
   //   return $Statements;
   //}

   /**
    * Concat the next where expression with an 'and' operator.
    * <b>Note</b>: Since 'and' is the default operator to begin with this method doesn't usually have to be called,
    * unless Gdn_DatabaseDriver::Or(FALSE) has previously been called.
    *
    * @param boolean $SetDefault Whether or not the 'and' is one time or sets the default operator.
    * @return Gdn_SQLDriver $this
    * @see Gdn_DatabaseDriver::OrOp()
    */
   public function AndOp($SetDefault = FALSE) {
      $this->_WhereConcat = 'and';
      if($SetDefault) {
         $this->_WhereConcatDefault = 'and';
         $this->_WhereGroupConcatDefault = 'and';
      }

      return $this;
   }

   public function ApplyParameters($Sql, $Parameters = NULL) {
      if (!is_array($Parameters))
         $Parameters = $this->_NamedParameters;

      // Sort the parameters so that we don't have clashes.
      krsort($Parameters);
      foreach ($Parameters as $Key => $Value) {
         if (is_null($Value))
            $QValue = 'null';
         else
            $QValue = $this->Database->Connection()->quote($Value);
         $Sql = str_replace($Key, $QValue, $Sql);
      }
      return $Sql;
   }

   /**
    * A convenience method that calls Gdn_DatabaseDriver::BeginWhereGroup with concatenated with an 'or.'
    * @See Gdn_DatabaseDriver::BeginWhereGroup()
    * @return Gdn_SQLDriver $this
    */
   public function OrBeginWhereGroup() {
      return $this->OrOp()->BeginWhereGroup();
   }

   /**
    * Begin bracketed group in the where clause to group logical expressions together.
    *
    * @return Gdn_SQLDriver $this
    */
   public function BeginWhereGroup() {
      $this->_WhereGroupConcat = $this->_WhereConcat;
      $this->_WhereGroupCount++;
      $this->_OpenWhereGroupCount++;
      return $this;
   }

   /**
    * Returns a single Condition Expression for use in a 'where' or an 'on' clause.
    *
    * @param string $Field The name of the field on the left hand side of the expression.
    *   If $Field ends with an operator, then it used for the comparison. Otherwise '=' will be used.
    * @param mixed $Value The value on the right side of the expression. If $EscapeValueSql is true then it will end up in a parameter.
    *
    * <b>Syntax</b>
    * The $Field and Value expressions can begin with special characters to do certain things.
    * <ul>
    * <li><b>=</b>: This means that the argument is a function call.
    *   If you want to pass field reference arguments into the function then enclose them in square brackets.
    *   ex. <code>'=LEFT([u.Name], 4)'</code> will call the LEFT database function on the u.Name column.</li>
    * <li><b>@</b>: This means that the argument is a literal.
    *   This is useful for passing in literal numbers.</li>
    * <li><b>no prefix></b>: This will treat the argument differently depending on the argument.
    *   - <b>$Field</b> - The argument is a column reference.
    *   - <b>$Value</b> - The argument will become a named parameter.
    * </li></ul>
    * @return string The single expression.
    */
   public function ConditionExpr($Field, $Value, $EscapeFieldSql = TRUE, $EscapeValueSql = TRUE) {
      // Change some variables from the old parameter style to the new one.
      // THIS PART OF THE FUNCTION SHOULD EVENTUALLY BE REMOVED.
      if($EscapeFieldSql === FALSE) {
         $Field = '@' . $Field;
      }

      if(is_array($Value)) {
         throw new Exception('Gdn_SQL->ConditionExpr(VALUE, ARRAY) is not supported.', 500);
      } else if(!$EscapeValueSql && !is_null($Value)) {
         $Value = '@' . $Value;
      }

      // Check for a straight literal field expression.
      if(!$EscapeFieldSql && !$EscapeValueSql && is_null($Value))
         return substr($Field, 1); // warning: might not be portable across different drivers

      $Expr = ''; // final expression which is built up
      $Op = ''; // logical operator

      // Try and split an operator out of $Field.
      $FieldOpRegex = "/(?:\s*(=|<>|>|<|>=|<=)\s*$)|\s+(like|not\s+like)\s*$|\s+(?:(is)\s+(null)|(is\s+not)\s+(null))\s*$/i";
      $Split = preg_split($FieldOpRegex, $Field, -1, PREG_SPLIT_NO_EMPTY | PREG_SPLIT_DELIM_CAPTURE);
      if(count($Split) > 1) {
         $Field = $Split[0];
         $Op = strtolower($Split[1]);
         if (count($Split) > 2) {
            $Value = null;
         }
      } else {
         $Op = '=';
      }

      if($Op == '=' && is_null($Value)) {
         // This is a special case where the value SQL is checking for an is null operation.
         $Op = 'is';
         $Value = '@null';
         $EscapeValueSql = FALSE;
      }

      // Add the left hand side of the expression.
      $Expr .= $this->_ParseExpr($Field, NULL, $EscapeFieldSql);

      // Add the expression operator.
      $Expr .= ' '.$Op.' ';

      if ($Op == 'is' || $Op == 'is not' && is_null($Value)) {
         $Expr .= 'null';
      } else {
         // Add the right side of the expression.
         $Expr .= $this->_ParseExpr($Value, $Field, $EscapeValueSql);
      }

      return $Expr;
   }

   /**
    * Set the cache key for this transaction
    *
    * @param string|array $Key The cache key (or array of keys) that this query will save into.
    * @param string $Operation The cache operation as a hint to the db.
    * @param array $Options The cache options as passed into Gdn_Cache::Store().
    * @return Gdn_SQLDriver $this
    */
   public function Cache($Key, $Operation = NULL, $Options = NULL) {
      if (!$Key) {
         $this->_CacheKey = NULL;
         $this->_CacheOperation = NULL;
         $this->_CacheOptions = NULL;

         return $this;
      }

      $this->_CacheKey = $Key;

      if (!is_null($Operation))
         $this->_CacheOperation = $Operation;

      if (!is_null($Options))
         $this->_CacheOptions = $Options;

      return $this;
   }

   /**
    * Returns the name of the database currently connected to.
    */
   public function DatabaseName() {
      return $this->Information('DatabaseName');
   }

   /**
    * Builds and executes a delete from query.
    *
    * @param mixed $Table The table (or array of table names) to delete from.
    * @param mixed $Where The string on the left side of the where comparison, or an associative
    * array of Field => Value items to compare.
    * @param int $Limit The number of records to limit the query to.
    */
   public function Delete($Table = '', $Where = '', $Limit = FALSE) {
      if ($Table == '') {
         if (!isset($this->_Froms[0]))
            return FALSE;

         $Table = $this->_Froms[0];
      } elseif (is_array($Table)) {
         foreach ($Table as $t) {
            $this->Delete($t, $Where, $Limit, FALSE);
         }

         return;
      } else {
         $Table = $this->EscapeIdentifier($this->Database->DatabasePrefix.$Table);
      }

      if ($Where != '')
         $this->Where($Where);

      if ($Limit !== FALSE)
         $this->Limit($Limit);

      if (count($this->_Wheres) == 0)
         return FALSE;

      $Sql = $this->GetDelete($Table, $this->_Wheres, $this->_Limit);

      return $this->Query($Sql, 'delete');
   }

   /**
    * Specifies that the query should be run as a distinct so that duplicate
    * columns are grouped together. Returns this object for chaining purposes.
    *
    * @param boolean $Bool A boolean value indicating if the query should be distinct or not.
    * @return Gdn_SQLDriver $this
    */
   public function Distinct($Bool = TRUE) {
      $this->_Distinct = (is_bool($Bool)) ? $Bool : TRUE;
      return $this;
   }

   /**
    * Removes all data from a table.
    *
    * @param string $Table The table to empty.
    */
   public function EmptyTable($Table = '') {
      if ($Table == '') {
         if (!isset($this->_Froms[0]))
            return FALSE;

         $Table = $this->_Froms[0];
      } else {
         $Table = $this->EscapeIdentifier($this->Database->DatabasePrefix.$Table);
      }


      $Sql = $this->GetDelete($Table);

      return $this->Query($Sql, 'delete');
   }

   /**
    * Closes off any open elements in the query before execution.
    * Ideally, the programmer should have everything closed off so this method will do nothing.
    */
   protected function _EndQuery() {
      // Close the where groups.
      while($this->_WhereGroupCount > 0) {
         $this->EndWhereGroup();
      }
   }

   /**
    * End a bracketed group in the where clause.
    * <b>Note</b>: If no items where added to the group then no barackets will appear in the final statement.
    *
    * @return Gdn_SQLDriver $this
    */
   public function EndWhereGroup() {
      if($this->_WhereGroupCount > 0) {
         $WhereCount = count($this->_Wheres);

         if($this->_OpenWhereGroupCount >= $this->_WhereGroupCount)
            $this->_OpenWhereGroupCount--;
         else if($WhereCount > 0)
            $this->_Wheres[$WhereCount-1] .= ')';

         $this->_WhereGroupCount--;
      }

      return $this;
   }

   /**
    * Takes a string formatted as an SQL field reference and escapes it for the defined database engine.
    *
    * @param string $RefExpr The reference expression to be escaped.
    *   The reference should be in the form of alias.column.
    */
   protected function EscapeIdentifier($RefExpr) {
      trigger_error(ErrorMessage('The selected database engine does not perform the requested task.', $this->ClassName, 'EscapeSql'), E_USER_ERROR);
   }

   /**
    * Takes a string of SQL and escapes it for the defined database engine.
    * ie. adds backticks or any other database-specific formatting.
    *
    * @param mixed $String The string (or array of strings) of SQL to be escaped.
    * @param boolean $FirstWordOnly A boolean value indicating if the first word should be escaped only.
    */
   protected function EscapeSql($String, $FirstWordOnly = FALSE) {
      trigger_error(ErrorMessage('The selected database engine does not perform the requested task.', $this->ClassName, 'EscapeSql'), E_USER_ERROR);
   }

   /**
    * Returns a platform-specific query to fetch column data from $Table.
    *
    * @param string $Table The name of the table to fetch column data from.
    */
   public function FetchColumnSql($Table) {
      trigger_error(ErrorMessage('The selected database engine does not perform the requested task.', $this->ClassName, 'FetchColumnSql'), E_USER_ERROR);
   }

   /**
    * Returns a platform-specific query to fetch table names.
    * @param mixed $LimitToPrefix Whether or not to limit the search to tables with the database prefix or a specific table name. The following types can be given for this parameter:
	 *  - <b>TRUE</b>: The search will be limited to the database prefix.
	 *  - <b>FALSE</b>: All tables will be fetched. Default.
	 *  - <b>string</b>: The search will be limited to a like clause. The ':_' will be replaced with the database prefix.
    */
   public function FetchTableSql($LimitToPrefix = FALSE) {
      trigger_error(ErrorMessage('The selected database engine does not perform the requested task.', $this->ClassName, 'FetchTableSql'), E_USER_ERROR);
   }

   /**
    * Returns an array containing table names in the database.
    * @param mixed $LimitToPrefix Whether or not to limit the search to tables with the database prefix or a specific table name. The following types can be given for this parameter:
	 *  - <b>TRUE</b>: The search will be limited to the database prefix.
	 *  - <b>FALSE</b>: All tables will be fetched. Default.
	 *  - <b>string</b>: The search will be limited to a like clause. The ':_' will be replaced with the database prefix.
    * @return array
    */
   public function FetchTables($LimitToPrefix = FALSE) {
      $Sql = $this->FetchTableSql($LimitToPrefix);
      $Data = $this->Query($Sql);
      $Return = array();
      foreach($Data->ResultArray() as $Row) {
         if (isset($Row['TABLE_NAME']))
            $Return[] = $Row['TABLE_NAME'];
         else
            $Return[] = array_shift($Row);
      }

      return $Return;
   }

   /**
    * Returns an array of schema data objects for each field in the specified
    * table. The returned array of objects contains the following properties:
    * Name, PrimaryKey, Type, AllowNull, Default, Length, Enum.
    *
    * @param string $Table The name of the table to get schema data for.
    */
   public function FetchTableSchema($Table) {
      trigger_error(ErrorMessage('The selected database engine does not perform the requested task.', $this->ClassName, 'FetchTableSchema'), E_USER_ERROR);
   }

   /**
    * Returns a string of SQL that retrieves the database engine version in the
    * fieldname "version".
    */
   public function FetchVersionSql() {
      trigger_error(ErrorMessage('The selected database engine does not perform the requested task.', $this->ClassName, 'FetchVersionSql'), E_USER_ERROR);
   }

   /**
    * Returns an array containing column names from $Table.
    *
    * @param string $Table The name of the table to fetch column data from.
    */
   public function FetchColumns($Table) {
      $Sql = $this->FetchColumnSql($Table);
      $Data = $this->Query($Sql);
      $Return = array();
      foreach($Data->ResultArray() as $Row) {
         if (isset($Row['COLUMN_NAME']))
            $Return[] = $Row['COLUMN_NAME'];
         else
            $Return[] = current($Row);
      }

      return $Return;
   }

   /**
    * Takes a table name and makes sure it is formatted for this database
    * engine.
    *
    * @param string $Table The name of the table name to format.
    */
   public function FormatTableName($Table) {
      trigger_error(ErrorMessage('The selected database engine does not perform the requested task.', $this->ClassName, 'FormatTableName'), E_USER_ERROR);
   }

   /**
    * The table(s) from which to select values. Returns this object for
    * chaining purposes.
    *
    * @param mixed $From A string or array of table names/aliases from which to select data.
    * Accepted formats include:
    *    user
    *    user, user u2, role
    *    array("user u", "user u2", "role")
    *
    * @return Gdn_SQLDriver $this
    **/
   public function From($From) {
      if (!is_array($From))
         $From = array($From);

      $Count = count($From);
      $i = 0;
      for ($i = 0; $i < $Count; ++$i) {
         $this->_Froms[] = $this->EscapeIdentifier($this->MapAliases($From[$i]));
      }

      return $this;
   }

   /**
    * Returns a string of comma delimited table names to select from.
    *
    * @param mixed $Tables The name of a table (or an array of table names) to be added in the from
    * clause of a query.
    */
   protected function _FromTables($Tables) {
      return is_array($Tables) ? implode(', ', $Tables) : $Tables;
   }

   /**
    * Builds the select statement and runs the query, returning a result object.
    *
    * @param string $Table          The table from which to select data. Adds to the $this->_Froms collection.
    * @param string $OrderFields    A string of fields to be ordered.
    * @param string $OrderDirection The direction of the sort.
    * @param int    $Limit          Adds a limit to the query.
    * @param int    $PageNumber     The page of data to retrieve.
    * @return Gdn_DataSet
    */
   public function Get($Table = '', $OrderFields = '', $OrderDirection = 'asc', $Limit = FALSE, $PageNumber = FALSE) {
      if ($Table != '') {
         //$this->MapAliases($Table);
         $this->From($Table);
      }

      if ($OrderFields != '')
         $this->OrderBy($OrderFields, $OrderDirection);

      if ($Limit !== FALSE) {
         if ($PageNumber == FALSE || $PageNumber < 1)
            $PageNumber = 1;

         $Offset = ($PageNumber - 1) * $Limit;
         $this->Limit($Limit, $Offset);
      }

      $Result = $this->Query($this->GetSelect());
      return $Result;
   }

   /**
    * A helper function for escaping sql identifiers.
    * @param string The sql containing identifiers to escape in a different language.
    *   All identifiers requiring escaping should be enclosed in back ticks (`).
    * @return array All of the tokens in the sql. The tokens that require escaping will still have back ticks.
    */
   protected function _GetIdentifierTokens($Sql) {
      $Tokens = preg_split('/`/', $Sql, -1, PREG_SPLIT_DELIM_CAPTURE);
      $Result = array();

      $InIdent = FALSE;
      $CurrentToken = '';
      for($i = 0; $i < count($Tokens); $i++) {
         $Token = $Tokens[i];
         $Result .= $Token;
         if($Token == '`') {
            if($InIdent && $i < count($Tokens) - 1 && $Tokens[$i + 1] == '`') {
               // This is an escaped back tick.
               $i++; // skip next token
            } else if($InIdent) {
               $Result[] = $CurrentToken;
               $CurrentToken = $CurrentToken;
               $InIdent = false;
            } else {
               $InIdent = true;
            }
         } else if(!$InIdent) {
            $Result[] = $CurrentToken;
            $CurrentToken = '';
         }
      }

      return $Result;
   }

   /**
    * Returns the total number of records in the specified table.
    *
    * @param string $Table The table from which to count rows of data.
    * @param mixed  $Where Adds to the $this->_Wheres collection using $this->Where();
    */
   public function GetCount($Table = '', $Where = FALSE) {
      if($Table != '') {
         //$this->MapAliases($Table);
         $this->From($Table);
      }

      if ($Where !== FALSE)
         $this->Where($Where);

      $this->Select('*', 'count', 'RowCount'); // count * slow on innodb
      $Sql = $this->GetSelect();
      $Result = $this->Query($Sql);

      $CountData = $Result->FirstRow();
      return $CountData->RowCount;
   }

   /**
    * Returns the total number of records in the specified table.
    *
    * @param string $Table The table from which to count rows of data.
    * @param mixed  $Like  Adds to the $this->_Wheres collection using $this->Like();
    */
   public function GetCountLike($Table = '', $Like = FALSE) {
      if ($Table != '') {
         $this->MapAliases($Table);
         $this->From($Table);
      }

      if ($Like !== FALSE)
         $this->Like($Like);

      $this->Select('*', 'count', 'RowCount');
      $Result = $this->Query($this->GetSelect());

      $CountData = $Result->FirstRow();
      return $CountData->RowCount;
   }

   /**
    * Returns a delete statement for the specified table and the supplied
    * conditions.
    *
    * @param string $TableName The name of the table to delete from.
    * @param array $Wheres An array of where conditions.
    */
   public function GetDelete($TableName, $Wheres = array()) {
      trigger_error(ErrorMessage('The selected database engine does not perform the requested task.', $this->ClassName, 'GetDelete'), E_USER_ERROR);
   }

   /**
    * Returns an insert statement for the specified $Table with the provided $Data.
    *
    * @param string $Table The name of the table to insert data into.
    * @param string $Data An associative array of FieldName => Value pairs that should be inserted
    * $Table.
    */
   public function GetInsert($Table, $Data) {
      trigger_error(ErrorMessage('The selected database engine does not perform the requested task.', $this->ClassName, 'GetInsert'), E_USER_ERROR);
   }

   /**
    * Adds a limit clause to the provided query for this database engine.
    *
    * @param string $Query The SQL string to which the limit statement should be appended.
    * @param int $Limit The number of records to limit the query to.
    * @param int $Offset The number of records to offset the query from.
    */
   public function GetLimit($Query, $Limit, $Offset) {
      trigger_error(ErrorMessage('The selected database engine does not perform the requested task.', $this->ClassName, 'GetLimit'), E_USER_ERROR);
   }

   /**
    * Builds the select statement based on the various collections in this
    * object. This method should not be called directly; it is called by
    * $this->Get() and $this->GetWhere().
    */
   public function GetSelect() {
      // Close off any open query elements.
      $this->_EndQuery();

      $Sql = (!$this->_Distinct) ? 'select ' : 'select distinct ';

      // Don't escape the field if it is numeric or an asterisk (all columns)
      $Selects = array();
      foreach($this->_Selects as $Key => $Expr) {
         $Field = $Expr['Field'];
         $Function = $Expr['Function'];
         $Alias = $Expr['Alias'];
         $CaseOptions = ArrayValue('CaseOptions', $Expr);
         if ($Field != '*' && !is_numeric($Field))
            $Field = $this->EscapeIdentifier($Field);

         if ($Alias == '' && $Function != '')
            $Alias = $Field;

         // if (in_array(strtolower($Function), array('max', 'min', 'avg', 'sum', 'count')))
         if ($Function != '') {
				if(strpos($Function, '%s') !== FALSE)
					$Field = sprintf($Function, $Field);
				else
					$Field = $Function.'('.$Field.')';
			}

         if ($CaseOptions !== FALSE)
            $Field = 'case ' . $Field . $CaseOptions . ' end';

         if ($Alias != '')
            $Field .= ' as '.$this->QuoteIdentifier($Alias);

         if ($Field != '')
            $Selects[] = $Field;
      }
      $Sql .= (count($Selects) == 0) ? '*' : implode(', ', $Selects);

      if (count($this->_Froms) > 0)
         $Sql .= "\nfrom ".$this->_FromTables($this->_Froms);

      if (count($this->_Joins) > 0) {
         $Sql .= "\n";
         $Sql .= implode("\n", $this->_Joins);
      }

      if (count($this->_Wheres) > 0)
         $Sql .= "\nwhere ";

      $Sql .= implode("\n", $this->_Wheres);

      // Close any where groups that were left open.
      for ($i = 0; $i < $this->_OpenWhereGroupCount; ++$i) {
         $Sql .= ')';
      }
      $this->_OpenWhereGroupCount = 0;

      if (count($this->_GroupBys) > 0) {
         $Sql .= "\ngroup by ";

         // special consideration for table aliases
         if (count($this->_AliasMap) > 0 && $this->Database->DatabasePrefix)
            $Sql .= implode(', ', $this->_FilterTableAliases($this->_GroupBys));
         else
            $Sql .= implode(', ', $this->_GroupBys);
      }

      if (count($this->_Havings) > 0)
         $Sql .= "\nhaving ".implode("\n", $this->_Havings);

      if (count($this->_OrderBys) > 0)
         $Sql .= "\norder by ".implode(', ', $this->_OrderBys);

      if (is_numeric($this->_Limit)) {
         $Sql .= "\n";
         $Sql = $this->GetLimit($Sql, $this->_Limit, $this->_Offset);
      }

      return $Sql;
   }

   /**
    * Returns a truncate statement for this database engine.
    *
    * @param string $Table The name of the table to updated data in.
    */
   public function GetTruncate($Table) {
      trigger_error(ErrorMessage('The selected database engine does not perform the requested task.', $this->ClassName, 'GetTruncate'), E_USER_ERROR);
   }

   /**
    * Returns an update statement for the specified table with the provided
    * $Data.
    *
    * @param array $Tables The names of the tables to updated data in.
    * @param array $Data An associative array of FieldName => Value pairs that should be inserted
    * $Table.
    * @param mixed $Where A where clause (or array containing multiple where clauses) to be applied
    * to the where portion of the update statement.
    */
   public function GetUpdate($Tables, $Data, $Where) {
      trigger_error(ErrorMessage('The selected database engine does not perform the requested task.', $this->ClassName, 'GetUpdate'), E_USER_ERROR);
   }

   /**
    * Builds the select statement and runs the query, returning a result
    * object. Allows a where clause, limit, and offset to be added directly.
    *
    * @param string $Table The table from which to select data. Adds to the $this->_Froms collection.
    * @param mixed  $Where Adds to the $this->_Wheres collection using $this->Where();
    * @param string $OrderFields A string of fields to be ordered.
    * @param string $OrderDirection The direction of the sort.
    * @param int    $Limit The number of records to limit the query to.
    * @param int    $Offset The offset where the query results should begin.
    * @return Gdn_DataSet The data returned by the query.
    */
   public function GetWhere($Table = '', $Where = FALSE, $OrderFields = '', $OrderDirection = 'asc', $Limit = FALSE, $Offset = 0) {
      if ($Table != '') {
         //$this->MapAliases($Table);
         $this->From($Table);
      }

      if ($Where !== FALSE)
         $this->Where($Where);

      if ($OrderFields != '')
         $this->OrderBy($OrderFields, $OrderDirection);

      if ($Limit !== FALSE)
         $this->Limit($Limit, $Offset);

      $Result = $this->Query($this->GetSelect());

      return $Result;
   }

   /**
    * Builds the select statement and runs the query, returning a result
    * object. Allows a like clause, limit, and offset to be added directly.
    *
    * @param string $Table The table from which to select data. Adds to the $this->_Froms collection.
    * @param mixed  $Like Adds to the $this->_Wheres collection using $this->Like();
    * @param string $OrderFields A string of fields to be ordered.
    * @param string $OrderDirection The direction of the sort.
    * @param int    $Limit The number of records to limit the query to.
    * @param int    $PageNumber The offset where the query results should begin.
    */
   public function GetWhereLike($Table = '', $Like = FALSE, $OrderFields = '', $OrderDirection = 'asc', $Limit = FALSE, $PageNumber = FALSE) {
      if ($Table != '') {
         $this->MapAliases($Table);
         $this->From($Table);
      }

      if ($Like !== FALSE)
         $this->Like($Like);

      if ($OrderFields != '')
         $this->OrderBy($OrderFields, $OrderDirection);

      if ($Limit !== FALSE) {
         if ($PageNumber == FALSE || $PageNumber < 1)
            $PageNumber = 1;

         $Offset = ($PageNumber - 1) * $Limit;
         $this->Limit($Limit, $Offset);
      }

      $Result = $this->Query($this->GetSelect());

      return $Result;
   }

   /**
    * Adds to the $this->_GroupBys collection.
    *
    * @param mixed $Fields An array of field names (or a comma-delimited list of field names) to be
    * grouped by.
    * @return Gdn_SQLDriver $this
    */
   public function GroupBy($Fields = NULL) {
      if(is_null($Fields)) {
         // Group by every item in the select that isn't a function.
         foreach($this->_Selects as $Alias => $Select) {
            if(ArrayValue('Function', $Select) == '') {
               $this->_GroupBys[] = $Select['Field'];
            }
         }
         return $this;
      }

      if (is_string($Fields))
         $Fields = explode(',', $Fields);

      foreach ($Fields as $Field) {
         $Field = trim($Field);

         if ($Field != '')
            $this->_GroupBys[] = $this->EscapeIdentifier($Field);
      }
      return $this;
   }

   /**
    * Adds to the $this->_Havings collection.
    *
    * This is the most basic having that adds a freeform string of text.
    * It should be used only in conjunction with methods that properly escape the sql.
    *
    * @param string $Sql The condition to add.
    * @return Gdn_SQLDriver $this
    */
   protected function _Having($Sql) {
      // Figure out the concatenation operator.
      $Concat = '';

      if(count($this->_Havings) > 0) {
         $Concat = ' ' . $this->_WhereConcat . ' ';
      }

      // Revert the concat back to 'and'.
      $this->_WhereConcat = $this->_WhereConcatDefault;

      $this->_Havings[] = $Concat . $Sql;

      return $this;
   }

   /**
    * Adds to the $this->_Havings collection. Called by $this->Having() and
    * $this->OrHaving().
    *
    * @param mixed $Field The name of the field (or array of field names) in the having clause.
    * @param string $Value The string on the right side of the having comparison.
    * @param boolean $EscapeSql A boolean value indicating if $this->EscapeSql method should be called
    * on $Field.
    * @param boolean $EscapeString A boolean value indicating if $this->EscapeString method should be called
    * on $Value.
    * @return Gdn_SQLDriver $this
    */
   function Having($Field, $Value = '', $EscapeField = TRUE, $EscapeValue = TRUE) {
      if (!is_array($Field))
         $Field = array($Field => $Value);

      foreach ($Field as $ChildField => $ChildValue) {
         $Expr = $this->ConditionExpr($ChildField, $ChildValue, $EscapeField, $EscapeValue);
         $this->_Having($Expr);
      }

      return $this;
   }

   /**
    * @return Gdn_SQLDriver $this
    */
   public function History($UpdateFields = TRUE, $InsertFields = FALSE) {
      $UserID = GetValueR('User.UserID', Gdn::Session(), Gdn::Session()->UserID);

      if($InsertFields)
         $this->Set('DateInserted', Gdn_Format::ToDateTime())->Set('InsertUserID', $UserID);
      if($UpdateFields)
         $this->Set('DateUpdated', Gdn_Format::ToDateTime())->Set('UpdateUserID', $UserID);
      return $this;
   }

   /**
    * Returns the last identity to be inserted into the database at
    * $this->_Connection.
    */
   public function Identity() {
      return $this->Connection()->lastInsertId();
   }

   /**
    * Returns information about the database. Values include: Engine, Version,
    * DatabaseName.
    *
    * @param string $Request The piece of information being requested. Accepted values are: Engine,
    * Version, and DatabaseName.
    */
   public function Information($Request) {
      if (array_key_exists($Request, $this->_DatabaseInfo) === FALSE) {
         if ($Request == 'Version') {
            $this->_DatabaseInfo['Version'] = $this->Version();
         } else {
            $this->_DatabaseInfo['HostName'] = Gdn::Config('Database.Host', '');
            $this->_DatabaseInfo['DatabaseName'] = Gdn::Config('Database.Name', '');
         }
      }
      if (array_key_exists($Request, $this->_DatabaseInfo) === TRUE) {
         return $this->_DatabaseInfo[$Request];
      } else {
         return '';
      }
   }

   /**
    * Builds the insert statement and runs the query, returning a result
    * object.
    *
    * @param string $Table The table to which data should be inserted.
    * @param mixed  $Set An associative array (or object) of FieldName => Value pairs that should
    * be inserted, or an array of FieldName values that should have values
    * inserted from $Select.
    * @param string $Select A select query that will fill the FieldNames specified in $Set.
    */
   public function Insert($Table = '', $Set = NULL, $Select = '') {
      if (count($Set) == 0 && count($this->_Sets) == 0) {
         return FALSE;
      }

      if (!is_null($Set) && $Select == '' && !array_key_exists(0, $Set)) {
         $this->Set($Set);
         $Set = $this->_Sets;
      }

      if ($Table == '') {
         if (!isset($this->_Froms[0]))
            return FALSE;

         $Table = $this->_Froms[0];
      }

      $Sql = $this->GetInsert($this->EscapeIdentifier($this->Database->DatabasePrefix.$Table), $Set, $Select);
      $Result = $this->Query($Sql, 'insert');

      return $Result;
   }

   /**
    * Inserts or updates values in the table depending on whether they are already there.
    *
    * @param string $Table The name of the table to insert/update.
    * @param array $Set The columns to update.
    * @param array $Where The columns to find the row to update.
    * If a row is not found then one is inserted and the items in this array are merged with $Set.
    */
   public function Replace($Table = '', $Set = NULL, $Where, $CheckExisting = FALSE) {
      if(count($this->_Sets) > 0) {
         foreach($this->_Sets as $Key => $Value) {
            if(array_key_exists($Value, $this->_NamedParameters)) {
               $Set[$Key] = $this->_NamedParameters[$Value];
               unset($this->_NamedParameters[$Value]);
            } else {
               $Set[$Key] = $Value;
            }
         }
         $this->_Sets = array();
      }

      // Check to see if there is a row in the table like this.
      if ($CheckExisting) {
         $Row = $this->GetWhere($Table, $Where)->FirstRow(DATASET_TYPE_ARRAY);

         $Update = FALSE;
         if ($Row) {
            $Update = TRUE;
            foreach ($Set as $Key => $Value) {
               unset($Set[$Key]);
               $Key = trim($Key, '`');

               if (!$this->CaptureModifications && !array_key_exists($Key,$Row))
                  continue;

               if (in_array($Key, array('DateInserted', 'InsertUserID', 'DateUpdated', 'UpdateUserID')))
                  continue;


               // We are assuming here that if the existing record doesn't contain the column then it's just been added.
               if (preg_match('/^`(.+)`$/', $Value, $Matches)) {
                  if (!array_key_exists($Key, $Row) || $Row[$Key] != $Row[$Matches[1]])
                     $this->Set('`'.$Key.'`', $Value, FALSE);
               } elseif (!array_key_exists($Key, $Row) || $Row[$Key] != $Value) {
                  $this->Set('`'.$Key.'`', $Value);
               }

            }
            if (count($this->_Sets) == 0) {
               $this->Reset();
               return;
            }
         }
      } else {
         $Count = $this->GetCount($Table, $Where);
         $Update = $Count > 0;
      }

      if($Update) {
         // Update the table.
         $this->Put($Table, $Set, $Where);
      } else {
         // Insert the table.
         $Set = array_merge($Set, $Where);
         $this->Insert($Table, $Set);
      }
   }

   /**
    * The table(s) to which this query should join. Returns this object for
    * chaining purposes.
    *
    * @param string $TableName The name of a single table to join to.
    * @param string $On The conditions on which the join should occur.
    * ie. "user.role_id = role.id"
    * @param string $Join The type of join to be made. Accepted values are:
    * 'inner', 'outer', 'left', 'right', 'left outer', and 'right outer'.
    * @return Gdn_SQLDriver $this
    */
   public function Join($TableName, $On, $Join = '') {
      $Join = strtolower(trim($Join));
      if ($Join != '' && !in_array($Join, array('inner', 'outer', 'left', 'right', 'left outer', 'right outer'), TRUE))
         $Join = '';

      // Add the table prefix to any table specifications in the clause
      // echo '<div>'.$TableName.' ---> '.$this->EscapeSql($this->Database->DatabasePrefix.$TableName, TRUE).'</div>';
      if($this->Database->DatabasePrefix) {
         $TableName = $this->MapAliases($TableName);

         //$Aliases = array_keys($this->_AliasMap);
         //$Regex = '';
         //foreach ($Aliases as $Alias) {
         //   $Regex .= '(?<! '.$Alias.')';
         //}
         //$Regex = '/(\w+'.$Regex.'\.)/';
         //$On = preg_replace($Regex, $this->Database->DatabasePrefix.'$1', ' '.$On);
      }
      $JoinClause = ltrim($Join . ' join ') . $this->EscapeIdentifier($TableName, TRUE) . ' on ' . $On;
      $this->_Joins[]  = $JoinClause;

      return $this;
   }

   /**
    * A convenience method for Gdn_DatabaseDriver::Join that makes the join type 'left.'
    * @see Gdn_DatabaseDriver::Join()
    */
   public function LeftJoin($TableName, $On) {
      return $this->Join($TableName, $On, 'left');
   }

   /**
    * Adds to the $this->_Wheres collection. Used to generate the LIKE portion
    * of a query. Called by $this->Like(), $this->NotLike()
    *
    * @param mixed $Field The field name (or array of field name => match values) to search in for
    * a like $Match.
    * @param string $Match The value to try to match using a like statement in $Field.
    * @param string $Concat The concatenation operator for the items being added to the like in
    * clause.
    * @param string $Side A string indicating which side of the match to place asterisk operators.
    * Accepted values are left, right, both, none. Default is both.
    * @param string $Op Either 'like' or 'not like' clause.
    * @return Gdn_SQLDriver $this
    */
   public function Like($Field, $Match = '', $Side = 'both', $Op = 'like') {
      if (!is_array($Field))
         $Field = array($Field => $Match);

      foreach ($Field as $SubField => $SubValue) {
         $SubField .= ' ' . $Op . ' ';
         switch($Side) {
            case 'left':
               $SubValue = '%' . $SubValue;
               break;
            case 'right':
               $SubValue .= '%';
               break;
            case 'both':
               if(strlen($Match) == 0)
                  $SubValue = '%';
               else
                  $SubValue = '%' . $SubValue . '%';
               break;
         }
         $Expr = $this->ConditionExpr($SubField, $SubValue);
         $this->_Where($Expr);
      }
      return $this;
   }

   /**
    * Sets the limit (and offset optionally) for the query.
    *
    * @param int $Limit  The number of records to limit the query to.
    * @param int $Offset The offset where the query results should begin.
    * @return Gdn_SQLDriver $this
    */
   public function Limit($Limit, $Offset = FALSE) {
      $this->_Limit = $Limit;

      if ($Offset !== FALSE)
         $this->_Offset = $Offset;

      return $this;
   }

   /**
    * Takes a provided table specification and parses out any table aliases
    * provided, placing them in an alias mapping array. Returns the table
    * specification with any table prefix prepended.
    *
    * @param string $TableString The string specification of the table. ie.
    * "tbl_User as u" or "user u".
    * @return string
    */
   public function MapAliases($TableString) {
      // Make sure all tables have an alias.
      if(strpos($TableString, ' ') === FALSE) {
         $TableString .= " `$TableString`";
      }

      // Map the alias to the alias mapping array
      $TableString = trim(preg_replace('/\s+as\s+/i', ' ', $TableString));
      $Alias = strrchr($TableString, " ");
      $TableName = substr($TableString, 0, strlen($TableString) - strlen($Alias));

      // If no alias was specified then it will be set to the tablename.
      $Alias = trim($Alias);
      if(strlen($Alias) == 0) {
         $Alias = $TableName;
         $TableString .= " `$Alias`";
      }

      //$this->_AliasMap[$Alias] = $TableName;

      // Return the string with the database table prefix prepended
      return $this->Database->DatabasePrefix . $TableString;
   }

   /**
    * A convenience method for Gdn_DatabaseDriver::Like that changes the operator to 'not like.'
    * @see Gdn_DatabaseDriver::Like()
    */
   public function NotLike($Field, $Match = '', $Side = 'both') {
      return $this->Like($Field, $Match, $Side, 'not like');
   }

   /**
    * Takes a parameter name and makes sure it is cleaned up to be used as a
    * named parameter in a pdo prepared statement.
    * @param string $Name The name of the parameter to cleanup
    * @param boolean $CreateNew Wether or not this is a new or existing parameter.
    * @return string The cleaned up named parameter name.
    */
   public function NamedParameter($Name, $CreateNew = FALSE, $Value = NULL) {
      // Format the parameter name so it is safe for sql
      $NiceName = ':'.preg_replace('/([^\w\d_-])/', '', $Name); // Removes everything from the string except letters, numbers, dashes, and underscores

      if($CreateNew) {
         // Make sure that the new name doesn't already exist.
         $NumberedName = $NiceName;
         $i = 0;
         while (array_key_exists($NumberedName, $this->_NamedParameters)) {
            $NumberedName = $NiceName.$i;
            ++$i;
         }
         $NiceName = $NumberedName;
      }

      if(!is_null($Value)) {
         $this->_NamedParameters[$NiceName] = $Value;
      }

      return $NiceName;
   }

   public function &NamedParameters($NewValue = NULL) {
      if ($NewValue !== NULL) {
         $this->_NamedParameters = $NewValue;
      }
      $Result =& $this->_NamedParameters;
      return $Result;
   }

   /**
    * Allows a query to be called without resetting the object.
    * @param boolean $Reset Whether or not to reset this object when the next query executes.
    * @param boolean $OneTime Whether or not this will apply for only the next query or for all subsequent queries.
    * @return Gdn_SQLDriver $this
    */
   public function NoReset($NoReset = TRUE, $OneTime = TRUE) {
      $_NoReset = $NoReset ? ($OneTime ? 1 : 2) : 0;
      return $this;
   }

   /**
    * Sets the offset for the query.
    *
    * @param int $Offset The offset where the query results should begin.
    * @return Gdn_SQLDriver $this
    */
   public function Offset($Offset) {
      $this->_Offset = $Offset;
      return $this;
   }

   /**
    * Gets/sets an option on the object.
    *
    * @param string $Key The key of the option.
    * @param mixed $Value The value of the option or not specified just to get the current value.
    * @return mixed The value of the option or $this if $Value is specified.
    */
   public function Options($Key, $Value = NULL) {
      if (is_array($Key)) {
         foreach ($Key as $K => $V) {
            $this->Options[$K] = $V;
            return $this;
         }
      } elseif ($Value !== NULL) {
         $this->_Options[$Key] = $Value;
         return $this;
      } elseif (isset($this->_Options[$Key]))
         return $this->_Options[$Key];
      else
         return NULL;
   }

   /**
    * Adds to the $this->_OrderBys collection.
    *
    * @param string $Fields A string of fields to be ordered.
    * @param string $Direction The direction of the sort.
    * @return Gdn_SQLDriver $this
    */
   public function OrderBy($Fields, $Direction = 'asc') {
      if (!$Fields)
         return $this;

      if ($Direction && $Direction != 'asc')
         $Direction = 'desc';
      else
         $Direction = 'asc';

      $this->_OrderBys[] = $this->EscapeIdentifier($Fields, TRUE).' '.$Direction;
      return $this;
   }

   /**
    * Adds to the $this->_Havings collection. Concatenates multiple calls with OR.
    *
    * @param mixed $Field The name of the field (or array of field names) in the having clause.
    * @param string $Value The string on the right side of the having comparison.
    * @param boolean $EscapeField A boolean value indicating if $this->EscapeSql method should be called
    * on $Field.
    * @param boolean $EscapeValue A boolean value indicating if $this->EscapeString method should be called
    * on $Value.
    * @return Gdn_SQLDriver $this
    * @see Gdn_DatabaseDriver::Having()
    */
   function OrHaving($Field, $Value = '', $EscapeField = TRUE, $EscapeValue = TRUE) {
      return $this->OrOp()->Having($Field, $Value, $EscapeField, $EscapeValue);
   }

   /**
    * A convenience method that calls Gdn_DatabaseDriver::Like with concatenated with an 'or.'
    * @See Gdn_DatabaseDriver::Like()
    * @return Gdn_SQLDriver $this
    */
   public function OrLike($Field, $Match = '', $Side = 'both', $Op = 'like') {
      if (!is_array($Field))
         $Field = array($Field => $Match);

      foreach ($Field as $f => $v) {
         $this->OrOp()->Like($f, $v, $Side, $Op);
      }
      return $this;

//       return $this->OrOp()->Like($Field, $Match, $Side, $Op);
   }

   /** A convenience method for Gdn_DatabaseDriver::Like that changes the operator to 'not like,'
    *    and is concatenated with an 'or.'
    * @see Gdn_DatabaseDriver::NotLike()
    * @see GenricDriver::Like()
    */
   public function OrNotLike($Field, $Match = '', $Side = 'both') {
      return $this->OrLike($Field, $Match, $Side, 'not like');
   }

   /**
    * Concat the next where expression with an 'or' operator.
    *
    * @param boolean $SetDefault Whether or not the 'or' is one time, or will revert.
    * @return Gdn_SQLDriver $this
    * @see Gdn_DatabaseDriver::AndOp()
    */
   public function OrOp($SetDefault = FALSE) {
      $this->_WhereConcat = 'or';
      if($SetDefault) {
         $this->_WhereConcatDefault = 'or';
         $this->_WhereGroupConcatDefault = 'or';
      }

      return $this;
   }

   /**
    * @link Gdn_DatabaseDriver::Where()
    */
   public function OrWhere($Field, $Value = NULL, $EscapeFieldSql = TRUE, $EscapeValueSql = TRUE) {
      return $this->OrOp()->Where($Field, $Value, $EscapeFieldSql, $EscapeValueSql);
   }

   /**
    * A convienience method for Gdn_DatabaseDriver::WhereExists() concatenates with an 'or.'
    * @see Gdn_DatabaseDriver::WhereExists()
    */
   public function OrWhereExists($SqlDriver, $Op = 'exists') {
      return $this->OrOp()->WhereExists($SqlDriver, $Op);
   }

   /**
    * @ling Gdn_DatabaseDriver::WhereIn()
    */
   public function OrWhereIn($Field, $Values) {
      return $this->OrOp()->WhereIn($Field, $Values);
   }

   /**
    * A convienience method for Gdn_DatabaseDriver::WhereExists() that changes the operator to 'not exists,'
    *   and concatenates with an 'or.'
    * @see Gdn_DatabaseDriver::WhereExists()
    * @see Gdn_DatabaseDriver::WhereNotExists()
    */
   public function OrWhereNotExists($SqlDriver) {
      return $this->OrWhereExists($SqlDriver, 'not exists');
   }

   /**
    * A convenience method for Gdn_DatabaseDriver::WhereIn() that changes the operator to 'not in,'
    *   and concatenates with an 'or.'
    * @see Gdn_DatabaseDriver::WhereIn()
    * @see Gdn_DatabaseDriver::WhereNotIn()
    */
   public function OrWhereNotIn($Field, $Values) {
      return $this->OrOp()->WhereNotIn($Field, $Values);
   }

   /**
    * Parses an expression for use in where clauses.
    *
    * @param string $Expr The expression to parse.
    * @param string $Name A name to give the parameter if $Expr becomes a named parameter.
    * @return string The parsed expression.
    */
   protected function _ParseExpr($Expr, $Name = NULL, $EscapeExpr = FALSE) {
      $Result = '';

      $C = substr($Expr, 0, 1);

      if($C === '=' && $EscapeExpr === FALSE) {
         // This is a function call. Each parameter has to be parsed.
         $FunctionArray = preg_split('/(\[[^\]]+\])/', substr($Expr, 1), -1, PREG_SPLIT_DELIM_CAPTURE);
         for($i = 0; $i < count($FunctionArray); $i++) {
            $Part = $FunctionArray[$i];
            if(substr($Part, 1) == '[') {
               // Translate the part of the function call.
               $Part = $this->_FieldExpr(substr($Part, 1, strlen($Part) - 2), $Name);
               $FunctionArray[$i] = $Part;
            }
         }
         // Combine the array back to the original function call.
         $Result = join($FunctionArray);
      } elseif($C === '@' && $EscapeExpr === FALSE) {
         // This is a literal. Don't do anything.
         $Result = substr($Expr, 1);
      } else {
         // This is a column reference.
         if(is_null($Name)) {
            $Result = $this->EscapeIdentifier($Expr);
         } else {
            // This is a named parameter.

            // Check to see if the named parameter is valid.
            if(in_array(substr($Expr, 0, 1), array('=', '@'))) {
               // The parameter has to be a default name.
               $Result = $this->NamedParameter('Param', TRUE);
            } else {
               $Result = $this->NamedParameter($Name, TRUE);
            }
            $this->_NamedParameters[$Result] = $Expr;
         }
      }

      return $Result;
   }

   /**
    * Joins the query to a permission junction table and limits the results accordingly.
    *
    * @param mixed $Permission The permission name (or array of names) to use when limiting the query.
    * @param string $ForeignAlias The alias of the table to join to (ie. Category).
    * @param string $ForeignColumn The primary key column name of $JunctionTable (ie. CategoryID).
	 * @param string $JunctionTable
	 * @param string $JunctionColumn
    * @return Gdn_SQLDriver $this
    */
   public function Permission($Permission, $ForeignAlias, $ForeignColumn, $JunctionTable = '', $JunctionColumn = '') {
      $PermissionModel = Gdn::PermissionModel();
      $PermissionModel->SQLPermission($this, $Permission, $ForeignAlias, $ForeignColumn, $JunctionTable, $JunctionColumn);

      return $this;
   }

   /**
    * Prefixes a table with the database prefix if it is not already there.
    *
    * @param string $Table The table name to prefix.
    */
   public function PrefixTable($Table) {
      $Prefix = $this->Database->DatabasePrefix;

      if ($Prefix != '' && substr($Table, 0, strlen($Prefix)) != $Prefix)
         $Table = $Prefix.$Table;

      return $Table;
   }

   /**
    * Builds the update statement and runs the query, returning a result object.
    *
    * @param string $Table The table to which data should be updated.
    * @param mixed  $Set An array of $FieldName => $Value pairs, or an object of $DataSet->Field
    * properties containing one rowset.
    * @param string $Where Adds to the $this->_Wheres collection using $this->Where();
    * @param int    $Limit Adds a limit to the query.
    */
   public function Put($Table = '', $Set = NULL, $Where = FALSE, $Limit = FALSE) {
      $this->Update($Table, $Set, $Where, $Limit);

      if (count($this->_Sets) == 0 || !isset($this->_Froms[0])) {
         $this->Reset();
         return FALSE;
      }

      $Sql = $this->GetUpdate($this->_Froms, $this->_Sets, $this->_Wheres, $this->_OrderBys, $this->_Limit);
      $Result = $this->Query($Sql, 'update');

      return $Result;
   }

   public function Query($Sql, $Type = 'select') {
      $QueryOptions = array('Type' => $Type, 'Slave' => GetValue('Slave', $this->_Options, NULL));

      switch ($Type) {
         case 'insert': $ReturnType = 'ID'; break;
         case 'update': $ReturnType = NULL; break;
         default: $ReturnType = 'DataSet'; break;
      }

      $QueryOptions['ReturnType'] = $ReturnType;
      if (!is_null($this->_CacheKey)) {
         $QueryOptions['Cache'] = $this->_CacheKey;
      }

      if (!is_null($this->_CacheKey))
         $QueryOptions['CacheOperation'] = $this->_CacheOperation;

      if (!is_null($this->_CacheOptions)) {
         $QueryOptions['CacheOptions'] = $this->_CacheOptions;
      }

      try {
         if ($this->CaptureModifications && strtolower($Type) != 'select') {
            if(!property_exists($this->Database, 'CapturedSql'))
               $this->Database->CapturedSql = array();
            $Sql2 = $this->ApplyParameters($Sql, $this->_NamedParameters);

            $this->Database->CapturedSql[] = $Sql2;
            $this->Reset();
            return TRUE;
         }

         $Result = $this->Database->Query($Sql, $this->_NamedParameters, $QueryOptions);
      } catch (Exception $Ex) {
         $this->Reset();
         throw $Ex;
      }
      $this->Reset();

      return $Result;
   }

   public function QuoteIdentifier($String) {
      return '`'.$String.'`';
   }

   /**
    * Resets properties of this object that relate to building a select
    * statement back to their default values. Called by $this->Get() and
    * $this->GetWhere().
    * @return Gdn_SQLDriver $this
    */
   public function Reset() {
      // Check the _NoReset flag.
      switch($this->_NoReset) {
         case 1:
            $this->_NoReset = 0;
            return;
         case 2:
            return;
      }
      $this->_Selects         = array();
      $this->_Froms           = array();
      $this->_Joins           = array();
      $this->_Wheres          = array();
      $this->_WhereConcat     = 'and';
      $this->_WhereConcatDefault = 'and';
      $this->_WhereGroupConcat = 'and';
      $this->_WhereGroupConcatDefault = 'and';
      $this->_WhereGroupCount = 0;
      $this->_OpenWhereGroupCount = 0;
      $this->_GroupBys        = array();
      $this->_Havings         = array();
      $this->_OrderBys        = array();
      $this->_AliasMap        = array();

      $this->_CacheKey        = NULL;
      $this->_CacheOperation  = NULL;
      $this->_CacheOptions    = NULL;
      $this->_Distinct        = FALSE;
      $this->_Limit           = FALSE;
      $this->_Offset          = FALSE;
      $this->_Order           = FALSE;

      $this->_Sets            = array();
      $this->_NamedParameters = array();
      $this->_Options         = array();

      return $this;
   }

   /**
    * Allows the specification of columns to be selected in a database query.
    * Returns this object for chaining purposes. ie. $db->Select()->From();
    *
    * @param mixed $Select NotRequired "*" The field(s) being selected. It
    * can be a comma delimited string, the name of a single field, or an array
    * of field names.
    * @param string $Function NotRequired "" The aggregate function to be used on
    * the select column. Only valid if a single column name is provided.
    * Accepted values are MAX, MIN, AVG, SUM.
    * @param string $Alias NotRequired "" The alias to give a column name.
    * @return Gdn_SQLDriver $this
    */
   public function Select($Select = '*', $Function = '', $Alias = '') {
      if (is_string($Select)) {
         if ($Function == '')
            $Select = explode(',', $Select);
         else
            $Select = array($Select);
      }
      $Count = count($Select);

      $i = 0;
      for ($i = 0; $i < $Count; $i++) {
         $Field = trim($Select[$i]);

         // Try and figure out an alias for the field.
         if($Alias == '' || ($Count > 1 && $i > 0)) {
            if(preg_match('/^([^\s]+)\s+(?:as\s+)?`?([^`]+)`?$/', $Field, $Matches) > 0) {
               // This is an explicit alias in the select clause.
               $Field = $Matches[1];
               $Alias = $Matches[2];
            } elseif(preg_match('/^[^\.]+\.`?([^`]+)`?$/', $Field, $Matches) > 0) {
               // This is an alias from the field name.
               $Alias = $Matches[1];
            } else {
               $Alias = '';
            }
            // Make sure we aren't selecting * as an alias.
            if($Alias == '*')
               $Alias = '';
         }

         $Expr = array('Field' => $Field, 'Function' => $Function, 'Alias' => $Alias);

         if($Alias == '')
            $this->_Selects[] = $Expr;
         else
            $this->_Selects[$Alias] = $Expr;
      }
      return $this;
   }

   /**
    * Allows the specification of a case statement in the select list.
    *
    * @param string $Field The field being examined in the case statement.
    * @param array $Options The options and results in an associative array. A
    * blank key will be the final "else" option of the case statement. eg.
    * array('null' => 1, '' => 0) results in "when null then 1 else 0".
    * @param string $Alias The alias to give a column name.
    * @return Gdn_SQLDriver $this
    */
   public function SelectCase($Field, $Options, $Alias) {
      $CaseOptions = '';
      foreach ($Options as $Key => $Val) {
         if ($Key == '')
            $CaseOptions .= ' else ' . $Val;
         else
            $CaseOptions .= ' when ' . $Key . ' then ' . $Val;
      }

      $Expr = array('Field' => $Field, 'Function' => '', 'Alias' => $Alias, 'CaseOptions' => $CaseOptions);

      if($Alias == '')
         $this->_Selects[] = $Expr;
      else
         $this->_Selects[$Alias] = $Expr;

      return $this;
   }

   /**
    * Adds values to the $this->_Sets collection. Allows for the inserting
    * and updating of values to the db.
    *
    * @param mixed $Field The name of the field to save value as. Alternately this can be an array
    * of $FieldName => $Value pairs, or even an object of $DataSet->Field properties containing one rowset.
    * @param string $Value The value to be set in $Field. Ignored if $Field was an array or object.
    * @param boolean $EscapeString A boolean value indicating if the $Value(s) should be escaped or not.
    * @param boolean $CreateNewNamedParameter A boolean value indicating that if (a) a named parameter is being
    * created, and (b) that name already exists in $this->_NamedParameters
    * collection, then a new one should be created rather than overwriting the
    * existing one.
    * @return Gdn_SQLDriver $this Returns this for fluent calls
    * @throws \Exception Throws an exception if an invalid type is passed for {@link $Value}.
    */
   public function Set($Field, $Value = '', $EscapeString = TRUE, $CreateNewNamedParameter = TRUE) {
      $Field = Gdn_Format::ObjectAsArray($Field);

      if (!is_array($Field)) {
         $Field = array($Field => $Value);
      }

      foreach ($Field as $f => $v) {
<<<<<<< HEAD
         if (!is_object($v)) {
            if (is_array($v)) {
               throw new Exception('Invalid value type (array) in INSERT/UPDATE statement.', 400);
            }
=======
         if (is_array($v) || is_object($v)) {
            throw new Exception('Invalid value type ('.gettype($v).') in INSERT/UPDATE statement.', 500);
         } else {
>>>>>>> 049a308f
            if ($EscapeString) {
               $NamedParameter = $this->NamedParameter($f, $CreateNewNamedParameter);
               $this->_NamedParameters[$NamedParameter] = $v;
               $this->_Sets[$this->EscapeIdentifier($f)] = $NamedParameter;
            } else {
               $this->_Sets[$this->EscapeIdentifier($f)] = $v;
            }
         }
      }

      return $this;
   }

   /**
    * Sets the character encoding for this database engine.
    */
   public function SetEncoding($Encoding) {
      trigger_error(ErrorMessage('The selected database engine does not perform the requested task.', $this->ClassName, 'SetEncoding'), E_USER_ERROR);
   }

   /**
    * Similar to $this->Set() in every way except that if a named parameter is
    * used in place of $Value, it will overwrite any existing value associated
    * with that name as opposed to adding a new name/value (which is the
    * default way that $this->Set() works).
    *
    * @param mixed $Field The name of the field to save value as. Alternately this can be an array
    * of $FieldName => $Value pairs, or even an object of $DataSet->Field
    * properties containing one rowset.
    * @param string $Value The value to be set in $Field. Ignored if $Field was an array or object.
    * @param boolean $EscapeString A boolean value indicating if the $Value(s) should be escaped or not.
    */
   public function SetOverwrite($Field, $Value = '', $EscapeString = TRUE) {
      return $this->Set($Field, $Value, $EscapeString, FALSE);
   }

   /**
    * Truncates all data from a table (will delete from the table if database
    * does not support truncate).
    *
    * @param string $Table The table to truncate.
    */
   public function Truncate($Table = '') {
      if ($Table == '') {
         if (!isset($this->_Froms[0]))
            return FALSE;

         $Table = $this->_Froms[0];
      } else {
         $Table = $this->EscapeIdentifier($this->Database->DatabasePrefix . $Table);
      }

      $Sql = $this->GetTruncate($Table);
      $Result = $this->Query($Sql, 'truncate');
      return $Result;
   }

   /**
    * Allows the specification of a table to be updated in a database query.
    * Returns this object for chaining purposes. ie. $db->Update()->Join()->Set()->Where();
    *
    * @param string $Table The table to which data should be updated.
    * @param mixed  $Set An array of $FieldName => $Value pairs, or an object of $DataSet->Field
    * properties containing one rowset.
    * @param string $Where Adds to the $this->_Wheres collection using $this->Where();
    * @param int    $Limit Adds a limit to the query.
    * @return Gdn_SQLDriver $this
    */
   public function Update($Table, $Set = NULL, $Where = FALSE, $Limit = FALSE) {
		if($Table != '')
			$this->From($Table);

      if (!is_null($Set))
         $this->Set($Set);

      if ($Where !== FALSE)
         $this->Where($Where);

      if ($Limit !== FALSE)
         $this->Limit($Limit);

      return $this;
   }

   /**
    * Returns a plain-english string containing the version of the database engine.
    */
   public function Version() {
      $Query = $this->Query($this->FetchVersionSql());
      return $Query->Value('version');
   }

   /**
    * Adds to the $this->_Wheres collection. This is the most basic where that adds a freeform string of text.
    *   It should be used only in conjunction with methods that properly escape the sql.
    *   @param string $Sql The condition to add.
    * @return Gdn_SQLDriver $this
    */
   protected function _Where($Sql) {
      // Figure out the concatenation operator.
      $Concat = '';

      if ($this->_OpenWhereGroupCount > 0) {
         $this->_WhereConcat = $this->_WhereGroupConcat;
      }

      if(count($this->_Wheres) > 0) {
         $Concat = str_repeat(' ', $this->_WhereGroupCount + 1) . $this->_WhereConcat . ' ';
      }

       // Open the group(s) if necessary.
      while($this->_OpenWhereGroupCount > 0) {
         $Concat .= '(';
         $this->_OpenWhereGroupCount--;
      }

      // Revert the concat back to 'and'.
      $this->_WhereConcat = $this->_WhereConcatDefault;
      $this->_WhereGroupConcat = $this->_WhereGroupConcatDefault;

      $this->_Wheres[] = $Concat . $Sql;

      return $this;
   }

   /**
    * Adds to the $this->_Wheres collection. Called by $this->Where() and $this->OrWhere();
    *
    * @param mixed $Field The string on the left side of the comparison, or an associative array of
    * Field => Value items to compare.
    * @param mixed $Value The string on the right side of the comparison. You can optionally
    * provide an array of DatabaseFunction => Value, which will be converted to
    * DatabaseFunction('Value'). If DatabaseFunction contains a '%s' then sprintf will be used for to place DatabaseFunction into the value.
    * @param boolean $EscapeFieldSql A boolean value indicating if $this->EscapeSql method should be called
    * on $Field.
    * @param boolean $EscapeValueString A boolean value indicating if $this->EscapeString method should be called
    * on $Value.
    * @return Gdn_SQLDriver $this
    */
   public function Where($Field, $Value = NULL, $EscapeFieldSql = TRUE, $EscapeValueSql = TRUE) {
      if (!is_array($Field))
         $Field = array($Field => $Value);

      foreach ($Field as $SubField => $SubValue) {
         if(is_array($SubValue) && (isset($SubValue[0]) || count($SubValue) == 0)) {
            if (count($SubValue) == 1)
               $this->Where($SubField, $SubValue[0]);
            else
               $this->WhereIn($SubField, $SubValue);
      	} else {
            $WhereExpr = $this->ConditionExpr($SubField, $SubValue, $EscapeFieldSql, $EscapeValueSql);
            if(strlen($WhereExpr) > 0) {
              $this->_Where($WhereExpr);
            }
        }
      }
      return $this;
   }

   /**
    * Adds to the $this->_WhereIns collection. Used to generate a "where field
    * in (1,2,3)" query. Called by $this->WhereIn(), $this->OrWhereIn(),
    * $this->WhereNotIn(), and $this->OrWhereNotIn().
    *
    * @param string  $Field The field to search in for $Values.
    * @param array   $Values An array of values to look for in $Field.
    * @param string $Op Either 'in' or 'not in' for the respective operation.
    * @param string $Escape Whether or not to escape the items in $Values.
    * clause.
    * @return Gdn_SQLDriver $this
    */
   public function _WhereIn($Field, $Values, $Op = 'in', $Escape = TRUE) {
      if (is_null($Field) || !is_array($Values))
         return;

      $FieldExpr = $this->_ParseExpr($Field);

      // Build up the in clause.
      $In = array();
      foreach ($Values as $Value) {
         if ($Escape)
            $ValueExpr = $this->Database->Connection()->quote($Value);
         else
            $ValueExpr = (string)$Value;

         if(strlen($ValueExpr) > 0)
            $In[] = $ValueExpr;
      }
      if(count($In) > 0)
         $InExpr = '(' . implode(', ', $In) . ')';
      else
         $InExpr = '(null)';

      // Set the final expression.
      $Expr = $FieldExpr . ' ' . $Op . ' ' . $InExpr;
      $this->_Where($Expr);

      return $this;
   }

   /**
    * Adds to the $this->_WhereIns collection. Used to generate a "where field
    * in (1,2,3)" query. Concatenated with AND.
    *
    * @param string $Field  The field to search in for $Values.
    * @param array  $Values An array of values to look for in $Field.
    * @return Gdn_SQLDriver $this
    */
   public function WhereIn($Field, $Values, $Escape = TRUE) {
      return $this->_WhereIn($Field, $Values, 'in', $Escape);
   }

   /**
    * A convenience method for Gdn_DatabaseDriver::WhereIn() that changes the operator to 'not in.'
    * @see Gdn_DatabaseDriver::WhereIn()
    * @return Gdn_SQLDriver $this
    */
   public function WhereNotIn($Field, $Values, $Escape = TRUE) {
      return $this->_WhereIn($Field, $Values, 'not in', $Escape);
   }

   /**
    * Adds an Sql exists expression to the $this->_Wheres collection.
    * @param Gdn_DatabaseDriver $SqlDriver The sql to add.
    * @param string $Op Either 'exists' or 'not exists'
    * @return Gdn_DatabaseDriver $this
    */
   public function WhereExists($SqlDriver, $Op = 'exists') {
      $Sql = $Op . " (\r\n" . $SqlDriver->GetSelect() . "\n)";

      // Add the inner select.
      $this->_Where($Sql);

      // Add the named parameters from the inner select to this statement.
      foreach($SqlDriver->_NamedParameters as $Name => $Value) {
         $this->_NamedParameters[$Name] = $Value;
      }

      return $this;
   }

   /**
    * A convienience method for Gdn_DatabaseDriver::WhereExists() that changes the operator to 'not exists'.
    * @see Gdn_DatabaseDriver::WhereExists()
    */
   public function WhereNotExists($SqlDriver) {
      return $this->WhereExists(@SqlDriver, 'not exists');
   }
}<|MERGE_RESOLUTION|>--- conflicted
+++ resolved
@@ -1838,16 +1838,9 @@
       }
 
       foreach ($Field as $f => $v) {
-<<<<<<< HEAD
-         if (!is_object($v)) {
-            if (is_array($v)) {
-               throw new Exception('Invalid value type (array) in INSERT/UPDATE statement.', 400);
-            }
-=======
          if (is_array($v) || is_object($v)) {
             throw new Exception('Invalid value type ('.gettype($v).') in INSERT/UPDATE statement.', 500);
          } else {
->>>>>>> 049a308f
             if ($EscapeString) {
                $NamedParameter = $this->NamedParameter($f, $CreateNewNamedParameter);
                $this->_NamedParameters[$NamedParameter] = $v;
