--- conflicted
+++ resolved
@@ -153,10 +153,7 @@
       if (!$Return) {
          $PhpSelf = (isset($_SERVER['PHP_SELF'])) ? $_SERVER['PHP_SELF'] : @getenv('PHP_SELF');
          $ScriptName = (isset($_SERVER['SCRIPT_NAME'])) ? $_SERVER['SCRIPT_NAME'] : @getenv('SCRIPT_NAME');
-<<<<<<< HEAD
-=======
          
->>>>>>> f02de344
          if ($PhpSelf && $ScriptName) {
             $Return = substr($PhpSelf, strlen($ScriptName));
          }
@@ -168,10 +165,6 @@
          $Return = substr($Return, strlen($ScriptName));
 
       $Return = trim($Return, '/');
-      if(strcasecmp(substr($Return, 0, 9), 'index.php') == 0)
-         $Return = substr($Return, 9);
-      $Return = trim($Return, '/');
-         
 
       if ($RemoveSyndication) {
          $Prefix = strtolower(substr($Return, 0, strpos($Return, '/')));
