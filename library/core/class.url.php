<?php if (!defined('APPLICATION')) exit();
/*
Copyright 2008, 2009 Mark O'Sullivan
This file is part of Garden.
Garden is free software: you can redistribute it and/or modify it under the terms of the GNU General Public License as published by the Free Software Foundation, either version 3 of the License, or (at your option) any later version.
Garden is distributed in the hope that it will be useful, but WITHOUT ANY WARRANTY; without even the implied warranty of MERCHANTABILITY or FITNESS FOR A PARTICULAR PURPOSE. See the GNU General Public License for more details.
You should have received a copy of the GNU General Public License along with Garden.  If not, see <http://www.gnu.org/licenses/>.
Contact Mark O'Sullivan at mark [at] lussumo [dot] com
*/

/**
 * Handles analyzing and returning various parts of the current url.
 *
 * @author Mark O'Sullivan
 * @copyright 2009 Mark O'Sullivan
 * @license http://www.opensource.org/licenses/gpl-2.0.php GPL
 * @package Garden
 * @version @@GARDEN-VERSION@@
 * @namespace Lussumo.Garden.Core
 */

/**
 * Handles analyzing and returning various parts of the current url.
 *
 * @package Garden
 */
class Gdn_Url {


   /**
    * Returns the path to the application's dispatcher. Optionally with the
    * domain prepended.
    *  ie. http://domain.com/[web_root]/index.php/request
    *
    * @param boolean $WithDomain Should it include the domain with the WebRoot? Default is FALSE.
    * @return string
    */
   public static function WebRoot($WithDomain = FALSE) {
      static $WebRoot = NULL;
      if(is_null($WebRoot)) {
         // Attempt to get the webroot from the configuration array
         $WebRoot = Gdn::Config('Garden.WebRoot');

         // Attempt to get the webroot from the server
         if ($WebRoot === FALSE) {
            $WebRoot = explode('/', ArrayValue('PHP_SELF', $_SERVER, ''));
            // Look for index.php to figure out where the web root is.
            $Key = array_search('index.php', $WebRoot);
            if($Key !== FALSE) {
               $WebRoot = implode('/', array_slice($WebRoot, 0, $Key));
            } else {
               $WebRoot = '';
            }
         }
      }
      
      if (is_string($WebRoot) && $WebRoot != '') {
         // Strip forward slashes from the beginning of webroot
         return ($WithDomain ? Gdn_Url::Domain() : '') . preg_replace('/(^\/+)/', '', $WebRoot);
      } else {
         return $WithDomain ? Gdn_Url::Domain() : '';
      }
   }


   /**
    * Returns the domain from the current url. ie. "http://localhost/" in
    * "http://localhost/this/that/garden/index.php/controller/action/"
    *
    * @return string
    */
   public static function Domain() {
      // Attempt to get the domain from the configuration array
      $Domain = Gdn::Config('Garden.Domain', '');

      if ($Domain === FALSE || $Domain == '')
         $Domain = isset($_SERVER['HTTP_HOST']) ? $_SERVER['HTTP_HOST'] : '';
      
      if ($Domain != '' && $Domain !== FALSE) {
         if (substr($Domain, 0, 7) != 'http://')
            $Domain = 'http://'.$Domain;
         
         if (substr($Domain, 0, -1) != '/')
            $Domain = $Domain . '/';
      }
      return $Domain;
   }


   /**
    * Returns the host from the current url. ie. "localhost" in
    * "http://localhost/this/that/garden/index.php/controller/action/"
    *
    * @return string
    */
   public static function Host() {
      $Host = '';
      if (isset($_SERVER['HTTP_HOST']))
         $Host = $_SERVER['HTTP_HOST'];

      return $Host;
   }


   /**
    * Returns any GET parameters from the querystring. ie. "this=that&y=n" in
    * http://localhost/index.php/controller/action/?this=that&y=n"
    *
    * @return string
    */
   public static function QueryString() {
      $Return = '';
      if (is_array($_GET)) {
         foreach($_GET as $Key => $Value) {
            if ($Return != '')
               $Return .= '&';

            $Return .= urlencode($Key) . '=' . urlencode($Value);
         }
      }
      return $Return;
   }


   /**
    * Returns the Request part of the current url. ie. "/controller/action/" in
    * "http://localhost/garden/index.php/controller/action/".
    *
    * @param boolean $WithWebRoot
    * @param boolean $WithDomain
    * @param boolean $RemoveSyndication
    * @return string
    */
   public static function Request($WithWebRoot = FALSE, $WithDomain = FALSE, $RemoveSyndication = FALSE) {
      $Return = '';
      // TODO: Test this on various platforms/browsers. Very breakable.

      // Try PATH_INFO
      $Request = (isset($_SERVER['PATH_INFO'])) ? $_SERVER['PATH_INFO'] : @getenv('PATH_INFO');
      if ($Request) {
         $Return = $Request;
      }

      // Try ORIG_PATH_INFO
      if (!$Return) {
         $Request = (isset($_SERVER['ORIG_PATH_INFO'])) ? $_SERVER['ORIG_PATH_INFO'] : @getenv('ORIG_PATH_INFO');
         if ($Request != '') {
            $Return = $Request;
         }

      }
      // Try with PHP_SELF
      if (!$Return) {
         $PhpSelf = (isset($_SERVER['PHP_SELF'])) ? $_SERVER['PHP_SELF'] : @getenv('PHP_SELF');
         $ScriptName = (isset($_SERVER['SCRIPT_NAME'])) ? $_SERVER['SCRIPT_NAME'] : @getenv('SCRIPT_NAME');
         if ($PhpSelf && $ScriptName) {
            $Return = substr($PhpSelf, strlen($ScriptName));
         }

      }

      $Return = trim($Return, '/');
      if(strcasecmp($Return, 'index.php') == 0)
<<<<<<< HEAD
         $Return = '';
=======
        $Return = '';
>>>>>>> ce24393e

      if ($RemoveSyndication) {
         $Prefix = strtolower(substr($Return, 0, strpos($Return, '/')));
         if ($Prefix == 'rss')
            $Return = substr($Return, 4);
         else if ($Prefix == 'atom')
            $Return = substr($Return, 5);
      }

      if ($WithWebRoot)
         $Return = Gdn_Url::WebRoot($WithDomain) . '/' . $Return;

      return $Return;
   }
}<|MERGE_RESOLUTION|>--- conflicted
+++ resolved
@@ -161,11 +161,7 @@
 
       $Return = trim($Return, '/');
       if(strcasecmp($Return, 'index.php') == 0)
-<<<<<<< HEAD
          $Return = '';
-=======
-        $Return = '';
->>>>>>> ce24393e
 
       if ($RemoveSyndication) {
          $Prefix = strtolower(substr($Return, 0, strpos($Return, '/')));
