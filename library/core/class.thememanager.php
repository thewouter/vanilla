<<<<<<< HEAD
<?php if (!defined('APPLICATION')) {
    exit();
      }

=======
<?php
>>>>>>> 0aed7e80
/**
 * Theme manager.
 *
 * @author Mark O'Sullivan <markm@vanillaforums.com>
 * @author Todd Burry <todd@vanillaforums.com>
 * @author Tim Gunter <tim@vanillaforums.com>
 * @copyright 2009-2015 Vanilla Forums Inc.
 * @license http://www.opensource.org/licenses/gpl-2.0.php GNU GPL v2
 * @package Core
 * @since 2.0
 */

/**
 * Manages available themes, enabling and disabling them.
 */
class Gdn_ThemeManager extends Gdn_Pluggable {

<<<<<<< HEAD
   /**
    * An array of search paths for themes and their files
    */
    protected $ThemeSearchPaths = null;
    protected $AlternateThemeSearchPaths = null;

   /**
    * An array of available plugins. Never access this directly, instead use
    * $this->AvailablePlugins();
    */
    protected $ThemeCache = null;

   /**
    * Whether to use APC for theme cache storage
    * @var type
    */
    protected $Apc = false;

=======
    /** @var array An array of search paths for themes and their files. */
    protected $ThemeSearchPaths = null;

    /** @var array */
    protected $AlternateThemeSearchPaths = null;

    /** @var array An array of available plugins. Never access this directly, instead use $this->AvailablePlugins(); */
    protected $ThemeCache = null;

    /** @var bool Whether to use APC for theme cache storage. */
    protected $Apc = false;

    /**
     *
     */
>>>>>>> 0aed7e80
    public function __construct() {
        parent::__construct();
    }

<<<<<<< HEAD
   /**
    * Sets up the theme framework
    *
    * This method indexes all available themes and extracts their information.
    * It then determines which plugins have been enabled, and includes them.
    * Finally, it parses all plugin files and extracts their events and plugged
    * methods.
    */
    public function Start($Force = false) {
=======
    /**
     * Sets up the theme framework
     *
     * This method indexes all available themes and extracts their information.
     * It then determines which plugins have been enabled, and includes them.
     * Finally, it parses all plugin files and extracts their events and plugged
     * methods.
     */
    public function start($Force = false) {
>>>>>>> 0aed7e80

        if (function_exists('apc_fetch') && C('Garden.Apc', false)) {
            $this->Apc = true;
        }

<<<<<<< HEAD
       // Build list of all available themes
        $this->AvailableThemes($Force);

       // If there is a hooks file in the theme folder, include it.
        $ThemeName = $this->CurrentTheme();
        $ThemeInfo = $this->GetThemeInfo($ThemeName);
=======
        // Build list of all available themes
        $this->availableThemes($Force);

        // If there is a hooks file in the theme folder, include it.
        $ThemeName = $this->currentTheme();
        $ThemeInfo = $this->getThemeInfo($ThemeName);
>>>>>>> 0aed7e80
        $ThemeHooks = val('RealHooksFile', $ThemeInfo, null);
        if (file_exists($ThemeHooks)) {
            include_once($ThemeHooks);
        }
    }

<<<<<<< HEAD
   /**
    * Looks through the themes directory for valid themes and returns them as
    * an associative array of "Theme Name" => "Theme Info Array". It also adds
    * a "Folder" definition to the Theme Info Array for each.
    */
    public function AvailableThemes($Force = false) {
        if (is_null($this->ThemeCache) || $Force) {
            $this->ThemeCache = array();

           // Check cache freshness
            foreach ($this->SearchPaths() as $SearchPath => $Trash) {
                unset($SearchPathCache);

               // Check Cache
=======
    /**
     * Looks through the themes directory for valid themes and returns them as
     * an associative array of "Theme Name" => "Theme Info Array". It also adds
     * a "Folder" definition to the Theme Info Array for each.
     */
    public function availableThemes($Force = false) {
        if (is_null($this->ThemeCache) || $Force) {
            $this->ThemeCache = array();

            // Check cache freshness
            foreach ($this->searchPaths() as $SearchPath => $Trash) {
                unset($SearchPathCache);

                // Check Cache
>>>>>>> 0aed7e80
                $SearchPathCacheKey = 'Garden.Themes.PathCache.'.$SearchPath;
                if ($this->Apc) {
                    $SearchPathCache = apc_fetch($SearchPathCacheKey);
                } else {
<<<<<<< HEAD
                    $SearchPathCache = Gdn::Cache()->Get($SearchPathCacheKey, array(Gdn_Cache::FEATURE_NOPREFIX => true));
=======
                    $SearchPathCache = Gdn::cache()->get($SearchPathCacheKey, array(Gdn_Cache::FEATURE_NOPREFIX => true));
>>>>>>> 0aed7e80
                }

                $CacheHit = ($SearchPathCache !== Gdn_Cache::CACHEOP_FAILURE);
                if ($CacheHit && is_array($SearchPathCache)) {
                    $CacheIntegrityCheck = (sizeof(array_intersect(array_keys($SearchPathCache), array('CacheIntegrityHash', 'ThemeInfo'))) == 2);
                    if (!$CacheIntegrityCheck) {
                        $SearchPathCache = array(
<<<<<<< HEAD
                        'CacheIntegrityHash'    => null,
                        'ThemeInfo'             => array()
=======
                            'CacheIntegrityHash' => null,
                            'ThemeInfo' => array()
>>>>>>> 0aed7e80
                        );
                    }
                }

                $CacheThemeInfo = &$SearchPathCache['ThemeInfo'];
                if (!is_array($CacheThemeInfo)) {
                    $CacheThemeInfo = array();
                }

                $PathListing = scandir($SearchPath, 0);
                sort($PathListing);

                $PathIntegrityHash = md5(serialize($PathListing));
                if (val('CacheIntegrityHash', $SearchPathCache) != $PathIntegrityHash) {
<<<<<<< HEAD
                   // Trace('Need to re-index theme cache');
                   // Need to re-index this folder
                    $PathIntegrityHash = $this->IndexSearchPath($SearchPath, $CacheThemeInfo, $PathListing);
=======
                    // Trace('Need to re-index theme cache');
                    // Need to re-index this folder
                    $PathIntegrityHash = $this->indexSearchPath($SearchPath, $CacheThemeInfo, $PathListing);
>>>>>>> 0aed7e80
                    if ($PathIntegrityHash === false) {
                        continue;
                    }

                    $SearchPathCache['CacheIntegrityHash'] = $PathIntegrityHash;
                    if ($this->Apc) {
                        apc_store($SearchPathCacheKey, $SearchPathCache);
                    } else {
<<<<<<< HEAD
                        Gdn::Cache()->Store($SearchPathCacheKey, $SearchPathCache, array(Gdn_Cache::FEATURE_NOPREFIX => true));
=======
                        Gdn::cache()->store($SearchPathCacheKey, $SearchPathCache, array(Gdn_Cache::FEATURE_NOPREFIX => true));
>>>>>>> 0aed7e80
                    }
                }

                $this->ThemeCache = array_merge($this->ThemeCache, $CacheThemeInfo);
<<<<<<< HEAD
=======
            }
        }

        return $this->ThemeCache;
    }

    /**
     *
     *
     * @param $SearchPath
     * @param $ThemeInfo
     * @param null $PathListing
     * @return bool|string
     */
    public function indexSearchPath($SearchPath, &$ThemeInfo, $PathListing = null) {
        if (is_null($PathListing) || !is_array($PathListing)) {
            $PathListing = scandir($SearchPath, 0);
            sort($PathListing);
        }

        if ($PathListing === false) {
            return false;
        }

        foreach ($PathListing as $ThemeFolderName) {
            if (substr($ThemeFolderName, 0, 1) == '.') {
                continue;
            }

            $ThemePath = CombinePaths(array($SearchPath, $ThemeFolderName));
            $ThemeFiles = $this->findThemeFiles($ThemePath);

            if (val('about', $ThemeFiles) === false) {
                continue;
>>>>>>> 0aed7e80
            }
        }

<<<<<<< HEAD
        return $this->ThemeCache;
    }

    public function IndexSearchPath($SearchPath, &$ThemeInfo, $PathListing = null) {
        if (is_null($PathListing) || !is_array($PathListing)) {
            $PathListing = scandir($SearchPath, 0);
            sort($PathListing);
        }

        if ($PathListing === false) {
            return false;
        }

        foreach ($PathListing as $ThemeFolderName) {
            if (substr($ThemeFolderName, 0, 1) == '.') {
                continue;
            }

            $ThemePath = CombinePaths(array($SearchPath,$ThemeFolderName));
            $ThemeFiles = $this->FindThemeFiles($ThemePath);

            if (val('about', $ThemeFiles) === false) {
                continue;
            }

            $ThemeAboutFile = val('about', $ThemeFiles);
            $SearchThemeInfo = $this->ScanThemeFile($ThemeAboutFile);

           // Don't index archived themes.
  //         if (val('Archived', $SearchThemeInfo, FALSE))
  //            continue;

           // Add the screenshot.
            if (array_key_exists('screenshot', $ThemeFiles)) {
                $RelativeScreenshot = ltrim(str_replace(PATH_ROOT, '', val('screenshot', $ThemeFiles)), '/');
                $SearchThemeInfo['ScreenshotUrl'] = Asset($RelativeScreenshot, true);
            }

           // Add the mobile screenshot.
            if (array_key_exists('mobilescreenshot', $ThemeFiles)) {
                $RelativeScreenshot = ltrim(str_replace(PATH_ROOT, '', val('mobilescreenshot', $ThemeFiles)), '/');
                $SearchThemeInfo['MobileScreenshotUrl'] = Asset($RelativeScreenshot, true);
            }

            if (array_key_exists('hooks', $ThemeFiles)) {
                $SearchThemeInfo['HooksFile'] = val('hooks', $ThemeFiles, false);
                $SearchThemeInfo['RealHooksFile'] = realpath($SearchThemeInfo['HooksFile']);
            }

            if ($SearchThemeInfo === false) {
                continue;
            }

            $ThemeInfo[$ThemeFolderName] = $SearchThemeInfo;
        }

        return md5(serialize($PathListing));
    }

    public function ClearThemeCache($SearchPaths = null) {
        if (!is_null($SearchPaths)) {
            if (!is_array($SearchPaths)) {
                $SearchPaths = array($SearchPaths);
            }
        } else {
            $SearchPaths = $this->SearchPaths();
        }

        foreach ($SearchPaths as $SearchPath => $SearchPathName) {
            $SearchPathCacheKey = "Garden.Themes.PathCache.{$SearchPath}";
            if ($this->Apc) {
                apc_delete($SearchPathCacheKey);
            } else {
                Gdn::Cache()->Remove($SearchPathCacheKey, array(Gdn_Cache::FEATURE_NOPREFIX => true));
            }
        }
    }

   /**
    * Get the current search paths
    *
    * By default, get all the paths as built by the constructor. Includes the two (or one) default plugin paths
    * of PATH_PLUGINS and PATH_LOCAL_PLUGINS, as well as any extra paths defined in the config variable.
    *
    * @param boolean $OnlyCustom whether or not to exclude the two default paths and return only config paths
    * @return array Search paths
    */
    public function SearchPaths($OnlyCustom = false) {
        if (is_null($this->ThemeSearchPaths) || is_null($this->AlternateThemeSearchPaths)) {
            $this->ThemeSearchPaths = array();
            $this->AlternateThemeSearchPaths = array();

           // Add default search path(s) to list
            $this->ThemeSearchPaths[rtrim(PATH_THEMES, '/')] = 'core';

                  // Check for, and load, alternate search paths from config
            $RawAlternatePaths = C('Garden.PluginManager.Search', null);
            if (!is_null($RawAlternatePaths)) {
   /*
               // Handle serialized and unserialized alternate path arrays
               $AlternatePaths = unserialize($RawAlternatePaths);
               if ($AlternatePaths === FALSE && is_array($RawAlternatePaths))
   */
                $AlternatePaths = $RawAlternatePaths;

                if (!is_array($AlternatePaths)) {
                    $AlternatePaths = array($AlternatePaths   => 'alternate');
                }

                foreach ($AlternatePaths as $AltPath => $AltName) {
                    $this->AlternateThemeSearchPaths[rtrim($AltPath, '/')] = $AltName;
                    if (is_dir($AltPath)) {
                        $this->ThemeSearchPaths[rtrim($AltPath, '/')] = $AltName;
                    }
                }
            }
        }

        if (!$OnlyCustom) {
            return $this->ThemeSearchPaths;
        }

        return $this->AlternateThemeSearchPaths;
    }

    public function FindThemeFiles($ThemePath) {
        if (!is_dir($ThemePath)) {
            return false;
        }

        $ThemeFiles = scandir($ThemePath);
        $TestPatterns = array(
         'about\.php'                           => 'about',
         '.*\.theme\.php'                       => 'about',
         'class\..*themehooks\.php'             => 'hooks',
         'screenshot\.(gif|jpg|jpeg|png)'       => 'screenshot',
         'mobile\.(gif|jpg|jpeg|png)'           => 'mobilescreenshot'
        );

        $MatchedThemeFiles = array();
        foreach ($ThemeFiles as $ThemeFile) {
            foreach ($TestPatterns as $TestPattern => $FileType) {
                if (preg_match('!'.$TestPattern.'!', $ThemeFile)) {
                    $MatchedThemeFiles[$FileType] = CombinePaths(array($ThemePath, $ThemeFile));
                }
            }
        }

        return array_key_exists('about', $MatchedThemeFiles) ? $MatchedThemeFiles : false;
    }

    public function ScanThemeFile($ThemeFile, $VariableName = null) {
       // Find the $PluginInfo array
        if (!file_exists($ThemeFile)) {
            return;
        }
        $Lines = file($ThemeFile);

        $InfoBuffer = false;
        $ClassBuffer = false;
        $ClassName = '';
        $ThemeInfoString = '';
        if (!$VariableName) {
            $VariableName = 'ThemeInfo';
        }

        $ParseVariableName = '$'.$VariableName;
        ${$VariableName} = array();

        foreach ($Lines as $Line) {
            if ($InfoBuffer && substr(trim($Line), -2) == ');') {
                $ThemeInfoString .= $Line;
                $ClassBuffer = true;
                $InfoBuffer = false;
            }

            if (StringBeginsWith(trim($Line), $ParseVariableName)) {
                $InfoBuffer = true;
            }

            if ($InfoBuffer) {
                $ThemeInfoString .= $Line;
            }

            if ($ClassBuffer && strtolower(substr(trim($Line), 0, 6)) == 'class ') {
                $Parts = explode(' ', $Line);
                if (count($Parts) > 2) {
                    $ClassName = $Parts[1];
                }

                break;
            }

        }
        unset($Lines);
        if ($ThemeInfoString != '') {
            @eval($ThemeInfoString);
        }

       // Define the folder name and assign the class name for the newly added item
        if (isset(${$VariableName}) && is_array(${$VariableName})) {
            $Item = array_pop($Trash = array_keys(${$VariableName}));

            ${$VariableName}[$Item]['Index'] = $Item;
            ${$VariableName}[$Item]['AboutFile'] = $ThemeFile;
            ${$VariableName}[$Item]['RealAboutFile'] = realpath($ThemeFile);
            ${$VariableName}[$Item]['ThemeRoot'] = dirname($ThemeFile);

            if (!array_key_exists('Name', ${$VariableName}[$Item])) {
                $$VariableName
            }[$Item]['Name'] = $Item;

            if (!array_key_exists('Folder', ${$VariableName}[$Item])) {
                ${$VariableName}[$Item]['Folder'] = basename(dirname($ThemeFile));
            }
=======
            $ThemeAboutFile = val('about', $ThemeFiles);
            $SearchThemeInfo = $this->scanThemeFile($ThemeAboutFile);

            // Don't index archived themes.
//         if (val('Archived', $SearchThemeInfo, FALSE))
//            continue;

            // Add the screenshot.
            if (array_key_exists('screenshot', $ThemeFiles)) {
                $RelativeScreenshot = ltrim(str_replace(PATH_ROOT, '', val('screenshot', $ThemeFiles)), '/');
                $SearchThemeInfo['ScreenshotUrl'] = Asset($RelativeScreenshot, true);
            }

            // Add the mobile screenshot.
            if (array_key_exists('mobilescreenshot', $ThemeFiles)) {
                $RelativeScreenshot = ltrim(str_replace(PATH_ROOT, '', val('mobilescreenshot', $ThemeFiles)), '/');
                $SearchThemeInfo['MobileScreenshotUrl'] = Asset($RelativeScreenshot, true);
            }

            if (array_key_exists('hooks', $ThemeFiles)) {
                $SearchThemeInfo['HooksFile'] = val('hooks', $ThemeFiles, false);
                $SearchThemeInfo['RealHooksFile'] = realpath($SearchThemeInfo['HooksFile']);
            }

            if ($SearchThemeInfo === false) {
                continue;
            }

            $ThemeInfo[$ThemeFolderName] = $SearchThemeInfo;
        }

        return md5(serialize($PathListing));
    }

    /**
     *
     *
     * @param null $SearchPaths
     */
    public function clearThemeCache($SearchPaths = null) {
        if (!is_null($SearchPaths)) {
            if (!is_array($SearchPaths)) {
                $SearchPaths = array($SearchPaths);
            }
        } else {
            $SearchPaths = $this->searchPaths();
        }

        foreach ($SearchPaths as $SearchPath => $SearchPathName) {
            $SearchPathCacheKey = "Garden.Themes.PathCache.{$SearchPath}";
            if ($this->Apc) {
                apc_delete($SearchPathCacheKey);
            } else {
                Gdn::cache()->remove($SearchPathCacheKey, array(Gdn_Cache::FEATURE_NOPREFIX => true));
            }
        }
    }

    /**
     * Get the current search paths
     *
     * By default, get all the paths as built by the constructor. Includes the two (or one) default plugin paths
     * of PATH_PLUGINS and PATH_LOCAL_PLUGINS, as well as any extra paths defined in the config variable.
     *
     * @param boolean $OnlyCustom whether or not to exclude the two default paths and return only config paths
     * @return array Search paths
     */
    public function searchPaths($OnlyCustom = false) {
        if (is_null($this->ThemeSearchPaths) || is_null($this->AlternateThemeSearchPaths)) {
            $this->ThemeSearchPaths = array();
            $this->AlternateThemeSearchPaths = array();

            // Add default search path(s) to list
            $this->ThemeSearchPaths[rtrim(PATH_THEMES, '/')] = 'core';

            // Check for, and load, alternate search paths from config
            $RawAlternatePaths = C('Garden.PluginManager.Search', null);
            if (!is_null($RawAlternatePaths)) {
                /*
                            // Handle serialized and unserialized alternate path arrays
                            $AlternatePaths = unserialize($RawAlternatePaths);
                            if ($AlternatePaths === FALSE && is_array($RawAlternatePaths))
                */
                $AlternatePaths = $RawAlternatePaths;

                if (!is_array($AlternatePaths)) {
                    $AlternatePaths = array($AlternatePaths => 'alternate');
                }

                foreach ($AlternatePaths as $AltPath => $AltName) {
                    $this->AlternateThemeSearchPaths[rtrim($AltPath, '/')] = $AltName;
                    if (is_dir($AltPath)) {
                        $this->ThemeSearchPaths[rtrim($AltPath, '/')] = $AltName;
                    }
                }
            }
        }

        if (!$OnlyCustom) {
            return $this->ThemeSearchPaths;
        }

        return $this->AlternateThemeSearchPaths;
    }

    /**
     *
     *
     * @param $ThemePath
     * @return array|bool
     */
    public function findThemeFiles($ThemePath) {
        if (!is_dir($ThemePath)) {
            return false;
        }

        $ThemeFiles = scandir($ThemePath);
        $TestPatterns = array(
            'about\.php' => 'about',
            '.*\.theme\.php' => 'about',
            'class\..*themehooks\.php' => 'hooks',
            'screenshot\.(gif|jpg|jpeg|png)' => 'screenshot',
            'mobile\.(gif|jpg|jpeg|png)' => 'mobilescreenshot'
        );

        $MatchedThemeFiles = array();
        foreach ($ThemeFiles as $ThemeFile) {
            foreach ($TestPatterns as $TestPattern => $FileType) {
                if (preg_match('!'.$TestPattern.'!', $ThemeFile)) {
                    $MatchedThemeFiles[$FileType] = combinePaths(array($ThemePath, $ThemeFile));
                }
            }
        }

        return array_key_exists('about', $MatchedThemeFiles) ? $MatchedThemeFiles : false;
    }

    /**
     *
     *
     * @param $ThemeFile
     * @param null $VariableName
     * @return null|void
     */
    public function scanThemeFile($ThemeFile, $VariableName = null) {
        // Find the $PluginInfo array
        if (!file_exists($ThemeFile)) {
            return;
        }
        $Lines = file($ThemeFile);

        $InfoBuffer = false;
        $ClassBuffer = false;
        $ClassName = '';
        $ThemeInfoString = '';
        if (!$VariableName) {
            $VariableName = 'ThemeInfo';
        }

        $ParseVariableName = '$'.$VariableName;
        ${$VariableName} = array();

        foreach ($Lines as $Line) {
            if ($InfoBuffer && substr(trim($Line), -2) == ');') {
                $ThemeInfoString .= $Line;
                $ClassBuffer = true;
                $InfoBuffer = false;
            }

            if (stringBeginsWith(trim($Line), $ParseVariableName)) {
                $InfoBuffer = true;
            }

            if ($InfoBuffer) {
                $ThemeInfoString .= $Line;
            }

            if ($ClassBuffer && strtolower(substr(trim($Line), 0, 6)) == 'class ') {
                $Parts = explode(' ', $Line);
                if (count($Parts) > 2) {
                    $ClassName = $Parts[1];
                }

                break;
            }

        }
        unset($Lines);
        if ($ThemeInfoString != '') {
            @eval($ThemeInfoString);
        }

        // Define the folder name and assign the class name for the newly added item
        if (isset(${$VariableName}) && is_array(${$VariableName})) {
            $Item = array_pop($Trash = array_keys(${$VariableName}));

            ${$VariableName}[$Item]['Index'] = $Item;
            ${$VariableName}[$Item]['AboutFile'] = $ThemeFile;
            ${$VariableName}[$Item]['RealAboutFile'] = realpath($ThemeFile);
            ${$VariableName}[$Item]['ThemeRoot'] = dirname($ThemeFile);

            if (!array_key_exists('Name', ${$VariableName}[$Item])) {
                ${$VariableName}[$Item]['Name'] = $Item;
            }

            if (!array_key_exists('Folder', ${$VariableName}[$Item])) {
                ${$VariableName}[$Item]['Folder'] = basename(dirname($ThemeFile));
            }
>>>>>>> 0aed7e80

            return ${$VariableName}[$Item];
        } elseif ($VariableName !== null) {
            if (isset(${$VariableName})) {
<<<<<<< HEAD
                return $$VariableName
            };
        }

        return null;
    }

    public function GetThemeInfo($ThemeName) {
        return val($ThemeName, $this->AvailableThemes(), false);
    }

    public function CurrentTheme() {
        return C(!IsMobile() ? 'Garden.Theme' : 'Garden.MobileTheme', 'default');
    }

    public function DesktopTheme() {
        return C('Garden.Theme', 'default');
    }

    public function DisableTheme() {
        if ($this->CurrentTheme() == 'default') {
            throw new Gdn_UserException(T('You cannot disable the default theme.'));
        }
        $oldTheme = $this->EnabledTheme();
        RemoveFromConfig('Garden.Theme');
        $newTheme = $this->EnabledTheme();

        if ($oldTheme != $newTheme) {
            Logger::event(
                'theme_changed',
                'The {themeType} theme was changed from {oldTheme} to {newTheme}.',
                array(
                'themeType' => 'desktop',
                'oldTheme' => $oldTheme,
                'newTheme' => $newTheme
                )
            );
        }
    }

    public function EnabledTheme() {
        $ThemeName = Gdn::Config('Garden.Theme', 'default');
        return $ThemeName;
    }

    public function EnabledThemeInfo($ReturnInSourceFormat = false) {
        $EnabledThemeName = $this->EnabledTheme();
        $ThemeInfo = $this->GetThemeInfo($EnabledThemeName);

        if ($ThemeInfo === false) {
            return array();
        }

        if ($ReturnInSourceFormat) {
            return $ThemeInfo;
        }

       // Update the theme info for a format consumable by views.
        if (is_array($ThemeInfo) & isset($ThemeInfo['Options'])) {
            $Options =& $ThemeInfo['Options'];
            if (isset($Options['Styles'])) {
                foreach ($Options['Styles'] as $Key => $Params) {
                    if (is_string($Params)) {
                        $Options['Styles'][$Key] = array('Basename' => $Params);
                    } elseif (is_array($Params) && isset($Params[0])) {
                        $Params['Basename'] = $Params[0];
                        unset($Params[0]);
                        $Options['Styles'][$Key] = $Params;
                    }
                }
            }
            if (isset($Options['Text'])) {
                foreach ($Options['Text'] as $Key => $Params) {
                    if (is_string($Params)) {
                        $Options['Text'][$Key] = array('Type' => $Params);
                    } elseif (is_array($Params) && isset($Params[0])) {
                        $Params['Type'] = $Params[0];
                        unset($Params[0]);
                        $Options['Text'][$Key] = $Params;
                    }
                }
            }
        }
        return $ThemeInfo;
    }

    public function EnableTheme($ThemeName, $IsMobile = false) {
       // Make sure to run the setup
        $this->TestTheme($ThemeName);

       // Set the theme.
        $ThemeInfo = $this->GetThemeInfo($ThemeName);
        $ThemeFolder = val('Folder', $ThemeInfo, '');

        $oldTheme = $IsMobile ? C('Garden.MobileTheme', 'mobile') : C('Garden.Theme', 'default');

        if ($ThemeFolder == '') {
            throw new Exception(T('The theme folder was not properly defined.'));
        } else {
            $Options = valr("{$ThemeName}.Options", $this->AvailableThemes());
            if ($Options) {
                if ($IsMobile) {
                    SaveToConfig(array(
                    'Garden.MobileTheme' => $ThemeName,
                    'Garden.MobileThemeOptions.Name' => valr("{$ThemeName}.Name", $this->AvailableThemes(), $ThemeFolder)
                    ));
                } else {
                    SaveToConfig(array(
                    'Garden.Theme' => $ThemeName,
                    'Garden.ThemeOptions.Name' => valr("{$ThemeName}.Name", $this->AvailableThemes(), $ThemeFolder)
                    ));
                }
            } else {
                if ($IsMobile) {
                    SaveToConfig('Garden.MobileTheme', $ThemeName);
                    RemoveFromConfig('Garden.MobileThemeOptions');
                } else {
                    SaveToConfig('Garden.Theme', $ThemeName);
                    RemoveFromConfig('Garden.ThemeOptions');
                }
            }
        }
=======
                return ${$VariableName};
            }
        }

        return null;
    }

    /**
     *
     *
     * @param $ThemeName
     * @return mixed
     */
    public function getThemeInfo($ThemeName) {
        return val($ThemeName, $this->availableThemes(), false);
    }

    /**
     *
     *
     * @return mixed
     */
    public function currentTheme() {
        return C(!IsMobile() ? 'Garden.Theme' : 'Garden.MobileTheme', 'default');
    }

    /**
     *
     *
     * @return mixed
     */
    public function desktopTheme() {
        return C('Garden.Theme', 'default');
    }

    /**
     *
     *
     * @throws Gdn_UserException
     */
    public function disableTheme() {
        if ($this->currentTheme() == 'default') {
            throw new Gdn_UserException(T('You cannot disable the default theme.'));
        }
        $oldTheme = $this->enabledTheme();
        RemoveFromConfig('Garden.Theme');
        $newTheme = $this->enabledTheme();

        if ($oldTheme != $newTheme) {
            Logger::event(
                'theme_changed',
                'The {themeType} theme was changed from {oldTheme} to {newTheme}.',
                array(
                    'themeType' => 'desktop',
                    'oldTheme' => $oldTheme,
                    'newTheme' => $newTheme
                )
            );
        }
    }

    /**
     *
     *
     * @return Gdn_Config|mixed
     */
    public function enabledTheme() {
        $ThemeName = Gdn::config('Garden.Theme', 'default');
        return $ThemeName;
    }

    /**
     *
     *
     * @param bool $ReturnInSourceFormat
     * @return array|mixed
     */
    public function enabledThemeInfo($ReturnInSourceFormat = false) {
        $EnabledThemeName = $this->enabledTheme();
        $ThemeInfo = $this->getThemeInfo($EnabledThemeName);

        if ($ThemeInfo === false) {
            return array();
        }

        if ($ReturnInSourceFormat) {
            return $ThemeInfo;
        }

        // Update the theme info for a format consumable by views.
        if (is_array($ThemeInfo) & isset($ThemeInfo['Options'])) {
            $Options =& $ThemeInfo['Options'];
            if (isset($Options['Styles'])) {
                foreach ($Options['Styles'] as $Key => $Params) {
                    if (is_string($Params)) {
                        $Options['Styles'][$Key] = array('Basename' => $Params);
                    } elseif (is_array($Params) && isset($Params[0])) {
                        $Params['Basename'] = $Params[0];
                        unset($Params[0]);
                        $Options['Styles'][$Key] = $Params;
                    }
                }
            }
            if (isset($Options['Text'])) {
                foreach ($Options['Text'] as $Key => $Params) {
                    if (is_string($Params)) {
                        $Options['Text'][$Key] = array('Type' => $Params);
                    } elseif (is_array($Params) && isset($Params[0])) {
                        $Params['Type'] = $Params[0];
                        unset($Params[0]);
                        $Options['Text'][$Key] = $Params;
                    }
                }
            }
        }
        return $ThemeInfo;
    }

    /**
     *
     *
     * @param $ThemeName
     * @param bool $IsMobile
     * @return bool
     * @throws Exception
     */
    public function enableTheme($ThemeName, $IsMobile = false) {
        // Make sure to run the setup
        $this->testTheme($ThemeName);

        // Set the theme.
        $ThemeInfo = $this->getThemeInfo($ThemeName);
        $ThemeFolder = val('Folder', $ThemeInfo, '');

        $oldTheme = $IsMobile ? c('Garden.MobileTheme', 'mobile') : c('Garden.Theme', 'default');

        if ($ThemeFolder == '') {
            throw new Exception(t('The theme folder was not properly defined.'));
        } else {
            $Options = valr("{$ThemeName}.Options", $this->AvailableThemes());
            if ($Options) {
                if ($IsMobile) {
                    saveToConfig(array(
                        'Garden.MobileTheme' => $ThemeName,
                        'Garden.MobileThemeOptions.Name' => valr("{$ThemeName}.Name", $this->availableThemes(), $ThemeFolder)
                    ));
                } else {
                    saveToConfig(array(
                        'Garden.Theme' => $ThemeName,
                        'Garden.ThemeOptions.Name' => valr("{$ThemeName}.Name", $this->availableThemes(), $ThemeFolder)
                    ));
                }
            } else {
                if ($IsMobile) {
                    saveToConfig('Garden.MobileTheme', $ThemeName);
                    removeFromConfig('Garden.MobileThemeOptions');
                } else {
                    saveToConfig('Garden.Theme', $ThemeName);
                    removeFromConfig('Garden.ThemeOptions');
                }
            }
        }
>>>>>>> 0aed7e80

        if ($oldTheme !== $ThemeName) {
            Logger::event(
                'theme_changed',
                Logger::NOTICE,
                'The {themeType} theme changed from {oldTheme} to {newTheme}.',
                array(
<<<<<<< HEAD
                'themeType' => $IsMobile ? 'mobile' : 'desktop',
                'oldTheme' => $oldTheme,
                'newTheme' => $ThemeName
                )
            );
        }

       // Tell the locale cache to refresh itself.
        Gdn::Locale()->Refresh();
        return true;
    }

    public function TestTheme($ThemeName) {
       // Get some info about the currently enabled theme.
        $EnabledTheme = $this->EnabledThemeInfo();
        $EnabledThemeFolder = val('Folder', $EnabledTheme, '');
        $OldClassName = $EnabledThemeFolder . 'ThemeHooks';

       // Make sure that the theme's requirements are met
        $ApplicationManager = new Gdn_ApplicationManager();
        $EnabledApplications = $ApplicationManager->EnabledApplications();

        $NewThemeInfo = $this->GetThemeInfo($ThemeName);
        $ThemeName = val('Index', $NewThemeInfo, $ThemeName);
        $RequiredApplications = ArrayValue('RequiredApplications', $NewThemeInfo, false);
        $ThemeFolder = ArrayValue('Folder', $NewThemeInfo, '');
        CheckRequirements($ThemeName, $RequiredApplications, $EnabledApplications, 'application'); // Applications

       // If there is a hooks file, include it and run the setup method.
=======
                    'themeType' => $IsMobile ? 'mobile' : 'desktop',
                    'oldTheme' => $oldTheme,
                    'newTheme' => $ThemeName
                )
            );
        }

        // Tell the locale cache to refresh itself.
        Gdn::locale()->refresh();
        return true;
    }

    /**
     *
     *
     * @param $ThemeName
     * @return bool
     * @throws Gdn_UserException
     */
    public function testTheme($ThemeName) {
        // Get some info about the currently enabled theme.
        $EnabledTheme = $this->enabledThemeInfo();
        $EnabledThemeFolder = val('Folder', $EnabledTheme, '');
        $OldClassName = $EnabledThemeFolder.'ThemeHooks';

        // Make sure that the theme's requirements are met
        $ApplicationManager = new Gdn_ApplicationManager();
        $EnabledApplications = $ApplicationManager->enabledApplications();

        $NewThemeInfo = $this->getThemeInfo($ThemeName);
        $ThemeName = val('Index', $NewThemeInfo, $ThemeName);
        $RequiredApplications = arrayValue('RequiredApplications', $NewThemeInfo, false);
        $ThemeFolder = arrayValue('Folder', $NewThemeInfo, '');
        checkRequirements($ThemeName, $RequiredApplications, $EnabledApplications, 'application'); // Applications

        // If there is a hooks file, include it and run the setup method.
>>>>>>> 0aed7e80
        $ClassName = "{$ThemeFolder}ThemeHooks";
        $HooksFile = val("HooksFile", $NewThemeInfo, null);
        if (!is_null($HooksFile) && file_exists($HooksFile)) {
            include_once($HooksFile);
            if (class_exists($ClassName)) {
                $ThemeHooks = new $ClassName();
                $ThemeHooks->Setup();
<<<<<<< HEAD
            }
        }

       // If there is a hooks in the old theme, include it and run the ondisable method.
        if (class_exists($OldClassName)) {
            $ThemeHooks = new $OldClassName();
            if (method_exists($ThemeHooks, 'OnDisable')) {
                $ThemeHooks->OnDisable();
            }
        }

        return true;
    }

    public function MobileTheme() {
        return C('Garden.MobileTheme', 'default');
    }

    public function ThemeFromType($Type) {
        if ($Type === 'mobile') {
            return $this->MobileTheme();
        } else {
            return $this->DesktopTheme();
=======
            }
        }

        // If there is a hooks in the old theme, include it and run the ondisable method.
        if (class_exists($OldClassName)) {
            $ThemeHooks = new $OldClassName();
            if (method_exists($ThemeHooks, 'OnDisable')) {
                $ThemeHooks->OnDisable();
            }
        }

        return true;
    }

    /**
     *
     *
     * @return mixed
     */
    public function mobileTheme() {
        return C('Garden.MobileTheme', 'default');
    }

    /**
     *
     *
     * @param $Type
     * @return mixed
     */
    public function themeFromType($Type) {
        if ($Type === 'mobile') {
            return $this->mobileTheme();
        } else {
            return $this->desktopTheme();
>>>>>>> 0aed7e80
        }
    }
}<|MERGE_RESOLUTION|>--- conflicted
+++ resolved
@@ -1,11 +1,4 @@
-<<<<<<< HEAD
-<?php if (!defined('APPLICATION')) {
-    exit();
-      }
-
-=======
 <?php
->>>>>>> 0aed7e80
 /**
  * Theme manager.
  *
@@ -23,26 +16,6 @@
  */
 class Gdn_ThemeManager extends Gdn_Pluggable {
 
-<<<<<<< HEAD
-   /**
-    * An array of search paths for themes and their files
-    */
-    protected $ThemeSearchPaths = null;
-    protected $AlternateThemeSearchPaths = null;
-
-   /**
-    * An array of available plugins. Never access this directly, instead use
-    * $this->AvailablePlugins();
-    */
-    protected $ThemeCache = null;
-
-   /**
-    * Whether to use APC for theme cache storage
-    * @var type
-    */
-    protected $Apc = false;
-
-=======
     /** @var array An array of search paths for themes and their files. */
     protected $ThemeSearchPaths = null;
 
@@ -55,15 +28,13 @@
     /** @var bool Whether to use APC for theme cache storage. */
     protected $Apc = false;
 
-    /**
-     *
-     */
->>>>>>> 0aed7e80
+   /**
+     *
+    */
     public function __construct() {
         parent::__construct();
     }
 
-<<<<<<< HEAD
    /**
     * Sets up the theme framework
     *
@@ -72,84 +43,43 @@
     * Finally, it parses all plugin files and extracts their events and plugged
     * methods.
     */
-    public function Start($Force = false) {
-=======
-    /**
-     * Sets up the theme framework
-     *
-     * This method indexes all available themes and extracts their information.
-     * It then determines which plugins have been enabled, and includes them.
-     * Finally, it parses all plugin files and extracts their events and plugged
-     * methods.
-     */
     public function start($Force = false) {
->>>>>>> 0aed7e80
 
         if (function_exists('apc_fetch') && C('Garden.Apc', false)) {
             $this->Apc = true;
         }
 
-<<<<<<< HEAD
        // Build list of all available themes
-        $this->AvailableThemes($Force);
+        $this->availableThemes($Force);
 
        // If there is a hooks file in the theme folder, include it.
-        $ThemeName = $this->CurrentTheme();
-        $ThemeInfo = $this->GetThemeInfo($ThemeName);
-=======
-        // Build list of all available themes
-        $this->availableThemes($Force);
-
-        // If there is a hooks file in the theme folder, include it.
         $ThemeName = $this->currentTheme();
         $ThemeInfo = $this->getThemeInfo($ThemeName);
->>>>>>> 0aed7e80
         $ThemeHooks = val('RealHooksFile', $ThemeInfo, null);
         if (file_exists($ThemeHooks)) {
             include_once($ThemeHooks);
         }
     }
 
-<<<<<<< HEAD
    /**
     * Looks through the themes directory for valid themes and returns them as
     * an associative array of "Theme Name" => "Theme Info Array". It also adds
     * a "Folder" definition to the Theme Info Array for each.
     */
-    public function AvailableThemes($Force = false) {
-        if (is_null($this->ThemeCache) || $Force) {
-            $this->ThemeCache = array();
-
-           // Check cache freshness
-            foreach ($this->SearchPaths() as $SearchPath => $Trash) {
-                unset($SearchPathCache);
-
-               // Check Cache
-=======
-    /**
-     * Looks through the themes directory for valid themes and returns them as
-     * an associative array of "Theme Name" => "Theme Info Array". It also adds
-     * a "Folder" definition to the Theme Info Array for each.
-     */
     public function availableThemes($Force = false) {
         if (is_null($this->ThemeCache) || $Force) {
             $this->ThemeCache = array();
 
-            // Check cache freshness
+           // Check cache freshness
             foreach ($this->searchPaths() as $SearchPath => $Trash) {
                 unset($SearchPathCache);
 
-                // Check Cache
->>>>>>> 0aed7e80
+               // Check Cache
                 $SearchPathCacheKey = 'Garden.Themes.PathCache.'.$SearchPath;
                 if ($this->Apc) {
                     $SearchPathCache = apc_fetch($SearchPathCacheKey);
                 } else {
-<<<<<<< HEAD
-                    $SearchPathCache = Gdn::Cache()->Get($SearchPathCacheKey, array(Gdn_Cache::FEATURE_NOPREFIX => true));
-=======
                     $SearchPathCache = Gdn::cache()->get($SearchPathCacheKey, array(Gdn_Cache::FEATURE_NOPREFIX => true));
->>>>>>> 0aed7e80
                 }
 
                 $CacheHit = ($SearchPathCache !== Gdn_Cache::CACHEOP_FAILURE);
@@ -157,13 +87,8 @@
                     $CacheIntegrityCheck = (sizeof(array_intersect(array_keys($SearchPathCache), array('CacheIntegrityHash', 'ThemeInfo'))) == 2);
                     if (!$CacheIntegrityCheck) {
                         $SearchPathCache = array(
-<<<<<<< HEAD
-                        'CacheIntegrityHash'    => null,
-                        'ThemeInfo'             => array()
-=======
                             'CacheIntegrityHash' => null,
                             'ThemeInfo' => array()
->>>>>>> 0aed7e80
                         );
                     }
                 }
@@ -178,15 +103,9 @@
 
                 $PathIntegrityHash = md5(serialize($PathListing));
                 if (val('CacheIntegrityHash', $SearchPathCache) != $PathIntegrityHash) {
-<<<<<<< HEAD
                    // Trace('Need to re-index theme cache');
                    // Need to re-index this folder
-                    $PathIntegrityHash = $this->IndexSearchPath($SearchPath, $CacheThemeInfo, $PathListing);
-=======
-                    // Trace('Need to re-index theme cache');
-                    // Need to re-index this folder
                     $PathIntegrityHash = $this->indexSearchPath($SearchPath, $CacheThemeInfo, $PathListing);
->>>>>>> 0aed7e80
                     if ($PathIntegrityHash === false) {
                         continue;
                     }
@@ -195,17 +114,11 @@
                     if ($this->Apc) {
                         apc_store($SearchPathCacheKey, $SearchPathCache);
                     } else {
-<<<<<<< HEAD
-                        Gdn::Cache()->Store($SearchPathCacheKey, $SearchPathCache, array(Gdn_Cache::FEATURE_NOPREFIX => true));
-=======
                         Gdn::cache()->store($SearchPathCacheKey, $SearchPathCache, array(Gdn_Cache::FEATURE_NOPREFIX => true));
->>>>>>> 0aed7e80
                     }
                 }
 
                 $this->ThemeCache = array_merge($this->ThemeCache, $CacheThemeInfo);
-<<<<<<< HEAD
-=======
             }
         }
 
@@ -240,38 +153,10 @@
 
             if (val('about', $ThemeFiles) === false) {
                 continue;
->>>>>>> 0aed7e80
-            }
-        }
-
-<<<<<<< HEAD
-        return $this->ThemeCache;
-    }
-
-    public function IndexSearchPath($SearchPath, &$ThemeInfo, $PathListing = null) {
-        if (is_null($PathListing) || !is_array($PathListing)) {
-            $PathListing = scandir($SearchPath, 0);
-            sort($PathListing);
-        }
-
-        if ($PathListing === false) {
-            return false;
-        }
-
-        foreach ($PathListing as $ThemeFolderName) {
-            if (substr($ThemeFolderName, 0, 1) == '.') {
-                continue;
-            }
-
-            $ThemePath = CombinePaths(array($SearchPath,$ThemeFolderName));
-            $ThemeFiles = $this->FindThemeFiles($ThemePath);
-
-            if (val('about', $ThemeFiles) === false) {
-                continue;
             }
 
             $ThemeAboutFile = val('about', $ThemeFiles);
-            $SearchThemeInfo = $this->ScanThemeFile($ThemeAboutFile);
+            $SearchThemeInfo = $this->scanThemeFile($ThemeAboutFile);
 
            // Don't index archived themes.
   //         if (val('Archived', $SearchThemeInfo, FALSE))
@@ -304,13 +189,18 @@
         return md5(serialize($PathListing));
     }
 
-    public function ClearThemeCache($SearchPaths = null) {
+    /**
+     *
+     *
+     * @param null $SearchPaths
+     */
+    public function clearThemeCache($SearchPaths = null) {
         if (!is_null($SearchPaths)) {
             if (!is_array($SearchPaths)) {
                 $SearchPaths = array($SearchPaths);
             }
         } else {
-            $SearchPaths = $this->SearchPaths();
+            $SearchPaths = $this->searchPaths();
         }
 
         foreach ($SearchPaths as $SearchPath => $SearchPathName) {
@@ -318,7 +208,7 @@
             if ($this->Apc) {
                 apc_delete($SearchPathCacheKey);
             } else {
-                Gdn::Cache()->Remove($SearchPathCacheKey, array(Gdn_Cache::FEATURE_NOPREFIX => true));
+                Gdn::cache()->remove($SearchPathCacheKey, array(Gdn_Cache::FEATURE_NOPREFIX => true));
             }
         }
     }
@@ -332,7 +222,7 @@
     * @param boolean $OnlyCustom whether or not to exclude the two default paths and return only config paths
     * @return array Search paths
     */
-    public function SearchPaths($OnlyCustom = false) {
+    public function searchPaths($OnlyCustom = false) {
         if (is_null($this->ThemeSearchPaths) || is_null($this->AlternateThemeSearchPaths)) {
             $this->ThemeSearchPaths = array();
             $this->AlternateThemeSearchPaths = array();
@@ -351,202 +241,6 @@
                 $AlternatePaths = $RawAlternatePaths;
 
                 if (!is_array($AlternatePaths)) {
-                    $AlternatePaths = array($AlternatePaths   => 'alternate');
-                }
-
-                foreach ($AlternatePaths as $AltPath => $AltName) {
-                    $this->AlternateThemeSearchPaths[rtrim($AltPath, '/')] = $AltName;
-                    if (is_dir($AltPath)) {
-                        $this->ThemeSearchPaths[rtrim($AltPath, '/')] = $AltName;
-                    }
-                }
-            }
-        }
-
-        if (!$OnlyCustom) {
-            return $this->ThemeSearchPaths;
-        }
-
-        return $this->AlternateThemeSearchPaths;
-    }
-
-    public function FindThemeFiles($ThemePath) {
-        if (!is_dir($ThemePath)) {
-            return false;
-        }
-
-        $ThemeFiles = scandir($ThemePath);
-        $TestPatterns = array(
-         'about\.php'                           => 'about',
-         '.*\.theme\.php'                       => 'about',
-         'class\..*themehooks\.php'             => 'hooks',
-         'screenshot\.(gif|jpg|jpeg|png)'       => 'screenshot',
-         'mobile\.(gif|jpg|jpeg|png)'           => 'mobilescreenshot'
-        );
-
-        $MatchedThemeFiles = array();
-        foreach ($ThemeFiles as $ThemeFile) {
-            foreach ($TestPatterns as $TestPattern => $FileType) {
-                if (preg_match('!'.$TestPattern.'!', $ThemeFile)) {
-                    $MatchedThemeFiles[$FileType] = CombinePaths(array($ThemePath, $ThemeFile));
-                }
-            }
-        }
-
-        return array_key_exists('about', $MatchedThemeFiles) ? $MatchedThemeFiles : false;
-    }
-
-    public function ScanThemeFile($ThemeFile, $VariableName = null) {
-       // Find the $PluginInfo array
-        if (!file_exists($ThemeFile)) {
-            return;
-        }
-        $Lines = file($ThemeFile);
-
-        $InfoBuffer = false;
-        $ClassBuffer = false;
-        $ClassName = '';
-        $ThemeInfoString = '';
-        if (!$VariableName) {
-            $VariableName = 'ThemeInfo';
-        }
-
-        $ParseVariableName = '$'.$VariableName;
-        ${$VariableName} = array();
-
-        foreach ($Lines as $Line) {
-            if ($InfoBuffer && substr(trim($Line), -2) == ');') {
-                $ThemeInfoString .= $Line;
-                $ClassBuffer = true;
-                $InfoBuffer = false;
-            }
-
-            if (StringBeginsWith(trim($Line), $ParseVariableName)) {
-                $InfoBuffer = true;
-            }
-
-            if ($InfoBuffer) {
-                $ThemeInfoString .= $Line;
-            }
-
-            if ($ClassBuffer && strtolower(substr(trim($Line), 0, 6)) == 'class ') {
-                $Parts = explode(' ', $Line);
-                if (count($Parts) > 2) {
-                    $ClassName = $Parts[1];
-                }
-
-                break;
-            }
-
-        }
-        unset($Lines);
-        if ($ThemeInfoString != '') {
-            @eval($ThemeInfoString);
-        }
-
-       // Define the folder name and assign the class name for the newly added item
-        if (isset(${$VariableName}) && is_array(${$VariableName})) {
-            $Item = array_pop($Trash = array_keys(${$VariableName}));
-
-            ${$VariableName}[$Item]['Index'] = $Item;
-            ${$VariableName}[$Item]['AboutFile'] = $ThemeFile;
-            ${$VariableName}[$Item]['RealAboutFile'] = realpath($ThemeFile);
-            ${$VariableName}[$Item]['ThemeRoot'] = dirname($ThemeFile);
-
-            if (!array_key_exists('Name', ${$VariableName}[$Item])) {
-                $$VariableName
-            }[$Item]['Name'] = $Item;
-
-            if (!array_key_exists('Folder', ${$VariableName}[$Item])) {
-                ${$VariableName}[$Item]['Folder'] = basename(dirname($ThemeFile));
-            }
-=======
-            $ThemeAboutFile = val('about', $ThemeFiles);
-            $SearchThemeInfo = $this->scanThemeFile($ThemeAboutFile);
-
-            // Don't index archived themes.
-//         if (val('Archived', $SearchThemeInfo, FALSE))
-//            continue;
-
-            // Add the screenshot.
-            if (array_key_exists('screenshot', $ThemeFiles)) {
-                $RelativeScreenshot = ltrim(str_replace(PATH_ROOT, '', val('screenshot', $ThemeFiles)), '/');
-                $SearchThemeInfo['ScreenshotUrl'] = Asset($RelativeScreenshot, true);
-            }
-
-            // Add the mobile screenshot.
-            if (array_key_exists('mobilescreenshot', $ThemeFiles)) {
-                $RelativeScreenshot = ltrim(str_replace(PATH_ROOT, '', val('mobilescreenshot', $ThemeFiles)), '/');
-                $SearchThemeInfo['MobileScreenshotUrl'] = Asset($RelativeScreenshot, true);
-            }
-
-            if (array_key_exists('hooks', $ThemeFiles)) {
-                $SearchThemeInfo['HooksFile'] = val('hooks', $ThemeFiles, false);
-                $SearchThemeInfo['RealHooksFile'] = realpath($SearchThemeInfo['HooksFile']);
-            }
-
-            if ($SearchThemeInfo === false) {
-                continue;
-            }
-
-            $ThemeInfo[$ThemeFolderName] = $SearchThemeInfo;
-        }
-
-        return md5(serialize($PathListing));
-    }
-
-    /**
-     *
-     *
-     * @param null $SearchPaths
-     */
-    public function clearThemeCache($SearchPaths = null) {
-        if (!is_null($SearchPaths)) {
-            if (!is_array($SearchPaths)) {
-                $SearchPaths = array($SearchPaths);
-            }
-        } else {
-            $SearchPaths = $this->searchPaths();
-        }
-
-        foreach ($SearchPaths as $SearchPath => $SearchPathName) {
-            $SearchPathCacheKey = "Garden.Themes.PathCache.{$SearchPath}";
-            if ($this->Apc) {
-                apc_delete($SearchPathCacheKey);
-            } else {
-                Gdn::cache()->remove($SearchPathCacheKey, array(Gdn_Cache::FEATURE_NOPREFIX => true));
-            }
-        }
-    }
-
-    /**
-     * Get the current search paths
-     *
-     * By default, get all the paths as built by the constructor. Includes the two (or one) default plugin paths
-     * of PATH_PLUGINS and PATH_LOCAL_PLUGINS, as well as any extra paths defined in the config variable.
-     *
-     * @param boolean $OnlyCustom whether or not to exclude the two default paths and return only config paths
-     * @return array Search paths
-     */
-    public function searchPaths($OnlyCustom = false) {
-        if (is_null($this->ThemeSearchPaths) || is_null($this->AlternateThemeSearchPaths)) {
-            $this->ThemeSearchPaths = array();
-            $this->AlternateThemeSearchPaths = array();
-
-            // Add default search path(s) to list
-            $this->ThemeSearchPaths[rtrim(PATH_THEMES, '/')] = 'core';
-
-            // Check for, and load, alternate search paths from config
-            $RawAlternatePaths = C('Garden.PluginManager.Search', null);
-            if (!is_null($RawAlternatePaths)) {
-                /*
-                            // Handle serialized and unserialized alternate path arrays
-                            $AlternatePaths = unserialize($RawAlternatePaths);
-                            if ($AlternatePaths === FALSE && is_array($RawAlternatePaths))
-                */
-                $AlternatePaths = $RawAlternatePaths;
-
-                if (!is_array($AlternatePaths)) {
                     $AlternatePaths = array($AlternatePaths => 'alternate');
                 }
 
@@ -606,7 +300,7 @@
      * @return null|void
      */
     public function scanThemeFile($ThemeFile, $VariableName = null) {
-        // Find the $PluginInfo array
+       // Find the $PluginInfo array
         if (!file_exists($ThemeFile)) {
             return;
         }
@@ -653,7 +347,7 @@
             @eval($ThemeInfoString);
         }
 
-        // Define the folder name and assign the class name for the newly added item
+       // Define the folder name and assign the class name for the newly added item
         if (isset(${$VariableName}) && is_array(${$VariableName})) {
             $Item = array_pop($Trash = array_keys(${$VariableName}));
 
@@ -669,38 +363,57 @@
             if (!array_key_exists('Folder', ${$VariableName}[$Item])) {
                 ${$VariableName}[$Item]['Folder'] = basename(dirname($ThemeFile));
             }
->>>>>>> 0aed7e80
 
             return ${$VariableName}[$Item];
         } elseif ($VariableName !== null) {
             if (isset(${$VariableName})) {
-<<<<<<< HEAD
-                return $$VariableName
-            };
+                return ${$VariableName};
+            }
         }
 
         return null;
     }
 
-    public function GetThemeInfo($ThemeName) {
-        return val($ThemeName, $this->AvailableThemes(), false);
-    }
-
-    public function CurrentTheme() {
+    /**
+     *
+     *
+     * @param $ThemeName
+     * @return mixed
+     */
+    public function getThemeInfo($ThemeName) {
+        return val($ThemeName, $this->availableThemes(), false);
+    }
+
+    /**
+     *
+     *
+     * @return mixed
+     */
+    public function currentTheme() {
         return C(!IsMobile() ? 'Garden.Theme' : 'Garden.MobileTheme', 'default');
     }
 
-    public function DesktopTheme() {
+    /**
+     *
+     *
+     * @return mixed
+     */
+    public function desktopTheme() {
         return C('Garden.Theme', 'default');
     }
 
-    public function DisableTheme() {
-        if ($this->CurrentTheme() == 'default') {
+    /**
+     *
+     *
+     * @throws Gdn_UserException
+     */
+    public function disableTheme() {
+        if ($this->currentTheme() == 'default') {
             throw new Gdn_UserException(T('You cannot disable the default theme.'));
         }
-        $oldTheme = $this->EnabledTheme();
+        $oldTheme = $this->enabledTheme();
         RemoveFromConfig('Garden.Theme');
-        $newTheme = $this->EnabledTheme();
+        $newTheme = $this->enabledTheme();
 
         if ($oldTheme != $newTheme) {
             Logger::event(
@@ -715,14 +428,25 @@
         }
     }
 
-    public function EnabledTheme() {
-        $ThemeName = Gdn::Config('Garden.Theme', 'default');
+    /**
+     *
+     *
+     * @return Gdn_Config|mixed
+     */
+    public function enabledTheme() {
+        $ThemeName = Gdn::config('Garden.Theme', 'default');
         return $ThemeName;
     }
 
-    public function EnabledThemeInfo($ReturnInSourceFormat = false) {
-        $EnabledThemeName = $this->EnabledTheme();
-        $ThemeInfo = $this->GetThemeInfo($EnabledThemeName);
+    /**
+     *
+     *
+     * @param bool $ReturnInSourceFormat
+     * @return array|mixed
+     */
+    public function enabledThemeInfo($ReturnInSourceFormat = false) {
+        $EnabledThemeName = $this->enabledTheme();
+        $ThemeInfo = $this->getThemeInfo($EnabledThemeName);
 
         if ($ThemeInfo === false) {
             return array();
@@ -761,161 +485,6 @@
         return $ThemeInfo;
     }
 
-    public function EnableTheme($ThemeName, $IsMobile = false) {
-       // Make sure to run the setup
-        $this->TestTheme($ThemeName);
-
-       // Set the theme.
-        $ThemeInfo = $this->GetThemeInfo($ThemeName);
-        $ThemeFolder = val('Folder', $ThemeInfo, '');
-
-        $oldTheme = $IsMobile ? C('Garden.MobileTheme', 'mobile') : C('Garden.Theme', 'default');
-
-        if ($ThemeFolder == '') {
-            throw new Exception(T('The theme folder was not properly defined.'));
-        } else {
-            $Options = valr("{$ThemeName}.Options", $this->AvailableThemes());
-            if ($Options) {
-                if ($IsMobile) {
-                    SaveToConfig(array(
-                    'Garden.MobileTheme' => $ThemeName,
-                    'Garden.MobileThemeOptions.Name' => valr("{$ThemeName}.Name", $this->AvailableThemes(), $ThemeFolder)
-                    ));
-                } else {
-                    SaveToConfig(array(
-                    'Garden.Theme' => $ThemeName,
-                    'Garden.ThemeOptions.Name' => valr("{$ThemeName}.Name", $this->AvailableThemes(), $ThemeFolder)
-                    ));
-                }
-            } else {
-                if ($IsMobile) {
-                    SaveToConfig('Garden.MobileTheme', $ThemeName);
-                    RemoveFromConfig('Garden.MobileThemeOptions');
-                } else {
-                    SaveToConfig('Garden.Theme', $ThemeName);
-                    RemoveFromConfig('Garden.ThemeOptions');
-                }
-            }
-        }
-=======
-                return ${$VariableName};
-            }
-        }
-
-        return null;
-    }
-
-    /**
-     *
-     *
-     * @param $ThemeName
-     * @return mixed
-     */
-    public function getThemeInfo($ThemeName) {
-        return val($ThemeName, $this->availableThemes(), false);
-    }
-
-    /**
-     *
-     *
-     * @return mixed
-     */
-    public function currentTheme() {
-        return C(!IsMobile() ? 'Garden.Theme' : 'Garden.MobileTheme', 'default');
-    }
-
-    /**
-     *
-     *
-     * @return mixed
-     */
-    public function desktopTheme() {
-        return C('Garden.Theme', 'default');
-    }
-
-    /**
-     *
-     *
-     * @throws Gdn_UserException
-     */
-    public function disableTheme() {
-        if ($this->currentTheme() == 'default') {
-            throw new Gdn_UserException(T('You cannot disable the default theme.'));
-        }
-        $oldTheme = $this->enabledTheme();
-        RemoveFromConfig('Garden.Theme');
-        $newTheme = $this->enabledTheme();
-
-        if ($oldTheme != $newTheme) {
-            Logger::event(
-                'theme_changed',
-                'The {themeType} theme was changed from {oldTheme} to {newTheme}.',
-                array(
-                    'themeType' => 'desktop',
-                    'oldTheme' => $oldTheme,
-                    'newTheme' => $newTheme
-                )
-            );
-        }
-    }
-
-    /**
-     *
-     *
-     * @return Gdn_Config|mixed
-     */
-    public function enabledTheme() {
-        $ThemeName = Gdn::config('Garden.Theme', 'default');
-        return $ThemeName;
-    }
-
-    /**
-     *
-     *
-     * @param bool $ReturnInSourceFormat
-     * @return array|mixed
-     */
-    public function enabledThemeInfo($ReturnInSourceFormat = false) {
-        $EnabledThemeName = $this->enabledTheme();
-        $ThemeInfo = $this->getThemeInfo($EnabledThemeName);
-
-        if ($ThemeInfo === false) {
-            return array();
-        }
-
-        if ($ReturnInSourceFormat) {
-            return $ThemeInfo;
-        }
-
-        // Update the theme info for a format consumable by views.
-        if (is_array($ThemeInfo) & isset($ThemeInfo['Options'])) {
-            $Options =& $ThemeInfo['Options'];
-            if (isset($Options['Styles'])) {
-                foreach ($Options['Styles'] as $Key => $Params) {
-                    if (is_string($Params)) {
-                        $Options['Styles'][$Key] = array('Basename' => $Params);
-                    } elseif (is_array($Params) && isset($Params[0])) {
-                        $Params['Basename'] = $Params[0];
-                        unset($Params[0]);
-                        $Options['Styles'][$Key] = $Params;
-                    }
-                }
-            }
-            if (isset($Options['Text'])) {
-                foreach ($Options['Text'] as $Key => $Params) {
-                    if (is_string($Params)) {
-                        $Options['Text'][$Key] = array('Type' => $Params);
-                    } elseif (is_array($Params) && isset($Params[0])) {
-                        $Params['Type'] = $Params[0];
-                        unset($Params[0]);
-                        $Options['Text'][$Key] = $Params;
-                    }
-                }
-            }
-        }
-        return $ThemeInfo;
-    }
-
     /**
      *
      *
@@ -925,10 +494,10 @@
      * @throws Exception
      */
     public function enableTheme($ThemeName, $IsMobile = false) {
-        // Make sure to run the setup
+       // Make sure to run the setup
         $this->testTheme($ThemeName);
 
-        // Set the theme.
+       // Set the theme.
         $ThemeInfo = $this->getThemeInfo($ThemeName);
         $ThemeFolder = val('Folder', $ThemeInfo, '');
 
@@ -941,12 +510,12 @@
             if ($Options) {
                 if ($IsMobile) {
                     saveToConfig(array(
-                        'Garden.MobileTheme' => $ThemeName,
+                    'Garden.MobileTheme' => $ThemeName,
                         'Garden.MobileThemeOptions.Name' => valr("{$ThemeName}.Name", $this->availableThemes(), $ThemeFolder)
                     ));
                 } else {
                     saveToConfig(array(
-                        'Garden.Theme' => $ThemeName,
+                    'Garden.Theme' => $ThemeName,
                         'Garden.ThemeOptions.Name' => valr("{$ThemeName}.Name", $this->availableThemes(), $ThemeFolder)
                     ));
                 }
@@ -960,7 +529,6 @@
                 }
             }
         }
->>>>>>> 0aed7e80
 
         if ($oldTheme !== $ThemeName) {
             Logger::event(
@@ -968,7 +536,6 @@
                 Logger::NOTICE,
                 'The {themeType} theme changed from {oldTheme} to {newTheme}.',
                 array(
-<<<<<<< HEAD
                 'themeType' => $IsMobile ? 'mobile' : 'desktop',
                 'oldTheme' => $oldTheme,
                 'newTheme' => $ThemeName
@@ -977,36 +544,6 @@
         }
 
        // Tell the locale cache to refresh itself.
-        Gdn::Locale()->Refresh();
-        return true;
-    }
-
-    public function TestTheme($ThemeName) {
-       // Get some info about the currently enabled theme.
-        $EnabledTheme = $this->EnabledThemeInfo();
-        $EnabledThemeFolder = val('Folder', $EnabledTheme, '');
-        $OldClassName = $EnabledThemeFolder . 'ThemeHooks';
-
-       // Make sure that the theme's requirements are met
-        $ApplicationManager = new Gdn_ApplicationManager();
-        $EnabledApplications = $ApplicationManager->EnabledApplications();
-
-        $NewThemeInfo = $this->GetThemeInfo($ThemeName);
-        $ThemeName = val('Index', $NewThemeInfo, $ThemeName);
-        $RequiredApplications = ArrayValue('RequiredApplications', $NewThemeInfo, false);
-        $ThemeFolder = ArrayValue('Folder', $NewThemeInfo, '');
-        CheckRequirements($ThemeName, $RequiredApplications, $EnabledApplications, 'application'); // Applications
-
-       // If there is a hooks file, include it and run the setup method.
-=======
-                    'themeType' => $IsMobile ? 'mobile' : 'desktop',
-                    'oldTheme' => $oldTheme,
-                    'newTheme' => $ThemeName
-                )
-            );
-        }
-
-        // Tell the locale cache to refresh itself.
         Gdn::locale()->refresh();
         return true;
     }
@@ -1019,12 +556,12 @@
      * @throws Gdn_UserException
      */
     public function testTheme($ThemeName) {
-        // Get some info about the currently enabled theme.
+       // Get some info about the currently enabled theme.
         $EnabledTheme = $this->enabledThemeInfo();
         $EnabledThemeFolder = val('Folder', $EnabledTheme, '');
         $OldClassName = $EnabledThemeFolder.'ThemeHooks';
 
-        // Make sure that the theme's requirements are met
+       // Make sure that the theme's requirements are met
         $ApplicationManager = new Gdn_ApplicationManager();
         $EnabledApplications = $ApplicationManager->enabledApplications();
 
@@ -1034,8 +571,7 @@
         $ThemeFolder = arrayValue('Folder', $NewThemeInfo, '');
         checkRequirements($ThemeName, $RequiredApplications, $EnabledApplications, 'application'); // Applications
 
-        // If there is a hooks file, include it and run the setup method.
->>>>>>> 0aed7e80
+       // If there is a hooks file, include it and run the setup method.
         $ClassName = "{$ThemeFolder}ThemeHooks";
         $HooksFile = val("HooksFile", $NewThemeInfo, null);
         if (!is_null($HooksFile) && file_exists($HooksFile)) {
@@ -1043,7 +579,6 @@
             if (class_exists($ClassName)) {
                 $ThemeHooks = new $ClassName();
                 $ThemeHooks->Setup();
-<<<<<<< HEAD
             }
         }
 
@@ -1058,30 +593,6 @@
         return true;
     }
 
-    public function MobileTheme() {
-        return C('Garden.MobileTheme', 'default');
-    }
-
-    public function ThemeFromType($Type) {
-        if ($Type === 'mobile') {
-            return $this->MobileTheme();
-        } else {
-            return $this->DesktopTheme();
-=======
-            }
-        }
-
-        // If there is a hooks in the old theme, include it and run the ondisable method.
-        if (class_exists($OldClassName)) {
-            $ThemeHooks = new $OldClassName();
-            if (method_exists($ThemeHooks, 'OnDisable')) {
-                $ThemeHooks->OnDisable();
-            }
-        }
-
-        return true;
-    }
-
     /**
      *
      *
@@ -1102,7 +613,6 @@
             return $this->mobileTheme();
         } else {
             return $this->desktopTheme();
->>>>>>> 0aed7e80
         }
     }
 }