--- conflicted
+++ resolved
@@ -1,15 +1,6 @@
-<<<<<<< HEAD
-<?php if (!defined('APPLICATION')) {
-    exit();
-      }
-
-/**
- * DOCUMENT ME
-=======
 <?php
 /**
  * Gdn_Condition
->>>>>>> 0aed7e80
  *
  * @author Todd Burry <todd@vanillaforums.com>
  * @copyright 2009-2015 Vanilla Forums Inc.
@@ -22,115 +13,69 @@
  * Class Gdn_Condition
  */
 class Gdn_Condition {
-<<<<<<< HEAD
+
     const PERMISSION = 'permission';
+
     const REQUEST = 'request';
+
     const ROLE = 'role';
 
     const COMPARE_AND = 'and';
+
     const COMPARE_OR = 'or';
 
-    public $CompareType = self::COMPARE_OR;
-
-    public static function AllTypes() {
+    public static $compareType = self::COMPARE_OR;
+
+    /**
+     *
+     *
+     * @return array
+     */
+    public static function allTypes() {
         return array(self::PERMISSION => self::PERMISSION, self::ROLE => self::ROLE);
     }
 
-    public static function Blank() {
+    /**
+     *
+     *
+     * @return array
+     */
+    public static function blank() {
         return array('', '', '');
     }
 
-
-   /** Convert the condition values in a given string to a conditions array.
-    *  This method is the opposite as Gdn_Condition::ToString().
+    /**
+     * Convert the condition values in a given string to a conditions array.
+     *
+     * This method is the opposite as Gdn_Condition::ToString().
+     *
     * @param string $String
     * @return array A conditions array suitable to be passed to Gdn_Condition::Test().
-    * @see Gdn_Condition::ToString().
-    */
-    public static function FromString($String) {
+     * @see Gdn_Condition::toString().
+    */
+    public static function fromString($String) {
         $Result = array();
 
        // Each condition is delimited by a newline.
         $Conditions = explode("\n", $String);
         foreach ($Conditions as $ConditionString) {
            // Each part of the condition is delimited by a comma.
-=======
-
-    const PERMISSION = 'permission';
-
-    const REQUEST = 'request';
-
-    const ROLE = 'role';
-
-    const COMPARE_AND = 'and';
-
-    const COMPARE_OR = 'or';
-
-    public static $compareType = self::COMPARE_OR;
-
-    /**
-     *
-     *
-     * @return array
-     */
-    public static function allTypes() {
-        return array(self::PERMISSION => self::PERMISSION, self::ROLE => self::ROLE);
-    }
-
-    /**
-     *
-     *
-     * @return array
-     */
-    public static function blank() {
-        return array('', '', '');
-    }
-
-    /**
-     * Convert the condition values in a given string to a conditions array.
-     *
-     * This method is the opposite as Gdn_Condition::ToString().
-     *
-     * @param string $String
-     * @return array A conditions array suitable to be passed to Gdn_Condition::Test().
-     * @see Gdn_Condition::toString().
-     */
-    public static function fromString($String) {
-        $Result = array();
-
-        // Each condition is delimited by a newline.
-        $Conditions = explode("\n", $String);
-        foreach ($Conditions as $ConditionString) {
-            // Each part of the condition is delimited by a comma.
->>>>>>> 0aed7e80
             $Condition = explode(',', $ConditionString, 3);
             $Result[] = array_map('trim', $Condition);
         }
         return $Result;
     }
 
-<<<<<<< HEAD
-   /** Test an array of conditions. This method only returns if every condition in the array is true.
-    *
-    * @param array $Conditions And array of conditons where each condition is itself an array with the following items:
+    /**
+     * Test an array of conditions. This method only returns if every condition in the array is true.
+    *
+     * @param array $Conditions And array of conditions where each condition is itself an array with the following items:
     *  - 0: The type of condition. See the constants in Gdn_Condition for more information.
     *  - 1: The field to look at.
     *  - 2: The expression to test against (optional).
     * @return bool
     */
-    public static function Test($Conditions) {
-=======
-    /**
-     * Test an array of conditions. This method only returns if every condition in the array is true.
-     *
-     * @param array $Conditions And array of conditions where each condition is itself an array with the following items:
-     *  - 0: The type of condition. See the constants in Gdn_Condition for more information.
-     *  - 1: The field to look at.
-     *  - 2: The expression to test against (optional).
-     * @return bool
-     */
     public static function test($Conditions) {
->>>>>>> 0aed7e80
         if (!is_array($Conditions)) {
             return false;
         }
@@ -139,21 +84,7 @@
             if (!is_array($Condition) || count($Condition) < 2) {
                 continue;
             }
-<<<<<<< HEAD
          
-            $Expr = isset($Condition[2]) ? $Condition[2] : null;
-
-            $Test = Gdn_Condition::TestOne($Condition[0], $Condition[1], $Expr);
-            if (!$Test && $this->CompareType == self::COMPARE_AND) {
-                return false;
-            }
-            if ($Test && $this->CompareType == self::COMPARE_OR) {
-                return true;
-            }
-        }
-        if ($this->CompareType == self::COMPARE_AND) {
-=======
-
             $Expr = isset($Condition[2]) ? $Condition[2] : null;
 
             $Test = Gdn_Condition::testOne($Condition[0], $Condition[1], $Expr);
@@ -165,95 +96,50 @@
             }
         }
         if (self::$compareType == self::COMPARE_AND) {
->>>>>>> 0aed7e80
             return true;
         } else {
             return false;
         }
     }
 
-<<<<<<< HEAD
-   /** Test an individual condition.
+    /**
+     * Test an individual condition.
     *
     * @param string $Type One of the types in this condition.
     * @param string $Field The field to test against.
     * @param string $Expr The expression to test with.
     * @return bool
     */
-    public static function TestOne($Type, $Field, $Expr = null) {
+    public static function testOne($Type, $Field, $Expr = null) {
         switch (strtolower($Type)) {
             case PERMISSION:
                // Check to see if the user has the given permission.
-                $Result = Gdn::Session()->CheckPermission($Field);
-                if ($Value === false) {
-=======
-    /**
-     * Test an individual condition.
-     *
-     * @param string $Type One of the types in this condition.
-     * @param string $Field The field to test against.
-     * @param string $Expr The expression to test with.
-     * @return bool
-     */
-    public static function testOne($Type, $Field, $Expr = null) {
-        switch (strtolower($Type)) {
-            case PERMISSION:
-                // Check to see if the user has the given permission.
                 $Result = Gdn::session()->checkPermission($Field);
                 if ($Expr === false) {
->>>>>>> 0aed7e80
                     return !$Result;
                 }
                 return $Result;
             case REQUEST:
-<<<<<<< HEAD
                // See if the field is a specific value.
                 switch (strtolower($Field)) {
                     case 'path':
-                        $Value = Gdn::Request()->Path();
+                        $Value = Gdn::request()->path();
                         break;
                     default:
                        // See if the field is targetting a specific part of the request.
                         $Fields = explode('.', $Field, 2);
                         if (count($Fields) >= 2) {
-                            $Value = Gdn::Request()->GetValueFrom($Fields[0], $Fields[1], null);
-                        } else {
-                            $Value = Gdn::Request()->GetValue($Field, null);
-=======
-                // See if the field is a specific value.
-                switch (strtolower($Field)) {
-                    case 'path':
-                        $Value = Gdn::request()->path();
-                        break;
-                    default:
-                        // See if the field is targetting a specific part of the request.
-                        $Fields = explode('.', $Field, 2);
-                        if (count($Fields) >= 2) {
                             $Value = Gdn::request()->getValueFrom($Fields[0], $Fields[1], null);
                         } else {
                             $Value = Gdn::request()->getValue($Field, null);
->>>>>>> 0aed7e80
                         }
                         break;
                 }
 
-<<<<<<< HEAD
-                $Result = Gdn_Condition::TestValue($Value, $Expr);
+                $Result = Gdn_Condition::testValue($Value, $Expr);
                 return $Result;
             case ROLE:
                // See if the user is in the given role.
-                $RoleModel = new RoleModel();
-                $Roles = $RoleModel->GetByUserID(Gdn::Session()->UserID)->ResultArray();
-                foreach ($Roles as $Role) {
-                    if (is_numeric($Expr)) {
-                        $Result = $Expr == GetValue('RoleID', $Role);
-                    } else {
-                        $Result = Gdn_Condition::TestValue(GetValue('Name', $Role), $Expr);
-=======
-                $Result = Gdn_Condition::testValue($Value, $Expr);
-                return $Result;
-            case ROLE:
-                // See if the user is in the given role.
                 $RoleModel = new RoleModel();
                 $Roles = $RoleModel->getByUserID(Gdn::session()->UserID)->resultArray();
                 foreach ($Roles as $Role) {
@@ -261,7 +147,6 @@
                         $Result = $Expr == val('RoleID', $Role);
                     } else {
                         $Result = Gdn_Condition::testValue(val('Name', $Role), $Expr);
->>>>>>> 0aed7e80
                     }
                     if ($Result) {
                         return true;
@@ -272,26 +157,15 @@
         return false;
     }
 
-<<<<<<< HEAD
-   /** Test a value against an expression.
+    /**
+     * Test a value against an expression.
     *
     * @param mixed $Value The value to test.
     * @param string $Expr The expression to test against. The expression can have the following properties.
     *  - <b>Enclosed in backticks (`..`): A preg_match() is performed.
     *  - <b>Otherwise</b>: A simple $Value == $Expr is tested.
     */
-    public static function TestValue($Value, $Expr) {
-=======
-    /**
-     * Test a value against an expression.
-     *
-     * @param mixed $Value The value to test.
-     * @param string $Expr The expression to test against. The expression can have the following properties.
-     *  - <b>Enclosed in backticks (`..`): A preg_match() is performed.
-     *  - <b>Otherwise</b>: A simple $Value == $Expr is tested.
-     */
     public static function testValue($Value, $Expr) {
->>>>>>> 0aed7e80
         if (!is_string($Expr)) {
             return false;
         }
@@ -304,34 +178,21 @@
         return $Result;
     }
 
-<<<<<<< HEAD
-   /** Convert an array of conditions to a string.
+    /**
+     * Convert an array of conditions to a string.
     *
     * @param array $Conditions An array of conditions. Each condition is itself an array.
     * @return string
-    * @see Gdn_Condition::Test()
-    */
-    public static function ToString($Conditions) {
-=======
-    /**
-     * Convert an array of conditions to a string.
-     *
-     * @param array $Conditions An array of conditions. Each condition is itself an array.
-     * @return string
      * @see Gdn_Condition::test()
-     */
+    */
     public static function toString($Conditions) {
->>>>>>> 0aed7e80
         $Result = '';
 
         foreach ($Conditions as $Condition) {
             if (!is_array($Condition) || count($Condition) < 2) {
                 continue; // skip ill-formatted conditions.
             }
-<<<<<<< HEAD
-=======
-
->>>>>>> 0aed7e80
+
             if (strlen($Result) > 0) {
                 $Result .= "\n";
             }
