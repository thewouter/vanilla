<?php if (!defined('APPLICATION')) exit();

/**
 * The Locale class is used to load, define, change, and render translations
 * for different locales. It is a singleton class.
 *
 * @author Mark O'Sullivan <mark@vanillaforums.com>
 * @copyright 2003 Vanilla Forums, Inc
 * @license http://www.opensource.org/licenses/gpl-2.0.php GPL
 * @package Garden
 * @since 2.0
 */

class Gdn_Locale extends Gdn_Pluggable {

   /**
    * The name of the currently loaded Locale
    * @var string
    */
   public $Locale = '';

   /**
    * Holds all locale sources
    * @var Gdn_Configuration
    */
   public $LocaleContainer = NULL;

   /**
    * Whether or not to record core translations
    * @var boolean
    */
   public $DeveloperMode = FALSE;

   /**
    * Core translations, and untranslated codes
    * @var Gdn_Configuration
    */
   public $DeveloperContainer = NULL;

   public $SavedDeveloperCalls = 0;

   public function __construct($LocaleName, $ApplicationWhiteList, $PluginWhiteList, $ForceRemapping = FALSE) {
      parent::__construct();
      $this->ClassName = 'Gdn_Locale';

      $this->Set($LocaleName, $ApplicationWhiteList, $PluginWhiteList, $ForceRemapping);
   }

   /**
    * Reload the locale system
    */
   public function Refresh() {
      $LocalName = $this->Current();

      $ApplicationWhiteList = Gdn::ApplicationManager()->EnabledApplicationFolders();
      $PluginWhiteList = Gdn::PluginManager()->EnabledPluginFolders();

      $ForceRemapping = TRUE;

      $this->Set($LocalName, $ApplicationWhiteList, $PluginWhiteList, $ForceRemapping);
   }

   public function SaveTranslations($Translations, $LocaleName = FALSE) {
      $this->LocaleContainer->Save();
   }

   /**
    * Defines and loads the locale.
    *
    * @param string $LocaleName The name of the locale to load. Locale definitions are kept in each
    * application's locale folder. For example:
    *  /dashboard/locale/$LocaleName.php
    *  /vanilla/locale/$LocaleName.php
    * @param array $ApplicationWhiteList An array of application folders that are safe to examine for locale
    *  definitions.
    * @param array $PluginWhiteList An array of plugin folders that are safe to examine for locale
    *  definitions.
    * @param bool $ForceRemapping For speed purposes, the application folders are crawled for locale
    *  sources. Once sources are found, they are saved in the
    *  cache/locale_mapppings.php file. If ForceRemapping is true, this file will
    *  be ignored and the folders will be recrawled and the mapping file will be
    *  re-generated. You can also simply delete the file and it will
    *  automatically force a remapping.
    */
   public function Set($LocaleName, $ApplicationWhiteList, $PluginWhiteList, $ForceRemapping = FALSE) {
      // Get locale sources
      $this->Locale = $LocaleName;
      $LocaleSources = $this->GetLocaleSources($LocaleName, $ApplicationWhiteList, $PluginWhiteList, $ForceRemapping);
<<<<<<< HEAD
      $this->LocaleSources = $LocaleSources;
      
=======

>>>>>>> 9fdad4dc
      $Codeset = C('Garden.LocaleCodeset', 'UTF8');
      $CurrentLocale = str_replace('-', '_', $LocaleName);
      $SetLocale = $CurrentLocale.'.'.$Codeset;
      setlocale(LC_TIME, $SetLocale, $CurrentLocale);

      if (!is_array($LocaleSources))
         $LocaleSources = array();

      // Create a locale config container
      $this->Unload();

      $ConfLocaleOverride = PATH_CONF.'/locale.php';
      $Count = count($LocaleSources);
      for ($i = 0; $i < $Count; ++$i) {
         if ($ConfLocaleOverride != $LocaleSources[$i] && file_exists($LocaleSources[$i])) // Don't double include the conf override file... and make sure it comes last
            $this->Load($LocaleSources[$i], FALSE);
      }

      // Also load any custom defined definitions from the conf directory
      if (file_exists($ConfLocaleOverride))
         $this->Load($ConfLocaleOverride, TRUE);

      // Prepare developer mode if needed
      $this->DeveloperMode = C('Garden.Locales.DeveloperMode', FALSE);
      if ($this->DeveloperMode) {
         $this->DeveloperContainer = new Gdn_Configuration();
         $this->DeveloperContainer->Splitting(FALSE);
         $this->DeveloperContainer->Caching(FALSE);

         $DeveloperCodeFile = PATH_CACHE."/locale-developer-{$LocaleName}.php";
         if (!file_exists($DeveloperCodeFile))
            touch($DeveloperCodeFile);

         $this->DeveloperContainer->Load($DeveloperCodeFile, 'Definition', TRUE);
      }

      // Import core (static) translations
      if ($this->DeveloperMode)
         $this->DeveloperContainer->MassImport($this->LocaleContainer->Get('.'));

      // Allow hooking custom definitions
      $this->FireEvent('AfterSet');
   }

   public function GetLocaleSources($LocaleName, $ApplicationWhiteList, $PluginWhiteList, $ForceRemapping = FALSE) {
      $SafeLocaleName = preg_replace('/([^\w\d_-])/', '', $LocaleName); // Removes everything from the string except letters, numbers, dashes, and underscores
      $LocaleSources = array();
      if (!is_array($ApplicationWhiteList)) $ApplicationWhiteList = array();
      if (!is_array($PluginWhiteList)) $PluginWhiteList = array();

      Gdn_LibraryMap::PrepareCache('locale', NULL, 'tree');
      $LocaleSources = Gdn_LibraryMap::GetCache('locale',$SafeLocaleName);
      if ($ForceRemapping === TRUE || !Gdn_LibraryMap::CacheReady('locale') || $LocaleSources === NULL) {
         $LocaleSources = array();
         // Get application-based locale definition files
         $ApplicationLocaleSources = Gdn_FileSystem::FindAll(PATH_APPLICATIONS, CombinePaths(array('locale', $LocaleName.'.php')), $ApplicationWhiteList);
         if ($ApplicationLocaleSources !== FALSE)
            $LocaleSources = array_merge($LocaleSources, $ApplicationLocaleSources);

         $ApplicationLocaleSources = Gdn_FileSystem::FindAll(PATH_APPLICATIONS, CombinePaths(array('locale', $LocaleName, 'definitions.php')), $ApplicationWhiteList);
         if ($ApplicationLocaleSources !== FALSE)
            $LocaleSources = array_merge($LocaleSources, $ApplicationLocaleSources);

         // Get locale-based locale definition files.
         $EnabledLocales = C('EnabledLocales');
         if (is_array($EnabledLocales)) {
            foreach ($EnabledLocales as $Key => $Locale) {
               if ($Locale != $LocaleName)
                  continue; // skip locales that aren't in effect.

               // Grab all of the files in the locale's folder.
               $Paths = SafeGlob(PATH_ROOT."/locales/{$Key}/*.php");
               if (is_array($Paths)) {
                  foreach($Paths as $Path) {
                     $LocaleSources[] = $Path;
                  }
               }
            }
         }

         // Get plugin-based locale definition files
         $PluginLocaleSources = Gdn_FileSystem::FindAll(PATH_PLUGINS, CombinePaths(array('locale', $LocaleName.'.php')), $PluginWhiteList);
         if ($PluginLocaleSources !== FALSE) {
            $LocaleSources = array_merge($LocaleSources, $PluginLocaleSources);
         }

         $PluginLocaleSources = Gdn_FileSystem::FindAll(PATH_PLUGINS, CombinePaths(array('locale', $LocaleName, 'definitions.php')), $PluginWhiteList);
         if ($PluginLocaleSources !== FALSE) {
            $LocaleSources = array_merge($LocaleSources, $PluginLocaleSources);
         }

         // Get theme-based locale definition files.
         $Theme = C('Garden.Theme');
         if ($Theme) {
            $ThemeLocalePath = PATH_THEMES."/{$Theme}/locale/{$LocaleName}.php";
            if (file_exists($ThemeLocalePath))
               $LocaleSources[] = $ThemeLocalePath;
         }

         // Save the mappings
         $FileContents = array();
         $Count = count($LocaleSources);
         for($i = 0; $i < $Count; ++$i)
            $FileContents[$SafeLocaleName][] = Gdn_Format::ArrayValueForPhp($LocaleSources[$i]);

         // Look for a global locale.
         $ConfigLocale = PATH_CONF.'/locale.php';
         if (file_exists($ConfigLocale))
            $FileContents[$SafeLocaleName][] = $ConfigLocale;

         // Look for a config locale that is locale-specific.
         $ConfigLocale = PATH_CONF."/locale-{$LocaleName}.php";
         if (file_exists($ConfigLocale))
            $FileContents[$SafeLocaleName][] = $ConfigLocale;

         Gdn_LibraryMap::PrepareCache('locale', $FileContents);
      }

      return $LocaleSources;
   }

   /**
    * Load a locale definition file.
    *
    * @param string $Path The path to the locale.
    * @param boolean $Dynamic Whether this locale file should be the dynamic one.
    */
   public function Load($Path, $Dynamic = FALSE) {
      $this->LocaleContainer->Load($Path, 'Definition', $Dynamic);
   }

   /**
    * Assigns a translation code.
    *
    * These DO NOT PERSIST.
    *
    * @param mixed $Code The code to provide a translation for, or an array of code => translation
    * values to be set.
    * @param string $Translation The definition associated with the specified code. If $Code is an array
    *  of definitions, this value will not be used.
    */
   public function SetTranslation($Code, $Translation = '', $Save = FALSE) {
      if (!is_array($Code))
         $Code = array($Code => $Translation);

      $this->LocaleContainer->SaveToConfig($Code, NULL, $Save);
   }

   /**
    * Translates a code into the selected locale's definition.
    *
    * @param string $Code The code related to the language-specific definition.
    *   Codes thst begin with an '@' symbol are treated as literals and not translated.
    * @param string $Default The default value to be displayed if the translation code is not found.
    * @return string
    */
   public function Translate($Code, $Default = FALSE) {
      if ($Default === FALSE)
         $Default = $Code;

      // Codes that begin with @ are considered literals.
      if (substr_compare('@', $Code, 0, 1) == 0)
         return substr($Code, 1);

      $Translation = $this->LocaleContainer->Get($Code, $Default);

      // If developer mode is on, and this translation returned the default value,
      // remember it and save it to the developer locale.
      if ($this->DeveloperMode && $Translation == $Default) {
         $DevKnows = $this->DeveloperContainer->Get($Code, FALSE);
         if ($DevKnows === FALSE)
            $this->DeveloperContainer->SaveToConfig($Code, $Default);
      }

      return $Translation;
   }

   /**
    *  Clears out the currently loaded locale settings.
    */
   public function Unload() {
      // If we're unloading, don't save first
      if ($this->LocaleContainer instanceof Gdn_Configuration)
         $this->LocaleContainer->AutoSave(FALSE);

      $this->LocaleContainer = new Gdn_Configuration();
      $this->LocaleContainer->Splitting(FALSE);
      $this->LocaleContainer->Caching(FALSE);
   }

   /**
    * Returns the name of the currently loaded locale.
    *
    * @return boolean
    */
   public function Current() {
      if ($this->Locale == '')
         return FALSE;
      else
         return $this->Locale;
   }

   /**
    * Search the garden/locale folder for other locale sources that are
    * available. Returns an array of locale names.
    *
    * @return array
    */
   public function GetAvailableLocaleSources() {
      return Gdn_FileSystem::Folders(PATH_APPLICATIONS.'/dashboard/locale');
   }

   /**
    * Get all definitions from the loaded locale
    */
   public function GetDefinitions() {
      return $this->LocaleContainer->Get('.');
   }

   /**
    * Get all known core
    */
   public function GetDeveloperDefinitions() {
      if (!$this->DeveloperMode) return FALSE;

      return $this->DeveloperContainer->Get('.');
   }

}<|MERGE_RESOLUTION|>--- conflicted
+++ resolved
@@ -12,46 +12,46 @@
  */
 
 class Gdn_Locale extends Gdn_Pluggable {
-
+   
    /**
     * The name of the currently loaded Locale
     * @var string
     */
    public $Locale = '';
-
+   
    /**
     * Holds all locale sources
     * @var Gdn_Configuration
     */
    public $LocaleContainer = NULL;
-
+   
    /**
     * Whether or not to record core translations
     * @var boolean
     */
    public $DeveloperMode = FALSE;
-
+   
    /**
     * Core translations, and untranslated codes
     * @var Gdn_Configuration
     */
    public $DeveloperContainer = NULL;
-
+   
    public $SavedDeveloperCalls = 0;
-
+   
    public function __construct($LocaleName, $ApplicationWhiteList, $PluginWhiteList, $ForceRemapping = FALSE) {
       parent::__construct();
       $this->ClassName = 'Gdn_Locale';
-
+      
       $this->Set($LocaleName, $ApplicationWhiteList, $PluginWhiteList, $ForceRemapping);
    }
-
-   /**
-    * Reload the locale system
+   
+   /**
+    * Reload the locale system 
     */
    public function Refresh() {
       $LocalName = $this->Current();
-
+      
       $ApplicationWhiteList = Gdn::ApplicationManager()->EnabledApplicationFolders();
       $PluginWhiteList = Gdn::PluginManager()->EnabledPluginFolders();
 
@@ -86,23 +86,18 @@
       // Get locale sources
       $this->Locale = $LocaleName;
       $LocaleSources = $this->GetLocaleSources($LocaleName, $ApplicationWhiteList, $PluginWhiteList, $ForceRemapping);
-<<<<<<< HEAD
-      $this->LocaleSources = $LocaleSources;
-      
-=======
-
->>>>>>> 9fdad4dc
+      
       $Codeset = C('Garden.LocaleCodeset', 'UTF8');
       $CurrentLocale = str_replace('-', '_', $LocaleName);
       $SetLocale = $CurrentLocale.'.'.$Codeset;
       setlocale(LC_TIME, $SetLocale, $CurrentLocale);
-
+      
       if (!is_array($LocaleSources))
          $LocaleSources = array();
-
+      
       // Create a locale config container
       $this->Unload();
-
+      
       $ConfLocaleOverride = PATH_CONF.'/locale.php';
       $Count = count($LocaleSources);
       for ($i = 0; $i < $Count; ++$i) {
@@ -113,35 +108,35 @@
       // Also load any custom defined definitions from the conf directory
       if (file_exists($ConfLocaleOverride))
          $this->Load($ConfLocaleOverride, TRUE);
-
+      
       // Prepare developer mode if needed
       $this->DeveloperMode = C('Garden.Locales.DeveloperMode', FALSE);
       if ($this->DeveloperMode) {
          $this->DeveloperContainer = new Gdn_Configuration();
          $this->DeveloperContainer->Splitting(FALSE);
          $this->DeveloperContainer->Caching(FALSE);
-
+         
          $DeveloperCodeFile = PATH_CACHE."/locale-developer-{$LocaleName}.php";
          if (!file_exists($DeveloperCodeFile))
             touch($DeveloperCodeFile);
-
+         
          $this->DeveloperContainer->Load($DeveloperCodeFile, 'Definition', TRUE);
       }
-
+      
       // Import core (static) translations
       if ($this->DeveloperMode)
          $this->DeveloperContainer->MassImport($this->LocaleContainer->Get('.'));
-
+      
       // Allow hooking custom definitions
       $this->FireEvent('AfterSet');
    }
-
+   
    public function GetLocaleSources($LocaleName, $ApplicationWhiteList, $PluginWhiteList, $ForceRemapping = FALSE) {
       $SafeLocaleName = preg_replace('/([^\w\d_-])/', '', $LocaleName); // Removes everything from the string except letters, numbers, dashes, and underscores
       $LocaleSources = array();
       if (!is_array($ApplicationWhiteList)) $ApplicationWhiteList = array();
       if (!is_array($PluginWhiteList)) $PluginWhiteList = array();
-
+      
       Gdn_LibraryMap::PrepareCache('locale', NULL, 'tree');
       $LocaleSources = Gdn_LibraryMap::GetCache('locale',$SafeLocaleName);
       if ($ForceRemapping === TRUE || !Gdn_LibraryMap::CacheReady('locale') || $LocaleSources === NULL) {
@@ -154,7 +149,7 @@
          $ApplicationLocaleSources = Gdn_FileSystem::FindAll(PATH_APPLICATIONS, CombinePaths(array('locale', $LocaleName, 'definitions.php')), $ApplicationWhiteList);
          if ($ApplicationLocaleSources !== FALSE)
             $LocaleSources = array_merge($LocaleSources, $ApplicationLocaleSources);
-
+            
          // Get locale-based locale definition files.
          $EnabledLocales = C('EnabledLocales');
          if (is_array($EnabledLocales)) {
@@ -167,10 +162,10 @@
                if (is_array($Paths)) {
                   foreach($Paths as $Path) {
                      $LocaleSources[] = $Path;
+         }
                   }
                }
             }
-         }
 
          // Get plugin-based locale definition files
          $PluginLocaleSources = Gdn_FileSystem::FindAll(PATH_PLUGINS, CombinePaths(array('locale', $LocaleName.'.php')), $PluginWhiteList);
@@ -190,7 +185,7 @@
             if (file_exists($ThemeLocalePath))
                $LocaleSources[] = $ThemeLocalePath;
          }
-
+            
          // Save the mappings
          $FileContents = array();
          $Count = count($LocaleSources);
@@ -206,10 +201,10 @@
          $ConfigLocale = PATH_CONF."/locale-{$LocaleName}.php";
          if (file_exists($ConfigLocale))
             $FileContents[$SafeLocaleName][] = $ConfigLocale;
-
+         
          Gdn_LibraryMap::PrepareCache('locale', $FileContents);
       }
-
+      
       return $LocaleSources;
    }
 
@@ -225,7 +220,7 @@
 
    /**
     * Assigns a translation code.
-    *
+    * 
     * These DO NOT PERSIST.
     *
     * @param mixed $Code The code to provide a translation for, or an array of code => translation
@@ -255,9 +250,9 @@
       // Codes that begin with @ are considered literals.
       if (substr_compare('@', $Code, 0, 1) == 0)
          return substr($Code, 1);
-
+      
       $Translation = $this->LocaleContainer->Get($Code, $Default);
-
+      
       // If developer mode is on, and this translation returned the default value,
       // remember it and save it to the developer locale.
       if ($this->DeveloperMode && $Translation == $Default) {
@@ -265,7 +260,7 @@
          if ($DevKnows === FALSE)
             $this->DeveloperContainer->SaveToConfig($Code, $Default);
       }
-
+      
       return $Translation;
    }
 
@@ -276,7 +271,7 @@
       // If we're unloading, don't save first
       if ($this->LocaleContainer instanceof Gdn_Configuration)
          $this->LocaleContainer->AutoSave(FALSE);
-
+      
       $this->LocaleContainer = new Gdn_Configuration();
       $this->LocaleContainer->Splitting(FALSE);
       $this->LocaleContainer->Caching(FALSE);
@@ -303,21 +298,21 @@
    public function GetAvailableLocaleSources() {
       return Gdn_FileSystem::Folders(PATH_APPLICATIONS.'/dashboard/locale');
    }
-
+   
    /**
     * Get all definitions from the loaded locale
     */
    public function GetDefinitions() {
       return $this->LocaleContainer->Get('.');
    }
-
+   
    /**
     * Get all known core
     */
    public function GetDeveloperDefinitions() {
       if (!$this->DeveloperMode) return FALSE;
-
+      
       return $this->DeveloperContainer->Get('.');
    }
-
+   
 }