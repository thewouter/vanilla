<?php
/**
 * Gdn_Locale.
 *
 * @author Mark O'Sullivan <mark@vanillaforums.com>
 * @copyright 2009-2015 Vanilla Forums Inc.
 * @license http://www.opensource.org/licenses/gpl-2.0.php GNU GPL v2
 * @package Core
 * @since 2.0
 */

/**
 * The Locale class is used to load, define, change, and render translations
 * for different locales. It is a singleton class.
 */
class Gdn_Locale extends Gdn_Pluggable {

    /**  @var string The name of the currently loaded Locale. */
    public $Locale = '';

    /** @var Gdn_Configuration Holds all locale sources. */
    public $LocaleContainer = null;

    /** @var boolean Whether or not to record core translations. */
    public $DeveloperMode = false;

    /** @var Gdn_Configuration Core translations, and untranslated codes. */
    public $DeveloperContainer = null;

    /** @var array  */
    public static $SetLocales = array(
        'bg' => 'bg_BG',
        'bs' => 'bs_BA',
        'ca' => 'ca_ES',
        'cs' => 'cs_CZ',
        'da' => 'da_DK',
        'de' => 'de_DE',
        'el' => 'el_GR',
        'en' => 'en_US',
        'es' => 'es_ES',
        'fa' => 'fa_IR',
        'fr' => 'fr_FR',
        'he' => 'he_IL',
        'hi' => 'hi_IN',
        'hu' => 'hu_HU',
        'id' => 'id_ID',
        'it' => 'it_IT',
        'ja' => 'ja_JP',
        'ko' => 'ko_KR',
        'lt' => 'lt_LT',
        'my' => 'my_MM',
        'nb' => 'nb_NO',
        'no' => array('no_NO', 'nn_NO'),
        'nl' => 'nl_NL',
        'pl' => 'pl_PL',
        'pt' => 'pt_BR',
        'ro' => 'ro_RO',
        'ru' => 'ru_RU',
        'sv' => 'sv_SE',
        'th' => 'th_TH',
        'tr' => 'tr_TR',
        'uk' => 'uk_UA',
        'vi' => 'vi_VN',
        'zh' => 'zh_CN'
    );

    /** @var int  */
    public $SavedDeveloperCalls = 0;

    /**
     * Setup the default locale.
     *
     * @param $LocaleName
     * @param $ApplicationWhiteList
     * @param $PluginWhiteList
     * @param bool $ForceRemapping
     */
    public function __construct($LocaleName, $ApplicationWhiteList, $PluginWhiteList, $ForceRemapping = false) {
        parent::__construct();
        $this->ClassName = 'Gdn_Locale';

        $this->set($LocaleName, $ApplicationWhiteList, $PluginWhiteList, $ForceRemapping);
    }

    /**
     * Canonicalize a locale string so different representations of the same locale can be used together.
     *
     * Example:
     *
     *     echo Gdn_Locale::Canonicalize('en-us');
     *     // prints en_US
     *
     * @param string $locale The locale code to canonicalize.
     * @return string Returns the canonicalized version of the locale code.
     */
    public static function canonicalize($locale) {
        $locale = str_replace(array('-', '@'), array('_', '__'), $locale);
        $parts = explode('_', $locale, 2);
        if (isset($parts[1])) {
            $parts[1] = strtoupper($parts[1]);
        }
        $result = implode('_', $parts);
        // Remove everything from the string except letters, numbers, dashes, and underscores.
        $result = preg_replace('/([^\w-])/', '', $result);

        // This is a bit of a kludge, but we are deprecating en_CA in favour of just en.
        if ($result === 'en_CA') {
            $result = 'en';
        }

        return $result;
    }

    /**
     * Reload the locale system.
     */
    public function refresh() {
        $LocalName = $this->current();

        $ApplicationWhiteList = Gdn::applicationManager()->enabledApplicationFolders();
        $PluginWhiteList = Gdn::pluginManager()->enabledPluginFolders();

        $ForceRemapping = true;

        $this->set($LocalName, $ApplicationWhiteList, $PluginWhiteList, $ForceRemapping);
    }

    /**
     *
     *
     * @param $Translations
     * @param bool $LocaleName
     * @throws Exception
     */
<<<<<<< HEAD
    public function SaveTranslations($Translations, $LocaleName = FALSE) {
=======
    public function saveTranslations($Translations, $LocaleName = false) {
>>>>>>> 7523919e
        $this->LocaleContainer->save();
    }

    /**
     * Defines and loads the locale.
     *
     * @param string $LocaleName The name of the locale to load. Locale definitions are kept in each
     * application's locale folder. For example:
     *  /dashboard/locale/$LocaleName.php
     *  /vanilla/locale/$LocaleName.php
     * @param array $ApplicationWhiteList An array of application folders that are safe to examine for locale
     *  definitions.
     * @param array $PluginWhiteList An array of plugin folders that are safe to examine for locale
     *  definitions.
     * @param bool $ForceRemapping For speed purposes, the application folders are crawled for locale
     *  sources. Once sources are found, they are saved in the
     *  cache/locale_mapppings.php file. If ForceRemapping is true, this file will
     *  be ignored and the folders will be recrawled and the mapping file will be
     *  re-generated. You can also simply delete the file and it will
     *  automatically force a remapping.
     */
    public function set($LocaleName, $ApplicationWhiteList, $PluginWhiteList, $ForceRemapping = false) {
        $CurrentLocale = self::canonicalize($LocaleName);

        // Get locale sources
        $this->Locale = $CurrentLocale;
        $LocaleSources = $this->getLocaleSources($CurrentLocale, $ApplicationWhiteList, $PluginWhiteList, $ForceRemapping);

        $Codeset = C('Garden.LocaleCodeset', 'UTF8');

        $SetLocale = array(
            LC_TIME,
            "$CurrentLocale.$Codeset",
            $CurrentLocale
        );

        list($Language) = explode('_', $CurrentLocale, 2);
        if (isset(self::$SetLocales[$Language])) {
            $FullLocales = (array)self::$SetLocales[$Language];

            foreach ($FullLocales as $FullLocale) {
                $SetLocale[] = "$FullLocale.$Codeset";
                $SetLocale[] = $FullLocale;
            }
        }

        $r = call_user_func_array('setlocale', $SetLocale);

        if (!is_array($LocaleSources)) {
            $LocaleSources = array();
        }

        // Create a locale config container
        $this->unload();

        $ConfLocaleOverride = PATH_CONF.'/locale.php';
        $Count = count($LocaleSources);
        for ($i = 0; $i < $Count; ++$i) {
            if ($ConfLocaleOverride != $LocaleSources[$i] && file_exists($LocaleSources[$i])) { // Don't double include the conf override file... and make sure it comes last
                $this->load($LocaleSources[$i], false);
            }
        }

        // Also load any custom defined definitions from the conf directory
        if (file_exists($ConfLocaleOverride)) {
            $this->load($ConfLocaleOverride, true);
        }

        // Prepare developer mode if needed
        $this->DeveloperMode = C('Garden.Locales.DeveloperMode', false);
        if ($this->DeveloperMode) {
            $this->DeveloperContainer = new Gdn_Configuration();
<<<<<<< HEAD
            $this->DeveloperContainer->splitting(FALSE);
            $this->DeveloperContainer->caching(FALSE);
=======
            $this->DeveloperContainer->splitting(false);
            $this->DeveloperContainer->caching(false);
>>>>>>> 7523919e

            $DeveloperCodeFile = PATH_CACHE."/locale-developer-{$LocaleName}.php";
            if (!file_exists($DeveloperCodeFile)) {
                touch($DeveloperCodeFile);
            }

<<<<<<< HEAD
            $this->DeveloperContainer->load($DeveloperCodeFile, 'Definition', TRUE);
        }

        // Import core (static) translations
        if ($this->DeveloperMode)
            $this->DeveloperContainer->massImport($this->LocaleContainer->get('.'));
=======
            $this->DeveloperContainer->load($DeveloperCodeFile, 'Definition', true);
        }

        // Import core (static) translations
        if ($this->DeveloperMode) {
            $this->DeveloperContainer->massImport($this->LocaleContainer->get('.'));
        }
>>>>>>> 7523919e

        // Allow hooking custom definitions
        $this->fireEvent('AfterSet');
    }

    /**
     * Crawl applications or plugins for its locale files.
     *
     * @param string $basePath The base path. Either the plugins or applications path.
     * @param string[] $folders The folders to crawl within the base path.
     * @param array $result The result array to put all the translation paths.
     */
    protected function crawlAddonLocaleSources($basePath, $folders, &$result) {
        if (!is_array($folders)) {
            return;
        }

        $paths = array();
        foreach ($folders as $folder) {
            $paths[] = $basePath."/$folder/locale";
        }

        // Get all of the locale files for the addons.
        foreach ($paths as $path) {
            // Look for individual locale files.
            $localePaths = safeGlob($path.'/*.php');
            foreach ($localePaths as $localePath) {
                $locale = self::canonicalize(basename($localePath, '.php'));
                $result[$locale][] = $localePath;
            }

            // Look for locale files in a directory.
            // This should be deprecated very soon.
            $localePaths = safeGlob($path.'/*/definitions.php');
            foreach ($localePaths as $localePath) {
                $locale = self::canonicalize(basename(dirname($localePath)));
                $result[$locale][] = $localePath;

                $subPath = stringBeginsWith($localePath, PATH_ROOT, true, true);
                $properPath = dirname($subPath).'.php';

                trigger_error("Locales in $subPath is deprecated. Use $properPath instead.", E_USER_DEPRECATED);
            }
        }
    }

    /**
     * Crawl the various addons and locales for all of the applicable translation files.
     *
     * @param string[] $applicationWhiteList An array of enabled application folders.
     * @param string[] $pluginWhiteList An array of enabled plugin folders.
     * @return array Returns an array keyed by locale names where each value is an array of translation paths for that locale.
     */
    public function crawlAllLocaleSources($applicationWhiteList, $pluginWhiteList) {
        $result = array();

        // Get all of the locale files for the applications.
        $this->crawlAddonLocaleSources(PATH_APPLICATIONS, $applicationWhiteList, $result);

        // Get locale-based locale definition files.
        $enabledLocales = C('EnabledLocales');
        if (is_array($enabledLocales)) {
            foreach ($enabledLocales as $localeKey => $locale) {
                $locale = self::canonicalize($locale);

                // Grab all of the files in the locale's folder.
                $translationPaths = safeGlob(PATH_ROOT."/locales/{$localeKey}/*.php");
                foreach ($translationPaths as $translationPath) {
                    $result[$locale][] = $translationPath;
                }
            }
        }

        // Get all of the locale files for plugins.
        // Notice that the plugins are processed here so that they have overriding power.
        $this->crawlAddonLocaleSources(PATH_PLUGINS, $pluginWhiteList, $result);

        // Get theme-based locale definition files.
        $theme = C('Garden.Theme');
        if ($theme) {
            $this->crawlAddonLocaleSources(PATH_THEMES, array($theme), $result);
        }

        // Look for a global locale.
        $configLocale = PATH_CONF.'/locale.php';
        if (file_exists($configLocale)) {
            foreach (array_keys($result) as $locale) {
                $result[$locale][] = $configLocale;
            }
        }

        // Look for locale specific config locales.
        $paths = SafeGlob(PATH_CONF.'/locale-*.php');
        foreach ($paths as $path) {
            if (preg_match('`^locale-([\w-]+)$`i', basename($path, '.php'), $matches)) {
                $locale = self::canonicalize($matches[1]);
                $result[$locale][] = $path;
            }
        }

        return $result;
    }

    /**
     * Gets the locale sources for a given locale.
     *
     * @param string $locale The name of the locale.
     * @param string[] $applicationWhiteList An array of enabled application folders.
     * @param string[] $pluginWhiteList An array of enabled plugin folders.
     * @param bool $forceRemapping Whether or not to force a rebuild of the cache.
     * @return array Returns an array of paths to the translations for the locale.
     */
    public function getLocaleSources($locale, $applicationWhiteList, $pluginWhiteList, $forceRemapping = false) {
        $safeLocale = static::canonicalize($locale);

        // First try and grab the locale sources from the cache.
        Gdn_LibraryMap::prepareCache('locale', null, 'tree');
        $allLocaleSources = Gdn_LibraryMap::getCache('locale');

        if ($forceRemapping || !Gdn_LibraryMap::cacheReady('locale') || $allLocaleSources === null) {
            // Build the entire locale sources array and cache it.
            $allLocaleSources = $this->crawlAllLocaleSources($applicationWhiteList, $pluginWhiteList);
            Gdn_LibraryMap::prepareCache('locale', $allLocaleSources);
        }

        $localeSources = val($safeLocale, $allLocaleSources, array());
        return $localeSources;
    }

    /**
     * Return the first 2 letters of the current locale (the language code).
     */
    public function language() {
        if ($this->Locale == '') {
            return false;
        } else {
            return substr($this->Locale, 0, 2);
        }
    }

    /**
     * Load a locale definition file.
     *
     * @param string $Path The path to the locale.
     * @param boolean $Dynamic Whether this locale file should be the dynamic one.
     */
<<<<<<< HEAD
    public function Load($Path, $Dynamic = FALSE) {
=======
    public function load($Path, $Dynamic = false) {
>>>>>>> 7523919e
        $this->LocaleContainer->load($Path, 'Definition', $Dynamic);
    }

    /**
     * Assigns a translation code.
     *
     * These DO NOT PERSIST.
     *
     * @param mixed $Code The code to provide a translation for, or an array of code => translation
     * values to be set.
     * @param string $Translation The definition associated with the specified code. If $Code is an array
     *  of definitions, this value will not be used.
     */
    public function setTranslation($Code, $Translation = '', $Save = false) {
        if (!is_array($Code)) {
            $Code = array($Code => $Translation);
        }

<<<<<<< HEAD
        $this->LocaleContainer->saveToConfig($Code, NULL, $Save);
=======
        $this->LocaleContainer->saveToConfig($Code, null, $Save);
>>>>>>> 7523919e
    }

    /**
     * Translates a code into the selected locale's definition.
     *
     * @param string $Code The code related to the language-specific definition.
     *   Codes thst begin with an '@' symbol are treated as literals and not translated.
     * @param string $Default The default value to be displayed if the translation code is not found.
     * @return string
     */
    public function translate($Code, $Default = false) {
        if ($Default === false) {
            $Default = $Code;
        }

        // Codes that begin with @ are considered literals.
        if (substr_compare('@', $Code, 0, 1) == 0) {
            return substr($Code, 1);
        }

        $Translation = $this->LocaleContainer->get($Code, $Default);

        // If developer mode is on, and this translation returned the default value,
        // remember it and save it to the developer locale.
        if ($this->DeveloperMode && $Translation == $Default) {
<<<<<<< HEAD
            $DevKnows = $this->DeveloperContainer->get($Code, FALSE);
            if ($DevKnows === FALSE)
                $this->DeveloperContainer->saveToConfig($Code, $Default);
=======
            $DevKnows = $this->DeveloperContainer->get($Code, false);
            if ($DevKnows === false) {
                $this->DeveloperContainer->saveToConfig($Code, $Default);
            }
>>>>>>> 7523919e
        }

        return $Translation;
    }

    /**
     *  Clears out the currently loaded locale settings.
     */
    public function unload() {
        // If we're unloading, don't save first
<<<<<<< HEAD
        if ($this->LocaleContainer instanceof Gdn_Configuration)
            $this->LocaleContainer->autoSave(FALSE);

        $this->LocaleContainer = new Gdn_Configuration();
        $this->LocaleContainer->splitting(FALSE);
        $this->LocaleContainer->caching(FALSE);
=======
        if ($this->LocaleContainer instanceof Gdn_Configuration) {
            $this->LocaleContainer->autoSave(false);
        }

        $this->LocaleContainer = new Gdn_Configuration();
        $this->LocaleContainer->splitting(false);
        $this->LocaleContainer->caching(false);
>>>>>>> 7523919e
    }

    /**
     * Returns the name of the currently loaded locale.
     *
     * @return boolean
     */
    public function current() {
        if ($this->Locale == '') {
            return false;
        } else {
            return $this->Locale;
        }
    }

    /**
     * Search the garden/locale folder for other locale sources that are
     * available. Returns an array of locale names.
     *
     * @return array
     */
    public function getAvailableLocaleSources() {
        return Gdn_FileSystem::Folders(PATH_APPLICATIONS.'/dashboard/locale');
    }

    /**
     * Get all definitions from the loaded locale.
     */
<<<<<<< HEAD
    public function GetDefinitions() {
        return $this->LocaleContainer->get('.');
=======
    public function getDefinitions() {
        return $this->LocaleContainer->Get('.');
>>>>>>> 7523919e
    }

    /**
     * Get all known core.
     */
    public function getDeveloperDefinitions() {
        if (!$this->DeveloperMode) {
            return false;
        }

        return $this->DeveloperContainer->get('.');
    }
}<|MERGE_RESOLUTION|>--- conflicted
+++ resolved
@@ -132,11 +132,7 @@
      * @param bool $LocaleName
      * @throws Exception
      */
-<<<<<<< HEAD
-    public function SaveTranslations($Translations, $LocaleName = FALSE) {
-=======
     public function saveTranslations($Translations, $LocaleName = false) {
->>>>>>> 7523919e
         $this->LocaleContainer->save();
     }
 
@@ -209,27 +205,14 @@
         $this->DeveloperMode = C('Garden.Locales.DeveloperMode', false);
         if ($this->DeveloperMode) {
             $this->DeveloperContainer = new Gdn_Configuration();
-<<<<<<< HEAD
-            $this->DeveloperContainer->splitting(FALSE);
-            $this->DeveloperContainer->caching(FALSE);
-=======
             $this->DeveloperContainer->splitting(false);
             $this->DeveloperContainer->caching(false);
->>>>>>> 7523919e
 
             $DeveloperCodeFile = PATH_CACHE."/locale-developer-{$LocaleName}.php";
             if (!file_exists($DeveloperCodeFile)) {
                 touch($DeveloperCodeFile);
             }
 
-<<<<<<< HEAD
-            $this->DeveloperContainer->load($DeveloperCodeFile, 'Definition', TRUE);
-        }
-
-        // Import core (static) translations
-        if ($this->DeveloperMode)
-            $this->DeveloperContainer->massImport($this->LocaleContainer->get('.'));
-=======
             $this->DeveloperContainer->load($DeveloperCodeFile, 'Definition', true);
         }
 
@@ -237,7 +220,6 @@
         if ($this->DeveloperMode) {
             $this->DeveloperContainer->massImport($this->LocaleContainer->get('.'));
         }
->>>>>>> 7523919e
 
         // Allow hooking custom definitions
         $this->fireEvent('AfterSet');
@@ -384,11 +366,7 @@
      * @param string $Path The path to the locale.
      * @param boolean $Dynamic Whether this locale file should be the dynamic one.
      */
-<<<<<<< HEAD
-    public function Load($Path, $Dynamic = FALSE) {
-=======
     public function load($Path, $Dynamic = false) {
->>>>>>> 7523919e
         $this->LocaleContainer->load($Path, 'Definition', $Dynamic);
     }
 
@@ -407,11 +385,7 @@
             $Code = array($Code => $Translation);
         }
 
-<<<<<<< HEAD
-        $this->LocaleContainer->saveToConfig($Code, NULL, $Save);
-=======
         $this->LocaleContainer->saveToConfig($Code, null, $Save);
->>>>>>> 7523919e
     }
 
     /**
@@ -437,16 +411,10 @@
         // If developer mode is on, and this translation returned the default value,
         // remember it and save it to the developer locale.
         if ($this->DeveloperMode && $Translation == $Default) {
-<<<<<<< HEAD
-            $DevKnows = $this->DeveloperContainer->get($Code, FALSE);
-            if ($DevKnows === FALSE)
-                $this->DeveloperContainer->saveToConfig($Code, $Default);
-=======
             $DevKnows = $this->DeveloperContainer->get($Code, false);
             if ($DevKnows === false) {
                 $this->DeveloperContainer->saveToConfig($Code, $Default);
             }
->>>>>>> 7523919e
         }
 
         return $Translation;
@@ -457,14 +425,6 @@
      */
     public function unload() {
         // If we're unloading, don't save first
-<<<<<<< HEAD
-        if ($this->LocaleContainer instanceof Gdn_Configuration)
-            $this->LocaleContainer->autoSave(FALSE);
-
-        $this->LocaleContainer = new Gdn_Configuration();
-        $this->LocaleContainer->splitting(FALSE);
-        $this->LocaleContainer->caching(FALSE);
-=======
         if ($this->LocaleContainer instanceof Gdn_Configuration) {
             $this->LocaleContainer->autoSave(false);
         }
@@ -472,7 +432,6 @@
         $this->LocaleContainer = new Gdn_Configuration();
         $this->LocaleContainer->splitting(false);
         $this->LocaleContainer->caching(false);
->>>>>>> 7523919e
     }
 
     /**
@@ -485,7 +444,7 @@
             return false;
         } else {
             return $this->Locale;
-        }
+    }
     }
 
     /**
@@ -501,13 +460,8 @@
     /**
      * Get all definitions from the loaded locale.
      */
-<<<<<<< HEAD
-    public function GetDefinitions() {
-        return $this->LocaleContainer->get('.');
-=======
     public function getDefinitions() {
         return $this->LocaleContainer->Get('.');
->>>>>>> 7523919e
     }
 
     /**
