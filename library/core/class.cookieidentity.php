--- conflicted
+++ resolved
@@ -19,9 +19,6 @@
  */
 
 class Gdn_CookieIdentity {
-<<<<<<< HEAD
-
-=======
 	
 	public $CookieName;
 	public $CookiePath;
@@ -47,7 +44,6 @@
 		$this->CookieSalt = ArrayValue('Salt', $Config, $DefaultConfig['Salt']);
 	}
 	
->>>>>>> da6753e4
 	/**
     * Destroys the user's session cookie - essentially de-authenticating them.
     */
