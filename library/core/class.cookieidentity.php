--- conflicted
+++ resolved
@@ -1,11 +1,4 @@
-<<<<<<< HEAD
-<?php if (!defined('APPLICATION')) {
-    exit();
-      }
-
-=======
 <?php
->>>>>>> 0aed7e80
 /**
  * Gdn_CookieIdentity
  *
@@ -23,33 +16,6 @@
  */
 class Gdn_CookieIdentity {
 
-<<<<<<< HEAD
-    public $UserID = null;
-
-    public $CookieName;
-    public $CookiePath;
-    public $CookieDomain;
-    public $VolatileMarker;
-    public $CookieHashMethod;
-    public $CookieSalt;
-
-    public $PersistExpiry = '30 days';
-    public $SessionExpiry = '2 days';
-
-    public function __construct($Config = null) {
-        $this->Init($Config);
-    }
-
-    public function Init($Config = null) {
-        if (is_null($Config)) {
-            $Config = Gdn::Config('Garden.Cookie');
-        } elseif (is_string($Config))
-         $Config = Gdn::Config($Config);
-
-        $DefaultConfig = array_replace(
-            array('PersistExpiry' => '30 days', 'SessionExpiry' => '2 days'),
-            Gdn::Config('Garden.Cookie')
-=======
     /** @var int|null */
     public $UserID = null;
 
@@ -100,7 +66,6 @@
         $DefaultConfig = array_replace(
             array('PersistExpiry' => '30 days', 'SessionExpiry' => '2 days'),
             Gdn::config('Garden.Cookie')
->>>>>>> 0aed7e80
         );
         $this->CookieName = val('Name', $Config, $DefaultConfig['Name']);
         $this->CookiePath = val('Path', $Config, $DefaultConfig['Path']);
@@ -112,14 +77,13 @@
         $this->SessionExpiry = val('SessionExpiry', $Config, $DefaultConfig['SessionExpiry']);
     }
 
-<<<<<<< HEAD
    /**
     * Destroys the user's session cookie - essentially de-authenticating them.
     */
-    protected function _ClearIdentity() {
+    protected function _clearIdentity() {
        // Destroy the cookie.
         $this->UserID = 0;
-        $this->_DeleteCookie($this->CookieName);
+        $this->_deleteCookie($this->CookieName);
     }
 
    /**
@@ -129,45 +93,17 @@
     *
     * @return int
     */
-    public function GetIdentity() {
-=======
-    /**
-     * Destroys the user's session cookie - essentially de-authenticating them.
-     */
-    protected function _clearIdentity() {
-        // Destroy the cookie.
-        $this->UserID = 0;
-        $this->_deleteCookie($this->CookieName);
-    }
-
-    /**
-     * Returns the unique id assigned to the user in the database (retrieved
-     * from the session cookie if the cookie authenticates) or FALSE if not
-     * found or authentication fails.
-     *
-     * @return int
-     */
     public function getIdentity() {
->>>>>>> 0aed7e80
         if (!is_null($this->UserID)) {
             return $this->UserID;
         }
 
-<<<<<<< HEAD
-        if (!$this->_CheckCookie($this->CookieName)) {
-            $this->_ClearIdentity();
-            return 0;
-        }
-
-        list($UserID, $Expiration) = $this->GetCookiePayload($this->CookieName);
-=======
         if (!$this->_checkCookie($this->CookieName)) {
             $this->_clearIdentity();
             return 0;
         }
 
         list($UserID, $Expiration) = $this->getCookiePayload($this->CookieName);
->>>>>>> 0aed7e80
 
         if (!is_numeric($UserID) || $UserID < -2) { // allow for handshake special id
             return 0;
@@ -176,12 +112,6 @@
         return $this->UserID = $UserID;
     }
 
-<<<<<<< HEAD
-    public function HasVolatileMarker($CheckUserID) {
-        $HasMarker = $this->CheckVolatileMarker($CheckUserID);
-        if (!$HasMarker) {
-            $this->SetVolatileMarker($CheckUserID);
-=======
     /**
      *
      *
@@ -192,15 +122,11 @@
         $HasMarker = $this->checkVolatileMarker($CheckUserID);
         if (!$HasMarker) {
             $this->setVolatileMarker($CheckUserID);
->>>>>>> 0aed7e80
         }
 
         return $HasMarker;
     }
 
-<<<<<<< HEAD
-    public function CheckVolatileMarker($CheckUserID) {
-=======
     /**
      *
      *
@@ -208,16 +134,11 @@
      * @return bool
      */
     public function checkVolatileMarker($CheckUserID) {
->>>>>>> 0aed7e80
         if (!$this->_CheckCookie($this->VolatileMarker)) {
             return false;
         }
 
-<<<<<<< HEAD
-        list($UserID, $Expiration) = $this->GetCookiePayload($this->CookieName);
-=======
         list($UserID, $Expiration) = $this->getCookiePayload($this->CookieName);
->>>>>>> 0aed7e80
 
         if ($UserID != $CheckUserID) {
             return false;
@@ -226,15 +147,14 @@
         return true;
     }
 
-<<<<<<< HEAD
    /**
     * Returns $this->_HashHMAC with the provided data, the default hashing method
     * (md5), and the server's COOKIE.SALT string as the key.
     *
     * @param string $Data The data to place in the hash.
     */
-    protected static function _Hash($Data, $CookieHashMethod, $CookieSalt) {
-        return Gdn_CookieIdentity::_HashHMAC($CookieHashMethod, $Data, $CookieSalt);
+    protected static function _hash($Data, $CookieHashMethod, $CookieSalt) {
+        return Gdn_CookieIdentity::_hashHMAC($CookieHashMethod, $Data, $CookieSalt);
     }
 
    /**
@@ -245,28 +165,7 @@
     * @param string $Data The data to place in the hash.
     * @param string $Key The key to use when hashing the data.
     */
-    protected static function _HashHMAC($HashMethod, $Data, $Key) {
-=======
-    /**
-     * Returns $this->_HashHMAC with the provided data, the default hashing method
-     * (md5), and the server's COOKIE.SALT string as the key.
-     *
-     * @param string $Data The data to place in the hash.
-     */
-    protected static function _hash($Data, $CookieHashMethod, $CookieSalt) {
-        return Gdn_CookieIdentity::_hashHMAC($CookieHashMethod, $Data, $CookieSalt);
-    }
-
-    /**
-     * Returns the provided data hashed with the specified method using the
-     * specified key.
-     *
-     * @param string $HashMethod The hashing method to use on $Data. Options are MD5 or SHA1.
-     * @param string $Data The data to place in the hash.
-     * @param string $Key The key to use when hashing the data.
-     */
     protected static function _hashHMAC($HashMethod, $Data, $Key) {
->>>>>>> 0aed7e80
         $PackFormats = array('md5' => 'H32', 'sha1' => 'H40');
 
         if (!isset($PackFormats[$HashMethod])) {
@@ -274,11 +173,7 @@
         }
 
         $PackFormat = $PackFormats[$HashMethod];
-<<<<<<< HEAD
        // this is the equivalent of "strlen($Key) > 64":
-=======
-        // this is the equivalent of "strlen($Key) > 64":
->>>>>>> 0aed7e80
         if (isset($Key[63])) {
             $Key = pack($PackFormat, $HashMethod($Key));
         } else {
@@ -288,8 +183,7 @@
         $InnerPad = (substr($Key, 0, 64) ^ str_repeat(chr(0x36), 64));
         $OuterPad = (substr($Key, 0, 64) ^ str_repeat(chr(0x5C), 64));
 
-<<<<<<< HEAD
-        return $HashMethod($OuterPad . pack($PackFormat, $HashMethod($InnerPad . $Data)));
+        return $HashMethod($OuterPad.pack($PackFormat, $HashMethod($InnerPad.$Data)));
     }
 
    /**
@@ -298,168 +192,78 @@
     * @param int $UserID The unique id assigned to the user in the database.
     * @param boolean $Persist Should the user's session remain persistent across visits?
     */
-    public function SetIdentity($UserID, $Persist = false) {
-        if (is_null($UserID)) {
-            $this->_ClearIdentity();
-=======
-        return $HashMethod($OuterPad.pack($PackFormat, $HashMethod($InnerPad.$Data)));
-    }
-
-    /**
-     * Generates the user's session cookie.
-     *
-     * @param int $UserID The unique id assigned to the user in the database.
-     * @param boolean $Persist Should the user's session remain persistent across visits?
-     */
     public function setIdentity($UserID, $Persist = false) {
         if (is_null($UserID)) {
             $this->_clearIdentity();
->>>>>>> 0aed7e80
             return;
         }
 
         $this->UserID = $UserID;
 
-<<<<<<< HEAD
        // If we're persisting, both the cookie and its payload expire in 30days
-=======
-        // If we're persisting, both the cookie and its payload expire in 30days
->>>>>>> 0aed7e80
         if ($Persist) {
             $PayloadExpires = strtotime($this->PersistExpiry);
             $CookieExpires = $PayloadExpires;
 
-<<<<<<< HEAD
         // Otherwise the payload expires in 2 days and the cookie expires on borwser restart
         } else {
            // Note: $CookieExpires = 0 causes cookie to die when browser closes.
-=======
-            // Otherwise the payload expires in 2 days and the cookie expires on borwser restart
-        } else {
-            // Note: $CookieExpires = 0 causes cookie to die when browser closes.
->>>>>>> 0aed7e80
             $PayloadExpires = strtotime($this->SessionExpiry);
             $CookieExpires = 0;
         }
 
-<<<<<<< HEAD
        // Create the cookie
-        $KeyData = $UserID.'-'.$PayloadExpires;
-        $this->_SetCookie($this->CookieName, $KeyData, array($UserID, $PayloadExpires), $CookieExpires);
-        $this->SetVolatileMarker($UserID);
-    }
-
-   /**
-    *
-    *
-    * @param integer $UserID
-    * @return void
-    */
-    public function SetVolatileMarker($UserID) {
-=======
-        // Create the cookie
         $KeyData = $UserID.'-'.$PayloadExpires;
         $this->_setCookie($this->CookieName, $KeyData, array($UserID, $PayloadExpires), $CookieExpires);
         $this->setVolatileMarker($UserID);
     }
 
-    /**
-     *
-     *
-     * @param integer $UserID
-     * @return void
-     */
+   /**
+    *
+    *
+    * @param integer $UserID
+    * @return void
+    */
     public function setVolatileMarker($UserID) {
->>>>>>> 0aed7e80
         if (is_null($UserID)) {
             return;
         }
 
-<<<<<<< HEAD
        // Note: 172800 is 60*60*24*2 or 2 days
         $PayloadExpires = time() + 172800;
        // Note: setting $Expire to 0 will cause the cookie to die when the browser closes.
         $CookieExpires = 0;
 
         $KeyData = $UserID.'-'.$PayloadExpires;
-        $this->_SetCookie($this->VolatileMarker, $KeyData, array($UserID, $PayloadExpires), $CookieExpires);
+        $this->_setCookie($this->VolatileMarker, $KeyData, array($UserID, $PayloadExpires), $CookieExpires);
     }
 
    /**
     * Set a cookie, using path, domain, salt, and hash method from core config
     *
-    * @param string  $CookieName Name of the cookie
-    * @param string  $KeyData
-    * @param mixed   $CookieContents
-    * @param integer $CookieExpires
-    * @return void
-    */
-    protected function _SetCookie($CookieName, $KeyData, $CookieContents, $CookieExpires) {
-        self::SetCookie($CookieName, $KeyData, $CookieContents, $CookieExpires, $this->CookiePath, $this->CookieDomain, $this->CookieHashMethod, $this->CookieSalt);
-    }
-
-   /**
-    * Set a cookie, using specified path, domain, salt and hash method
-    *
-    * @param string  $CookieName Name of the cookie
-    * @param string  $KeyData
-    * @param mixed   $CookieContents
-    * @param integer $CookieExpires
-    * @param string  $Path Optional. Cookie path (auto load from config)
-    * @param string  $Domain Optional. Cookie domain (auto load from config)
-    * @param string  $CookieHashMethod Optional. Cookie hash method (auto load from config)
-    * @param string  $CookieSalt Optional. Cookie salt (auto load from config)
-    * @return void
-    */
-    public static function SetCookie($CookieName, $KeyData, $CookieContents, $CookieExpires, $Path = null, $Domain = null, $CookieHashMethod = null, $CookieSalt = null) {
-
-        if (is_null($Path)) {
-            $Path = Gdn::Config('Garden.Cookie.Path', '/');
-        }
-
-        if (is_null($Domain)) {
-            $Domain = Gdn::Config('Garden.Cookie.Domain', '');
-        }
-
-       // If the domain being set is completely incompatible with the current domain then make the domain work.
-        $CurrentHost = Gdn::Request()->Host();
-        if (!StringEndsWith($CurrentHost, trim($Domain, '.'))) {
-=======
-        // Note: 172800 is 60*60*24*2 or 2 days
-        $PayloadExpires = time() + 172800;
-        // Note: setting $Expire to 0 will cause the cookie to die when the browser closes.
-        $CookieExpires = 0;
-
-        $KeyData = $UserID.'-'.$PayloadExpires;
-        $this->_setCookie($this->VolatileMarker, $KeyData, array($UserID, $PayloadExpires), $CookieExpires);
-    }
-
-    /**
-     * Set a cookie, using path, domain, salt, and hash method from core config
-     *
      * @param string $CookieName Name of the cookie
      * @param string $KeyData
      * @param mixed $CookieContents
-     * @param integer $CookieExpires
-     * @return void
-     */
+    * @param integer $CookieExpires
+    * @return void
+    */
     protected function _setCookie($CookieName, $KeyData, $CookieContents, $CookieExpires) {
         self::setCookie($CookieName, $KeyData, $CookieContents, $CookieExpires, $this->CookiePath, $this->CookieDomain, $this->CookieHashMethod, $this->CookieSalt);
     }
 
-    /**
-     * Set a cookie, using specified path, domain, salt and hash method
-     *
+   /**
+    * Set a cookie, using specified path, domain, salt and hash method
+    *
      * @param string $CookieName Name of the cookie
      * @param string $KeyData
      * @param mixed $CookieContents
-     * @param integer $CookieExpires
+    * @param integer $CookieExpires
      * @param string $Path Optional. Cookie path (auto load from config)
      * @param string $Domain Optional. Cookie domain (auto load from config)
      * @param string $CookieHashMethod Optional. Cookie hash method (auto load from config)
      * @param string $CookieSalt Optional. Cookie salt (auto load from config)
-     * @return void
-     */
+    * @return void
+    */
     public static function setCookie($CookieName, $KeyData, $CookieContents, $CookieExpires, $Path = null, $Domain = null, $CookieHashMethod = null, $CookieSalt = null) {
 
         if (is_null($Path)) {
@@ -470,29 +274,13 @@
             $Domain = Gdn::config('Garden.Cookie.Domain', '');
         }
 
-        // If the domain being set is completely incompatible with the current domain then make the domain work.
+       // If the domain being set is completely incompatible with the current domain then make the domain work.
         $CurrentHost = Gdn::request()->host();
         if (!stringEndsWith($CurrentHost, trim($Domain, '.'))) {
->>>>>>> 0aed7e80
             $Domain = '';
         }
 
         if (!$CookieHashMethod) {
-<<<<<<< HEAD
-            $CookieHashMethod = Gdn::Config('Garden.Cookie.HashMethod');
-        }
-
-        if (!$CookieSalt) {
-            $CookieSalt = Gdn::Config('Garden.Cookie.Salt');
-        }
-
-       // Create the cookie signature
-        $KeyHash = self::_Hash($KeyData, $CookieHashMethod, $CookieSalt);
-        $KeyHashHash = self::_HashHMAC($CookieHashMethod, $KeyData, $KeyHash);
-        $Cookie = array($KeyData, $KeyHashHash, time());
-
-       // Attach cookie payload
-=======
             $CookieHashMethod = Gdn::config('Garden.Cookie.HashMethod');
         }
 
@@ -500,13 +288,12 @@
             $CookieSalt = Gdn::config('Garden.Cookie.Salt');
         }
 
-        // Create the cookie signature
+       // Create the cookie signature
         $KeyHash = self::_hash($KeyData, $CookieHashMethod, $CookieSalt);
         $KeyHashHash = self::_hashHMAC($CookieHashMethod, $KeyData, $KeyHash);
         $Cookie = array($KeyData, $KeyHashHash, time());
 
-        // Attach cookie payload
->>>>>>> 0aed7e80
+       // Attach cookie payload
         if (!is_null($CookieContents)) {
             $CookieContents = (array)$CookieContents;
             $Cookie = array_merge($Cookie, $CookieContents);
@@ -514,21 +301,11 @@
 
         $CookieContents = implode('|', $Cookie);
 
-<<<<<<< HEAD
        // Create the cookie.
-=======
-        // Create the cookie.
->>>>>>> 0aed7e80
         safeCookie($CookieName, $CookieContents, $CookieExpires, $Path, $Domain, null, true);
         $_COOKIE[$CookieName] = $CookieContents;
     }
 
-<<<<<<< HEAD
-    protected function _CheckCookie($CookieName) {
-        $CookieStatus = self::CheckCookie($CookieName, $this->CookieHashMethod, $this->CookieSalt);
-        if ($CookieStatus === false) {
-            $this->_DeleteCookie($CookieName);
-=======
     /**
      *
      *
@@ -539,14 +316,10 @@
         $CookieStatus = self::checkCookie($CookieName, $this->CookieHashMethod, $this->CookieSalt);
         if ($CookieStatus === false) {
             $this->_deleteCookie($CookieName);
->>>>>>> 0aed7e80
         }
         return $CookieStatus;
     }
 
-<<<<<<< HEAD
-    public static function CheckCookie($CookieName, $CookieHashMethod = null, $CookieSalt = null) {
-=======
     /**
      *
      *
@@ -556,49 +329,26 @@
      * @return bool
      */
     public static function checkCookie($CookieName, $CookieHashMethod = null, $CookieSalt = null) {
->>>>>>> 0aed7e80
         if (empty($_COOKIE[$CookieName])) {
             return false;
         }
 
         if (is_null($CookieHashMethod)) {
-<<<<<<< HEAD
-            $CookieHashMethod = Gdn::Config('Garden.Cookie.HashMethod');
-        }
-
-        if (is_null($CookieSalt)) {
-            $CookieSalt = Gdn::Config('Garden.Cookie.Salt');
-=======
             $CookieHashMethod = Gdn::config('Garden.Cookie.HashMethod');
         }
 
         if (is_null($CookieSalt)) {
             $CookieSalt = Gdn::config('Garden.Cookie.Salt');
->>>>>>> 0aed7e80
         }
 
         $CookieData = explode('|', $_COOKIE[$CookieName]);
         if (count($CookieData) < 5) {
-<<<<<<< HEAD
-            self::DeleteCookie($CookieName);
-=======
             self::deleteCookie($CookieName);
->>>>>>> 0aed7e80
             return false;
         }
 
         list($HashKey, $CookieHash, $Time, $UserID, $PayloadExpires) = $CookieData;
         if ($PayloadExpires < time() && $PayloadExpires != 0) {
-<<<<<<< HEAD
-            self::DeleteCookie($CookieName);
-            return false;
-        }
-        $KeyHash = self::_Hash($HashKey, $CookieHashMethod, $CookieSalt);
-        $CheckHash = self::_HashHMAC($CookieHashMethod, $HashKey, $KeyHash);
-
-        if (!CompareHashDigest($CookieHash, $CheckHash)) {
-            self::DeleteCookie($CookieName);
-=======
             self::deleteCookie($CookieName);
             return false;
         }
@@ -607,17 +357,12 @@
 
         if (!CompareHashDigest($CookieHash, $CheckHash)) {
             self::deleteCookie($CookieName);
->>>>>>> 0aed7e80
             return false;
         }
 
         return true;
     }
 
-<<<<<<< HEAD
-    public static function GetCookiePayload($CookieName, $CookieHashMethod = null, $CookieSalt = null) {
-        if (!self::CheckCookie($CookieName)) {
-=======
     /**
      *
      *
@@ -628,7 +373,6 @@
      */
     public static function getCookiePayload($CookieName, $CookieHashMethod = null, $CookieSalt = null) {
         if (!self::checkCookie($CookieName)) {
->>>>>>> 0aed7e80
             return false;
         }
 
@@ -644,24 +388,6 @@
         return $Payload;
     }
 
-<<<<<<< HEAD
-    protected function _DeleteCookie($CookieName) {
-        unset($_COOKIE[$CookieName]);
-        self::DeleteCookie($CookieName, $this->CookiePath, $this->CookieDomain);
-    }
-
-    public static function DeleteCookie($CookieName, $Path = null, $Domain = null) {
-
-        if (is_null($Path)) {
-            $Path = Gdn::Config('Garden.Cookie.Path');
-        }
-
-        if (is_null($Domain)) {
-            $Domain = Gdn::Config('Garden.Cookie.Domain');
-        }
-
-        $CurrentHost = Gdn::Request()->Host();
-=======
     /**
      *
      *
@@ -689,7 +415,6 @@
         }
 
         $CurrentHost = Gdn::request()->host();
->>>>>>> 0aed7e80
         if (!StringEndsWith($CurrentHost, trim($Domain, '.'))) {
             $Domain = '';
         }
