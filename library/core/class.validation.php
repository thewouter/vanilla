<<<<<<< HEAD
<?php if (!defined('APPLICATION')) {
    exit();
      }

=======
<?php
>>>>>>> 0aed7e80
/**
 * Data validation.
 *
 * @author Mark O'Sullivan <markm@vanillaforums.com>
 * @author Todd Burry <todd@vanillaforums.com>
 * @copyright 2009-2015 Vanilla Forums Inc.
 * @license http://www.opensource.org/licenses/gpl-2.0.php GNU GPL v2
 * @package Core
 * @since 2.0
 */

/**
 * Manages data integrity validation rules. Can automatically define a set of
 * validation rules based on a @@Schema with $this->GenerateBySchema($Schema);
 */
class Gdn_Validation {

    /**
     * @var array The collection of validation rules in the format of $RuleName => $Rule.
     * This list can be added to with $this->AddRule($RuleName, $Rule).
     */
    protected $_Rules;

    /**
     * @var array An associative array of fieldname => value pairs that are being validated.
     * In order for a field to become a part of this collection, it must either be present in the defined schema,
     * or have a rule defined in $this->_FieldRules.
     */
    protected $_ValidationFields;

    /**
     * @var array An array of FieldName => Reason arrays that describe which fields failed
     * validation and which functions/regex caused them to fail.
     */
    protected $_ValidationResults;

    /**
     * @var array An associative array of $FieldName => array($RuleName1, $RuleNameN) rules to be applied to fields.
     * These are rules that have been explicitly called with {@link Gdn_Validation::ApplyRule()}.
     */
    protected $_FieldRules = array();

    /**
     * @var array An associative array of $FieldName => array($RuleName1, $RuleNameN) rules to be applied to fields.
     * These are rules that come from the current schema that have been applied by {@link Gdn_Validation::ApplyRulesBySchema()}.
     */
    protected $_SchemaRules = array();

    /** @var array The schema being used to generate validation rules. */
    protected $_Schema = array();

    /** @var bool Whether or not to reset the validation results on validate. */
    protected $_ResetOnValidate = false;

    /** @var array An array of FieldName.RuleName => "Custom Error Message"s. See $this->ApplyRule. */
    private $_CustomErrors = array();

    /**
     * Class constructor. Optionally takes a schema definition to generate validation rules for.
     *
     * @param Gdn_Schema|array $Schema A schema object to generate validation rules for.
     * @param bool Whether or not to reset the validation results on {@link Validate()}.
     */
    public function __construct($Schema = false, $ResetOnValidate = false) {
        if (is_object($Schema) || is_array($Schema)) {
            $this->setSchema($Schema);
        }
        $this->setResetOnValidate($ResetOnValidate);

        // Define the default validation functions
        $this->_Rules = array();
        $this->addRule('Required', 'function:ValidateRequired');
        $this->addRule('RequiredArray', 'function:ValidateRequiredArray');
        $this->addRule('Email', 'function:ValidateEmail');
        $this->addRule('WebAddress', 'function:ValidateWebAddress');
        $this->addRule('Username', 'function:ValidateUsername');
        $this->addRule('UrlString', 'function:ValidateUrlString');
        $this->addRule('UrlStringRelaxed', 'function:ValidateUrlStringRelaxed');
        $this->addRule('Date', 'function:ValidateDate');
        $this->addRule('Integer', 'function:ValidateInteger');
        $this->addRule('Boolean', 'function:ValidateBoolean');
        $this->addRule('Decimal', 'function:ValidateDecimal');
        $this->addRule('String', 'function:ValidateString');
        $this->addRule('Time', 'function:ValidateTime');
        $this->addRule('Timestamp', 'function:ValidateTimestamp');
        $this->addRule('Length', 'function:ValidateLength');
        $this->addRule('Enum', 'function:ValidateEnum');
        $this->addRule('MinimumAge', 'function:ValidateMinimumAge');
        $this->addRule('Captcha', 'function:ValidateCaptcha');
        $this->addRule('Match', 'function:ValidateMatch');
        $this->addRule('Strength', 'function:ValidateStrength');
        $this->addRule('OldPassword', 'function:ValidateOldPassword');
        $this->addRule('Version', 'function:ValidateVersion');
        $this->addRule('PhoneNA', 'function:ValidatePhoneNA');
        $this->addRule('PhoneInt', 'function:ValidatePhoneInt');
        $this->addRule('ZipCode', 'function:ValidateZipCode');
        $this->addRule('Format', 'function:ValidateFormat');
        $this->addRule('Url', 'function:ValidateUrl');
    }

    /**
     * Examines the current schema and fills {@link Gdn_Validation::$_SchemaRules} with rules based
     * on the properties of each field in the table schema.
     */
    protected function applyRulesBySchema() {
        $this->_SchemaRules = array();

        foreach ($this->_Schema as $Field => $Properties) {
            if (is_scalar($Properties)) {
                // Some code passes a record as a schema so account for that here.
                $Properties = array(
                    'AutoIncrement' => false,
                    'AllowNull' => true,
                    'Type' => 'text',
                    'Length' => ''
                );
                $Properties = (object)$Properties;
            }

            // Create an array to hold rules for this field
            $RuleNames = array();

<<<<<<< HEAD
   /**
    * The collection of validation rules in the format of $RuleName =>
    * $Rule. This list can be added to with $this->AddRule($RuleName, $Rule).
    *
    * @var array
    */
    protected $_Rules;


   /**
    * An associative array of fieldname => value pairs that are being
    * validated. In order for a field to become a part of this collection, it
    * must either be present in the defined schema, or have a rule defined in
    * $this->_FieldRules.
    *
    * @var array
    */
    protected $_ValidationFields;

   /**
    * An array of FieldName => Reason arrays that describe which fields failed
    * validation and which functions/regex caused them to fail.
    *
    * @var array
    */
    protected $_ValidationResults;


   /**
    * An associative array of $FieldName => array($RuleName1, $RuleNameN) rules to be applied to fields.
    * These are rules that have been explicitly called with {@link Gdn_Validation::ApplyRule()}.
    *
    * @var array
    */
    protected $_FieldRules = array();


   /**
    * An associative array of $FieldName => array($RuleName1, $RuleNameN) rules to be applied to fields.
    * These are rules that come from the current schema that have been applied by {@link Gdn_Validation::ApplyRulesBySchema()}.
    * @var array
    */
    protected $_SchemaRules = array();


   /**
    * The schema being used to generate validation rules.
    *
    * @var array
    */
    protected $_Schema = array();


   /**
    * @var bool Whether or not to reset the validation results on validate.
    */
    protected $_ResetOnValidate = false;


   /**
    * An array of FieldName.RuleName => "Custom Error Message"s. See $this->ApplyRule.
    *
    * @var array
    */
    private $_CustomErrors = array();


   /**
    * Class constructor. Optionally takes a schema definition to generate
    * validation rules for.
    *
    * @param Gdn_Schema|array $Schema A schema object to generate validation rules for.
    * @param bool Whether or not to reset the validation results on {@link Validate()}.
    */
    public function __construct($Schema = false, $ResetOnValidate = false) {
        if (is_object($Schema) || is_array($Schema)) {
            $this->SetSchema($Schema);
        }
        $this->setResetOnValidate($ResetOnValidate);

       // Define the default validation functions
        $this->_Rules = array();
        $this->AddRule('Required', 'function:ValidateRequired');
        $this->AddRule('RequiredArray', 'function:ValidateRequiredArray');
        $this->AddRule('Email', 'function:ValidateEmail');
        $this->AddRule('WebAddress', 'function:ValidateWebAddress');
        $this->AddRule('Username', 'function:ValidateUsername');
        $this->AddRule('UrlString', 'function:ValidateUrlString');
        $this->AddRule('UrlStringRelaxed', 'function:ValidateUrlStringRelaxed');
        $this->AddRule('Date', 'function:ValidateDate');
        $this->AddRule('Integer', 'function:ValidateInteger');
        $this->AddRule('Boolean', 'function:ValidateBoolean');
        $this->AddRule('Decimal', 'function:ValidateDecimal');
        $this->AddRule('String', 'function:ValidateString');
        $this->AddRule('Time', 'function:ValidateTime');
        $this->AddRule('Timestamp', 'function:ValidateTimestamp');
        $this->AddRule('Length', 'function:ValidateLength');
        $this->AddRule('Enum', 'function:ValidateEnum');
        $this->AddRule('MinimumAge', 'function:ValidateMinimumAge');
        $this->AddRule('Captcha', 'function:ValidateCaptcha');
        $this->AddRule('Match', 'function:ValidateMatch');
        $this->AddRule('Strength', 'function:ValidateStrength');
        $this->AddRule('OldPassword', 'function:ValidateOldPassword');
        $this->AddRule('Version', 'function:ValidateVersion');
        $this->AddRule('PhoneNA', 'function:ValidatePhoneNA');
        $this->AddRule('PhoneInt', 'function:ValidatePhoneInt');
        $this->AddRule('ZipCode', 'function:ValidateZipCode');
        $this->AddRule('Format', 'function:ValidateFormat');
    }


   /**
    * Examines the current schema and fills {@link Gdn_Validation::$_SchemaRules} with rules based
    * on the properties of each field in the table schema.
    *
    */
    protected function ApplyRulesBySchema() {
        $this->_SchemaRules = array();

        foreach ($this->_Schema as $Field => $Properties) {
            if (is_scalar($Properties)) {
               // Some code passes a record as a schema so account for that here.
                $Properties = array(
                'AutoIncrement' => false,
                'AllowNull' => true,
                'Type' => 'text',
                'Length' => ''
                );
                $Properties = (object)$Properties;
            }

           // Create an array to hold rules for this field
            $RuleNames = array();

           // Force non-null fields without defaults to be required.
=======
            // Force non-null fields without defaults to be required.
>>>>>>> 0aed7e80
            if ($Properties->AllowNull === false && $Properties->Default == '') {
                $RuleNames[] = 'Required';
            }

<<<<<<< HEAD
           // Force other constraints based on field type.
=======
            // Force other constraints based on field type.
>>>>>>> 0aed7e80
            switch ($Properties->Type) {
                case 'bit':
                case 'bool':
                case 'boolean':
                    $RuleNames[] = 'Boolean';
                    break;

                case 'tinyint':
                case 'smallint':
                case 'mediumint':
                case 'int':
                case 'integer':
                case 'bigint':
                    $RuleNames[] = 'Integer';
                    break;

                case 'double':
                case 'float':
                case 'real':
                case 'decimal':
                case 'dec':
                case 'numeric':
                case 'fixed':
                    $RuleNames[] = 'Decimal';
                    break;

                case 'date':
                case 'datetime':
                    $RuleNames[] = 'Date';
                    break;
                case 'time':
                    $RuleNames[] = 'Time';
                    break;
                case 'year':
                    $RuleNames[] = 'Year';
                    break;
                case 'timestamp':
                    $RuleNames[] = 'Timestamp';
                    break;

                case 'char':
                case 'varchar':
                case 'tinyblob':
                case 'blob':
                case 'mediumblob':
                case 'longblob':
                case 'tinytext':
                case 'mediumtext':
                case 'text':
                case 'longtext':
                case 'binary':
                case 'varbinary':
                    if (!in_array($Field, array('Attributes', 'Data', 'Preferences', 'Permissions'))) {
                        $RuleNames[] = 'String';
                    }
                    if ($Properties->Length != '') {
                        $RuleNames[] = 'Length';
                    }
                    break;

                case 'enum':
                case 'set':
                    $RuleNames[] = 'Enum';
                    break;
<<<<<<< HEAD
            }

            if ($Field == 'Format') {
                $RuleNames[] = 'Format';
            }

           // Assign the rules to the field.
           // echo '<div>Field: '.$Field.'</div>';
           // print_r($RuleNames);
            $this->ApplyRuleTo($this->_SchemaRules, $Field, $RuleNames);
        }
    }


   /**
    * Applies a $RuleName to a $FieldName. You can apply as many rules to a
    * field as you like.
    *
    * @param string $FieldName The name of the field to apply rules to.
    * @param mixed $RuleName The rule name (or array of rule names) to apply to the field.
    * @param mixed $CustomError A custom error message you might want to apply to a field
    *  if the rule causes an error to be caught.
    */
    public function ApplyRule($FieldName, $RuleName, $CustomError = '') {
       // Make sure that $FieldName is in the validation fields collection
        $this->ValidationFields();

        if (!array_key_exists($FieldName, $this->_ValidationFields)) { //  && $RuleName == 'Required'
            $this->_ValidationFields[$FieldName] = '';
        }

        $this->ApplyRuleTo($this->_FieldRules, $FieldName, $RuleName, $CustomError);
    }

   /**
    * Apply a rule to the given rules array.
    *
    * @param array $Array The rules array to apply the rule to.
    * This should be either `$this->_FieldRules` or `$this->_SchemaRules`.
    * @param string $FieldName The name of the field that the rule applies to.
    * @param string $RuleName The name of the rule.
    * @param string $CustomError A custom error string when the rule is broken.
    */
    protected function ApplyRuleTo(&$Array, $FieldName, $RuleName, $CustomError = '') {
        $Array = (array)$Array;

        if (!is_array($RuleName)) {
            if ($CustomError != '') {
                $this->_CustomErrors[$FieldName . '.' . $RuleName] = $CustomError;
            }

            $RuleName = array($RuleName);
        }

        $ExistingRules = val($FieldName, $Array, array());

       // Merge the new rules with the existing ones (array_merge) and make
       // sure there is only one of each rule applied (array_unique).
        $Array[$FieldName] = array_unique(array_merge($ExistingRules, $RuleName));
    }


   /**
    * Allows the explicit definition of a schema to use
    *
    * @param array $Schema
    * @deprecated This method has been deprecated in favor of {@link Gdn_Validation::SetSchema()}.
    */
    public function ApplySchema($Schema) {
        Deprecated('ApplySchema', 'SetSchema');
        $this->SetSchema($Schema);
    }


   /**
    * Fills $this->_ValidationFields with field names that exist in the
    * $PostedFields collection.
    *
    * @param array $PostedFields The associative array collection of field names to add.
    * @param boolean $Insert A boolean value indicating if the posted fields are to be inserted or
    * updated. If being inserted, the schema's required field rules will be enforced.
    * @return array Returns the subset of {@link $PostedFields} that will be validated.
    */
    protected function DefineValidationFields($PostedFields, $Insert = false) {
        $Result = array();

       // Start with the fields that have been explicitly defined by `ApplyRule`.
        foreach ($this->_FieldRules as $Field => $Rules) {
            $Result[$Field] = val($Field, $PostedFields, null);
        }

       // Add all of the fields from the schema.
        foreach ($this->GetSchemaRules() as $Field => $Rules) {
            $FieldInfo = $this->_Schema[$Field];

            if (!array_key_exists($Field, $PostedFields)) {
                $Required = in_array('Required', $Rules);

               // Don't enforce fields that aren't required or required fields during a sparse update.
                if (!$Required || !$Insert) {
                    continue;
                }
               // Fields with a non-null default can be left out.
                if (val('Default', $FieldInfo, null) !== null || val('AutoIncrement', $FieldInfo)) {
                    continue;
                }
            }
=======
            }

            if ($Field == 'Format') {
                $RuleNames[] = 'Format';
            }

            // Assign the rules to the field.
            // echo '<div>Field: '.$Field.'</div>';
            // print_r($RuleNames);
            $this->applyRuleTo($this->_SchemaRules, $Field, $RuleNames);
        }
    }

    /**
     * Applies a $RuleName to a $FieldName. You can apply as many rules to a field as you like.
     *
     * @param string $FieldName The name of the field to apply rules to.
     * @param mixed $RuleName The rule name (or array of rule names) to apply to the field.
     * @param mixed $CustomError A custom error message you might want to apply to a field
     *  if the rule causes an error to be caught.
     */
    public function applyRule($FieldName, $RuleName, $CustomError = '') {
        // Make sure that $FieldName is in the validation fields collection
        $this->validationFields();

        if (!array_key_exists($FieldName, $this->_ValidationFields)) { //  && $RuleName == 'Required'
            $this->_ValidationFields[$FieldName] = '';
        }

        $this->applyRuleTo($this->_FieldRules, $FieldName, $RuleName, $CustomError);
    }

    /**
     * Apply a rule to the given rules array.
     *
     * @param array $Array The rules array to apply the rule to.
     * This should be either `$this->_FieldRules` or `$this->_SchemaRules`.
     * @param string $FieldName The name of the field that the rule applies to.
     * @param string $RuleName The name of the rule.
     * @param string $CustomError A custom error string when the rule is broken.
     */
    protected function applyRuleTo(&$Array, $FieldName, $RuleName, $CustomError = '') {
        $Array = (array)$Array;

        if (!is_array($RuleName)) {
            if ($CustomError != '') {
                $this->_CustomErrors[$FieldName.'.'.$RuleName] = $CustomError;
            }

            $RuleName = array($RuleName);
        }

        $ExistingRules = val($FieldName, $Array, array());

        // Merge the new rules with the existing ones (array_merge) and make
        // sure there is only one of each rule applied (array_unique).
        $Array[$FieldName] = array_unique(array_merge($ExistingRules, $RuleName));
    }

    /**
     * Allows the explicit definition of a schema to use.
     *
     * @param array $Schema
     * @deprecated This method has been deprecated in favor of {@link Gdn_Validation::SetSchema()}.
     */
    public function applySchema($Schema) {
        deprecated('ApplySchema', 'SetSchema');
        $this->setSchema($Schema);
    }

    /**
     * Fills $this->_ValidationFields with field names that exist in the $PostedFields collection.
     *
     * @param array $PostedFields The associative array collection of field names to add.
     * @param boolean $Insert A boolean value indicating if the posted fields are to be inserted or
     * updated. If being inserted, the schema's required field rules will be enforced.
     * @return array Returns the subset of {@link $PostedFields} that will be validated.
     */
    protected function defineValidationFields($PostedFields, $Insert = false) {
        $Result = array();

        // Start with the fields that have been explicitly defined by `ApplyRule`.
        foreach ($this->_FieldRules as $Field => $Rules) {
            $Result[$Field] = val($Field, $PostedFields, null);
        }

        // Add all of the fields from the schema.
        foreach ($this->getSchemaRules() as $Field => $Rules) {
            $FieldInfo = $this->_Schema[$Field];

            if (!array_key_exists($Field, $PostedFields)) {
                $Required = in_array('Required', $Rules);

                // Don't enforce fields that aren't required or required fields during a sparse update.
                if (!$Required || !$Insert) {
                    continue;
                }
                // Fields with a non-null default can be left out.
                if (val('Default', $FieldInfo, null) !== null || val('AutoIncrement', $FieldInfo)) {
                    continue;
                }
            }
>>>>>>> 0aed7e80
            $Result[$Field] = val($Field, $PostedFields, null);
        }

        return $Result;
    }

<<<<<<< HEAD
   /**
    * Get all of the validation rules that apply to a given set of data.
    *
    * @param array $PostedFields The data that will be validated.
    * @param bool $Insert Whether or not this is an insert.
    * @return array Returns an array of `[$Field => [$Rules, ...]`.
    */
    protected function DefineValidationRules($PostedFields, $Insert = false) {
        $Result = (array)$this->_FieldRules;

       // Add all of the fields from the schema.
        foreach ($this->GetSchemaRules() as $Field => $Rules) {
=======
    /**
     * Get all of the validation rules that apply to a given set of data.
     *
     * @param array $PostedFields The data that will be validated.
     * @param bool $Insert Whether or not this is an insert.
     * @return array Returns an array of `[$Field => [$Rules, ...]`.
     */
    protected function defineValidationRules($PostedFields, $Insert = false) {
        $Result = (array)$this->_FieldRules;

        // Add all of the fields from the schema.
        foreach ($this->getSchemaRules() as $Field => $Rules) {
>>>>>>> 0aed7e80
            $FieldInfo = $this->_Schema[$Field];

            if (!array_key_exists($Field, $PostedFields)) {
                $Required = in_array('Required', $Rules);

<<<<<<< HEAD
               // Don't enforce fields that aren't required or required fields during a sparse update.
                if (!$Required || !$Insert) {
                    continue;
                }
               // Fields with a non-null default can be left out.
=======
                // Don't enforce fields that aren't required or required fields during a sparse update.
                if (!$Required || !$Insert) {
                    continue;
                }
                // Fields with a non-null default can be left out.
>>>>>>> 0aed7e80
                if (val('Default', $FieldInfo, null) !== null || val('AutoIncrement', $FieldInfo)) {
                    continue;
                }
            }
            if (isset($Result[$Field])) {
                $Result[$Field] = array_unique(array_merge($Result[$Field], $Rules));
            } else {
                $Result[$Field] = $Rules;
            }
        }

        return $Result;
    }

<<<<<<< HEAD
   /**
    * Set the schema for this validation.
    *
    * @param Gdn_Schema|array $Schema The new schema to set.
    * @return Gdn_Validation Returns `$this` for fluent calls.
    * @throws \Exception Throws an exception when {@link $Schema} isn't an array or {@link Gdn_Schema} object.
    */
    public function SetSchema($Schema) {
        if ($Schema instanceof Gdn_Schema) {
            $this->_Schema = $Schema->Fields();
=======
    /**
     * Set the schema for this validation.
     *
     * @param Gdn_Schema|array $Schema The new schema to set.
     * @return Gdn_Validation Returns `$this` for fluent calls.
     * @throws \Exception Throws an exception when {@link $Schema} isn't an array or {@link Gdn_Schema} object.
     */
    public function setSchema($Schema) {
        if ($Schema instanceof Gdn_Schema) {
            $this->_Schema = $Schema->fields();
>>>>>>> 0aed7e80
        } elseif (is_array($Schema)) {
            $this->_Schema = $Schema;
        } else {
            throw new \Exception('Invalid schema of type '.gettype($Schema).'.', 500);
        }
        $this->_SchemaRules = null;

        return $this;
    }

<<<<<<< HEAD
   /**
    * Get all of the rules as defined by the schema.
    *
    * @return array Returns an array in the form `[$FieldName => [$Rules, ...]`.
    */
    public function GetSchemaRules() {
        if (!$this->_SchemaRules) {
            $this->ApplyRulesBySchema($this->_Schema);
=======
    /**
     * Get all of the rules as defined by the schema.
     *
     * @return array Returns an array in the form `[$FieldName => [$Rules, ...]`.
     */
    public function getSchemaRules() {
        if (!$this->_SchemaRules) {
            $this->applyRulesBySchema($this->_Schema);
>>>>>>> 0aed7e80
        }
        return $this->_SchemaRules;
    }

<<<<<<< HEAD
   /**
    * Returns the an array of fieldnames that are being validated.
    *
    * @return array
    */
    public function ValidationFields() {
=======
    /**
     * Returns the an array of fieldnames that are being validated.
     *
     * @return array
     */
    public function validationFields() {
>>>>>>> 0aed7e80
        if (!is_array($this->_ValidationFields)) {
            $this->_ValidationFields = array();
        }

        return $this->_ValidationFields;
    }

<<<<<<< HEAD

   /**
    * Adds to the rules collection ($this->_Rules).
    *
    * If $RuleName already
    * exists, this method will overwrite the existing rule. There are some
    * special cases:
    *  1. If the $Rule begins with "function:", when the rule is evaluated
    * on a field, it will strip the "function:" from the $Rule and execute
    * the remaining string name as a function with the field value passed as
    * the first parameter and the related field properties as the second
    * parameter. ie. "function:MySpecialValidation" will evaluate as
    * MySpecialValidation($FieldValue, $FieldProperties). Any function defined
    * in this way is expected to return boolean TRUE or FALSE.
    *  2. If $Rule begins with "regex:", when the rule is evaluated on a
    * field, it will strip the "regex:" from $Rule and use the remaining
    * string as a regular expression rule. If a match between the regex rule
    * and the field value is made, it will validate as TRUE.
    *  3. Predefined $RuleNames are:
    *  RuleName   Rule
    *  ========================================================================
    *  Required   Will not accept a null or empty value.
    *  Email      Will validate against an email regex.
    *  Date       Will only accept valid date values in a variety of formats.
    *  Integer    Will only accept an integer.
    *  Boolean    Will only accept 1 or 0.
    *  Decimal    Will only accept a decimal.
    *  Time       Will only accept a time in HH:MM:SS or HH:MM format.
    *  Timestamp  Will only accept a valid timestamp.
    *  Length     Will not accept a value longer than $Schema[$Field]->Length.
    *  Enum       Will only accept one of the values in the $Schema[$Field]->Enum array.
    *
    * @param string $RuleName The name of the rule to be added.
    * @param string $Rule The rule to be added. These are in the format of "function:FunctionName"
    * or "regex:/regex/". Any function defined here must be included before
    * the rule is enforced or the application will cause a fatal error.
    */
    public function AddRule($RuleName, $Rule) {
        $this->_Rules[$RuleName] = $Rule;
    }

   /**
    * Whether or not the validation results etc should reset whenever {@link Validate()} is called.
    *
    * @return boolean Returns true if we reset or false otherwise.
    */
=======
    /**
     * Adds to the rules collection ($this->_Rules).
     *
     * If $RuleName already
     * exists, this method will overwrite the existing rule. There are some
     * special cases:
     *  1. If the $Rule begins with "function:", when the rule is evaluated
     * on a field, it will strip the "function:" from the $Rule and execute
     * the remaining string name as a function with the field value passed as
     * the first parameter and the related field properties as the second
     * parameter. ie. "function:MySpecialValidation" will evaluate as
     * MySpecialValidation($FieldValue, $FieldProperties). Any function defined
     * in this way is expected to return boolean TRUE or FALSE.
     *  2. If $Rule begins with "regex:", when the rule is evaluated on a
     * field, it will strip the "regex:" from $Rule and use the remaining
     * string as a regular expression rule. If a match between the regex rule
     * and the field value is made, it will validate as TRUE.
     *  3. Predefined $RuleNames are:
     *  RuleName   Rule
     *  ========================================================================
     *  Required   Will not accept a null or empty value.
     *  Email      Will validate against an email regex.
     *  Date       Will only accept valid date values in a variety of formats.
     *  Integer    Will only accept an integer.
     *  Boolean    Will only accept 1 or 0.
     *  Decimal    Will only accept a decimal.
     *  Time       Will only accept a time in HH:MM:SS or HH:MM format.
     *  Timestamp  Will only accept a valid timestamp.
     *  Length     Will not accept a value longer than $Schema[$Field]->Length.
     *  Enum       Will only accept one of the values in the $Schema[$Field]->Enum array.
     *
     * @param string $RuleName The name of the rule to be added.
     * @param string $Rule The rule to be added. These are in the format of "function:FunctionName"
     * or "regex:/regex/". Any function defined here must be included before
     * the rule is enforced or the application will cause a fatal error.
     */
    public function addRule($RuleName, $Rule) {
        $this->_Rules[$RuleName] = $Rule;
    }

    /**
     * Whether or not the validation results etc should reset whenever {@link Validate()} is called.
     *
     * @return boolean Returns true if we reset or false otherwise.
     */
>>>>>>> 0aed7e80
    public function resetOnValidate() {
        return $this->_ResetOnValidate;
    }

<<<<<<< HEAD
   /**
    * Set whether or not the validation results etc should reset whenever {@link Validate()} is called.
    *
    * @param boolean $ResetOnValidate True to reset or false otherwise.
    * @return Gdn_Validation Returns `$this` for fluent calls.
    */
=======
    /**
     * Set whether or not the validation results etc should reset whenever {@link Validate()} is called.
     *
     * @param boolean $ResetOnValidate True to reset or false otherwise.
     * @return Gdn_Validation Returns `$this` for fluent calls.
     */
>>>>>>> 0aed7e80
    public function setResetOnValidate($ResetOnValidate) {
        $this->_ResetOnValidate = $ResetOnValidate;
        return $this;
    }

<<<<<<< HEAD

   /**
    * Adds a fieldname to the $this->_ValidationFields collection.
    *
    * @param string $FieldName The name of the field to add to the $this->_ValidationFields collection.
    * @param array $PostedFields The associative array collection of field names to examine for the value
    *  of $FieldName.
    */
    protected function AddValidationField($FieldName, $PostedFields) {
=======
    /**
     * Adds a fieldname to the $this->_ValidationFields collection.
     *
     * @param string $FieldName The name of the field to add to the $this->_ValidationFields collection.
     * @param array $PostedFields The associative array collection of field names to examine for the value
     *  of $FieldName.
     */
    protected function addValidationField($FieldName, $PostedFields) {
>>>>>>> 0aed7e80
        if (!is_array($this->_ValidationFields)) {
            $this->_ValidationFields = array();
        }

<<<<<<< HEAD
        $Value = ArrayValue($FieldName, $PostedFields, null);
        $this->_ValidationFields[$FieldName] = $Value;
    }


   /**
    * Returns an array of field names that are in both $this->_ValidationFields AND $this->_Schema.
    *
    * @return array Returns an array of fields and values that were validated and in the schema.
    */
    public function SchemaValidationFields() {
=======
        $Value = arrayValue($FieldName, $PostedFields, null);
        $this->_ValidationFields[$FieldName] = $Value;
    }

    /**
     * Returns an array of field names that are in both $this->_ValidationFields AND $this->_Schema.
     *
     * @return array Returns an array of fields and values that were validated and in the schema.
     */
    public function schemaValidationFields() {
>>>>>>> 0aed7e80
        $Result = array_intersect_key($this->_ValidationFields, $this->_Schema);
        return $Result;
    }

<<<<<<< HEAD

   /**
    * Allows you to explicitly set a field property on $this->_Schema. Can be
    * useful when adding rules to fields (ie. a maxlength property on a db's
    * text field).
    *
    * @param string $FieldName The name of the field that we are setting a property for.
    * @param string $PropertyName The name of the property being set.
    * @param mixed $Value The value of the property to set.
    */
    public function SetSchemaProperty($FieldName, $PropertyName, $Value) {
=======
    /**
     * Allows you to explicitly set a field property on $this->_Schema. Can be
     * useful when adding rules to fields (ie. a maxlength property on a db's
     * text field).
     *
     * @param string $FieldName The name of the field that we are setting a property for.
     * @param string $PropertyName The name of the property being set.
     * @param mixed $Value The value of the property to set.
     */
    public function setSchemaProperty($FieldName, $PropertyName, $Value) {
>>>>>>> 0aed7e80
        if (is_array($this->_Schema) && array_key_exists($FieldName, $this->_Schema)) {
            $Field = $this->_Schema[$FieldName];
            if (is_object($Field)) {
                $Field->$PropertyName = $Value;
                $this->_Schema[$FieldName] = $Field;
<<<<<<< HEAD
            }
        }
    }

   /**
    * Execute a single validation rule and return its result.
    *
    * @param mixed $Value The value to validate.
    * @param string $FieldName The name of the field to put into the error result.
    * @param string|array $Rule The rule to validate which can be one of the following.
    *  - string: The name of a function used to validate the value.
    *  - 'regex:<regex>': The regular expression used to validate the value.
    *  - array: An array with the following keys:
    *    - Name: The name of the function used to validate.
    *    - Args: An argument to pass to the function after the value.
    * @param string $CustomError A custom error message.
    * @return bool|string One of the following
    *  - TRUE: The value passed validation.
    *  - string: The error message associated with the error.
    */
    public static function ValidateRule($Value, $FieldName, $Rule, $CustomError = false) {
       // Figure out the type of rule.
        if (is_string($Rule)) {
            if (StringBeginsWith($Rule, 'regex:', true)) {
                $RuleName = 'validateregex';
                $Args = substr($Rule, 6);
            } elseif (StringBeginsWith($Rule, 'function:', true)) {
                $RuleName = substr($Rule, 9);
            } else {
                $RuleName = $Rule;
            }
        } elseif (is_array($Rule)) {
            $RuleName = GetValue('Name', $Rule);
            $Args = GetValue('Args', $Rule);
        }

        if (!isset($Args)) {
            $Args = null;
        }

        if (function_exists($RuleName)) {
            $Result = $RuleName($Value, $Args);
            if ($Result === true) {
                return true;
            } elseif ($CustomError)
            return $CustomError;
            elseif (is_string($Result))
            return $Result;
            else {
                return sprintf(T($RuleName), T($FieldName));
            }
        } else {
            return sprintf('Validation does not exist: %s.', $RuleName);
        }
    }

   /**
    * Remove a validation rule that was added with {@link Gdn_Validation::ApplyRule()}.
    *
    * @param $FieldName
    * @param bool $RuleName
    */
    public function UnapplyRule($FieldName, $RuleName = false) {
        if ($RuleName) {
            if (isset($this->_FieldRules[$FieldName])) {
                $Index = array_search($RuleName, $this->_FieldRules[$FieldName]);

                if ($Index !== false) {
                    unset($this->_FieldRules[$FieldName][$Index]);
                }
            }
            if (array_key_exists($FieldName, $this->GetSchemaRules())) {
=======
            }
        }
    }

    /**
     * Execute a single validation rule and return its result.
     *
     * @param mixed $Value The value to validate.
     * @param string $FieldName The name of the field to put into the error result.
     * @param string|array $Rule The rule to validate which can be one of the following.
     *  - string: The name of a function used to validate the value.
     *  - 'regex:<regex>': The regular expression used to validate the value.
     *  - array: An array with the following keys:
     *    - Name: The name of the function used to validate.
     *    - Args: An argument to pass to the function after the value.
     * @param string $CustomError A custom error message.
     * @return bool|string One of the following
     *  - TRUE: The value passed validation.
     *  - string: The error message associated with the error.
     */
    public static function validateRule($Value, $FieldName, $Rule, $CustomError = false) {
        // Figure out the type of rule.
        if (is_string($Rule)) {
            if (stringBeginsWith($Rule, 'regex:', true)) {
                $RuleName = 'validateregex';
                $Args = substr($Rule, 6);
            } elseif (stringBeginsWith($Rule, 'function:', true)) {
                $RuleName = substr($Rule, 9);
            } else {
                $RuleName = $Rule;
            }
        } elseif (is_array($Rule)) {
            $RuleName = val('Name', $Rule);
            $Args = val('Args', $Rule);
        }

        if (!isset($Args)) {
            $Args = null;
        }

        if (function_exists($RuleName)) {
            $Result = $RuleName($Value, $Args);
            if ($Result === true) {
                return true;
            } elseif ($CustomError)
                return $CustomError;
            elseif (is_string($Result))
                return $Result;
            else {
                return sprintf(T($RuleName), T($FieldName));
            }
        } else {
            return sprintf('Validation does not exist: %s.', $RuleName);
        }
    }

    /**
     * Remove a validation rule that was added with {@link Gdn_Validation::ApplyRule()}.
     *
     * @param $FieldName
     * @param bool $RuleName
     */
    public function unapplyRule($FieldName, $RuleName = false) {
        if ($RuleName) {
            if (isset($this->_FieldRules[$FieldName])) {
                $Index = array_search($RuleName, $this->_FieldRules[$FieldName]);

                if ($Index !== false) {
                    unset($this->_FieldRules[$FieldName][$Index]);
                }
            }
            if (array_key_exists($FieldName, $this->getSchemaRules())) {
>>>>>>> 0aed7e80
                $Index = array_search($RuleName, $this->_SchemaRules[$FieldName]);

                if ($Index !== false) {
                    unset($this->_SchemaRules[$FieldName][$Index]);
                }
            }
        } else {
<<<<<<< HEAD
            $this->GetSchemaRules();
            unset(
            $this->_FieldRules[$FieldName],
            $this->_ValidationFields[$FieldName],
            $this->_SchemaRules[$FieldName]
            );
        }

    }

   /**
    * Examines the posted fields, defines $this->_ValidationFields, and
    * enforces the $this->Rules collection on them.
    *
    * @param array $PostedFields An associative array of posted fields to be validated.
    * @param boolean $Insert A boolean value indicating if the posted fields are to be inserted or
    *  updated. If being inserted, the schema's required field rules will be
    *  enforced.
    * @return boolean Whether or not the validation was successful.
    */
    public function Validate($PostedFields, $Insert = false) {
       // Create an array to hold validation result messages
=======
            $this->getSchemaRules();
            unset(
                $this->_FieldRules[$FieldName],
                $this->_ValidationFields[$FieldName],
                $this->_SchemaRules[$FieldName]
            );
        }

    }

    /**
     * Examines the posted fields, defines $this->_ValidationFields, and enforces the $this->Rules collection on them.
     *
     * @param array $PostedFields An associative array of posted fields to be validated.
     * @param boolean $Insert A boolean value indicating if the posted fields are to be inserted or
     *  updated. If being inserted, the schema's required field rules will be enforced.
     * @return boolean Whether or not the validation was successful.
     */
    public function validate($PostedFields, $Insert = false) {
        // Create an array to hold validation result messages
>>>>>>> 0aed7e80
        if (!is_array($this->_ValidationResults) || $this->resetOnValidate()) {
            $this->_ValidationResults = array();
        }

<<<<<<< HEAD
       // Check for a honeypot (anti-spam input)
        $HoneypotName = C('Garden.Forms.HoneypotName', '');
        $HoneypotContents = GetPostValue($HoneypotName, '');
        if ($HoneypotContents != '') {
            $this->AddValidationResult($HoneypotName, "You've filled our honeypot! We use honeypots to help prevent spam. If you're not a spammer or a bot, you should contact the application administrator for help.");
        }

        $FieldRules = $this->DefineValidationRules($PostedFields, $Insert);
        $Fields = $this->DefineValidationFields($PostedFields, $Insert);

       // Loop through the fields that should be validated
        foreach ($Fields as $FieldName => $FieldValue) {
           // If this field has rules to be enforced...
            if (array_key_exists($FieldName, $FieldRules) && is_array($FieldRules[$FieldName])) {
               // Enforce them.
                $Rules = $FieldRules[$FieldName];

               // Get the field info for the field.
=======
        // Check for a honeypot (anti-spam input)
        $HoneypotName = C('Garden.Forms.HoneypotName', '');
        $HoneypotContents = getPostValue($HoneypotName, '');
        if ($HoneypotContents != '') {
            $this->addValidationResult($HoneypotName, "You've filled our honeypot! We use honeypots to help prevent spam. If you're not a spammer or a bot, you should contact the application administrator for help.");
        }

        $FieldRules = $this->defineValidationRules($PostedFields, $Insert);
        $Fields = $this->defineValidationFields($PostedFields, $Insert);

        // Loop through the fields that should be validated
        foreach ($Fields as $FieldName => $FieldValue) {
            // If this field has rules to be enforced...
            if (array_key_exists($FieldName, $FieldRules) && is_array($FieldRules[$FieldName])) {
                // Enforce them.
                $Rules = $FieldRules[$FieldName];

                // Get the field info for the field.
>>>>>>> 0aed7e80
                $FieldInfo = array('Name' => $FieldName);
                if (is_array($this->_Schema) && array_key_exists($FieldName, $this->_Schema)) {
                    $FieldInfo = array_merge($FieldInfo, (array)$this->_Schema[$FieldName]);
                }
                $FieldInfo = (object)$FieldInfo;

                foreach ($Rules as $RuleName) {
                    if (array_key_exists($RuleName, $this->_Rules)) {
                        $Rule = $this->_Rules[$RuleName];
<<<<<<< HEAD
                       // echo '<div>FieldName: '.$FieldName.'; Rule: '.$Rule.'</div>';
                        if (substr($Rule, 0, 9) == 'function:') {
                            $Function = substr($Rule, 9);
                            if (!function_exists($Function)) {
                                trigger_error(ErrorMessage('Specified validation function could not be found.', 'Validation', 'Validate', $Function), E_USER_ERROR);
=======
                        // echo '<div>FieldName: '.$FieldName.'; Rule: '.$Rule.'</div>';
                        if (substr($Rule, 0, 9) == 'function:') {
                            $Function = substr($Rule, 9);
                            if (!function_exists($Function)) {
                                trigger_error(errorMessage('Specified validation function could not be found.', 'Validation', 'Validate', $Function), E_USER_ERROR);
>>>>>>> 0aed7e80
                            }

                            $ValidationResult = $Function($FieldValue, $FieldInfo, $PostedFields);
                            if ($ValidationResult !== true) {
<<<<<<< HEAD
                               // If $ValidationResult is not FALSE, assume it is an error message
                                $ErrorCode = $ValidationResult === false ? $Function : $ValidationResult;
                               // If there is a custom error, use it above all else
                                $ErrorCode = ArrayValue($FieldName . '.' . $RuleName, $this->_CustomErrors, $ErrorCode);
                               // Add the result
                                $this->AddValidationResult($FieldName, $ErrorCode);
                               // Only add one error per field
=======
                                // If $ValidationResult is not FALSE, assume it is an error message
                                $ErrorCode = $ValidationResult === false ? $Function : $ValidationResult;
                                // If there is a custom error, use it above all else
                                $ErrorCode = arrayValue($FieldName.'.'.$RuleName, $this->_CustomErrors, $ErrorCode);
                                // Add the result
                                $this->addValidationResult($FieldName, $ErrorCode);
                                // Only add one error per field
>>>>>>> 0aed7e80
                            }
                        } elseif (substr($Rule, 0, 6) == 'regex:') {
                            $Regex = substr($Rule, 6);
                            if (ValidateRegex($FieldValue, $Regex) !== true) {
                                $ErrorCode = 'Regex';
<<<<<<< HEAD
                               // If there is a custom error, use it above all else
                                $ErrorCode = ArrayValue($FieldName . '.' . $RuleName, $this->_CustomErrors, $ErrorCode);
                               // Add the result
                                $this->AddValidationResult($FieldName, $ErrorCode);
                            }
                        }
                    }
                }
            }
        }
        $this->_ValidationFields = $Fields;
        return count($this->_ValidationResults) === 0;
    }

   /**
    * Add a validation result (error) to the validation.
    *
    * @param string $FieldName The name of the form field that has the error.
    * @param string $ErrorCode The translation code of the error.
    *    Codes that begin with an '@' symbol are treated as literals and not translated.
    */
    public function AddValidationResult($FieldName, $ErrorCode = '') {
        if (!is_array($this->_ValidationResults)) {
            $this->_ValidationResults = array();
        }

        if (is_array($FieldName)) {
            $ValidationResults = $FieldName;
            $this->_ValidationResults = array_merge($this->_ValidationResults, $ValidationResults);
        } else {
            if (!array_key_exists($FieldName, $this->_ValidationResults)) {
                $this->_ValidationResults[$FieldName] = array();
            }
=======
                                // If there is a custom error, use it above all else
                                $ErrorCode = arrayValue($FieldName.'.'.$RuleName, $this->_CustomErrors, $ErrorCode);
                                // Add the result
                                $this->addValidationResult($FieldName, $ErrorCode);
                            }
                        }
                    }
                }
            }
        }
        $this->_ValidationFields = $Fields;
        return count($this->_ValidationResults) === 0;
    }

    /**
     * Add a validation result (error) to the validation.
     *
     * @param string $FieldName The name of the form field that has the error.
     * @param string $ErrorCode The translation code of the error.
     *    Codes that begin with an '@' symbol are treated as literals and not translated.
     */
    public function addValidationResult($FieldName, $ErrorCode = '') {
        if (!is_array($this->_ValidationResults)) {
            $this->_ValidationResults = array();
        }

        if (is_array($FieldName)) {
            $ValidationResults = $FieldName;
            $this->_ValidationResults = array_merge($this->_ValidationResults, $ValidationResults);
        } else {
            if (!array_key_exists($FieldName, $this->_ValidationResults)) {
                $this->_ValidationResults[$FieldName] = array();
            }
>>>>>>> 0aed7e80

            $this->_ValidationResults[$FieldName][] = $ErrorCode;
        }
    }

<<<<<<< HEAD
   /**
    * Returns the $this->_ValidationResults array. You must use this method
    * because the array is read-only outside this object.
    *
    * @param bool $Reset Whether or not to clear the validation results.
    * @return array Returns an array of validation results (errors).
    */
    public function Results($Reset = false) {
=======
    /**
     * Returns the $this->_ValidationResults array. You must use this method
     * because the array is read-only outside this object.
     *
     * @param bool $Reset Whether or not to clear the validation results.
     * @return array Returns an array of validation results (errors).
     */
    public function results($Reset = false) {
>>>>>>> 0aed7e80
        if (!is_array($this->_ValidationResults) || $Reset) {
            $this->_ValidationResults = array();
        }

        return $this->_ValidationResults;
    }

<<<<<<< HEAD
   /**
    * Get the validation results as a string of text.
    *
    * @return string Returns the validation results.
    */
    public function ResultsText() {
        return self::ResultsAsText($this->Results());
    }

   /**
    * Format an array of validation results as a string.
    *
    * @param array $Results An array of validation results returned from {@link Gdn_Validation::Results()}.
    * @return string Returns the validation results as a string.
    */
    public static function ResultsAsText($Results) {
=======
    /**
     * Get the validation results as a string of text.
     *
     * @return string Returns the validation results.
     */
    public function resultsText() {
        return self::resultsAsText($this->results());
    }

    /**
     * Format an array of validation results as a string.
     *
     * @param array $Results An array of validation results returned from {@link Gdn_Validation::Results()}.
     * @return string Returns the validation results as a string.
     */
    public static function resultsAsText($Results) {
>>>>>>> 0aed7e80
        $Errors = array();
        foreach ($Results as $Name => $Value) {
            if (is_array($Value)) {
                foreach ($Value as $Code) {
                    $Errors[] = trim(sprintf(T($Code), T($Name)), '.');
                }
            } else {
                $Errors[] = trim(sprintf(T($Value), T($Name)), '.');
            }
        }

        $Result = implode('. ', $Errors);
        if ($Result) {
            $Result .= '.';
        }
        return $Result;
    }
}<|MERGE_RESOLUTION|>--- conflicted
+++ resolved
@@ -1,11 +1,4 @@
-<<<<<<< HEAD
-<?php if (!defined('APPLICATION')) {
-    exit();
-      }
-
-=======
 <?php
->>>>>>> 0aed7e80
 /**
  * Data validation.
  *
@@ -23,38 +16,38 @@
  */
 class Gdn_Validation {
 
-    /**
+   /**
      * @var array The collection of validation rules in the format of $RuleName => $Rule.
      * This list can be added to with $this->AddRule($RuleName, $Rule).
-     */
+    */
     protected $_Rules;
 
-    /**
+   /**
      * @var array An associative array of fieldname => value pairs that are being validated.
      * In order for a field to become a part of this collection, it must either be present in the defined schema,
      * or have a rule defined in $this->_FieldRules.
-     */
+    */
     protected $_ValidationFields;
 
-    /**
+   /**
      * @var array An array of FieldName => Reason arrays that describe which fields failed
-     * validation and which functions/regex caused them to fail.
-     */
+    * validation and which functions/regex caused them to fail.
+    */
     protected $_ValidationResults;
 
-    /**
+   /**
      * @var array An associative array of $FieldName => array($RuleName1, $RuleNameN) rules to be applied to fields.
-     * These are rules that have been explicitly called with {@link Gdn_Validation::ApplyRule()}.
-     */
+    * These are rules that have been explicitly called with {@link Gdn_Validation::ApplyRule()}.
+    */
     protected $_FieldRules = array();
 
-    /**
+   /**
      * @var array An associative array of $FieldName => array($RuleName1, $RuleNameN) rules to be applied to fields.
-     * These are rules that come from the current schema that have been applied by {@link Gdn_Validation::ApplyRulesBySchema()}.
-     */
+    * These are rules that come from the current schema that have been applied by {@link Gdn_Validation::ApplyRulesBySchema()}.
+    */
     protected $_SchemaRules = array();
-
     /** @var array The schema being used to generate validation rules. */
+
     protected $_Schema = array();
 
     /** @var bool Whether or not to reset the validation results on validate. */
@@ -63,19 +56,19 @@
     /** @var array An array of FieldName.RuleName => "Custom Error Message"s. See $this->ApplyRule. */
     private $_CustomErrors = array();
 
-    /**
+   /**
      * Class constructor. Optionally takes a schema definition to generate validation rules for.
-     *
-     * @param Gdn_Schema|array $Schema A schema object to generate validation rules for.
-     * @param bool Whether or not to reset the validation results on {@link Validate()}.
-     */
+    *
+    * @param Gdn_Schema|array $Schema A schema object to generate validation rules for.
+    * @param bool Whether or not to reset the validation results on {@link Validate()}.
+    */
     public function __construct($Schema = false, $ResetOnValidate = false) {
         if (is_object($Schema) || is_array($Schema)) {
             $this->setSchema($Schema);
         }
         $this->setResetOnValidate($ResetOnValidate);
 
-        // Define the default validation functions
+       // Define the default validation functions
         $this->_Rules = array();
         $this->addRule('Required', 'function:ValidateRequired');
         $this->addRule('RequiredArray', 'function:ValidateRequiredArray');
@@ -106,146 +99,11 @@
         $this->addRule('Url', 'function:ValidateUrl');
     }
 
-    /**
-     * Examines the current schema and fills {@link Gdn_Validation::$_SchemaRules} with rules based
-     * on the properties of each field in the table schema.
-     */
-    protected function applyRulesBySchema() {
-        $this->_SchemaRules = array();
-
-        foreach ($this->_Schema as $Field => $Properties) {
-            if (is_scalar($Properties)) {
-                // Some code passes a record as a schema so account for that here.
-                $Properties = array(
-                    'AutoIncrement' => false,
-                    'AllowNull' => true,
-                    'Type' => 'text',
-                    'Length' => ''
-                );
-                $Properties = (object)$Properties;
-            }
-
-            // Create an array to hold rules for this field
-            $RuleNames = array();
-
-<<<<<<< HEAD
-   /**
-    * The collection of validation rules in the format of $RuleName =>
-    * $Rule. This list can be added to with $this->AddRule($RuleName, $Rule).
-    *
-    * @var array
-    */
-    protected $_Rules;
-
-
-   /**
-    * An associative array of fieldname => value pairs that are being
-    * validated. In order for a field to become a part of this collection, it
-    * must either be present in the defined schema, or have a rule defined in
-    * $this->_FieldRules.
-    *
-    * @var array
-    */
-    protected $_ValidationFields;
-
-   /**
-    * An array of FieldName => Reason arrays that describe which fields failed
-    * validation and which functions/regex caused them to fail.
-    *
-    * @var array
-    */
-    protected $_ValidationResults;
-
-
-   /**
-    * An associative array of $FieldName => array($RuleName1, $RuleNameN) rules to be applied to fields.
-    * These are rules that have been explicitly called with {@link Gdn_Validation::ApplyRule()}.
-    *
-    * @var array
-    */
-    protected $_FieldRules = array();
-
-
-   /**
-    * An associative array of $FieldName => array($RuleName1, $RuleNameN) rules to be applied to fields.
-    * These are rules that come from the current schema that have been applied by {@link Gdn_Validation::ApplyRulesBySchema()}.
-    * @var array
-    */
-    protected $_SchemaRules = array();
-
-
-   /**
-    * The schema being used to generate validation rules.
-    *
-    * @var array
-    */
-    protected $_Schema = array();
-
-
-   /**
-    * @var bool Whether or not to reset the validation results on validate.
-    */
-    protected $_ResetOnValidate = false;
-
-
-   /**
-    * An array of FieldName.RuleName => "Custom Error Message"s. See $this->ApplyRule.
-    *
-    * @var array
-    */
-    private $_CustomErrors = array();
-
-
-   /**
-    * Class constructor. Optionally takes a schema definition to generate
-    * validation rules for.
-    *
-    * @param Gdn_Schema|array $Schema A schema object to generate validation rules for.
-    * @param bool Whether or not to reset the validation results on {@link Validate()}.
-    */
-    public function __construct($Schema = false, $ResetOnValidate = false) {
-        if (is_object($Schema) || is_array($Schema)) {
-            $this->SetSchema($Schema);
-        }
-        $this->setResetOnValidate($ResetOnValidate);
-
-       // Define the default validation functions
-        $this->_Rules = array();
-        $this->AddRule('Required', 'function:ValidateRequired');
-        $this->AddRule('RequiredArray', 'function:ValidateRequiredArray');
-        $this->AddRule('Email', 'function:ValidateEmail');
-        $this->AddRule('WebAddress', 'function:ValidateWebAddress');
-        $this->AddRule('Username', 'function:ValidateUsername');
-        $this->AddRule('UrlString', 'function:ValidateUrlString');
-        $this->AddRule('UrlStringRelaxed', 'function:ValidateUrlStringRelaxed');
-        $this->AddRule('Date', 'function:ValidateDate');
-        $this->AddRule('Integer', 'function:ValidateInteger');
-        $this->AddRule('Boolean', 'function:ValidateBoolean');
-        $this->AddRule('Decimal', 'function:ValidateDecimal');
-        $this->AddRule('String', 'function:ValidateString');
-        $this->AddRule('Time', 'function:ValidateTime');
-        $this->AddRule('Timestamp', 'function:ValidateTimestamp');
-        $this->AddRule('Length', 'function:ValidateLength');
-        $this->AddRule('Enum', 'function:ValidateEnum');
-        $this->AddRule('MinimumAge', 'function:ValidateMinimumAge');
-        $this->AddRule('Captcha', 'function:ValidateCaptcha');
-        $this->AddRule('Match', 'function:ValidateMatch');
-        $this->AddRule('Strength', 'function:ValidateStrength');
-        $this->AddRule('OldPassword', 'function:ValidateOldPassword');
-        $this->AddRule('Version', 'function:ValidateVersion');
-        $this->AddRule('PhoneNA', 'function:ValidatePhoneNA');
-        $this->AddRule('PhoneInt', 'function:ValidatePhoneInt');
-        $this->AddRule('ZipCode', 'function:ValidateZipCode');
-        $this->AddRule('Format', 'function:ValidateFormat');
-    }
-
-
    /**
     * Examines the current schema and fills {@link Gdn_Validation::$_SchemaRules} with rules based
     * on the properties of each field in the table schema.
-    *
-    */
-    protected function ApplyRulesBySchema() {
+    */
+    protected function applyRulesBySchema() {
         $this->_SchemaRules = array();
 
         foreach ($this->_Schema as $Field => $Properties) {
@@ -264,18 +122,11 @@
             $RuleNames = array();
 
            // Force non-null fields without defaults to be required.
-=======
-            // Force non-null fields without defaults to be required.
->>>>>>> 0aed7e80
             if ($Properties->AllowNull === false && $Properties->Default == '') {
                 $RuleNames[] = 'Required';
             }
 
-<<<<<<< HEAD
            // Force other constraints based on field type.
-=======
-            // Force other constraints based on field type.
->>>>>>> 0aed7e80
             switch ($Properties->Type) {
                 case 'bit':
                 case 'bool':
@@ -340,7 +191,6 @@
                 case 'set':
                     $RuleNames[] = 'Enum';
                     break;
-<<<<<<< HEAD
             }
 
             if ($Field == 'Format') {
@@ -350,29 +200,27 @@
            // Assign the rules to the field.
            // echo '<div>Field: '.$Field.'</div>';
            // print_r($RuleNames);
-            $this->ApplyRuleTo($this->_SchemaRules, $Field, $RuleNames);
-        }
-    }
-
-
-   /**
-    * Applies a $RuleName to a $FieldName. You can apply as many rules to a
-    * field as you like.
+            $this->applyRuleTo($this->_SchemaRules, $Field, $RuleNames);
+        }
+    }
+
+   /**
+     * Applies a $RuleName to a $FieldName. You can apply as many rules to a field as you like.
     *
     * @param string $FieldName The name of the field to apply rules to.
     * @param mixed $RuleName The rule name (or array of rule names) to apply to the field.
     * @param mixed $CustomError A custom error message you might want to apply to a field
     *  if the rule causes an error to be caught.
     */
-    public function ApplyRule($FieldName, $RuleName, $CustomError = '') {
+    public function applyRule($FieldName, $RuleName, $CustomError = '') {
        // Make sure that $FieldName is in the validation fields collection
-        $this->ValidationFields();
+        $this->validationFields();
 
         if (!array_key_exists($FieldName, $this->_ValidationFields)) { //  && $RuleName == 'Required'
             $this->_ValidationFields[$FieldName] = '';
         }
 
-        $this->ApplyRuleTo($this->_FieldRules, $FieldName, $RuleName, $CustomError);
+        $this->applyRuleTo($this->_FieldRules, $FieldName, $RuleName, $CustomError);
     }
 
    /**
@@ -384,12 +232,12 @@
     * @param string $RuleName The name of the rule.
     * @param string $CustomError A custom error string when the rule is broken.
     */
-    protected function ApplyRuleTo(&$Array, $FieldName, $RuleName, $CustomError = '') {
+    protected function applyRuleTo(&$Array, $FieldName, $RuleName, $CustomError = '') {
         $Array = (array)$Array;
 
         if (!is_array($RuleName)) {
             if ($CustomError != '') {
-                $this->_CustomErrors[$FieldName . '.' . $RuleName] = $CustomError;
+                $this->_CustomErrors[$FieldName.'.'.$RuleName] = $CustomError;
             }
 
             $RuleName = array($RuleName);
@@ -402,29 +250,26 @@
         $Array[$FieldName] = array_unique(array_merge($ExistingRules, $RuleName));
     }
 
-
-   /**
-    * Allows the explicit definition of a schema to use
+   /**
+     * Allows the explicit definition of a schema to use.
     *
     * @param array $Schema
     * @deprecated This method has been deprecated in favor of {@link Gdn_Validation::SetSchema()}.
     */
-    public function ApplySchema($Schema) {
-        Deprecated('ApplySchema', 'SetSchema');
-        $this->SetSchema($Schema);
-    }
-
-
-   /**
-    * Fills $this->_ValidationFields with field names that exist in the
-    * $PostedFields collection.
+    public function applySchema($Schema) {
+        deprecated('ApplySchema', 'SetSchema');
+        $this->setSchema($Schema);
+    }
+
+   /**
+     * Fills $this->_ValidationFields with field names that exist in the $PostedFields collection.
     *
     * @param array $PostedFields The associative array collection of field names to add.
     * @param boolean $Insert A boolean value indicating if the posted fields are to be inserted or
     * updated. If being inserted, the schema's required field rules will be enforced.
     * @return array Returns the subset of {@link $PostedFields} that will be validated.
     */
-    protected function DefineValidationFields($PostedFields, $Insert = false) {
+    protected function defineValidationFields($PostedFields, $Insert = false) {
         $Result = array();
 
        // Start with the fields that have been explicitly defined by `ApplyRule`.
@@ -433,7 +278,7 @@
         }
 
        // Add all of the fields from the schema.
-        foreach ($this->GetSchemaRules() as $Field => $Rules) {
+        foreach ($this->getSchemaRules() as $Field => $Rules) {
             $FieldInfo = $this->_Schema[$Field];
 
             if (!array_key_exists($Field, $PostedFields)) {
@@ -448,117 +293,12 @@
                     continue;
                 }
             }
-=======
-            }
-
-            if ($Field == 'Format') {
-                $RuleNames[] = 'Format';
-            }
-
-            // Assign the rules to the field.
-            // echo '<div>Field: '.$Field.'</div>';
-            // print_r($RuleNames);
-            $this->applyRuleTo($this->_SchemaRules, $Field, $RuleNames);
-        }
-    }
-
-    /**
-     * Applies a $RuleName to a $FieldName. You can apply as many rules to a field as you like.
-     *
-     * @param string $FieldName The name of the field to apply rules to.
-     * @param mixed $RuleName The rule name (or array of rule names) to apply to the field.
-     * @param mixed $CustomError A custom error message you might want to apply to a field
-     *  if the rule causes an error to be caught.
-     */
-    public function applyRule($FieldName, $RuleName, $CustomError = '') {
-        // Make sure that $FieldName is in the validation fields collection
-        $this->validationFields();
-
-        if (!array_key_exists($FieldName, $this->_ValidationFields)) { //  && $RuleName == 'Required'
-            $this->_ValidationFields[$FieldName] = '';
-        }
-
-        $this->applyRuleTo($this->_FieldRules, $FieldName, $RuleName, $CustomError);
-    }
-
-    /**
-     * Apply a rule to the given rules array.
-     *
-     * @param array $Array The rules array to apply the rule to.
-     * This should be either `$this->_FieldRules` or `$this->_SchemaRules`.
-     * @param string $FieldName The name of the field that the rule applies to.
-     * @param string $RuleName The name of the rule.
-     * @param string $CustomError A custom error string when the rule is broken.
-     */
-    protected function applyRuleTo(&$Array, $FieldName, $RuleName, $CustomError = '') {
-        $Array = (array)$Array;
-
-        if (!is_array($RuleName)) {
-            if ($CustomError != '') {
-                $this->_CustomErrors[$FieldName.'.'.$RuleName] = $CustomError;
-            }
-
-            $RuleName = array($RuleName);
-        }
-
-        $ExistingRules = val($FieldName, $Array, array());
-
-        // Merge the new rules with the existing ones (array_merge) and make
-        // sure there is only one of each rule applied (array_unique).
-        $Array[$FieldName] = array_unique(array_merge($ExistingRules, $RuleName));
-    }
-
-    /**
-     * Allows the explicit definition of a schema to use.
-     *
-     * @param array $Schema
-     * @deprecated This method has been deprecated in favor of {@link Gdn_Validation::SetSchema()}.
-     */
-    public function applySchema($Schema) {
-        deprecated('ApplySchema', 'SetSchema');
-        $this->setSchema($Schema);
-    }
-
-    /**
-     * Fills $this->_ValidationFields with field names that exist in the $PostedFields collection.
-     *
-     * @param array $PostedFields The associative array collection of field names to add.
-     * @param boolean $Insert A boolean value indicating if the posted fields are to be inserted or
-     * updated. If being inserted, the schema's required field rules will be enforced.
-     * @return array Returns the subset of {@link $PostedFields} that will be validated.
-     */
-    protected function defineValidationFields($PostedFields, $Insert = false) {
-        $Result = array();
-
-        // Start with the fields that have been explicitly defined by `ApplyRule`.
-        foreach ($this->_FieldRules as $Field => $Rules) {
             $Result[$Field] = val($Field, $PostedFields, null);
         }
 
-        // Add all of the fields from the schema.
-        foreach ($this->getSchemaRules() as $Field => $Rules) {
-            $FieldInfo = $this->_Schema[$Field];
-
-            if (!array_key_exists($Field, $PostedFields)) {
-                $Required = in_array('Required', $Rules);
-
-                // Don't enforce fields that aren't required or required fields during a sparse update.
-                if (!$Required || !$Insert) {
-                    continue;
-                }
-                // Fields with a non-null default can be left out.
-                if (val('Default', $FieldInfo, null) !== null || val('AutoIncrement', $FieldInfo)) {
-                    continue;
-                }
-            }
->>>>>>> 0aed7e80
-            $Result[$Field] = val($Field, $PostedFields, null);
-        }
-
         return $Result;
     }
 
-<<<<<<< HEAD
    /**
     * Get all of the validation rules that apply to a given set of data.
     *
@@ -566,43 +306,21 @@
     * @param bool $Insert Whether or not this is an insert.
     * @return array Returns an array of `[$Field => [$Rules, ...]`.
     */
-    protected function DefineValidationRules($PostedFields, $Insert = false) {
-        $Result = (array)$this->_FieldRules;
-
-       // Add all of the fields from the schema.
-        foreach ($this->GetSchemaRules() as $Field => $Rules) {
-=======
-    /**
-     * Get all of the validation rules that apply to a given set of data.
-     *
-     * @param array $PostedFields The data that will be validated.
-     * @param bool $Insert Whether or not this is an insert.
-     * @return array Returns an array of `[$Field => [$Rules, ...]`.
-     */
     protected function defineValidationRules($PostedFields, $Insert = false) {
         $Result = (array)$this->_FieldRules;
 
-        // Add all of the fields from the schema.
+       // Add all of the fields from the schema.
         foreach ($this->getSchemaRules() as $Field => $Rules) {
->>>>>>> 0aed7e80
             $FieldInfo = $this->_Schema[$Field];
 
             if (!array_key_exists($Field, $PostedFields)) {
                 $Required = in_array('Required', $Rules);
 
-<<<<<<< HEAD
                // Don't enforce fields that aren't required or required fields during a sparse update.
                 if (!$Required || !$Insert) {
                     continue;
                 }
                // Fields with a non-null default can be left out.
-=======
-                // Don't enforce fields that aren't required or required fields during a sparse update.
-                if (!$Required || !$Insert) {
-                    continue;
-                }
-                // Fields with a non-null default can be left out.
->>>>>>> 0aed7e80
                 if (val('Default', $FieldInfo, null) !== null || val('AutoIncrement', $FieldInfo)) {
                     continue;
                 }
@@ -617,7 +335,6 @@
         return $Result;
     }
 
-<<<<<<< HEAD
    /**
     * Set the schema for this validation.
     *
@@ -625,21 +342,9 @@
     * @return Gdn_Validation Returns `$this` for fluent calls.
     * @throws \Exception Throws an exception when {@link $Schema} isn't an array or {@link Gdn_Schema} object.
     */
-    public function SetSchema($Schema) {
-        if ($Schema instanceof Gdn_Schema) {
-            $this->_Schema = $Schema->Fields();
-=======
-    /**
-     * Set the schema for this validation.
-     *
-     * @param Gdn_Schema|array $Schema The new schema to set.
-     * @return Gdn_Validation Returns `$this` for fluent calls.
-     * @throws \Exception Throws an exception when {@link $Schema} isn't an array or {@link Gdn_Schema} object.
-     */
     public function setSchema($Schema) {
         if ($Schema instanceof Gdn_Schema) {
             $this->_Schema = $Schema->fields();
->>>>>>> 0aed7e80
         } elseif (is_array($Schema)) {
             $this->_Schema = $Schema;
         } else {
@@ -650,52 +355,30 @@
         return $this;
     }
 
-<<<<<<< HEAD
    /**
     * Get all of the rules as defined by the schema.
     *
     * @return array Returns an array in the form `[$FieldName => [$Rules, ...]`.
     */
-    public function GetSchemaRules() {
-        if (!$this->_SchemaRules) {
-            $this->ApplyRulesBySchema($this->_Schema);
-=======
-    /**
-     * Get all of the rules as defined by the schema.
-     *
-     * @return array Returns an array in the form `[$FieldName => [$Rules, ...]`.
-     */
     public function getSchemaRules() {
         if (!$this->_SchemaRules) {
             $this->applyRulesBySchema($this->_Schema);
->>>>>>> 0aed7e80
         }
         return $this->_SchemaRules;
     }
 
-<<<<<<< HEAD
    /**
     * Returns the an array of fieldnames that are being validated.
     *
     * @return array
     */
-    public function ValidationFields() {
-=======
-    /**
-     * Returns the an array of fieldnames that are being validated.
-     *
-     * @return array
-     */
     public function validationFields() {
->>>>>>> 0aed7e80
         if (!is_array($this->_ValidationFields)) {
             $this->_ValidationFields = array();
         }
 
         return $this->_ValidationFields;
     }
-
-<<<<<<< HEAD
 
    /**
     * Adds to the rules collection ($this->_Rules).
@@ -733,88 +416,30 @@
     * or "regex:/regex/". Any function defined here must be included before
     * the rule is enforced or the application will cause a fatal error.
     */
-    public function AddRule($RuleName, $Rule) {
-        $this->_Rules[$RuleName] = $Rule;
-    }
-
-   /**
-    * Whether or not the validation results etc should reset whenever {@link Validate()} is called.
-    *
-    * @return boolean Returns true if we reset or false otherwise.
-    */
-=======
-    /**
-     * Adds to the rules collection ($this->_Rules).
-     *
-     * If $RuleName already
-     * exists, this method will overwrite the existing rule. There are some
-     * special cases:
-     *  1. If the $Rule begins with "function:", when the rule is evaluated
-     * on a field, it will strip the "function:" from the $Rule and execute
-     * the remaining string name as a function with the field value passed as
-     * the first parameter and the related field properties as the second
-     * parameter. ie. "function:MySpecialValidation" will evaluate as
-     * MySpecialValidation($FieldValue, $FieldProperties). Any function defined
-     * in this way is expected to return boolean TRUE or FALSE.
-     *  2. If $Rule begins with "regex:", when the rule is evaluated on a
-     * field, it will strip the "regex:" from $Rule and use the remaining
-     * string as a regular expression rule. If a match between the regex rule
-     * and the field value is made, it will validate as TRUE.
-     *  3. Predefined $RuleNames are:
-     *  RuleName   Rule
-     *  ========================================================================
-     *  Required   Will not accept a null or empty value.
-     *  Email      Will validate against an email regex.
-     *  Date       Will only accept valid date values in a variety of formats.
-     *  Integer    Will only accept an integer.
-     *  Boolean    Will only accept 1 or 0.
-     *  Decimal    Will only accept a decimal.
-     *  Time       Will only accept a time in HH:MM:SS or HH:MM format.
-     *  Timestamp  Will only accept a valid timestamp.
-     *  Length     Will not accept a value longer than $Schema[$Field]->Length.
-     *  Enum       Will only accept one of the values in the $Schema[$Field]->Enum array.
-     *
-     * @param string $RuleName The name of the rule to be added.
-     * @param string $Rule The rule to be added. These are in the format of "function:FunctionName"
-     * or "regex:/regex/". Any function defined here must be included before
-     * the rule is enforced or the application will cause a fatal error.
-     */
     public function addRule($RuleName, $Rule) {
         $this->_Rules[$RuleName] = $Rule;
     }
 
-    /**
-     * Whether or not the validation results etc should reset whenever {@link Validate()} is called.
-     *
-     * @return boolean Returns true if we reset or false otherwise.
-     */
->>>>>>> 0aed7e80
+   /**
+    * Whether or not the validation results etc should reset whenever {@link Validate()} is called.
+    *
+    * @return boolean Returns true if we reset or false otherwise.
+    */
     public function resetOnValidate() {
         return $this->_ResetOnValidate;
     }
 
-<<<<<<< HEAD
    /**
     * Set whether or not the validation results etc should reset whenever {@link Validate()} is called.
     *
     * @param boolean $ResetOnValidate True to reset or false otherwise.
     * @return Gdn_Validation Returns `$this` for fluent calls.
     */
-=======
-    /**
-     * Set whether or not the validation results etc should reset whenever {@link Validate()} is called.
-     *
-     * @param boolean $ResetOnValidate True to reset or false otherwise.
-     * @return Gdn_Validation Returns `$this` for fluent calls.
-     */
->>>>>>> 0aed7e80
     public function setResetOnValidate($ResetOnValidate) {
         $this->_ResetOnValidate = $ResetOnValidate;
         return $this;
     }
 
-<<<<<<< HEAD
-
    /**
     * Adds a fieldname to the $this->_ValidationFields collection.
     *
@@ -822,50 +447,24 @@
     * @param array $PostedFields The associative array collection of field names to examine for the value
     *  of $FieldName.
     */
-    protected function AddValidationField($FieldName, $PostedFields) {
-=======
-    /**
-     * Adds a fieldname to the $this->_ValidationFields collection.
-     *
-     * @param string $FieldName The name of the field to add to the $this->_ValidationFields collection.
-     * @param array $PostedFields The associative array collection of field names to examine for the value
-     *  of $FieldName.
-     */
     protected function addValidationField($FieldName, $PostedFields) {
->>>>>>> 0aed7e80
         if (!is_array($this->_ValidationFields)) {
             $this->_ValidationFields = array();
         }
 
-<<<<<<< HEAD
-        $Value = ArrayValue($FieldName, $PostedFields, null);
-        $this->_ValidationFields[$FieldName] = $Value;
-    }
-
-
-   /**
-    * Returns an array of field names that are in both $this->_ValidationFields AND $this->_Schema.
-    *
-    * @return array Returns an array of fields and values that were validated and in the schema.
-    */
-    public function SchemaValidationFields() {
-=======
         $Value = arrayValue($FieldName, $PostedFields, null);
         $this->_ValidationFields[$FieldName] = $Value;
     }
 
-    /**
-     * Returns an array of field names that are in both $this->_ValidationFields AND $this->_Schema.
-     *
-     * @return array Returns an array of fields and values that were validated and in the schema.
-     */
+   /**
+    * Returns an array of field names that are in both $this->_ValidationFields AND $this->_Schema.
+    *
+    * @return array Returns an array of fields and values that were validated and in the schema.
+    */
     public function schemaValidationFields() {
->>>>>>> 0aed7e80
         $Result = array_intersect_key($this->_ValidationFields, $this->_Schema);
         return $Result;
     }
-
-<<<<<<< HEAD
 
    /**
     * Allows you to explicitly set a field property on $this->_Schema. Can be
@@ -876,25 +475,12 @@
     * @param string $PropertyName The name of the property being set.
     * @param mixed $Value The value of the property to set.
     */
-    public function SetSchemaProperty($FieldName, $PropertyName, $Value) {
-=======
-    /**
-     * Allows you to explicitly set a field property on $this->_Schema. Can be
-     * useful when adding rules to fields (ie. a maxlength property on a db's
-     * text field).
-     *
-     * @param string $FieldName The name of the field that we are setting a property for.
-     * @param string $PropertyName The name of the property being set.
-     * @param mixed $Value The value of the property to set.
-     */
     public function setSchemaProperty($FieldName, $PropertyName, $Value) {
->>>>>>> 0aed7e80
         if (is_array($this->_Schema) && array_key_exists($FieldName, $this->_Schema)) {
             $Field = $this->_Schema[$FieldName];
             if (is_object($Field)) {
                 $Field->$PropertyName = $Value;
                 $this->_Schema[$FieldName] = $Field;
-<<<<<<< HEAD
             }
         }
     }
@@ -915,20 +501,20 @@
     *  - TRUE: The value passed validation.
     *  - string: The error message associated with the error.
     */
-    public static function ValidateRule($Value, $FieldName, $Rule, $CustomError = false) {
+    public static function validateRule($Value, $FieldName, $Rule, $CustomError = false) {
        // Figure out the type of rule.
         if (is_string($Rule)) {
-            if (StringBeginsWith($Rule, 'regex:', true)) {
+            if (stringBeginsWith($Rule, 'regex:', true)) {
                 $RuleName = 'validateregex';
                 $Args = substr($Rule, 6);
-            } elseif (StringBeginsWith($Rule, 'function:', true)) {
+            } elseif (stringBeginsWith($Rule, 'function:', true)) {
                 $RuleName = substr($Rule, 9);
             } else {
                 $RuleName = $Rule;
             }
         } elseif (is_array($Rule)) {
-            $RuleName = GetValue('Name', $Rule);
-            $Args = GetValue('Args', $Rule);
+            $RuleName = val('Name', $Rule);
+            $Args = val('Args', $Rule);
         }
 
         if (!isset($Args)) {
@@ -957,79 +543,6 @@
     * @param $FieldName
     * @param bool $RuleName
     */
-    public function UnapplyRule($FieldName, $RuleName = false) {
-        if ($RuleName) {
-            if (isset($this->_FieldRules[$FieldName])) {
-                $Index = array_search($RuleName, $this->_FieldRules[$FieldName]);
-
-                if ($Index !== false) {
-                    unset($this->_FieldRules[$FieldName][$Index]);
-                }
-            }
-            if (array_key_exists($FieldName, $this->GetSchemaRules())) {
-=======
-            }
-        }
-    }
-
-    /**
-     * Execute a single validation rule and return its result.
-     *
-     * @param mixed $Value The value to validate.
-     * @param string $FieldName The name of the field to put into the error result.
-     * @param string|array $Rule The rule to validate which can be one of the following.
-     *  - string: The name of a function used to validate the value.
-     *  - 'regex:<regex>': The regular expression used to validate the value.
-     *  - array: An array with the following keys:
-     *    - Name: The name of the function used to validate.
-     *    - Args: An argument to pass to the function after the value.
-     * @param string $CustomError A custom error message.
-     * @return bool|string One of the following
-     *  - TRUE: The value passed validation.
-     *  - string: The error message associated with the error.
-     */
-    public static function validateRule($Value, $FieldName, $Rule, $CustomError = false) {
-        // Figure out the type of rule.
-        if (is_string($Rule)) {
-            if (stringBeginsWith($Rule, 'regex:', true)) {
-                $RuleName = 'validateregex';
-                $Args = substr($Rule, 6);
-            } elseif (stringBeginsWith($Rule, 'function:', true)) {
-                $RuleName = substr($Rule, 9);
-            } else {
-                $RuleName = $Rule;
-            }
-        } elseif (is_array($Rule)) {
-            $RuleName = val('Name', $Rule);
-            $Args = val('Args', $Rule);
-        }
-
-        if (!isset($Args)) {
-            $Args = null;
-        }
-
-        if (function_exists($RuleName)) {
-            $Result = $RuleName($Value, $Args);
-            if ($Result === true) {
-                return true;
-            } elseif ($CustomError)
-                return $CustomError;
-            elseif (is_string($Result))
-                return $Result;
-            else {
-                return sprintf(T($RuleName), T($FieldName));
-            }
-        } else {
-            return sprintf('Validation does not exist: %s.', $RuleName);
-        }
-    }
-
-    /**
-     * Remove a validation rule that was added with {@link Gdn_Validation::ApplyRule()}.
-     *
-     * @param $FieldName
-     * @param bool $RuleName
-     */
     public function unapplyRule($FieldName, $RuleName = false) {
         if ($RuleName) {
             if (isset($this->_FieldRules[$FieldName])) {
@@ -1040,7 +553,6 @@
                 }
             }
             if (array_key_exists($FieldName, $this->getSchemaRules())) {
->>>>>>> 0aed7e80
                 $Index = array_search($RuleName, $this->_SchemaRules[$FieldName]);
 
                 if ($Index !== false) {
@@ -1048,8 +560,7 @@
                 }
             }
         } else {
-<<<<<<< HEAD
-            $this->GetSchemaRules();
+            $this->getSchemaRules();
             unset(
             $this->_FieldRules[$FieldName],
             $this->_ValidationFields[$FieldName],
@@ -1060,53 +571,28 @@
     }
 
    /**
-    * Examines the posted fields, defines $this->_ValidationFields, and
-    * enforces the $this->Rules collection on them.
+     * Examines the posted fields, defines $this->_ValidationFields, and enforces the $this->Rules collection on them.
     *
     * @param array $PostedFields An associative array of posted fields to be validated.
     * @param boolean $Insert A boolean value indicating if the posted fields are to be inserted or
-    *  updated. If being inserted, the schema's required field rules will be
-    *  enforced.
+     *  updated. If being inserted, the schema's required field rules will be enforced.
     * @return boolean Whether or not the validation was successful.
     */
-    public function Validate($PostedFields, $Insert = false) {
+    public function validate($PostedFields, $Insert = false) {
        // Create an array to hold validation result messages
-=======
-            $this->getSchemaRules();
-            unset(
-                $this->_FieldRules[$FieldName],
-                $this->_ValidationFields[$FieldName],
-                $this->_SchemaRules[$FieldName]
-            );
-        }
-
-    }
-
-    /**
-     * Examines the posted fields, defines $this->_ValidationFields, and enforces the $this->Rules collection on them.
-     *
-     * @param array $PostedFields An associative array of posted fields to be validated.
-     * @param boolean $Insert A boolean value indicating if the posted fields are to be inserted or
-     *  updated. If being inserted, the schema's required field rules will be enforced.
-     * @return boolean Whether or not the validation was successful.
-     */
-    public function validate($PostedFields, $Insert = false) {
-        // Create an array to hold validation result messages
->>>>>>> 0aed7e80
         if (!is_array($this->_ValidationResults) || $this->resetOnValidate()) {
             $this->_ValidationResults = array();
         }
 
-<<<<<<< HEAD
        // Check for a honeypot (anti-spam input)
         $HoneypotName = C('Garden.Forms.HoneypotName', '');
-        $HoneypotContents = GetPostValue($HoneypotName, '');
+        $HoneypotContents = getPostValue($HoneypotName, '');
         if ($HoneypotContents != '') {
-            $this->AddValidationResult($HoneypotName, "You've filled our honeypot! We use honeypots to help prevent spam. If you're not a spammer or a bot, you should contact the application administrator for help.");
-        }
-
-        $FieldRules = $this->DefineValidationRules($PostedFields, $Insert);
-        $Fields = $this->DefineValidationFields($PostedFields, $Insert);
+            $this->addValidationResult($HoneypotName, "You've filled our honeypot! We use honeypots to help prevent spam. If you're not a spammer or a bot, you should contact the application administrator for help.");
+        }
+
+        $FieldRules = $this->defineValidationRules($PostedFields, $Insert);
+        $Fields = $this->defineValidationFields($PostedFields, $Insert);
 
        // Loop through the fields that should be validated
         foreach ($Fields as $FieldName => $FieldValue) {
@@ -1116,26 +602,6 @@
                 $Rules = $FieldRules[$FieldName];
 
                // Get the field info for the field.
-=======
-        // Check for a honeypot (anti-spam input)
-        $HoneypotName = C('Garden.Forms.HoneypotName', '');
-        $HoneypotContents = getPostValue($HoneypotName, '');
-        if ($HoneypotContents != '') {
-            $this->addValidationResult($HoneypotName, "You've filled our honeypot! We use honeypots to help prevent spam. If you're not a spammer or a bot, you should contact the application administrator for help.");
-        }
-
-        $FieldRules = $this->defineValidationRules($PostedFields, $Insert);
-        $Fields = $this->defineValidationFields($PostedFields, $Insert);
-
-        // Loop through the fields that should be validated
-        foreach ($Fields as $FieldName => $FieldValue) {
-            // If this field has rules to be enforced...
-            if (array_key_exists($FieldName, $FieldRules) && is_array($FieldRules[$FieldName])) {
-                // Enforce them.
-                $Rules = $FieldRules[$FieldName];
-
-                // Get the field info for the field.
->>>>>>> 0aed7e80
                 $FieldInfo = array('Name' => $FieldName);
                 if (is_array($this->_Schema) && array_key_exists($FieldName, $this->_Schema)) {
                     $FieldInfo = array_merge($FieldInfo, (array)$this->_Schema[$FieldName]);
@@ -1145,50 +611,31 @@
                 foreach ($Rules as $RuleName) {
                     if (array_key_exists($RuleName, $this->_Rules)) {
                         $Rule = $this->_Rules[$RuleName];
-<<<<<<< HEAD
                        // echo '<div>FieldName: '.$FieldName.'; Rule: '.$Rule.'</div>';
                         if (substr($Rule, 0, 9) == 'function:') {
                             $Function = substr($Rule, 9);
                             if (!function_exists($Function)) {
-                                trigger_error(ErrorMessage('Specified validation function could not be found.', 'Validation', 'Validate', $Function), E_USER_ERROR);
-=======
-                        // echo '<div>FieldName: '.$FieldName.'; Rule: '.$Rule.'</div>';
-                        if (substr($Rule, 0, 9) == 'function:') {
-                            $Function = substr($Rule, 9);
-                            if (!function_exists($Function)) {
                                 trigger_error(errorMessage('Specified validation function could not be found.', 'Validation', 'Validate', $Function), E_USER_ERROR);
->>>>>>> 0aed7e80
                             }
 
                             $ValidationResult = $Function($FieldValue, $FieldInfo, $PostedFields);
                             if ($ValidationResult !== true) {
-<<<<<<< HEAD
                                // If $ValidationResult is not FALSE, assume it is an error message
                                 $ErrorCode = $ValidationResult === false ? $Function : $ValidationResult;
                                // If there is a custom error, use it above all else
-                                $ErrorCode = ArrayValue($FieldName . '.' . $RuleName, $this->_CustomErrors, $ErrorCode);
+                                $ErrorCode = arrayValue($FieldName.'.'.$RuleName, $this->_CustomErrors, $ErrorCode);
                                // Add the result
-                                $this->AddValidationResult($FieldName, $ErrorCode);
+                                $this->addValidationResult($FieldName, $ErrorCode);
                                // Only add one error per field
-=======
-                                // If $ValidationResult is not FALSE, assume it is an error message
-                                $ErrorCode = $ValidationResult === false ? $Function : $ValidationResult;
-                                // If there is a custom error, use it above all else
-                                $ErrorCode = arrayValue($FieldName.'.'.$RuleName, $this->_CustomErrors, $ErrorCode);
-                                // Add the result
-                                $this->addValidationResult($FieldName, $ErrorCode);
-                                // Only add one error per field
->>>>>>> 0aed7e80
                             }
                         } elseif (substr($Rule, 0, 6) == 'regex:') {
                             $Regex = substr($Rule, 6);
                             if (ValidateRegex($FieldValue, $Regex) !== true) {
                                 $ErrorCode = 'Regex';
-<<<<<<< HEAD
                                // If there is a custom error, use it above all else
-                                $ErrorCode = ArrayValue($FieldName . '.' . $RuleName, $this->_CustomErrors, $ErrorCode);
+                                $ErrorCode = arrayValue($FieldName.'.'.$RuleName, $this->_CustomErrors, $ErrorCode);
                                // Add the result
-                                $this->AddValidationResult($FieldName, $ErrorCode);
+                                $this->addValidationResult($FieldName, $ErrorCode);
                             }
                         }
                     }
@@ -1206,7 +653,7 @@
     * @param string $ErrorCode The translation code of the error.
     *    Codes that begin with an '@' symbol are treated as literals and not translated.
     */
-    public function AddValidationResult($FieldName, $ErrorCode = '') {
+    public function addValidationResult($FieldName, $ErrorCode = '') {
         if (!is_array($this->_ValidationResults)) {
             $this->_ValidationResults = array();
         }
@@ -1218,47 +665,11 @@
             if (!array_key_exists($FieldName, $this->_ValidationResults)) {
                 $this->_ValidationResults[$FieldName] = array();
             }
-=======
-                                // If there is a custom error, use it above all else
-                                $ErrorCode = arrayValue($FieldName.'.'.$RuleName, $this->_CustomErrors, $ErrorCode);
-                                // Add the result
-                                $this->addValidationResult($FieldName, $ErrorCode);
-                            }
-                        }
-                    }
-                }
-            }
-        }
-        $this->_ValidationFields = $Fields;
-        return count($this->_ValidationResults) === 0;
-    }
-
-    /**
-     * Add a validation result (error) to the validation.
-     *
-     * @param string $FieldName The name of the form field that has the error.
-     * @param string $ErrorCode The translation code of the error.
-     *    Codes that begin with an '@' symbol are treated as literals and not translated.
-     */
-    public function addValidationResult($FieldName, $ErrorCode = '') {
-        if (!is_array($this->_ValidationResults)) {
-            $this->_ValidationResults = array();
-        }
-
-        if (is_array($FieldName)) {
-            $ValidationResults = $FieldName;
-            $this->_ValidationResults = array_merge($this->_ValidationResults, $ValidationResults);
-        } else {
-            if (!array_key_exists($FieldName, $this->_ValidationResults)) {
-                $this->_ValidationResults[$FieldName] = array();
-            }
->>>>>>> 0aed7e80
 
             $this->_ValidationResults[$FieldName][] = $ErrorCode;
         }
     }
 
-<<<<<<< HEAD
    /**
     * Returns the $this->_ValidationResults array. You must use this method
     * because the array is read-only outside this object.
@@ -1266,17 +677,7 @@
     * @param bool $Reset Whether or not to clear the validation results.
     * @return array Returns an array of validation results (errors).
     */
-    public function Results($Reset = false) {
-=======
-    /**
-     * Returns the $this->_ValidationResults array. You must use this method
-     * because the array is read-only outside this object.
-     *
-     * @param bool $Reset Whether or not to clear the validation results.
-     * @return array Returns an array of validation results (errors).
-     */
     public function results($Reset = false) {
->>>>>>> 0aed7e80
         if (!is_array($this->_ValidationResults) || $Reset) {
             $this->_ValidationResults = array();
         }
@@ -1284,14 +685,13 @@
         return $this->_ValidationResults;
     }
 
-<<<<<<< HEAD
    /**
     * Get the validation results as a string of text.
     *
     * @return string Returns the validation results.
     */
-    public function ResultsText() {
-        return self::ResultsAsText($this->Results());
+    public function resultsText() {
+        return self::resultsAsText($this->results());
     }
 
    /**
@@ -1300,25 +700,7 @@
     * @param array $Results An array of validation results returned from {@link Gdn_Validation::Results()}.
     * @return string Returns the validation results as a string.
     */
-    public static function ResultsAsText($Results) {
-=======
-    /**
-     * Get the validation results as a string of text.
-     *
-     * @return string Returns the validation results.
-     */
-    public function resultsText() {
-        return self::resultsAsText($this->results());
-    }
-
-    /**
-     * Format an array of validation results as a string.
-     *
-     * @param array $Results An array of validation results returned from {@link Gdn_Validation::Results()}.
-     * @return string Returns the validation results as a string.
-     */
     public static function resultsAsText($Results) {
->>>>>>> 0aed7e80
         $Errors = array();
         foreach ($Results as $Name => $Value) {
             if (is_array($Value)) {
