<<<<<<< HEAD
<?php if (!defined('APPLICATION')) {
    exit();
      }

=======
<?php
>>>>>>> 0aed7e80
/**
 * Gdn_Upload
 *
 * @author Mark O'Sullivan <markm@vanillaforums.com>
 * @author Todd Burry <todd@vanillaforums.com>
 * @copyright 2003 Vanilla Forums, Inc
 * @license http://www.opensource.org/licenses/gpl-2.0.php GPL
 * @package Garden
 * @since 2.0
 */

/**
 * Handles file uploads.
 */
class Gdn_Upload extends Gdn_Pluggable {
<<<<<<< HEAD
   /// PROPERTIES ///

    protected $_AllowedFileExtensions;
    protected $_MaxFileSize;
    protected $_UploadedFile;

   /// METHODS ///

   /**
    * Class constructor
    */
    public function __construct() {
        $this->Clear();
=======

    /** @var array */
    protected $_AllowedFileExtensions;

    /** @var int */
    protected $_MaxFileSize;

    /** @var string */
    protected $_UploadedFile;

    /**
     * Class constructor.
     */
    public function __construct() {
        $this->clear();
>>>>>>> 0aed7e80
        parent::__construct();
        $this->ClassName = 'Gdn_Upload';
    }

<<<<<<< HEAD

   /**
    * Adds an extension (or array of extensions) to the array of allowed file
    * extensions.
    *
    * @param mixed The name (or array of names) of the extension to allow.
    */
    public function AllowFileExtension($Extension) {
        if ($Extension === null) {
            $this->_AllowedFileExtensions = array();
        } elseif (is_array($Extension))
         $this->_AllowedFileExtensions = array_merge($this->_AllowedFileExtensions, $Extension);
=======
    /**
     * Adds an extension (or array of extensions) to the array of allowed file extensions.
     *
     * @param mixed The name (or array of names) of the extension to allow.
     */
    public function allowFileExtension($Extension) {
        if ($Extension === null) {
            $this->_AllowedFileExtensions = array();
        } elseif (is_array($Extension))
            $this->_AllowedFileExtensions = array_merge($this->_AllowedFileExtensions, $Extension);
>>>>>>> 0aed7e80
        else {
            $this->_AllowedFileExtensions[] = $Extension;
        }
    }

<<<<<<< HEAD
    public static function CanUpload($UploadPath = null) {
=======
    /**
     *
     *
     * @param null $UploadPath
     * @return bool
     */
    public static function canUpload($UploadPath = null) {
>>>>>>> 0aed7e80
        if (is_null($UploadPath)) {
            $UploadPath = PATH_UPLOADS;
        }

        if (ini_get('file_uploads') != 1) {
            return false;
        }

        if (!is_dir($UploadPath)) {
            @mkdir($UploadPath);
        }
        if (!is_dir($UploadPath)) {
            return false;
        }

<<<<<<< HEAD
        if (!IsWritable($UploadPath) || !is_readable($UploadPath)) {
=======
        if (!isWritable($UploadPath) || !is_readable($UploadPath)) {
>>>>>>> 0aed7e80
            return false;
        }

        return true;
    }

<<<<<<< HEAD
    public function Clear() {
        $this->_MaxFileSize = self::UnformatFileSize(Gdn::Config('Garden.Upload.MaxFileSize', ''));
        $this->_AllowedFileExtensions = Gdn::Config('Garden.Upload.AllowedFileExtensions', array());
    }

   /**
    * Copy an upload locally so that it can be operated on.
    *
    * @param string $Name
    */
    public function CopyLocal($Name) {
        $Parsed = self::Parse($Name);
=======
    /**
     *
     */
    public function clear() {
        $this->_MaxFileSize = self::unformatFileSize(Gdn::config('Garden.Upload.MaxFileSize', ''));
        $this->_AllowedFileExtensions = Gdn::config('Garden.Upload.AllowedFileExtensions', array());
    }

    /**
     * Copy an upload locally so that it can be operated on.
     *
     * @param string $Name
     */
    public function copyLocal($Name) {
        $Parsed = self::parse($Name);
>>>>>>> 0aed7e80

        $LocalPath = '';
        $this->EventArguments['Parsed'] = $Parsed;
        $this->EventArguments['Path'] =& $LocalPath;

<<<<<<< HEAD
        $this->FireAs('Gdn_Upload')->FireEvent('CopyLocal');
=======
        $this->fireAs('Gdn_Upload')->fireEvent('CopyLocal');
>>>>>>> 0aed7e80
        if (!$LocalPath) {
            $LocalPath = PATH_UPLOADS.'/'.$Parsed['Name'];
        }
        return $LocalPath;
    }

<<<<<<< HEAD
   /**
    * Delete an uploaded file.
    *
    * @param string $Name The name of the upload as saved in the database.
    */
    public function Delete($Name) {
        $Parsed = $this->Parse($Name);

       // Throw an event so that plugins that have stored the file somewhere else can delete it.
        $this->EventArguments['Parsed'] =& $Parsed;
        $Handled = false;
        $this->EventArguments['Handled'] =& $Handled;
        $this->FireAs('Gdn_Upload')->FireEvent('Delete');
=======
    /**
     * Delete an uploaded file.
     *
     * @param string $Name The name of the upload as saved in the database.
     */
    public function delete($Name) {
        $Parsed = $this->parse($Name);

        // Throw an event so that plugins that have stored the file somewhere else can delete it.
        $this->EventArguments['Parsed'] =& $Parsed;
        $Handled = false;
        $this->EventArguments['Handled'] =& $Handled;
        $this->fireAs('Gdn_Upload')->fireEvent('Delete');
>>>>>>> 0aed7e80

        if (!$Handled) {
            $Path = PATH_UPLOADS.'/'.ltrim($Name, '/');
            @unlink($Path);
        }
    }

<<<<<<< HEAD
   /** Format a number of bytes with the largest unit.
    * @param int $Bytes The number of bytes.
    * @param int $Precision The number of decimal places in the formatted number.
    * @return string the formatted filesize.
    */
    public static function FormatFileSize($Bytes, $Precision = 1) {
=======
    /**
     * Format a number of bytes with the largest unit.
     *
     * @param int $Bytes The number of bytes.
     * @param int $Precision The number of decimal places in the formatted number.
     * @return string the formatted filesize.
     */
    public static function formatFileSize($Bytes, $Precision = 1) {
>>>>>>> 0aed7e80
        $Units = array('B', 'K', 'M', 'G', 'T');

        $Bytes = max((int)$Bytes, 0);
        $Pow = floor(($Bytes ? log($Bytes) : 0) / log(1024));
        $Pow = min($Pow, count($Units) - 1);

        $Bytes /= pow(1024, $Pow);

        $Result = round($Bytes, $Precision).$Units[$Pow];
        return $Result;
    }

<<<<<<< HEAD
   /**
    * Parse a virtual filename that had previously been saved to the database.
    *
    * There are various formats supported for the name, mostly due to legacy concerns.
    *
    * - http(s)://domain/path.ext: A fully qualified url.
    * - /path/from/uploads.ext: This is a locally uploaded file.
    * - /path/to/uploads/path.ext: A full path starting from the uploads directory (deprecated).
    * - ~type/path.ext: A specific type of upload provided by a plugin (deprecated).
    * - type://domain/path.ext: A specific type of upload provied by a plugin with additional domain information.
    *
    * @param string $Name The virtual name of the file.
    * @return array|bool Returns an array of parsed information or false if the parse failed.
    */
    public static function Parse($Name) {
=======
    /**
     * Parse a virtual filename that had previously been saved to the database.
     *
     * There are various formats supported for the name, mostly due to legacy concerns.
     *
     * - http(s)://domain/path.ext: A fully qualified url.
     * - /path/from/uploads.ext: This is a locally uploaded file.
     * - /path/to/uploads/path.ext: A full path starting from the uploads directory (deprecated).
     * - ~type/path.ext: A specific type of upload provided by a plugin (deprecated).
     * - type://domain/path.ext: A specific type of upload provied by a plugin with additional domain information.
     *
     * @param string $Name The virtual name of the file.
     * @return array|bool Returns an array of parsed information or false if the parse failed.
     */
    public static function parse($Name) {
>>>>>>> 0aed7e80
        $Result = false;
        $Name = str_replace('\\', '/', $Name);
        $PathUploads = str_replace('\\', '/', PATH_UPLOADS);

        if (preg_match('`^https?://`', $Name)) {
<<<<<<< HEAD
            $Result = array('Name' => $Name, 'Type' => 'external', 'SaveName' => $Name, 'SaveFormat' => '%s', 'Url' => $Name, );
            return $Result;
        } elseif (StringBeginsWith($Name, $PathUploads)) {
            $Name = ltrim(substr($Name, strlen($PathUploads)), '/');
           // This is an upload.
            $Result = array('Name' => $Name, 'Type' => '', 'SaveName' => $Name, 'SaveFormat' => '%s');
        } elseif (preg_match('`^~([^/]*)/(.*)$`', $Name, $Matches)) {
           // The first part of the name tells us the type.
=======
            $Result = array('Name' => $Name, 'Type' => 'external', 'SaveName' => $Name, 'SaveFormat' => '%s', 'Url' => $Name,);
            return $Result;
        } elseif (stringBeginsWith($Name, $PathUploads)) {
            $Name = ltrim(substr($Name, strlen($PathUploads)), '/');
            // This is an upload.
            $Result = array('Name' => $Name, 'Type' => '', 'SaveName' => $Name, 'SaveFormat' => '%s');
        } elseif (preg_match('`^~([^/]*)/(.*)$`', $Name, $Matches)) {
            // The first part of the name tells us the type.
>>>>>>> 0aed7e80
            $Type = $Matches[1];
            $Name = $Matches[2];

            $Result = array('Name' => $Name, 'Type' => $Type, 'SaveName' => "~$Type/$Name", 'SaveFormat' => "~$Type/%s");
        } else {
            $Parts = parse_url($Name);
            if (empty($Parts['scheme'])) {
                $Name = ltrim($Name, '/');
<<<<<<< HEAD
               // This is an upload in the uploads folder.
                $Result = array('Name' => $Name, 'Type' => '', 'SaveName' => $Name, 'SaveFormat' => '%s');
            } else {
               // This is a url in the format type:://domain/path.
                $Result = array(
                'Name' => ltrim(val('path', $Parts), '/'),
                'Type' => $Parts['scheme'],
                'Domain' => val('host', $Parts)
=======
                // This is an upload in the uploads folder.
                $Result = array('Name' => $Name, 'Type' => '', 'SaveName' => $Name, 'SaveFormat' => '%s');
            } else {
                // This is a url in the format type:://domain/path.
                $Result = array(
                    'Name' => ltrim(val('path', $Parts), '/'),
                    'Type' => $Parts['scheme'],
                    'Domain' => val('host', $Parts)
>>>>>>> 0aed7e80
                );

                $SaveFormat = "{$Result['Type']}://{$Result['Domain']}/%s";
                $Result['SaveName'] = sprintf($SaveFormat, $Result['Name']);
                $Result['SaveFormat'] = $SaveFormat;
            }
        }

        if (!empty($Result['Domain'])) {
<<<<<<< HEAD
            $UrlPrefix = self::Urls("{$Result['Type']}://{$Result['Domain']}");
        } else {
            $UrlPrefix = self::Urls($Result['Type']);
=======
            $UrlPrefix = self::urls("{$Result['Type']}://{$Result['Domain']}");
        } else {
            $UrlPrefix = self::urls($Result['Type']);
>>>>>>> 0aed7e80
        }
        if ($UrlPrefix === false) {
            $Result['Url'] = false;
        } else {
<<<<<<< HEAD
            $Result['Url'] = $UrlPrefix . '/' . $Result['Name'];
=======
            $Result['Url'] = $UrlPrefix.'/'.$Result['Name'];
>>>>>>> 0aed7e80
        }

        return $Result;
    }

<<<<<<< HEAD
   /**
    * Take a string formatted filesize and return the number of bytes.
    * @param string $Formatted The formatted filesize.
    * @return int The number of bytes in the string.
    */
    public static function UnformatFileSize($Formatted) {
=======
    /**
     * Take a string formatted filesize and return the number of bytes.
     *
     * @param string $Formatted The formatted filesize.
     * @return int The number of bytes in the string.
     */
    public static function unformatFileSize($Formatted) {
>>>>>>> 0aed7e80
        $Units = array('B' => 1, 'K' => 1024, 'M' => 1024 * 1024, 'G' => 1024 * 1024 * 1024, 'T' => 1024 * 1024 * 1024 * 1024);

        if (preg_match('/([0-9.]+)\s*([A-Z]*)/i', $Formatted, $Matches)) {
            $Number = floatval($Matches[1]);
            $Unit = strtoupper(substr($Matches[2], 0, 1));
<<<<<<< HEAD
            $Mult = GetValue($Unit, $Units, 1);
=======
            $Mult = val($Unit, $Units, 1);
>>>>>>> 0aed7e80

            $Result = round($Number * $Mult, 0);
            return $Result;
        } else {
            return false;
        }
    }

<<<<<<< HEAD
    public function GetUploadedFileName() {
        return GetValue('name', $this->_UploadedFile);
    }

    public function GetUploadedFileExtension() {
        $Name = $this->_UploadedFile['name'];
        $Info = pathinfo($Name);
        return GetValue('extension', $Info, '');
    }

    public function GenerateTargetName($TargetFolder, $Extension = 'jpg', $Chunk = false) {
=======
    /**
     *
     *
     * @return mixed
     */
    public function getUploadedFileName() {
        return val('name', $this->_UploadedFile);
    }

    /**
     *
     *
     * @return mixed
     */
    public function getUploadedFileExtension() {
        $Name = $this->_UploadedFile['name'];
        $Info = pathinfo($Name);
        return val('extension', $Info, '');
    }

    /**
     *
     *
     * @param $TargetFolder
     * @param string $Extension
     * @param bool $Chunk
     * @return string
     */
    public function generateTargetName($TargetFolder, $Extension = 'jpg', $Chunk = false) {
>>>>>>> 0aed7e80
        if (!$Extension) {
            $Extension = trim(pathinfo($this->_UploadedFile['name'], PATHINFO_EXTENSION), '.');
        }

        do {
            if ($Chunk) {
<<<<<<< HEAD
                $Name = RandomString(12);
                $Subdir = sprintf('%03d', mt_rand(0, 999)).'/';
            } else {
                $Name = RandomString(12);
=======
                $Name = randomString(12);
                $Subdir = sprintf('%03d', mt_rand(0, 999)).'/';
            } else {
                $Name = randomString(12);
>>>>>>> 0aed7e80
                $Subdir = '';
            }
            $Path = "$TargetFolder/{$Subdir}$Name.$Extension";
        } while (file_exists($Path));
        return $Path;
    }

<<<<<<< HEAD
    public function SaveAs($Source, $Target, $Options = array()) {
        $this->EventArguments['Path'] = $Source;
        $Parsed = self::Parse($Target);
=======
    /**
     *
     *
     * @param $Source
     * @param $Target
     * @param array $Options
     * @return array|bool
     * @throws Exception
     */
    public function saveAs($Source, $Target, $Options = array()) {
        $this->EventArguments['Path'] = $Source;
        $Parsed = self::parse($Target);
>>>>>>> 0aed7e80
        $this->EventArguments['Parsed'] =& $Parsed;
        $this->EventArguments['Options'] = $Options;
        $Handled = false;
        $this->EventArguments['Handled'] =& $Handled;
<<<<<<< HEAD
        $this->FireAs('Gdn_Upload')->FireEvent('SaveAs');

       // Check to see if the event handled the save.
=======
        $this->fireAs('Gdn_Upload')->fireEvent('SaveAs');

        // Check to see if the event handled the save.
>>>>>>> 0aed7e80
        if (!$Handled) {
            $Target = PATH_UPLOADS.'/'.$Parsed['Name'];
            if (!file_exists(dirname($Target))) {
                mkdir(dirname($Target));
            }

<<<<<<< HEAD
            if (StringBeginsWith($Source, PATH_UPLOADS)) {
                rename($Source, $Target);
            } elseif (!move_uploaded_file($Source, $Target))
            throw new Exception(sprintf(T('Failed to move uploaded file to target destination (%s).'), $Target));
=======
            if (stringBeginsWith($Source, PATH_UPLOADS)) {
                rename($Source, $Target);
            } elseif (!move_uploaded_file($Source, $Target))
                throw new Exception(sprintf(t('Failed to move uploaded file to target destination (%s).'), $Target));
>>>>>>> 0aed7e80
        }
        return $Parsed;
    }

<<<<<<< HEAD
    public static function Url($Name) {
        $Parsed = self::Parse($Name);
        return $Parsed['Url'];
    }

   /**
    * Returns the url prefix for a given type.
    * If there is a plugin that wants to store uploads at a different location or in a different way then they register themselves by subscribing to the Gdn_Upload_GetUrls_Handler event.
    * After that they will be available here.
    *
    * @param string $Type The type of upload to get the prefix for.
    * @return string The url prefix.
    */
    public static function Urls($Type = null) {
        static $Urls = null;

        if ($Urls === null) {
            $Urls = array('' => Asset('/uploads', true));
=======
    /**
     *
     *
     * @param $Name
     * @return mixed
     */
    public static function url($Name) {
        $Parsed = self::parse($Name);
        return $Parsed['Url'];
    }

    /**
     * Returns the url prefix for a given type.
     * If there is a plugin that wants to store uploads at a different location or in a different way then they register themselves by subscribing to the Gdn_Upload_GetUrls_Handler event.
     * After that they will be available here.
     *
     * @param string $Type The type of upload to get the prefix for.
     * @return string The url prefix.
     */
    public static function urls($Type = null) {
        static $Urls = null;

        if ($Urls === null) {
            $Urls = array('' => asset('/uploads', true));
>>>>>>> 0aed7e80

            $Sender = new stdClass();
            $Sender->Returns = array();
            $Sender->EventArguments = array();
            $Sender->EventArguments['Urls'] =& $Urls;

<<<<<<< HEAD
            Gdn::PluginManager()->CallEventHandlers($Sender, 'Gdn_Upload', 'GetUrls');
        }



=======
            Gdn::pluginManager()->callEventHandlers($Sender, 'Gdn_Upload', 'GetUrls');
        }

>>>>>>> 0aed7e80
        if ($Type === null) {
            return $Urls;
        }
        if (isset($Urls[$Type])) {
            return $Urls[$Type];
        }
        return false;
    }

<<<<<<< HEAD
   /**
    * Validates the uploaded file. Returns the temporary name of the uploaded file.
    */
    public function ValidateUpload($InputName, $ThrowException = true) {
        $Ex = false;

        if (!array_key_exists($InputName, $_FILES) || (!is_uploaded_file($_FILES[$InputName]['tmp_name']) && GetValue('error', $_FILES[$InputName], 0) == 0)) {
           // Check the content length to see if we exceeded the max post size.
            $ContentLength = Gdn::Request()->GetValueFrom('server', 'CONTENT_LENGTH');
            $MaxPostSize = self::UnformatFileSize(ini_get('post_max_size'));
            if ($ContentLength > $MaxPostSize) {
                $Ex = sprintf(T('Gdn_Upload.Error.MaxPostSize', 'The file is larger than the maximum post size. (%s)'), self::FormatFileSize($MaxPostSize));
            } else {
                $Ex = T('The file failed to upload.');
=======
    /**
     * Validates the uploaded file. Returns the temporary name of the uploaded file.
     */
    public function validateUpload($InputName, $ThrowException = true) {
        $Ex = false;

        if (!array_key_exists($InputName, $_FILES) || (!is_uploaded_file($_FILES[$InputName]['tmp_name']) && GetValue('error', $_FILES[$InputName], 0) == 0)) {
            // Check the content length to see if we exceeded the max post size.
            $ContentLength = Gdn::request()->getValueFrom('server', 'CONTENT_LENGTH');
            $MaxPostSize = self::unformatFileSize(ini_get('post_max_size'));
            if ($ContentLength > $MaxPostSize) {
                $Ex = sprintf(t('Gdn_Upload.Error.MaxPostSize', 'The file is larger than the maximum post size. (%s)'), self::formatFileSize($MaxPostSize));
            } else {
                $Ex = t('The file failed to upload.');
>>>>>>> 0aed7e80
            }
        } else {
            switch ($_FILES[$InputName]['error']) {
                case 1:
                case 2:
<<<<<<< HEAD
                    $MaxFileSize = self::UnformatFileSize(ini_get('upload_max_filesize'));
                    $Ex = sprintf(T('Gdn_Upload.Error.PhpMaxFileSize', 'The file is larger than the server\'s maximum file size. (%s)'), self::FormatFileSize($MaxFileSize));
=======
                    $MaxFileSize = self::unformatFileSize(ini_get('upload_max_filesize'));
                    $Ex = sprintf(T('Gdn_Upload.Error.PhpMaxFileSize', 'The file is larger than the server\'s maximum file size. (%s)'), self::formatFileSize($MaxFileSize));
>>>>>>> 0aed7e80
                    break;
                case 3:
                case 4:
                    $Ex = T('The file failed to upload.');
                    break;
                case 6:
                    $Ex = T('The temporary upload folder has not been configured.');
                    break;
                case 7:
                    $Ex = T('Failed to write the file to disk.');
                    break;
                case 8:
                    $Ex = T('The upload was stopped by extension.');
                    break;
            }
        }

<<<<<<< HEAD
        $Foo = self::FormatFileSize($this->_MaxFileSize);

       // Check the maxfilesize again just in case the value was spoofed in the form.
        if (!$Ex && $this->_MaxFileSize > 0 && filesize($_FILES[$InputName]['tmp_name']) > $this->_MaxFileSize) {
            $Ex = sprintf(T('Gdn_Upload.Error.MaxFileSize', 'The file is larger than the maximum file size. (%s)'), self::FormatFileSize($this->_MaxFileSize));
        } elseif (!$Ex) {
           // Make sure that the file extension is allowed.
=======
        $Foo = self::formatFileSize($this->_MaxFileSize);

        // Check the maxfilesize again just in case the value was spoofed in the form.
        if (!$Ex && $this->_MaxFileSize > 0 && filesize($_FILES[$InputName]['tmp_name']) > $this->_MaxFileSize) {
            $Ex = sprintf(T('Gdn_Upload.Error.MaxFileSize', 'The file is larger than the maximum file size. (%s)'), self::formatFileSize($this->_MaxFileSize));
        } elseif (!$Ex) {
            // Make sure that the file extension is allowed.
>>>>>>> 0aed7e80
            $Extension = pathinfo($_FILES[$InputName]['name'], PATHINFO_EXTENSION);
            if (!InArrayI($Extension, $this->_AllowedFileExtensions)) {
                $Ex = sprintf(T('You cannot upload files with this extension (%s). Allowed extension(s) are %s.'), htmlspecialchars($Extension), implode(', ', $this->_AllowedFileExtensions));
            }
        }

        if ($Ex) {
            if ($ThrowException) {
                throw new Gdn_UserException($Ex);
            } else {
                $this->Exception = $Ex;
                return false;
            }
        } else {
<<<<<<< HEAD
           // If all validations were successful, return the tmp name/location of the file.
=======
            // If all validations were successful, return the tmp name/location of the file.
>>>>>>> 0aed7e80
            $this->_UploadedFile = $_FILES[$InputName];
            return $this->_UploadedFile['tmp_name'];
        }
    }
}<|MERGE_RESOLUTION|>--- conflicted
+++ resolved
@@ -1,11 +1,4 @@
-<<<<<<< HEAD
-<?php if (!defined('APPLICATION')) {
-    exit();
-      }
-
-=======
 <?php
->>>>>>> 0aed7e80
 /**
  * Gdn_Upload
  *
@@ -21,21 +14,6 @@
  * Handles file uploads.
  */
 class Gdn_Upload extends Gdn_Pluggable {
-<<<<<<< HEAD
-   /// PROPERTIES ///
-
-    protected $_AllowedFileExtensions;
-    protected $_MaxFileSize;
-    protected $_UploadedFile;
-
-   /// METHODS ///
-
-   /**
-    * Class constructor
-    */
-    public function __construct() {
-        $this->Clear();
-=======
 
     /** @var array */
     protected $_AllowedFileExtensions;
@@ -46,49 +24,30 @@
     /** @var string */
     protected $_UploadedFile;
 
-    /**
+   /**
      * Class constructor.
-     */
+    */
     public function __construct() {
         $this->clear();
->>>>>>> 0aed7e80
         parent::__construct();
         $this->ClassName = 'Gdn_Upload';
     }
 
-<<<<<<< HEAD
-
-   /**
-    * Adds an extension (or array of extensions) to the array of allowed file
-    * extensions.
+   /**
+     * Adds an extension (or array of extensions) to the array of allowed file extensions.
     *
     * @param mixed The name (or array of names) of the extension to allow.
     */
-    public function AllowFileExtension($Extension) {
+    public function allowFileExtension($Extension) {
         if ($Extension === null) {
             $this->_AllowedFileExtensions = array();
         } elseif (is_array($Extension))
          $this->_AllowedFileExtensions = array_merge($this->_AllowedFileExtensions, $Extension);
-=======
-    /**
-     * Adds an extension (or array of extensions) to the array of allowed file extensions.
-     *
-     * @param mixed The name (or array of names) of the extension to allow.
-     */
-    public function allowFileExtension($Extension) {
-        if ($Extension === null) {
-            $this->_AllowedFileExtensions = array();
-        } elseif (is_array($Extension))
-            $this->_AllowedFileExtensions = array_merge($this->_AllowedFileExtensions, $Extension);
->>>>>>> 0aed7e80
         else {
             $this->_AllowedFileExtensions[] = $Extension;
         }
     }
 
-<<<<<<< HEAD
-    public static function CanUpload($UploadPath = null) {
-=======
     /**
      *
      *
@@ -96,7 +55,6 @@
      * @return bool
      */
     public static function canUpload($UploadPath = null) {
->>>>>>> 0aed7e80
         if (is_null($UploadPath)) {
             $UploadPath = PATH_UPLOADS;
         }
@@ -112,31 +70,13 @@
             return false;
         }
 
-<<<<<<< HEAD
-        if (!IsWritable($UploadPath) || !is_readable($UploadPath)) {
-=======
         if (!isWritable($UploadPath) || !is_readable($UploadPath)) {
->>>>>>> 0aed7e80
             return false;
         }
 
         return true;
     }
 
-<<<<<<< HEAD
-    public function Clear() {
-        $this->_MaxFileSize = self::UnformatFileSize(Gdn::Config('Garden.Upload.MaxFileSize', ''));
-        $this->_AllowedFileExtensions = Gdn::Config('Garden.Upload.AllowedFileExtensions', array());
-    }
-
-   /**
-    * Copy an upload locally so that it can be operated on.
-    *
-    * @param string $Name
-    */
-    public function CopyLocal($Name) {
-        $Parsed = self::Parse($Name);
-=======
     /**
      *
      */
@@ -145,59 +85,38 @@
         $this->_AllowedFileExtensions = Gdn::config('Garden.Upload.AllowedFileExtensions', array());
     }
 
-    /**
-     * Copy an upload locally so that it can be operated on.
-     *
-     * @param string $Name
-     */
+   /**
+    * Copy an upload locally so that it can be operated on.
+    *
+    * @param string $Name
+    */
     public function copyLocal($Name) {
         $Parsed = self::parse($Name);
->>>>>>> 0aed7e80
 
         $LocalPath = '';
         $this->EventArguments['Parsed'] = $Parsed;
         $this->EventArguments['Path'] =& $LocalPath;
 
-<<<<<<< HEAD
-        $this->FireAs('Gdn_Upload')->FireEvent('CopyLocal');
-=======
         $this->fireAs('Gdn_Upload')->fireEvent('CopyLocal');
->>>>>>> 0aed7e80
         if (!$LocalPath) {
             $LocalPath = PATH_UPLOADS.'/'.$Parsed['Name'];
         }
         return $LocalPath;
     }
 
-<<<<<<< HEAD
    /**
     * Delete an uploaded file.
     *
     * @param string $Name The name of the upload as saved in the database.
     */
-    public function Delete($Name) {
-        $Parsed = $this->Parse($Name);
+    public function delete($Name) {
+        $Parsed = $this->parse($Name);
 
        // Throw an event so that plugins that have stored the file somewhere else can delete it.
         $this->EventArguments['Parsed'] =& $Parsed;
         $Handled = false;
         $this->EventArguments['Handled'] =& $Handled;
-        $this->FireAs('Gdn_Upload')->FireEvent('Delete');
-=======
-    /**
-     * Delete an uploaded file.
-     *
-     * @param string $Name The name of the upload as saved in the database.
-     */
-    public function delete($Name) {
-        $Parsed = $this->parse($Name);
-
-        // Throw an event so that plugins that have stored the file somewhere else can delete it.
-        $this->EventArguments['Parsed'] =& $Parsed;
-        $Handled = false;
-        $this->EventArguments['Handled'] =& $Handled;
         $this->fireAs('Gdn_Upload')->fireEvent('Delete');
->>>>>>> 0aed7e80
 
         if (!$Handled) {
             $Path = PATH_UPLOADS.'/'.ltrim($Name, '/');
@@ -205,23 +124,14 @@
         }
     }
 
-<<<<<<< HEAD
-   /** Format a number of bytes with the largest unit.
+    /**
+     * Format a number of bytes with the largest unit.
+     *
     * @param int $Bytes The number of bytes.
     * @param int $Precision The number of decimal places in the formatted number.
     * @return string the formatted filesize.
     */
-    public static function FormatFileSize($Bytes, $Precision = 1) {
-=======
-    /**
-     * Format a number of bytes with the largest unit.
-     *
-     * @param int $Bytes The number of bytes.
-     * @param int $Precision The number of decimal places in the formatted number.
-     * @return string the formatted filesize.
-     */
     public static function formatFileSize($Bytes, $Precision = 1) {
->>>>>>> 0aed7e80
         $Units = array('B', 'K', 'M', 'G', 'T');
 
         $Bytes = max((int)$Bytes, 0);
@@ -234,7 +144,6 @@
         return $Result;
     }
 
-<<<<<<< HEAD
    /**
     * Parse a virtual filename that had previously been saved to the database.
     *
@@ -249,48 +158,20 @@
     * @param string $Name The virtual name of the file.
     * @return array|bool Returns an array of parsed information or false if the parse failed.
     */
-    public static function Parse($Name) {
-=======
-    /**
-     * Parse a virtual filename that had previously been saved to the database.
-     *
-     * There are various formats supported for the name, mostly due to legacy concerns.
-     *
-     * - http(s)://domain/path.ext: A fully qualified url.
-     * - /path/from/uploads.ext: This is a locally uploaded file.
-     * - /path/to/uploads/path.ext: A full path starting from the uploads directory (deprecated).
-     * - ~type/path.ext: A specific type of upload provided by a plugin (deprecated).
-     * - type://domain/path.ext: A specific type of upload provied by a plugin with additional domain information.
-     *
-     * @param string $Name The virtual name of the file.
-     * @return array|bool Returns an array of parsed information or false if the parse failed.
-     */
     public static function parse($Name) {
->>>>>>> 0aed7e80
         $Result = false;
         $Name = str_replace('\\', '/', $Name);
         $PathUploads = str_replace('\\', '/', PATH_UPLOADS);
 
         if (preg_match('`^https?://`', $Name)) {
-<<<<<<< HEAD
-            $Result = array('Name' => $Name, 'Type' => 'external', 'SaveName' => $Name, 'SaveFormat' => '%s', 'Url' => $Name, );
+            $Result = array('Name' => $Name, 'Type' => 'external', 'SaveName' => $Name, 'SaveFormat' => '%s', 'Url' => $Name,);
             return $Result;
-        } elseif (StringBeginsWith($Name, $PathUploads)) {
+        } elseif (stringBeginsWith($Name, $PathUploads)) {
             $Name = ltrim(substr($Name, strlen($PathUploads)), '/');
            // This is an upload.
             $Result = array('Name' => $Name, 'Type' => '', 'SaveName' => $Name, 'SaveFormat' => '%s');
         } elseif (preg_match('`^~([^/]*)/(.*)$`', $Name, $Matches)) {
            // The first part of the name tells us the type.
-=======
-            $Result = array('Name' => $Name, 'Type' => 'external', 'SaveName' => $Name, 'SaveFormat' => '%s', 'Url' => $Name,);
-            return $Result;
-        } elseif (stringBeginsWith($Name, $PathUploads)) {
-            $Name = ltrim(substr($Name, strlen($PathUploads)), '/');
-            // This is an upload.
-            $Result = array('Name' => $Name, 'Type' => '', 'SaveName' => $Name, 'SaveFormat' => '%s');
-        } elseif (preg_match('`^~([^/]*)/(.*)$`', $Name, $Matches)) {
-            // The first part of the name tells us the type.
->>>>>>> 0aed7e80
             $Type = $Matches[1];
             $Name = $Matches[2];
 
@@ -299,7 +180,6 @@
             $Parts = parse_url($Name);
             if (empty($Parts['scheme'])) {
                 $Name = ltrim($Name, '/');
-<<<<<<< HEAD
                // This is an upload in the uploads folder.
                 $Result = array('Name' => $Name, 'Type' => '', 'SaveName' => $Name, 'SaveFormat' => '%s');
             } else {
@@ -308,16 +188,6 @@
                 'Name' => ltrim(val('path', $Parts), '/'),
                 'Type' => $Parts['scheme'],
                 'Domain' => val('host', $Parts)
-=======
-                // This is an upload in the uploads folder.
-                $Result = array('Name' => $Name, 'Type' => '', 'SaveName' => $Name, 'SaveFormat' => '%s');
-            } else {
-                // This is a url in the format type:://domain/path.
-                $Result = array(
-                    'Name' => ltrim(val('path', $Parts), '/'),
-                    'Type' => $Parts['scheme'],
-                    'Domain' => val('host', $Parts)
->>>>>>> 0aed7e80
                 );
 
                 $SaveFormat = "{$Result['Type']}://{$Result['Domain']}/%s";
@@ -327,55 +197,32 @@
         }
 
         if (!empty($Result['Domain'])) {
-<<<<<<< HEAD
-            $UrlPrefix = self::Urls("{$Result['Type']}://{$Result['Domain']}");
-        } else {
-            $UrlPrefix = self::Urls($Result['Type']);
-=======
             $UrlPrefix = self::urls("{$Result['Type']}://{$Result['Domain']}");
         } else {
             $UrlPrefix = self::urls($Result['Type']);
->>>>>>> 0aed7e80
         }
         if ($UrlPrefix === false) {
             $Result['Url'] = false;
         } else {
-<<<<<<< HEAD
-            $Result['Url'] = $UrlPrefix . '/' . $Result['Name'];
-=======
             $Result['Url'] = $UrlPrefix.'/'.$Result['Name'];
->>>>>>> 0aed7e80
         }
 
         return $Result;
     }
 
-<<<<<<< HEAD
    /**
     * Take a string formatted filesize and return the number of bytes.
+     *
     * @param string $Formatted The formatted filesize.
     * @return int The number of bytes in the string.
     */
-    public static function UnformatFileSize($Formatted) {
-=======
-    /**
-     * Take a string formatted filesize and return the number of bytes.
-     *
-     * @param string $Formatted The formatted filesize.
-     * @return int The number of bytes in the string.
-     */
     public static function unformatFileSize($Formatted) {
->>>>>>> 0aed7e80
         $Units = array('B' => 1, 'K' => 1024, 'M' => 1024 * 1024, 'G' => 1024 * 1024 * 1024, 'T' => 1024 * 1024 * 1024 * 1024);
 
         if (preg_match('/([0-9.]+)\s*([A-Z]*)/i', $Formatted, $Matches)) {
             $Number = floatval($Matches[1]);
             $Unit = strtoupper(substr($Matches[2], 0, 1));
-<<<<<<< HEAD
-            $Mult = GetValue($Unit, $Units, 1);
-=======
             $Mult = val($Unit, $Units, 1);
->>>>>>> 0aed7e80
 
             $Result = round($Number * $Mult, 0);
             return $Result;
@@ -384,19 +231,6 @@
         }
     }
 
-<<<<<<< HEAD
-    public function GetUploadedFileName() {
-        return GetValue('name', $this->_UploadedFile);
-    }
-
-    public function GetUploadedFileExtension() {
-        $Name = $this->_UploadedFile['name'];
-        $Info = pathinfo($Name);
-        return GetValue('extension', $Info, '');
-    }
-
-    public function GenerateTargetName($TargetFolder, $Extension = 'jpg', $Chunk = false) {
-=======
     /**
      *
      *
@@ -426,24 +260,16 @@
      * @return string
      */
     public function generateTargetName($TargetFolder, $Extension = 'jpg', $Chunk = false) {
->>>>>>> 0aed7e80
         if (!$Extension) {
             $Extension = trim(pathinfo($this->_UploadedFile['name'], PATHINFO_EXTENSION), '.');
         }
 
         do {
             if ($Chunk) {
-<<<<<<< HEAD
-                $Name = RandomString(12);
-                $Subdir = sprintf('%03d', mt_rand(0, 999)).'/';
-            } else {
-                $Name = RandomString(12);
-=======
                 $Name = randomString(12);
                 $Subdir = sprintf('%03d', mt_rand(0, 999)).'/';
             } else {
                 $Name = randomString(12);
->>>>>>> 0aed7e80
                 $Subdir = '';
             }
             $Path = "$TargetFolder/{$Subdir}$Name.$Extension";
@@ -451,11 +277,6 @@
         return $Path;
     }
 
-<<<<<<< HEAD
-    public function SaveAs($Source, $Target, $Options = array()) {
-        $this->EventArguments['Path'] = $Source;
-        $Parsed = self::Parse($Target);
-=======
     /**
      *
      *
@@ -468,44 +289,35 @@
     public function saveAs($Source, $Target, $Options = array()) {
         $this->EventArguments['Path'] = $Source;
         $Parsed = self::parse($Target);
->>>>>>> 0aed7e80
         $this->EventArguments['Parsed'] =& $Parsed;
         $this->EventArguments['Options'] = $Options;
         $Handled = false;
         $this->EventArguments['Handled'] =& $Handled;
-<<<<<<< HEAD
-        $this->FireAs('Gdn_Upload')->FireEvent('SaveAs');
+        $this->fireAs('Gdn_Upload')->fireEvent('SaveAs');
 
        // Check to see if the event handled the save.
-=======
-        $this->fireAs('Gdn_Upload')->fireEvent('SaveAs');
-
-        // Check to see if the event handled the save.
->>>>>>> 0aed7e80
         if (!$Handled) {
             $Target = PATH_UPLOADS.'/'.$Parsed['Name'];
             if (!file_exists(dirname($Target))) {
                 mkdir(dirname($Target));
             }
 
-<<<<<<< HEAD
-            if (StringBeginsWith($Source, PATH_UPLOADS)) {
-                rename($Source, $Target);
-            } elseif (!move_uploaded_file($Source, $Target))
-            throw new Exception(sprintf(T('Failed to move uploaded file to target destination (%s).'), $Target));
-=======
             if (stringBeginsWith($Source, PATH_UPLOADS)) {
                 rename($Source, $Target);
             } elseif (!move_uploaded_file($Source, $Target))
                 throw new Exception(sprintf(t('Failed to move uploaded file to target destination (%s).'), $Target));
->>>>>>> 0aed7e80
         }
         return $Parsed;
     }
 
-<<<<<<< HEAD
-    public static function Url($Name) {
-        $Parsed = self::Parse($Name);
+    /**
+     *
+     *
+     * @param $Name
+     * @return mixed
+     */
+    public static function url($Name) {
+        $Parsed = self::parse($Name);
         return $Parsed['Url'];
     }
 
@@ -517,54 +329,20 @@
     * @param string $Type The type of upload to get the prefix for.
     * @return string The url prefix.
     */
-    public static function Urls($Type = null) {
-        static $Urls = null;
-
-        if ($Urls === null) {
-            $Urls = array('' => Asset('/uploads', true));
-=======
-    /**
-     *
-     *
-     * @param $Name
-     * @return mixed
-     */
-    public static function url($Name) {
-        $Parsed = self::parse($Name);
-        return $Parsed['Url'];
-    }
-
-    /**
-     * Returns the url prefix for a given type.
-     * If there is a plugin that wants to store uploads at a different location or in a different way then they register themselves by subscribing to the Gdn_Upload_GetUrls_Handler event.
-     * After that they will be available here.
-     *
-     * @param string $Type The type of upload to get the prefix for.
-     * @return string The url prefix.
-     */
     public static function urls($Type = null) {
         static $Urls = null;
 
         if ($Urls === null) {
             $Urls = array('' => asset('/uploads', true));
->>>>>>> 0aed7e80
 
             $Sender = new stdClass();
             $Sender->Returns = array();
             $Sender->EventArguments = array();
             $Sender->EventArguments['Urls'] =& $Urls;
 
-<<<<<<< HEAD
-            Gdn::PluginManager()->CallEventHandlers($Sender, 'Gdn_Upload', 'GetUrls');
-        }
-
-
-
-=======
             Gdn::pluginManager()->callEventHandlers($Sender, 'Gdn_Upload', 'GetUrls');
         }
 
->>>>>>> 0aed7e80
         if ($Type === null) {
             return $Urls;
         }
@@ -574,49 +352,27 @@
         return false;
     }
 
-<<<<<<< HEAD
    /**
     * Validates the uploaded file. Returns the temporary name of the uploaded file.
     */
-    public function ValidateUpload($InputName, $ThrowException = true) {
+    public function validateUpload($InputName, $ThrowException = true) {
         $Ex = false;
 
         if (!array_key_exists($InputName, $_FILES) || (!is_uploaded_file($_FILES[$InputName]['tmp_name']) && GetValue('error', $_FILES[$InputName], 0) == 0)) {
            // Check the content length to see if we exceeded the max post size.
-            $ContentLength = Gdn::Request()->GetValueFrom('server', 'CONTENT_LENGTH');
-            $MaxPostSize = self::UnformatFileSize(ini_get('post_max_size'));
-            if ($ContentLength > $MaxPostSize) {
-                $Ex = sprintf(T('Gdn_Upload.Error.MaxPostSize', 'The file is larger than the maximum post size. (%s)'), self::FormatFileSize($MaxPostSize));
-            } else {
-                $Ex = T('The file failed to upload.');
-=======
-    /**
-     * Validates the uploaded file. Returns the temporary name of the uploaded file.
-     */
-    public function validateUpload($InputName, $ThrowException = true) {
-        $Ex = false;
-
-        if (!array_key_exists($InputName, $_FILES) || (!is_uploaded_file($_FILES[$InputName]['tmp_name']) && GetValue('error', $_FILES[$InputName], 0) == 0)) {
-            // Check the content length to see if we exceeded the max post size.
             $ContentLength = Gdn::request()->getValueFrom('server', 'CONTENT_LENGTH');
             $MaxPostSize = self::unformatFileSize(ini_get('post_max_size'));
             if ($ContentLength > $MaxPostSize) {
                 $Ex = sprintf(t('Gdn_Upload.Error.MaxPostSize', 'The file is larger than the maximum post size. (%s)'), self::formatFileSize($MaxPostSize));
             } else {
                 $Ex = t('The file failed to upload.');
->>>>>>> 0aed7e80
             }
         } else {
             switch ($_FILES[$InputName]['error']) {
                 case 1:
                 case 2:
-<<<<<<< HEAD
-                    $MaxFileSize = self::UnformatFileSize(ini_get('upload_max_filesize'));
-                    $Ex = sprintf(T('Gdn_Upload.Error.PhpMaxFileSize', 'The file is larger than the server\'s maximum file size. (%s)'), self::FormatFileSize($MaxFileSize));
-=======
                     $MaxFileSize = self::unformatFileSize(ini_get('upload_max_filesize'));
                     $Ex = sprintf(T('Gdn_Upload.Error.PhpMaxFileSize', 'The file is larger than the server\'s maximum file size. (%s)'), self::formatFileSize($MaxFileSize));
->>>>>>> 0aed7e80
                     break;
                 case 3:
                 case 4:
@@ -634,23 +390,13 @@
             }
         }
 
-<<<<<<< HEAD
-        $Foo = self::FormatFileSize($this->_MaxFileSize);
+        $Foo = self::formatFileSize($this->_MaxFileSize);
 
        // Check the maxfilesize again just in case the value was spoofed in the form.
-        if (!$Ex && $this->_MaxFileSize > 0 && filesize($_FILES[$InputName]['tmp_name']) > $this->_MaxFileSize) {
-            $Ex = sprintf(T('Gdn_Upload.Error.MaxFileSize', 'The file is larger than the maximum file size. (%s)'), self::FormatFileSize($this->_MaxFileSize));
-        } elseif (!$Ex) {
-           // Make sure that the file extension is allowed.
-=======
-        $Foo = self::formatFileSize($this->_MaxFileSize);
-
-        // Check the maxfilesize again just in case the value was spoofed in the form.
         if (!$Ex && $this->_MaxFileSize > 0 && filesize($_FILES[$InputName]['tmp_name']) > $this->_MaxFileSize) {
             $Ex = sprintf(T('Gdn_Upload.Error.MaxFileSize', 'The file is larger than the maximum file size. (%s)'), self::formatFileSize($this->_MaxFileSize));
         } elseif (!$Ex) {
-            // Make sure that the file extension is allowed.
->>>>>>> 0aed7e80
+           // Make sure that the file extension is allowed.
             $Extension = pathinfo($_FILES[$InputName]['name'], PATHINFO_EXTENSION);
             if (!InArrayI($Extension, $this->_AllowedFileExtensions)) {
                 $Ex = sprintf(T('You cannot upload files with this extension (%s). Allowed extension(s) are %s.'), htmlspecialchars($Extension), implode(', ', $this->_AllowedFileExtensions));
@@ -665,11 +411,7 @@
                 return false;
             }
         } else {
-<<<<<<< HEAD
            // If all validations were successful, return the tmp name/location of the file.
-=======
-            // If all validations were successful, return the tmp name/location of the file.
->>>>>>> 0aed7e80
             $this->_UploadedFile = $_FILES[$InputName];
             return $this->_UploadedFile['tmp_name'];
         }
