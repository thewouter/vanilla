--- conflicted
+++ resolved
@@ -12,7 +12,6 @@
  * Handles uploading files.
  */
 class Gdn_Upload {
-<<<<<<< HEAD
 
 	protected $_MaxFileSize;
 	protected $_AllowedFileExtensions;
@@ -42,7 +41,7 @@
 		if (!is_dir($UploadPath))
 			return FALSE;
 
-		if (!is_writable($UploadPath) || !is_readable($UploadPath))
+      if (!IsWritable($UploadPath) || !is_readable($UploadPath)) 
 			return FALSE;
 
 		return TRUE;
@@ -113,62 +112,6 @@
 				$Ex = sprintf(T('The file is larger than the maximum post size. (%s)'), self::FormatFileSize($MaxPostSize));
 			}
 
-=======
-   
-   protected $_MaxFileSize;
-   protected $_AllowedFileExtensions;
-   protected $_UploadedFile;
-
-   /**
-    * Class constructor
-    */
-   public function __construct() {
-      $this->Clear();
-   }
-
-   public function Clear() {
-      $this->_MaxFileSize = Gdn::Config('Garden.Upload.MaxFileSize', '1024000');
-      $this->_AllowedFileExtensions = Gdn::Config('Garden.Upload.AllowedFileExtensions', array());
-   }
-   
-   public static function CanUpload($UploadPath=NULL) {
-      if (is_null($UploadPath))
-         $UploadPath = PATH_UPLOADS;
-      
-      if (ini_get('file_uploads') != 1)
-         return FALSE;
-      
-      if (!is_dir($UploadPath)) 
-         @mkdir($UploadPath);
-         if (!is_dir($UploadPath))
-            return FALSE;
-      
-      if (!IsWritable($UploadPath) || !is_readable($UploadPath)) 
-         return FALSE;
-         
-      return TRUE;
-   }
-   
-   /**
-    * Adds an extension (or array of extensions) to the array of allowed file
-    * extensions.
-    *
-    * @param mixed The name (or array of names) of the extension to allow.
-    */
-   public function AllowFileExtension($Extension) {
-      if (is_array($Extension))
-         array_merge($this->_AllowedFileExtensions, $Extension);
-      else 
-         $this->_AllowedFileExtensions[] = $Extension;
-   }
-
-   /**
-    * Validates the uploaded file. Returns the temporary name of the uploaded file.
-    */
-   public function ValidateUpload($InputName, $ThrowException = TRUE) {
-      $Ex = FALSE;
-		if(!array_key_exists($InputName, $_FILES) || !is_uploaded_file($_FILES[$InputName]['tmp_name']))
->>>>>>> f4068a93
 			$Ex = T('The file failed to upload.');
 		} else {
 			switch ($_FILES[$InputName]['error']) {
