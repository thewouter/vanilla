<<<<<<< HEAD
<?php if (!defined('APPLICATION')) {
    exit();
      }

/**
 * Regarding system
 *
 * Handles relating external actions to comments and discussions. Flagging, Praising, Reporting, etc
=======
<?php
/**
 * Regarding system.
>>>>>>> 0aed7e80
 *
 * @author Tim Gunter <tim@vanillaforums.com>
 * @copyright 2009-2015 Vanilla Forums Inc.
 * @license http://www.opensource.org/licenses/gpl-2.0.php GNU GPL v2
 * @package Core
 * @since 2.0
 */

/**
 * Handles relating external actions to comments and discussions. Flagging, Praising, Reporting, etc.
 */
class Gdn_Regarding extends Gdn_Pluggable implements Gdn_IPlugin {

<<<<<<< HEAD
=======
    /**
     *
     */
>>>>>>> 0aed7e80
    public function __construct() {
        parent::__construct();
    }

<<<<<<< HEAD
   /* With regard to... */

   /**
    * Start a RegardingEntity for a comment
    *
    * Able to autoparent to its discussion owner if verfied.
    *
    * @param $CommentID int ID of the comment
    * @param $Verify optional boolean whether or not to verify this. default true.
    * @param $AutoParent optional boolean whether or not to try to autoparent. default true.
    * @return Gdn_RegardingEntity
    */
    public function Comment($CommentID, $Verify = true, $AutoParent = true) {
        $Regarding = $this->Regarding('Comment', $CommentID, $Verify);
        if ($Verify && $AutoParent) {
            $Regarding->AutoParent('discussion');
=======
    /* With regard to... */

    /**
     * Start a RegardingEntity for a comment
     *
     * Able to autoparent to its discussion owner if verfied.
     *
     * @param $CommentID int ID of the comment
     * @param $Verify optional boolean whether or not to verify this. default true.
     * @param $AutoParent optional boolean whether or not to try to autoparent. default true.
     * @return Gdn_RegardingEntity
     */
    public function comment($CommentID, $Verify = true, $AutoParent = true) {
        $Regarding = $this->regarding('Comment', $CommentID, $Verify);
        if ($Verify && $AutoParent) {
            $Regarding->autoParent('discussion');
>>>>>>> 0aed7e80
        }
        return $Regarding;
    }

<<<<<<< HEAD
   /**
    * Start a RegardingEntity for a discussion
    *
    * @param $DiscussionID int ID of the discussion
    * @param $Verify optional boolean whether or not to verify this. default true.
    * @return Gdn_RegardingEntity
    */
    public function Discussion($DiscussionID, $Verify = true) {
        return $this->Regarding('Discussion', $DiscussionID, $Verify);
    }

   /**
    * Start a RegardingEntity for a conversation message
    *
    * Able to autoparent to its conversation owner if verfied.
    *
    * @param $MessageID int ID of the conversation message
    * @param $Verify optional boolean whether or not to verify this. default true.
    * @param $AutoParent optional boolean whether or not to try to autoparent. default true.
    * @return Gdn_RegardingEntity
    */
    public function Message($MessageID, $Verify = true, $AutoParent = true) {
        $Regarding = $this->Regarding('ConversationMessage', $MessageID, $Verify);
        if ($Verify && $AutoParent) {
            $Regarding->AutoParent('conversation');
=======
    /**
     * Start a RegardingEntity for a discussion
     *
     * @param $DiscussionID int ID of the discussion
     * @param $Verify optional boolean whether or not to verify this. default true.
     * @return Gdn_RegardingEntity
     */
    public function discussion($DiscussionID, $Verify = true) {
        return $this->regarding('Discussion', $DiscussionID, $Verify);
    }

    /**
     * Start a RegardingEntity for a conversation message
     *
     * Able to autoparent to its conversation owner if verfied.
     *
     * @param $MessageID int ID of the conversation message
     * @param $Verify optional boolean whether or not to verify this. default true.
     * @param $AutoParent optional boolean whether or not to try to autoparent. default true.
     * @return Gdn_RegardingEntity
     */
    public function message($MessageID, $Verify = true, $AutoParent = true) {
        $Regarding = $this->regarding('ConversationMessage', $MessageID, $Verify);
        if ($Verify && $AutoParent) {
            $Regarding->autoParent('conversation');
>>>>>>> 0aed7e80
        }
        return $Regarding;
    }

<<<<<<< HEAD
   /**
    * Start a RegardingEntity for a conversation
    *
    * @param $ConversationID int ID of the conversation
    * @param $Verify optional boolean whether or not to verify this. default true.
    * @return Gdn_RegardingEntity
    */
    public function Conversation($ConversationID, $Verify = true) {
        return $this->Regarding('Conversation', $ConversationID, $Verify);
    }

    protected function Regarding($ThingType, $ThingID, $Verify = true) {
=======
    /**
     * Start a RegardingEntity for a conversation
     *
     * @param $ConversationID int ID of the conversation
     * @param $Verify optional boolean whether or not to verify this. default true.
     * @return Gdn_RegardingEntity
     */
    public function conversation($ConversationID, $Verify = true) {
        return $this->regarding('Conversation', $ConversationID, $Verify);
    }

    /**
     *
     *
     * @param $ThingType
     * @param $ThingID
     * @param bool $Verify
     * @return Gdn_RegardingEntity
     * @throws Exception
     */
    protected function regarding($ThingType, $ThingID, $Verify = true) {
>>>>>>> 0aed7e80
        $Verified = false;
        if ($Verify) {
            $ModelName = ucfirst($ThingType).'Model';

            if (!class_exists($ModelName)) {
                throw new Exception(sprintf(T("Could not find a model for %s objects."), ucfirst($ThingType)));
            }

<<<<<<< HEAD
           // If we can lookup this object, it is verified
            $VerifyModel = new $ModelName;
            $SourceElement = $VerifyModel->GetID($ThingID);
=======
            // If we can lookup this object, it is verified
            $VerifyModel = new $ModelName;
            $SourceElement = $VerifyModel->getID($ThingID);
>>>>>>> 0aed7e80
            if ($SourceElement !== false) {
                $Verified = true;
            }

        } else {
            $Verified = null;
        }

        if ($Verified !== false) {
            $Regarding = new Gdn_RegardingEntity($ThingType, $ThingID);
            if ($Verify) {
<<<<<<< HEAD
                $Regarding->VerifiedAs($SourceElement);
=======
                $Regarding->verifiedAs($SourceElement);
>>>>>>> 0aed7e80
            }

            return $Regarding;
        }

        throw new Exception(sprintf(T("Could not verify entity relationship '%s(%d)' for Regarding call"), $ModelName, $ThingID));
    }

<<<<<<< HEAD
   // Transparent forwarder to built-in starter methods
    public function That() {
=======
    /**
     * Transparent forwarder to built-in starter methods.
     *
     * @return mixed
     */
    public function that() {
>>>>>>> 0aed7e80
        $Args = func_get_args();
        $ThingType = array_shift($Args);

        return call_user_func_array(array($this, $ThingType), $Args);
    }

<<<<<<< HEAD
   /*
    * Event system: Provide information for external hooks
    */
   
    public function MatchEvent($RegardingType, $ForeignType, $ForeignID = null) {
        $RegardingData = GetValue('RegardingData', $this->EventArguments);
      
=======
    /**
     *  Event system: Provide information for external hooks.
     *
     * @param $RegardingType
     * @param $ForeignType
     * @param null $ForeignID
     * @return array|bool
     */
    public function matchEvent($RegardingType, $ForeignType, $ForeignID = null) {
        $RegardingData = val('RegardingData', $this->EventArguments);

>>>>>>> 0aed7e80
        $FoundRegardingType = strtolower(GetValue('Type', $RegardingData));
        if (!is_array($RegardingType)) {
            $RegardingType = array($RegardingType);
        }
        $Found = false;
        foreach ($RegardingType as $RegardingTypeInstance) {
            if (fnmatch($RegardingTypeInstance, $FoundRegardingType)) {
                $Found = true;
            }
        }
        if (!$Found) {
            return false;
        }
<<<<<<< HEAD
      
        $FoundForeignType = strtolower(GetValue('ForeignType', $RegardingData));
=======

        $FoundForeignType = strtolower(val('ForeignType', $RegardingData));
>>>>>>> 0aed7e80
        if (!is_array($ForeignType)) {
            $ForeignType = array($ForeignType);
        }
        $Found = false;
        foreach ($ForeignType as $ForeignTypeInstance) {
            if (fnmatch($ForeignTypeInstance, $FoundForeignType)) {
                $Found = true;
            }
        }
        if (!$Found) {
            return false;
        }
<<<<<<< HEAD
      
        if (!is_null($ForeignID)) {
            $FoundForeignID = GetValue('ForeignID', $RegardingData);
=======

        if (!is_null($ForeignID)) {
            $FoundForeignID = val('ForeignID', $RegardingData);
>>>>>>> 0aed7e80
            if ($FoundForeignID != $ForeignID) {
                return false;
            }
        }
<<<<<<< HEAD
      
        return $this->EventArguments;
    }

   /*
    * Event system: Hook into core events
    */

   // Cache regarding data for displayed comments
=======

        return $this->EventArguments;
    }

    /*
     * Event system: Hook into core events
     */

    // Cache regarding data for displayed comments
>>>>>>> 0aed7e80
//   public function DiscussionController_BeforeDiscussionRender_Handler($Sender) {
//      if (GetValue('RegardingCache', $Sender, NULL) != NULL) return;
//
//      $Comments = $Sender->Data('Comments');
//      $CommentIDList = array();
//      if ($Comments && $Comments instanceof Gdn_DataSet) {
//         $Comments->DataSeek(-1);
//         while ($Comment = $Comments->NextRow()) {
//            if (!isset($Comment->CommentID) || !is_numeric($Comment->CommentID))
//               continue;
//            $CommentIDList[] = $Comment->CommentID;
//         }
//      }
//      $this->CacheRegarding($Sender, 'discussion', $Sender->Discussion->DiscussionID, 'comment', $CommentIDList);
//   }

<<<<<<< HEAD
    protected function CacheRegarding($Sender, $ParentType, $ParentID, $ForeignType, $ForeignIDs) {

        $Sender->RegardingCache = array();

        $ChildRegardingData = $this->RegardingModel()->GetAll($ForeignType, $ForeignIDs);
        $ParentRegardingData = $this->RegardingModel()->Get($ParentType, $ParentID);

 /*
       $MediaArray = array();
       if ($MediaData !== FALSE) {
         $MediaData->DataSeek(-1);
         while ($Media = $MediaData->NextRow()) {
            $MediaArray[$Media->ForeignTable.'/'.$Media->ForeignID][] = $Media;
            $this->MediaCacheById[GetValue('MediaID',$Media)] = $Media;
         }
       }
 */

        $this->RegardingCache = array();
    }

    public function DiscussionController_BeforeCommentBody_Handler($Sender) {
        $Context = strtolower($Sender->EventArguments['Type']);

        $RegardingID = GetValue('RegardingID', $Sender->EventArguments['Object'], null);
        if (is_null($RegardingID) || $RegardingID < 0) {
            return;
        }

        try {
            $RegardingData = $this->RegardingModel()->GetID($RegardingID);
            $EntityModelName = ucfirst(GetValue('ForeignType', $RegardingData)).'Model';
            if (class_exists($EntityModelName)) {
                $EntityModel = new $EntityModelName();
                $Entity = $EntityModel->GetID(GetValue('ForeignID', $RegardingData));
                $this->EventArguments = array_merge($this->EventArguments, array(
                'EventSender'     => $Sender,
                'Entity'          => $Entity,
                'RegardingData'   => $RegardingData,
                'Options'         => null
                ));
                $this->FireEvent('RegardingDisplay');
            }
        } catch (Exception $e) {
        }
    }

    public function RegardingModel() {
        static $RegardingModel = null;
        if (is_null($RegardingModel)) {
            $RegardingModel = new RegardingModel();
        }
        return $RegardingModel;
    }

    public function Setup() {
=======
    /**
     *
     *
     * @param $Sender
     * @param $ParentType
     * @param $ParentID
     * @param $ForeignType
     * @param $ForeignIDs
     */
    protected function cacheRegarding($Sender, $ParentType, $ParentID, $ForeignType, $ForeignIDs) {
        $Sender->RegardingCache = array();
        $ChildRegardingData = $this->regardingModel()->getAll($ForeignType, $ForeignIDs);
        $ParentRegardingData = $this->regardingModel()->get($ParentType, $ParentID);

        /*
              $MediaArray = array();
              if ($MediaData !== FALSE) {
                 $MediaData->DataSeek(-1);
                 while ($Media = $MediaData->NextRow()) {
                    $MediaArray[$Media->ForeignTable.'/'.$Media->ForeignID][] = $Media;
                    $this->MediaCacheById[GetValue('MediaID',$Media)] = $Media;
                 }
              }
        */

        $this->RegardingCache = array();
    }

    /**
     *
     *
     * @param $Sender
     */
    public function discussionController_beforeCommentBody_handler($Sender) {
        $Context = strtolower($Sender->EventArguments['Type']);

        $RegardingID = val('RegardingID', $Sender->EventArguments['Object'], null);
        if (is_null($RegardingID) || $RegardingID < 0) {
            return;
        }

        try {
            $RegardingData = $this->regardingModel()->getID($RegardingID);
            $EntityModelName = ucfirst(val('ForeignType', $RegardingData)).'Model';
            if (class_exists($EntityModelName)) {
                $EntityModel = new $EntityModelName();
                $Entity = $EntityModel->getID(val('ForeignID', $RegardingData));
                $this->EventArguments = array_merge($this->EventArguments, array(
                    'EventSender' => $Sender,
                    'Entity' => $Entity,
                    'RegardingData' => $RegardingData,
                    'Options' => null
                ));
                $this->fireEvent('RegardingDisplay');
            }
        } catch (Exception $e) {
        }
    }

    /**
     *
     *
     * @return RegardingModel
     */
    public function regardingModel() {
        static $RegardingModel = null;
        if (is_null($RegardingModel)) {
            $RegardingModel = new RegardingModel();
        }
        return $RegardingModel;
    }

    /**
     * Do nothing.
     */
    public function setup() {
>>>>>>> 0aed7e80
    }
}<|MERGE_RESOLUTION|>--- conflicted
+++ resolved
@@ -1,17 +1,6 @@
-<<<<<<< HEAD
-<?php if (!defined('APPLICATION')) {
-    exit();
-      }
-
-/**
- * Regarding system
- *
- * Handles relating external actions to comments and discussions. Flagging, Praising, Reporting, etc
-=======
 <?php
 /**
  * Regarding system.
->>>>>>> 0aed7e80
  *
  * @author Tim Gunter <tim@vanillaforums.com>
  * @copyright 2009-2015 Vanilla Forums Inc.
@@ -25,17 +14,13 @@
  */
 class Gdn_Regarding extends Gdn_Pluggable implements Gdn_IPlugin {
 
-<<<<<<< HEAD
-=======
-    /**
-     *
-     */
->>>>>>> 0aed7e80
+    /**
+     *
+     */
     public function __construct() {
         parent::__construct();
     }
 
-<<<<<<< HEAD
    /* With regard to... */
 
    /**
@@ -48,33 +33,14 @@
     * @param $AutoParent optional boolean whether or not to try to autoparent. default true.
     * @return Gdn_RegardingEntity
     */
-    public function Comment($CommentID, $Verify = true, $AutoParent = true) {
-        $Regarding = $this->Regarding('Comment', $CommentID, $Verify);
-        if ($Verify && $AutoParent) {
-            $Regarding->AutoParent('discussion');
-=======
-    /* With regard to... */
-
-    /**
-     * Start a RegardingEntity for a comment
-     *
-     * Able to autoparent to its discussion owner if verfied.
-     *
-     * @param $CommentID int ID of the comment
-     * @param $Verify optional boolean whether or not to verify this. default true.
-     * @param $AutoParent optional boolean whether or not to try to autoparent. default true.
-     * @return Gdn_RegardingEntity
-     */
     public function comment($CommentID, $Verify = true, $AutoParent = true) {
         $Regarding = $this->regarding('Comment', $CommentID, $Verify);
         if ($Verify && $AutoParent) {
             $Regarding->autoParent('discussion');
->>>>>>> 0aed7e80
         }
         return $Regarding;
     }
 
-<<<<<<< HEAD
    /**
     * Start a RegardingEntity for a discussion
     *
@@ -82,56 +48,28 @@
     * @param $Verify optional boolean whether or not to verify this. default true.
     * @return Gdn_RegardingEntity
     */
-    public function Discussion($DiscussionID, $Verify = true) {
-        return $this->Regarding('Discussion', $DiscussionID, $Verify);
-    }
-
-   /**
-    * Start a RegardingEntity for a conversation message
-    *
-    * Able to autoparent to its conversation owner if verfied.
-    *
-    * @param $MessageID int ID of the conversation message
-    * @param $Verify optional boolean whether or not to verify this. default true.
-    * @param $AutoParent optional boolean whether or not to try to autoparent. default true.
-    * @return Gdn_RegardingEntity
-    */
-    public function Message($MessageID, $Verify = true, $AutoParent = true) {
-        $Regarding = $this->Regarding('ConversationMessage', $MessageID, $Verify);
-        if ($Verify && $AutoParent) {
-            $Regarding->AutoParent('conversation');
-=======
-    /**
-     * Start a RegardingEntity for a discussion
-     *
-     * @param $DiscussionID int ID of the discussion
-     * @param $Verify optional boolean whether or not to verify this. default true.
-     * @return Gdn_RegardingEntity
-     */
     public function discussion($DiscussionID, $Verify = true) {
         return $this->regarding('Discussion', $DiscussionID, $Verify);
     }
 
-    /**
-     * Start a RegardingEntity for a conversation message
-     *
-     * Able to autoparent to its conversation owner if verfied.
-     *
-     * @param $MessageID int ID of the conversation message
-     * @param $Verify optional boolean whether or not to verify this. default true.
-     * @param $AutoParent optional boolean whether or not to try to autoparent. default true.
-     * @return Gdn_RegardingEntity
-     */
+   /**
+    * Start a RegardingEntity for a conversation message
+    *
+    * Able to autoparent to its conversation owner if verfied.
+    *
+    * @param $MessageID int ID of the conversation message
+    * @param $Verify optional boolean whether or not to verify this. default true.
+    * @param $AutoParent optional boolean whether or not to try to autoparent. default true.
+    * @return Gdn_RegardingEntity
+    */
     public function message($MessageID, $Verify = true, $AutoParent = true) {
         $Regarding = $this->regarding('ConversationMessage', $MessageID, $Verify);
         if ($Verify && $AutoParent) {
             $Regarding->autoParent('conversation');
->>>>>>> 0aed7e80
         }
         return $Regarding;
     }
 
-<<<<<<< HEAD
    /**
     * Start a RegardingEntity for a conversation
     *
@@ -139,19 +77,6 @@
     * @param $Verify optional boolean whether or not to verify this. default true.
     * @return Gdn_RegardingEntity
     */
-    public function Conversation($ConversationID, $Verify = true) {
-        return $this->Regarding('Conversation', $ConversationID, $Verify);
-    }
-
-    protected function Regarding($ThingType, $ThingID, $Verify = true) {
-=======
-    /**
-     * Start a RegardingEntity for a conversation
-     *
-     * @param $ConversationID int ID of the conversation
-     * @param $Verify optional boolean whether or not to verify this. default true.
-     * @return Gdn_RegardingEntity
-     */
     public function conversation($ConversationID, $Verify = true) {
         return $this->regarding('Conversation', $ConversationID, $Verify);
     }
@@ -166,7 +91,6 @@
      * @throws Exception
      */
     protected function regarding($ThingType, $ThingID, $Verify = true) {
->>>>>>> 0aed7e80
         $Verified = false;
         if ($Verify) {
             $ModelName = ucfirst($ThingType).'Model';
@@ -175,15 +99,9 @@
                 throw new Exception(sprintf(T("Could not find a model for %s objects."), ucfirst($ThingType)));
             }
 
-<<<<<<< HEAD
            // If we can lookup this object, it is verified
             $VerifyModel = new $ModelName;
-            $SourceElement = $VerifyModel->GetID($ThingID);
-=======
-            // If we can lookup this object, it is verified
-            $VerifyModel = new $ModelName;
             $SourceElement = $VerifyModel->getID($ThingID);
->>>>>>> 0aed7e80
             if ($SourceElement !== false) {
                 $Verified = true;
             }
@@ -195,11 +113,7 @@
         if ($Verified !== false) {
             $Regarding = new Gdn_RegardingEntity($ThingType, $ThingID);
             if ($Verify) {
-<<<<<<< HEAD
-                $Regarding->VerifiedAs($SourceElement);
-=======
                 $Regarding->verifiedAs($SourceElement);
->>>>>>> 0aed7e80
             }
 
             return $Regarding;
@@ -208,32 +122,18 @@
         throw new Exception(sprintf(T("Could not verify entity relationship '%s(%d)' for Regarding call"), $ModelName, $ThingID));
     }
 
-<<<<<<< HEAD
-   // Transparent forwarder to built-in starter methods
-    public function That() {
-=======
     /**
      * Transparent forwarder to built-in starter methods.
      *
      * @return mixed
      */
     public function that() {
->>>>>>> 0aed7e80
         $Args = func_get_args();
         $ThingType = array_shift($Args);
 
         return call_user_func_array(array($this, $ThingType), $Args);
     }
 
-<<<<<<< HEAD
-   /*
-    * Event system: Provide information for external hooks
-    */
-   
-    public function MatchEvent($RegardingType, $ForeignType, $ForeignID = null) {
-        $RegardingData = GetValue('RegardingData', $this->EventArguments);
-      
-=======
     /**
      *  Event system: Provide information for external hooks.
      *
@@ -241,11 +141,10 @@
      * @param $ForeignType
      * @param null $ForeignID
      * @return array|bool
-     */
+    */
     public function matchEvent($RegardingType, $ForeignType, $ForeignID = null) {
         $RegardingData = val('RegardingData', $this->EventArguments);
-
->>>>>>> 0aed7e80
+   
         $FoundRegardingType = strtolower(GetValue('Type', $RegardingData));
         if (!is_array($RegardingType)) {
             $RegardingType = array($RegardingType);
@@ -259,13 +158,8 @@
         if (!$Found) {
             return false;
         }
-<<<<<<< HEAD
       
-        $FoundForeignType = strtolower(GetValue('ForeignType', $RegardingData));
-=======
-
         $FoundForeignType = strtolower(val('ForeignType', $RegardingData));
->>>>>>> 0aed7e80
         if (!is_array($ForeignType)) {
             $ForeignType = array($ForeignType);
         }
@@ -278,20 +172,13 @@
         if (!$Found) {
             return false;
         }
-<<<<<<< HEAD
       
         if (!is_null($ForeignID)) {
-            $FoundForeignID = GetValue('ForeignID', $RegardingData);
-=======
-
-        if (!is_null($ForeignID)) {
             $FoundForeignID = val('ForeignID', $RegardingData);
->>>>>>> 0aed7e80
             if ($FoundForeignID != $ForeignID) {
                 return false;
             }
         }
-<<<<<<< HEAD
       
         return $this->EventArguments;
     }
@@ -301,17 +188,6 @@
     */
 
    // Cache regarding data for displayed comments
-=======
-
-        return $this->EventArguments;
-    }
-
-    /*
-     * Event system: Hook into core events
-     */
-
-    // Cache regarding data for displayed comments
->>>>>>> 0aed7e80
 //   public function DiscussionController_BeforeDiscussionRender_Handler($Sender) {
 //      if (GetValue('RegardingCache', $Sender, NULL) != NULL) return;
 //
@@ -328,13 +204,19 @@
 //      $this->CacheRegarding($Sender, 'discussion', $Sender->Discussion->DiscussionID, 'comment', $CommentIDList);
 //   }
 
-<<<<<<< HEAD
-    protected function CacheRegarding($Sender, $ParentType, $ParentID, $ForeignType, $ForeignIDs) {
-
+    /**
+     *
+     *
+     * @param $Sender
+     * @param $ParentType
+     * @param $ParentID
+     * @param $ForeignType
+     * @param $ForeignIDs
+     */
+    protected function cacheRegarding($Sender, $ParentType, $ParentID, $ForeignType, $ForeignIDs) {
         $Sender->RegardingCache = array();
-
-        $ChildRegardingData = $this->RegardingModel()->GetAll($ForeignType, $ForeignIDs);
-        $ParentRegardingData = $this->RegardingModel()->Get($ParentType, $ParentID);
+        $ChildRegardingData = $this->regardingModel()->getAll($ForeignType, $ForeignIDs);
+        $ParentRegardingData = $this->regardingModel()->get($ParentType, $ParentID);
 
  /*
        $MediaArray = array();
@@ -346,70 +228,6 @@
          }
        }
  */
-
-        $this->RegardingCache = array();
-    }
-
-    public function DiscussionController_BeforeCommentBody_Handler($Sender) {
-        $Context = strtolower($Sender->EventArguments['Type']);
-
-        $RegardingID = GetValue('RegardingID', $Sender->EventArguments['Object'], null);
-        if (is_null($RegardingID) || $RegardingID < 0) {
-            return;
-        }
-
-        try {
-            $RegardingData = $this->RegardingModel()->GetID($RegardingID);
-            $EntityModelName = ucfirst(GetValue('ForeignType', $RegardingData)).'Model';
-            if (class_exists($EntityModelName)) {
-                $EntityModel = new $EntityModelName();
-                $Entity = $EntityModel->GetID(GetValue('ForeignID', $RegardingData));
-                $this->EventArguments = array_merge($this->EventArguments, array(
-                'EventSender'     => $Sender,
-                'Entity'          => $Entity,
-                'RegardingData'   => $RegardingData,
-                'Options'         => null
-                ));
-                $this->FireEvent('RegardingDisplay');
-            }
-        } catch (Exception $e) {
-        }
-    }
-
-    public function RegardingModel() {
-        static $RegardingModel = null;
-        if (is_null($RegardingModel)) {
-            $RegardingModel = new RegardingModel();
-        }
-        return $RegardingModel;
-    }
-
-    public function Setup() {
-=======
-    /**
-     *
-     *
-     * @param $Sender
-     * @param $ParentType
-     * @param $ParentID
-     * @param $ForeignType
-     * @param $ForeignIDs
-     */
-    protected function cacheRegarding($Sender, $ParentType, $ParentID, $ForeignType, $ForeignIDs) {
-        $Sender->RegardingCache = array();
-        $ChildRegardingData = $this->regardingModel()->getAll($ForeignType, $ForeignIDs);
-        $ParentRegardingData = $this->regardingModel()->get($ParentType, $ParentID);
-
-        /*
-              $MediaArray = array();
-              if ($MediaData !== FALSE) {
-                 $MediaData->DataSeek(-1);
-                 while ($Media = $MediaData->NextRow()) {
-                    $MediaArray[$Media->ForeignTable.'/'.$Media->ForeignID][] = $Media;
-                    $this->MediaCacheById[GetValue('MediaID',$Media)] = $Media;
-                 }
-              }
-        */
 
         $this->RegardingCache = array();
     }
@@ -462,6 +280,5 @@
      * Do nothing.
      */
     public function setup() {
->>>>>>> 0aed7e80
     }
 }