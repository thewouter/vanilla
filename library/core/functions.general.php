<?php if (!defined('APPLICATION')) exit();
/*
Copyright 2008, 2009 Mark O'Sullivan
This file is part of Garden.
Garden is free software: you can redistribute it and/or modify it under the terms of the GNU General Public License as published by the Free Software Foundation, either version 3 of the License, or (at your option) any later version.
Garden is distributed in the hope that it will be useful, but WITHOUT ANY WARRANTY; without even the implied warranty of MERCHANTABILITY or FITNESS FOR A PARTICULAR PURPOSE. See the GNU General Public License for more details.
You should have received a copy of the GNU General Public License along with Garden.  If not, see <http://www.gnu.org/licenses/>.
Contact Mark O'Sullivan at mark [at] lussumo [dot] com
*/

function __autoload($ClassName) {
   // echo $ClassName;
   if (class_exists('HTMLPurifier_Bootstrap', FALSE) && HTMLPurifier_Bootstrap::autoload($ClassName))
      return true;
   if(!class_exists('Gdn_FileSystem', FALSE))
      return false;
   
   if(substr($ClassName, 0, 4) === 'Gdn_')
      $LibraryFileName = 'class.' . strtolower(substr($ClassName, 4)) . '.php';
   else
      $LibraryFileName = 'class.' . strtolower($ClassName) . '.php';
   
   if(!is_null($ApplicationManager = Gdn::Factory('ApplicationManager')))
      $ApplicationWhiteList = Gdn::Factory('ApplicationManager')->EnabledApplicationFolders();
   else
      $ApplicationWhiteList = NULL;
   
   $LibraryPath = FALSE;

   // If this is a model, look in the models folder(s)
   if (strtolower(substr($ClassName, -5)) == 'model')
      $LibraryPath = Gdn_FileSystem::FindByMapping('library_mappings.php', 'Library', PATH_APPLICATIONS, $ApplicationWhiteList, 'models' . DS . $LibraryFileName);

   if ($LibraryPath === FALSE)
      $LibraryPath = Gdn_FileSystem::FindByMapping(
         'library_mappings.php',
         'Library',
         PATH_LIBRARY,
         array(
            'core',
            'database',
            'vendors'. DS . 'phpmailer',
            'vendors' . DS . 'htmlpurifier'
         ),
         $LibraryFileName
      );

   // If it still hasn't been found, check for modules
   if ($LibraryPath === FALSE)
      $LibraryPath = Gdn_FileSystem::FindByMapping('library_mappings.php', 'Library', PATH_APPLICATIONS, $ApplicationWhiteList, 'modules' . DS . $LibraryFileName);

   if ($LibraryPath !== FALSE)
      include_once($LibraryPath);
}

// Functions relating to data/variable types and type casting
if (!function_exists('RemoveKeyFromArray')) {
   function RemoveKeyFromArray($Array, $Key) {
      if (!is_array($Key))
         $Key = array($Key);

      $Count = count($Key);
      for ($i = 0; $i < $Count; $i++) {
         $KeyIndex = array_keys(array_keys($Array), $Key[$i]);
         if (count($KeyIndex) > 0) array_splice($Array, $KeyIndex[0], 1);
      }
      return $Array;
   }
}
if (!function_exists('Img')) {
   function Img($Image, $Attributes = '') {
      if ($Attributes == '')
         $Attributes = array();

      if (substr($Image, 0, 7) != 'http://' && $Image != '')
         $Image = Url($Image);

      return '<img src="'.$Image.'"'.Attribute($Attributes).' />';
   }
}
if (!function_exists('Anchor')) {
   function Anchor($Text, $Destination = '', $CssClass = '', $Attributes = '', $ForceAnchor = FALSE) {
      if (!is_array($CssClass) && $CssClass != '')
         $CssClass = array('class' => $CssClass);

      if ($Destination == '' && $ForceAnchor === FALSE)
         return $Text;
      
      if ($Attributes == '')
         $Attributes = array();

      if (substr($Destination, 0, 7) != 'http://' && ($Destination != '' || $ForceAnchor === FALSE))
         $Destination = Url($Destination);

      return '<a href="'.$Destination.'"'.Attribute($CssClass).Attribute($Attributes).'>'.$Text.'</a>';
   }
}
if (!function_exists('UserAnchor')) {
   function UserAnchor($User, $CssClass = '') {
      if ($CssClass != '')
         $CssClass = ' class="'.$CssClass.'"';

      $Name = is_object($User) ? $User->Name : $User;
      return '<a href="'.Url('/profile/'.urlencode($Name)).'"'.$CssClass.'>'.$Name.'</a>';
   }
}
if (!function_exists('UserPhoto')) {
   function UserPhoto($User, $Photo, $CssClass = '') {
      $Name = is_object($User) ? $User->Name : $User;
      if ($Photo != '') {
         return '<a href="'.Url('/profile/'.urlencode($Name)).'"'.$CssClass.'><img src="'.Url('uploads/n'.$Photo).'" /></a>';
      } else {
         return ''; // Anchor($Name, '/profile/'.Format::Url($Name), $CssClass);
      }
   }
}
if (!function_exists('Plural')) {
   function Plural($Number, $Singular, $Plural) {
      return Gdn::Translate($Number == 1 ? $Singular : $Plural);
   }
}

if (!function_exists('Translate')) {
   /**
	 * Translates a code into the selected locale's definition.
	 *
	 * @param string $Code The code related to the language-specific definition.
	 * @param string $Default The default value to be displayed if the translation code is not found.
	 * @return string The translated string or $Code if there is no value in $Default.
	 * @deprecated
	 * @see Gdn::Translate()
	 */
   function Translate($Code, $Default = '') {
      $Result = Gdn::Translate($Code, $Default);
      return $Result;
   }
}

//if (!function_exists('Config')) {
//   /**
//    * Gets a configuration setting.
//    * @deprecated
//    * @see Gdn::Config()
//    */
//   function Config($Name, $Default = FALSE, $Group = '') {
//      if(strlen($Group) > 0 && $Group != 'Configuration')
//         $Result = Gdn::Config($Group . '.' . $Name, $Default);
//      else
//         $Result = Gdn::Config($Name, $Default);
//      
//      return $Result;
//   }
//}

if (!function_exists('MergeArrays')) {
   /**
    * Merge two associative arrays into a single array.
    *
    * @param array The "dominant" array, who's values will be chosen over those of the subservient.
    * @param array The "subservient" array, who's values will be disregarded over those of the dominant.
    */
   function MergeArrays(&$Dominant, $Subservient) {
      foreach ($Subservient as $Key => $Value) {
         if (!array_key_exists($Key, $Dominant)) {
            // Add the key from the subservient array if it doesn't exist in the
            // dominant array.
            $Dominant[$Key] = $Value;
         } else {
            // If the key already exists in the dominant array, only continue if
            // both values are also arrays - because we don't want to overwrite
            // values in the dominant array with ones from the subservient array.
            if (is_array($Dominant[$Key]) && is_array($Value)) {
               $Dominant[$Key] = MergeArrays($Dominant[$Key], $Value);
            }
         }
      }
      return $Dominant;
   }
}

if (!function_exists('CombinePaths')) {
   // filesystem input/output functions that deal with loading libraries, application paths, etc.
   function CombinePaths($Paths, $Delimiter = DS) {
      if (is_array($Paths)) {
         $MungedPath = implode($Delimiter, $Paths);
         $MungedPath = str_replace(array($Delimiter.$Delimiter.$Delimiter, $Delimiter.$Delimiter), array($Delimiter, $Delimiter), $MungedPath);
         return str_replace('http:/', 'http://', $MungedPath);
         /*
         $Count = count($Paths);
         for ($i = 0; $i < $Count; ++$i) {
            $Path = trim($Paths[$i]);

            // Remove $Delimiter from the begining of each path portion
            $Len = strlen($Path);
            if ($Len > 0 && substr($Path, 0, 1) == $Delimiter) {
               $Path = substr($Path, 1);
               $Len--;
            }

            // Remove $Delimiter from the end of each path portion
            if ($Len > 0 && substr($Path, $Len - 1) == $Delimiter) {
               $Path = substr($Path, 0, $Len - 1);
               $Len--;
            }

            $Paths[$i] = $Path;
         }
         return implode($Delimiter, $Paths);
         */
      } else {
         return $Paths;
      }
   }
}

if (!function_exists('ArrayValue')) {
   /**
    * Returns the value associated with the $Needle key in the $Haystack
    * associative array or FALSE if not found. This is a CASE-SENSITIVE search.
    *
    * @param string The key to look for in the $Haystack associative array.
    * @param array The associative array in which to search for the $Needle key.
    * @param string The default value to return if the requested value is not found. Default is FALSE.
    */
   function ArrayValue($Needle, $Haystack, $Default = FALSE) {
      $Return = $Default;
      if (is_array($Haystack) === TRUE && array_key_exists($Needle, $Haystack) === TRUE) {
         $Return = $Haystack[$Needle];
      }
      return $Return;
   }
}

if (!function_exists('ArrayValueI')) {
   /**
    * Returns the value associated with the $Needle key in the $Haystack
    * associative array or FALSE if not found. This is a CASE-INSENSITIVE
    * search.
    *
    * @param string The key to look for in the $Haystack associative array.
    * @param array The associative array in which to search for the $Needle key.
    * @param string The default value to return if the requested value is not found. Default is FALSE.
    */
   function ArrayValueI($Needle, $Haystack, $Default = FALSE) {
      $Return = $Default;
      if (is_array($Haystack)) {
         foreach ($Haystack as $Key => $Value) {
            if (strtolower($Needle) == strtolower($Key)) {
               $Return = $Value;
               break;
            }
         }
      }
      return $Return;
   }
}

if (!function_exists('InArrayI')) {
   /**
    * Case-insensitive version of php's native in_array function.
    */
   function InArrayI($Needle, $Haystack) {
      $Needle = strtolower($Needle);
      foreach ($Haystack as $Item) {
         if (strtolower($Item) == $Needle)
            return TRUE;
      }
      return FALSE;
   }
}

if(!function_exists('TrueStripSlashes')) {
   if(get_magic_quotes_gpc()) {
      function TrueStripSlashes($String) {
         return stripslashes($String);
      }
   } else {
      function TrueStripSlashes($String) {
         return $String;
      }
   }
}

// Takes a route and prepends the web root (expects "/controller/action/params" as $Destination)
if (!function_exists('Url')) {   
   function Url($Destination = '', $WithDomain = FALSE, $RemoveSyndication = FALSE) {
      // Cache the rewrite urls config setting in this object.
      static $RewriteUrls = NULL;
      if(is_null($RewriteUrls)) $RewriteUrls = ForceBool(Gdn::Config('Garden.RewriteUrls', FALSE));
      
      if (substr($Destination, 0, 7) == 'http://') {
         return $Destination;
      } else if ($Destination == '#' || $Destination == '') {
         if ($WithDomain)
            return Gdn_Url::Request(TRUE, TRUE, $RemoveSyndication).$Destination;
         else
            return '/'.Gdn_Url::Request(TRUE, FALSE, $RemoveSyndication).$Destination;
      } else {
         $Paths = array();
         if (!$WithDomain)
            $Paths[] = '/';
            
         $Paths[] = Gdn_Url::WebRoot($WithDomain);
         if (!$RewriteUrls)
            $Paths[] = 'index.php';
            
         $Paths[] = $Destination;
         return CombinePaths($Paths, '/');
      }
   }
}

// Takes the path to an asset (image, js file, css file, etc) and prepends the webroot.
if (!function_exists('Asset')) {
   function Asset($Destination = '', $WithDomain = FALSE) {
      if (substr($Destination, 0, 7) == 'http://') {
         return $Destination;
      } else {
         return CombinePaths(array('/', Gdn_Url::WebRoot($WithDomain), $Destination), '/');
      }
   }
}


if (!function_exists('ForceBool')) {
   function ForceBool($Value, $DefaultValue = FALSE, $True = TRUE, $False = FALSE) {
      if (is_bool($Value)) {
         return $Value ? $True : $False;
      } else if (is_numeric($Value)) {
         return $Value == 0 ? $False : $True;
      } else if (is_string($Value)) {
         return strtolower($Value) == 'true' ? $True : $False;
      } else {
         return $DefaultValue;
      }
   }
}

if (!function_exists('Redirect')) {
   function Redirect($Destination) {
      @ob_end_clean();
      header("location: ".Url($Destination));
      // Close any db connections before exit
      $Database = Gdn::Database();
      $Database->CloseConnection();
      // Exit
      exit();
   }
}

if (!function_exists('CalculateNumberOfPages')) {
   /**
    * Based on the total number of items and the number of items per page,
    * this function will calculate how many pages there are.
    * Returns the number of pages available
    */
   function CalculateNumberOfPages($ItemCount, $ItemsPerPage) {
      $TmpCount = ($ItemCount/$ItemsPerPage);
      $RoundedCount = intval($TmpCount);
      $PageCount = 0;
      if ($TmpCount > 1) {
         if ($TmpCount > $RoundedCount) {
            $PageCount = $RoundedCount + 1;
         } else {
            $PageCount = $RoundedCount;
         }
      } else {
         $PageCount = 1;
      }
      return $PageCount;
   }
}

if (!function_exists('GetPostValue')) {
   // Return the value for $FieldName from the $_POST collection
   function GetPostValue($FieldName, $Default = FALSE) {
      return array_key_exists($FieldName, $_POST) ? $_POST[$FieldName] : $Default;
   }
}

if (!function_exists('GetIncomingValue')) {
   function GetIncomingValue($FieldName, $Default = FALSE) {
      if (array_key_exists($FieldName, $_POST) === TRUE) {
         return $_POST[$FieldName];
      } else if (array_key_exists($FieldName, $_GET) === TRUE) {
         return $_GET[$FieldName];
      } else {
         return $Default;
      }
   }
}

if (!function_exists('ArrayValuesToKeys')) {
   // Takes an array's values and applies them to a new array as both the keys and
   // values.
   function ArrayValuesToKeys($Array) {
      return array_combine(array_values($Array), $Array);
   }
}

if (!function_exists('ConsolidateArrayValuesByKey')) {
<<<<<<< HEAD
   /// <summary>
   /// Takes an array of associative arrays (ie. a dataset array), a $Key, and
   /// merges all of the values for that key into a single array, returning it.
   /// </summary>
   function ConsolidateArrayValuesByKey($Array, $Key, $ValueKey = '', $DefaultValue = NULL) {
=======
   /**
    * Takes an array of associative arrays (ie. a dataset array), a $Key, and
    * merges all of the values for that key into a single array, returning it.
    */
   function ConsolidateArrayValuesByKey($Array, $Key) {
>>>>>>> 009a2f68
      $Return = array();
      foreach ($Array as $Index => $AssociativeArray) {
         if (array_key_exists($Key, $AssociativeArray)) {
            if($ValueKey === '') {
               $Return[] = $AssociativeArray[$Key];
            } elseif (array_key_exists($ValueKey, $AssociativeArray)) {
               $Return[$AssociativeArray[$Key]] = $AssociativeArray[$ValueKey];
            } else {
               $Return[$AssociativeArray[$Key]] = $DefaultValue;
            }
         }
      }
      return $Return;
   }
}

if (!function_exists('Now')) {
   function Now() {
      list($usec, $sec) = explode(" ", microtime());
      return ((float)$usec + (float)$sec);
   }
}

if (!function_exists('ArrayInArray')) {
   /**
    * Searches Haystack array for items in Needle array. If FullMatch is TRUE,
    * all items in Needle must also be in Haystack. If FullMatch is FALSE, only
    * one-or-more items in Needle must be in Haystack.
    *
    * @param array The array containing items to match to Haystack.
    * @param array The array to search in for Needle items.
    * @param bool Should all items in Needle be found in Haystack to return TRUE?
    */
   function ArrayInArray($Needle, $Haystack, $FullMatch = TRUE) {
      $Count = count($Needle);
      $Return = $FullMatch ? TRUE : FALSE;
      for ($i = 0; $i < $Count; ++$i) {
         if ($FullMatch === TRUE) {
            if (in_array($Needle[$i], $Haystack) === FALSE)
               $Return = FALSE;
         } else {
            if (in_array($Needle[$i], $Haystack) === TRUE) {
               $Return = TRUE;
               break;
            }
         }
      }
      return $Return;
   }
}

if (!function_exists('GetConnectionString')) {
   function GetConnectionString($DatabaseName, $HostName = 'localhost', $ServerType = 'mysql') {
      $HostName = explode(':', $HostName);
      $Port = count($HostName) == 2 ? $HostName[1] : '';
      $HostName = $HostName[0];
      $String = $ServerType.':host='.$HostName;
      if ($Port != '')
         $String .= ';port='.$Port;
      return $String .= ';dbname='.$DatabaseName;
   }
}

if (!function_exists('StringIsNullOrEmpty')) {
   function StringIsNullOrEmpty($String) {
      return is_null($String) === TRUE || (is_string($String) && trim($String) == '');
   }
}

if (!function_exists('RandomString')) {
   function RandomString($Length) {
      $Characters = "ABCDEFGHIJKLMNOPQRSTUVWXYZ0123456789";
      $String = '' ;
      for ($i = 0; $i < $Length; ++$i) {
        $Offset = rand() % 35;
        $String .= substr($Characters, $Offset, 1);
      }
      return $String;
   }
}
if (!function_exists('SliceString')) {
   function SliceString($String, $Length) {
      if (strlen($String) > $Length) {
         $Return = substr(trim($String), 0, $Length);
         return substr($Return, 0, strlen($Return) - strpos(strrev($Return), ' ')) . '...';
      } else {
         return $String;
      }
   }
}

if (!function_exists('AddActivity')) {
   /**
    * A convenience function that allows adding to the activity table with a single line.
    */
   function AddActivity($ActivityUserID, $ActivityType, $Story = '', $RegardingUserID = '', $Route = '') {
      $ActivityModel = new ActivityModel();
      $ActivityModel->Add($ActivityUserID, $ActivityType, $Story, $RegardingUserID, '', $Route);
   }
}

if (!function_exists('Attribute')) {
   function Attribute($Name, $Value = '') {
      $Return = '';
      if (!is_array($Name)) {
         $Name = array($Name => $Value);
      }
      foreach ($Name as $Attribute => $Val) {
         if ($Val != '') {
            $Return .= ' '.$Attribute.'="'.$Val.'"';
         }
      }
      return $Return;
   }
}

if (!function_exists('GetApplicationMenus')) {
   function GetApplicationMenus(&$Menu) {
      $ApplicationManager = new Gdn_ApplicationManager();
      $EnabledApplications = $ApplicationManager->EnabledApplications();

      // Get all settings pages from the specified applications:
      foreach ($EnabledApplications as $ApplicationName => $ApplicationFolder) {
         $AppController = $ApplicationName.'Controller';
         // Attempt to include the app controller if it isn't already loaded
         $ControllerPath = PATH_APPLICATIONS . DS . $ApplicationFolder . DS . 'controllers' . DS . 'appcontroller.php';
         if (!class_exists($AppController) && file_exists($ControllerPath))
            include_once($ControllerPath);

         // Attempt to instantiate the app controller to get the settings pages
         if (class_exists($AppController)) {
            $AppController = new $AppController();
            if (method_exists($AppController, 'GetSettingsPages'))
               $AppController->GetSettingsPages($Menu);

         }
      }

      // Get all settings pages from plugins
      $Plugins = array();
      $PluginManager = Gdn::Factory('PluginManager');
      $PluginMenuAdded = FALSE;
      foreach ($PluginManager->EnabledPlugins as $PluginName => $PluginInfo) {
         if (array_key_exists('SettingsUrl', $PluginInfo)) {
            if (!$PluginMenuAdded) {
               $Menu->AddItem('Plugins', 'Plugins');
               $PluginMenuAdded = TRUE;
            }
            // TODO: DOES A PERMISSION NEED TO APPLY TO THE PLUGIN SETTINGS URL?
            $Menu->AddLink('Plugins', $PluginName, ArrayValue('SettingsUrl', $PluginInfo, ''));
         }
      }
   }
}

if (!function_exists('CheckRequirements')) {
   function CheckRequirements($ItemName, $RequiredItems, $EnabledItems, $RequiredItemTypeCode) {
      // 1. Make sure that $RequiredItems are present
      if (is_array($RequiredItems)) {
         foreach ($RequiredItems as $RequiredItemName => $RequiredVersion) {
            if (array_key_exists($RequiredItemName, $EnabledItems) === FALSE) {
               throw new Exception(
                  sprintf(
                     Gdn::Translate('%1$s requires the %2$s %3$s version %4$s.'),
                     $ItemName,
                     $RequiredItemName,
                     $RequiredItemTypeCode,
                     $RequiredVersion
                  )
               );
            } else if (StringIsNullOrEmpty($RequiredVersion) === FALSE) {
                // If the item exists and is enabled, check the version
               $EnabledVersion = ArrayValue('Version', ArrayValue($RequiredItemName, $EnabledItems, array()), '');
               if ($EnabledVersion !== $RequiredVersion) {
                  // Check for version ranges (<, <=, >, >=)
                  $Matches = FALSE;
                  preg_match_all('/(>|>=|<|<=){1}([\d\.]+)/', $RequiredVersion, $Matches);
                  if (is_array($Matches) && count($Matches) == 3 && count($Matches[1]) > 0) {
                     // The matches array should contain a three parts:
                     /*
                      eg. The following $RequiredVersion string:
                        >1.33<=4.1
                     would result in:
                        Array (
                              [0] => Array
                                  (
                                      [0] => >1.33
                                      [1] => <=4.1
                                  )
                              [1] => Array
                                  (
                                      [0] => >
                                      [1] => <=
                                  )
                              [2] => Array
                                  (
                                      [0] => 1.33
                                      [1] => 4.1
                                  )
                          )
                     */

                     $Operators = $Matches[1];
                     $Versions = $Matches[2];
                     $Count = count($Operators);
                     for ($i = 0; $i < $Count; ++$i) {
                        $Operator = $Operators[$i];
                        $MatchVersion = $Versions[$i];
                        if (!version_compare($EnabledVersion, $MatchVersion, $Operator)) {
                           throw new Exception(
                              sprintf(
                                 Gdn::Translate('%1$s requires the %2$s %3$s version %4$s %5$s'),
                                 $ItemName,
                                 $RequiredItemName,
                                 $RequiredItemTypeCode,
                                 $Operator,
                                 $MatchVersion
                              )
                           );
                        }
                     }
                  } else if ($RequiredVersion != '*' && $RequiredVersion != '') {
                     throw new Exception(
                        sprintf(
                           Gdn::Translate('%1$s requires the %2$s %3$s version %4$s'),
                           $ItemName,
                           $RequiredItemName,
                           $RequiredItemTypeCode,
                           $RequiredVersion
                        )
                     );
                  }
               }
            }
         }
      }
   }
}

if (!function_exists('RemoveQuoteSlashes')) {
 	function RemoveQuoteSlashes($String) {
		return str_replace("\\\"", '"', $String);
	}
}

if (!function_exists('GetMentions')) {
   function GetMentions($String) {
      $Mentions = array();
      
      // This one grabs mentions that start at the beginning of $String
      preg_match(
         '/^(@([\d\w_]{1,20}))/si',
         $String,
         $Matches
      );
      if (count($Matches) == 3)
         $Mentions[] = $Matches[2];
      
      // This one handles all other mentions
      preg_match_all(
         '/([\s]+)(@([\d\w_]{3,20}))/si',
         $String,
         $Matches
      );
      if (count($Matches) == 4) {
         for ($i = 0; $i < count($Matches[3]); ++$i) {
            $Mentions[] = $Matches[3][$i];
         }
      }
      return array_unique($Mentions);
   }
}

// Needed this to fix a bug: http://github.com/lussumo/Garden/issues/closed#issue/3/comment/19938
if (!function_exists('getallheaders')) {
   function getallheaders() {
      foreach($_SERVER as $name => $value)
          if(substr($name, 0, 5) == 'HTTP_')
              $headers[str_replace(' ', '-', ucwords(strtolower(str_replace('_', ' ', substr($name, 5)))))] = $value;
      return $headers;
   }
}

if (!function_exists('ArrayCombine')) {
   // PHP has a ridiculous limitation that doesn't allow array_combine to work if
   // either of the arrays are empty
   function ArrayCombine($Array1, $Array2) {
      if (count($Array1) > 0 && count($Array2) > 0)
         return array_combine($Array1, $Array2);
      elseif (count($Array1) == 0)
         return $Array2;
      else
         return $Array1;
   }
}

if (!function_exists('filter_input')) {
   if (!defined('INPUT_GET')) define('INPUT_GET', 'INPUT_GET');
   if (!defined('INPUT_POST')) define('INPUT_POST', 'INPUT_POST');
   if (!defined('FILTER_SANITIZE_STRING')) define('FILTER_SANITIZE_STRING', 'FILTER_SANITIZE_STRING');
   if (!defined('FILTER_REQUIRE_ARRAY')) define('FILTER_REQUIRE_ARRAY', 'FILTER_REQUIRE_ARRAY');
   function filter_input($InputType, $FieldName, $Filter = '', $Options = '') {
      $Collection = $InputType == INPUT_GET ? $_GET : $_POST;
      $Value = ArrayValue($FieldName, $Collection, '');
      if (get_magic_quotes_gpc()) {
         if (is_array($Value)) {
            $Count = count($Value);
            for ($i = 0; $i < $Count; ++$i) {
               $Value[$i] = stripslashes($Value[$i]);
            }
         } else {
            $Value = stripslashes($Value);
         }
      }
      return $Value;     
   }
}

if (!function_exists('json_encode')) {
   require_once PATH_LIBRARY . DS . 'vendors' . DS . 'JSON' . DS . 'JSON.php';
   
   function json_encode($arg) {
      global $services_json;
      if (!isset($services_json)) {
         $services_json = new Services_JSON();
      }
      return $services_json->encode($arg);
   }
   
   function json_decode($arg, $assoc = FALSE) {
      global $services_json;
      if (!isset($services_json)) {
         $services_json = new Services_JSON();
      }
      $obj = $services_json->decode($arg);
      if ($assoc)
         return Format::ObjectAsArray($obj);
      else
         return $obj;
   }
}
if (!function_exists('array_fill_keys')) {
   function array_fill_keys($Keys, $Val) {
      return array_combine($Keys,array_fill(0,count($Keys),$Val));
   }
}

if (!function_exists('parse_ini_string')) {
   function parse_ini_string ($Ini) {
      $Lines = split("\n", $Ini);
      $Result = array();
      foreach($Lines as $Line) {
         $Parts = split('=', $Line, 2);
         if(count($Parts) == 1) {
            $Result[trim($Parts[0])] = '';
         } elseif(count($Parts) >= 2) {
            $Result[trim($Parts[0])] = trim($Parts[1]);
         }
      }
      return $Result;
   }
}<|MERGE_RESOLUTION|>--- conflicted
+++ resolved
@@ -399,19 +399,11 @@
 }
 
 if (!function_exists('ConsolidateArrayValuesByKey')) {
-<<<<<<< HEAD
-   /// <summary>
-   /// Takes an array of associative arrays (ie. a dataset array), a $Key, and
-   /// merges all of the values for that key into a single array, returning it.
-   /// </summary>
-   function ConsolidateArrayValuesByKey($Array, $Key, $ValueKey = '', $DefaultValue = NULL) {
-=======
    /**
     * Takes an array of associative arrays (ie. a dataset array), a $Key, and
     * merges all of the values for that key into a single array, returning it.
     */
-   function ConsolidateArrayValuesByKey($Array, $Key) {
->>>>>>> 009a2f68
+   function ConsolidateArrayValuesByKey($Array, $Key, $ValueKey = '', $DefaultValue = NULL) {
       $Return = array();
       foreach ($Array as $Index => $AssociativeArray) {
          if (array_key_exists($Key, $AssociativeArray)) {
