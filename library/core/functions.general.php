--- conflicted
+++ resolved
@@ -1747,12 +1747,9 @@
     */
    function ReflectArgs($Callback, $Args1, $Args2 = NULL) {
       $Result = array();
-      
-      if (is_string($Callback) && !function_exists($Callback))
-         throw new Exception("Function $Callback does not exist");
-      
-      if (is_array($Callback) && !method_exists($Callback[0], $Callback[1]))
-         throw new Exception("Method {$Callback[1]} does not exist.");
+
+      if (!method_exists($Controller, $Method))
+         return;
       
       if ($Args2 !== NULL)
          $Args1 = array_merge($Args2, $Args1);
@@ -1783,10 +1780,6 @@
             $Args[$ParamName] = NULL;
             $MissingArgs[] = "{$Index}: {$ParamName}";
          }
-      }
-      
-      if (count($MissingArgs) > 0) {
-         throw new Exception("Missing arguments: ".implode(', ', $MissingArgs));
       }
 
       return $Args;
@@ -1951,36 +1944,7 @@
     * @return bool: Whether or not the save was successful. NULL if no changes were necessary.
     */
    function SaveToConfig($Name, $Value = '', $Options = array()) {
-<<<<<<< HEAD
       Gdn::Config()->SaveToConfig($Name, $Value, $Options);
-=======
-      // Don't save the value if it hasn't changed.
-      if (GetValue('CheckExisting', $Options) && is_string($Name) && C($Name) == $Value)
-         return TRUE;
-      
-      $Save = $Options === FALSE ? FALSE : GetValue('Save', $Options, TRUE);
-      $RemoveEmpty = GetValue('RemoveEmpty', $Options);
-
-      $Config = Gdn::Factory(Gdn::AliasConfig);
-      $Path = PATH_LOCAL_CONF.DS.'config.php';
-      $Config->Load($Path, 'Save');
-
-      if (!is_array($Name))
-         $Name = array($Name => $Value);
-
-      foreach ($Name as $k => $v) {
-         if (!$v && $RemoveEmpty) {
-            $Config->Remove($k);
-         } else {
-            $Config->Set($k, $v, TRUE, $Save);
-         }
-      }
-
-      if ($Save)
-         return $Config->Save($Path);
-      else
-         return TRUE;
->>>>>>> 7e2cac51
    }
 }
 
