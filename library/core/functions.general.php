<?php if (!defined('APPLICATION')) exit();

/**
 * General functions
 *
 * @author Mark O'Sullivan <markm@vanillaforums.com>
 * @author Todd Burry <todd@vanillaforums.com>
 * @author Tim Gunter <tim@vanillaforums.com>
 * @copyright 2003-2014 Vanilla Forums, Inc
 * @license http://www.opensource.org/licenses/gpl-2.0.php GPLv2
 * @package Garden
 * @since 2.0
 */

include PATH_LIBRARY.'/vendors/wordpress/functions.wordpress.php';

if (!function_exists('AbsoluteSource')) {
   /**
    * Takes a source path (ie. an image src from an html page), and an
    * associated URL (ie. the page that the image appears on), and returns the
    * absolute source (including url & protocol) path.
    * @param string $SrcPath The source path to make absolute (if not absolute already).
    * @param string $Url The full url to the page containing the src reference.
    * @return string Absolute source path.
    */
   function AbsoluteSource($SrcPath, $Url) {
      // If there is a scheme in the srcpath already, just return it.
      if (!is_null(parse_url($SrcPath, PHP_URL_SCHEME)))
         return $SrcPath;

      // Does SrcPath assume root?
      if (in_array(substr($SrcPath, 0, 1), array('/', '\\')))
         return parse_url($Url, PHP_URL_SCHEME)
         .'://'
         .parse_url($Url, PHP_URL_HOST)
         .$SrcPath;

      // Work with the path in the url & the provided src path to backtrace if necessary
      $UrlPathParts = explode('/', str_replace('\\', '/', parse_url($Url, PHP_URL_PATH)));
      $SrcParts = explode('/', str_replace('\\', '/', $SrcPath));
      $Result = array();
      foreach ($SrcParts as $Part) {
         if (!$Part || $Part == '.')
            continue;

         if ($Part == '..')
            array_pop($UrlPathParts);
         else
            $Result[] = $Part;
      }
      // Put it all together & return
      return parse_url($Url, PHP_URL_SCHEME)
         .'://'
         .parse_url($Url, PHP_URL_HOST)
         .'/'.implode('/', array_filter(array_merge($UrlPathParts, $Result)));
   }
}

if (!function_exists('AddActivity')) {
   /**
    * A convenience function that allows adding to the activity table with a single line.
    */
   function AddActivity($ActivityUserID, $ActivityType, $Story = '', $RegardingUserID = '', $Route = '', $SendEmail = '') {
      $ActivityModel = new ActivityModel();
      return $ActivityModel->Add($ActivityUserID, $ActivityType, $Story, $RegardingUserID, '', $Route, $SendEmail);
   }
}


/**
 * This file is part of the array_column library
 *
 * For the full copyright and license information, please view the LICENSE
 * file that was distributed with this source code.
 *
 * @copyright Copyright (c) 2013 Ben Ramsey <http://benramsey.com>
 * @license http://opensource.org/licenses/MIT MIT
 */

if (!function_exists('array_column')):

/**
 * Returns the values from a single column of the input array, identified by
 * the $columnKey.
 *
 * Optionally, you may provide an $indexKey to index the values in the returned
 * array by the values from the $indexKey column in the input array.
 *
 * @param array $input A multi-dimensional array (record set) from which to pull
 *                     a column of values.
 * @param mixed $columnKey The column of values to return. This value may be the
 *                         integer key of the column you wish to retrieve, or it
 *                         may be the string key name for an associative array.
 * @param mixed $indexKey (Optional.) The column to use as the index/keys for
 *                        the returned array. This value may be the integer key
 *                        of the column, or it may be the string key name.
 * @return array
 */
function array_column($input = null, $columnKey = null, $indexKey = null) {
    // Using func_get_args() in order to check for proper number of
    // parameters and trigger errors exactly as the built-in array_column()
    // does in PHP 5.5.
    $argc = func_num_args();
    $params = func_get_args();

    if ($argc < 2) {
        trigger_error("array_column() expects at least 2 parameters, {$argc} given", E_USER_WARNING);
        return null;
    }

    if (!is_array($params[0])) {
        trigger_error('array_column() expects parameter 1 to be array, ' . gettype($params[0]) . ' given', E_USER_WARNING);
        return null;
    }

    if (!is_int($params[1])
        && !is_float($params[1])
        && !is_string($params[1])
        && $params[1] !== null
        && !(is_object($params[1]) && method_exists($params[1], '__toString'))
    ) {
        trigger_error('array_column(): The column key should be either a string or an integer', E_USER_WARNING);
        return false;
    }

    if (isset($params[2])
        && !is_int($params[2])
        && !is_float($params[2])
        && !is_string($params[2])
        && !(is_object($params[2]) && method_exists($params[2], '__toString'))
    ) {
        trigger_error('array_column(): The index key should be either a string or an integer', E_USER_WARNING);
        return false;
    }

    $paramsInput = $params[0];
    $paramsColumnKey = ($params[1] !== null) ? (string) $params[1] : null;

    $paramsIndexKey = null;
    if (isset($params[2])) {
        if (is_float($params[2]) || is_int($params[2])) {
            $paramsIndexKey = (int) $params[2];
        } else {
            $paramsIndexKey = (string) $params[2];
        }
    }

    $resultArray = array();

    foreach ($paramsInput as $row) {

        $key = $value = null;
        $keySet = $valueSet = false;

        if ($paramsIndexKey !== null && array_key_exists($paramsIndexKey, $row)) {
            $keySet = true;
            $key = (string) $row[$paramsIndexKey];
        }

        if ($paramsColumnKey === null) {
            $valueSet = true;
            $value = $row;
        } elseif (is_array($row) && array_key_exists($paramsColumnKey, $row)) {
            $valueSet = true;
            $value = $row[$paramsColumnKey];
        }

        if ($valueSet) {
            if ($keySet) {
                $resultArray[$key] = $value;
            } else {
                $resultArray[] = $value;
            }
        }

    }

    return $resultArray;
}

endif;

if (!function_exists('ArrayCombine')) {
   /**
    * PHP's array_combine has a limitation that doesn't allow array_combine to
    * work if either of the arrays are empty.
    */
   function ArrayCombine($Array1, $Array2) {
      if (!is_array($Array1))
         $Array1 = array();

      if (!is_array($Array2))
         $Array2 = array();

      if (count($Array1) > 0 && count($Array2) > 0)
         return array_combine($Array1, $Array2);
      elseif (count($Array1) == 0)
         return $Array2;
      else
         return $Array1;
   }
}
/*
 We now support PHP 5.2.0 - Which should make this declaration unnecessary.
if (!function_exists('array_fill_keys')) {
   function array_fill_keys($Keys, $Val) {
      return array_combine($Keys,array_fill(0,count($Keys),$Val));
   }
}
*/
if (!function_exists('ArrayHasValue')) {
   /**
    * Searches $Array (and all arrays it contains) for $Value.
    */
   function ArrayHasValue($Array, $Value) {
      if (in_array($Value, $Array)) {
         return TRUE;
      } else {
         foreach ($Array as $k => $v) {
            if (is_array($v) && ArrayHasValue($v, $Value) === TRUE) return TRUE;
         }
         return FALSE;
      }
   }
}

if (!function_exists('ArrayKeyExistsI')) {
   /**
    * Case-insensitive ArrayKeyExists search.
    */
   function ArrayKeyExistsI($Key, $Search) {
      if (is_array($Search)) {
         foreach ($Search as $k => $v) {
            if (strtolower($Key) == strtolower($k))
               return TRUE;
         }
      }
      return FALSE;
   }
}

if (!function_exists('ArrayInArray')) {
   /**
    * Searches Haystack array for items in Needle array. If FullMatch is TRUE,
    * all items in Needle must also be in Haystack. If FullMatch is FALSE, only
    * one-or-more items in Needle must be in Haystack.
    *
    * @param array $Needle The array containing items to match to Haystack.
    * @param array $Haystack The array to search in for Needle items.
    * @param bool $FullMatch Should all items in Needle be found in Haystack to return TRUE?
    */
   function ArrayInArray($Needle, $Haystack, $FullMatch = TRUE) {
      $Count = count($Needle);
      $Return = $FullMatch ? TRUE : FALSE;
      for ($i = 0; $i < $Count; ++$i) {
         if ($FullMatch === TRUE) {
            if (in_array($Needle[$i], $Haystack) === FALSE)
               $Return = FALSE;
         } else {
            if (in_array($Needle[$i], $Haystack) === TRUE) {
               $Return = TRUE;
               break;
            }
         }
      }
      return $Return;
   }
}

if (!function_exists('ArraySearchI')) {
   /**
    * Case-insensitive version of array_search.
    *
    * @param array $Value The value to find in array.
    * @param array $Search The array to search in for $Value.
    * @return mixed Key of $Value in the $Search array.
    */
   function ArraySearchI($Value, $Search) {
      return array_search(strtolower($Value), array_map('strtolower', $Search));
   }
}

if (!function_exists('ArrayTranslate')) {
   /**
    * Take all of the items specified in an array and make a new array with them specified by mappings.
    *
    *
    * @param array $Array The input array to translate.
    * @param array $Mappings The mappings to translate the array.
    * @param bool $AddRemaining Whether or not to add the remaining items to the array.
    * @return array
    */
   function ArrayTranslate($Array, $Mappings, $AddRemaining = FALSE) {
      $Array = (array)$Array;
      $Result = array();
      foreach ($Mappings as $Index => $Value) {
         if (is_numeric($Index)) {
            $Key = $Value;
            $NewKey = $Value;
         } else {
            $Key = $Index;
            $NewKey = $Value;
         }
         if ($NewKey === NULL) {
            unset($Array[$Key]);
            continue;
         }

         if (isset($Array[$Key])) {
            $Result[$NewKey] = $Array[$Key];
            unset($Array[$Key]);
         } else {
            $Result[$NewKey] = NULL;
         }
      }

      if ($AddRemaining) {
         foreach ($Array as $Key => $Value) {
            if (!isset($Result[$Key]))
               $Result[$Key] = $Value;
         }
      }

      return $Result;
   }
}

if (!function_exists('ArrayValue')) {
   /**
    * Returns the value associated with the $Needle key in the $Haystack
    * associative array or FALSE if not found. This is a CASE-SENSITIVE search.
    *
    * @param string The key to look for in the $Haystack associative array.
    * @param array The associative array in which to search for the $Needle key.
    * @param string The default value to return if the requested value is not found. Default is FALSE.
    */
   function ArrayValue($Needle, $Haystack, $Default = FALSE) {
      $Result = GetValue($Needle, $Haystack, $Default);
		return $Result;
   }
}

if (!function_exists('ArrayValueI')) {
   /**
    * Returns the value associated with the $Needle key in the $Haystack
    * associative array or FALSE if not found. This is a CASE-INSENSITIVE
    * search.
    *
    * @param string The key to look for in the $Haystack associative array.
    * @param array The associative array in which to search for the $Needle key.
    * @param string The default value to return if the requested value is not found. Default is FALSE.
    */
   function ArrayValueI($Needle, $Haystack, $Default = FALSE) {
      $Return = $Default;
      if (is_array($Haystack)) {
         foreach ($Haystack as $Key => $Value) {
            if (strtolower($Needle) == strtolower($Key)) {
               $Return = $Value;
               break;
            }
         }
      }
      return $Return;
   }
}

if (!function_exists('ArrayValuesToKeys')) {
   /** Takes an array's values and applies them to a new array as both the keys
    * and values.
    */
   function ArrayValuesToKeys($Array) {
      return array_combine(array_values($Array), $Array);
   }
}

if (!function_exists('Asset')) {
   /**
    * Takes the path to an asset (image, js file, css file, etc) and prepends the webroot.
    */
   function Asset($Destination = '', $WithDomain = FALSE, $AddVersion = FALSE) {
      $Destination = str_replace('\\', '/', $Destination);
      if (IsUrl($Destination)) {
         $Result = $Destination;
      } else {
<<<<<<< HEAD
         $aroot = Gdn::Request()->AssetRoot();
=======
>>>>>>> 35316d78
         $Result = Gdn::Request()->UrlDomain($WithDomain).Gdn::Request()->AssetRoot().'/'.ltrim($Destination, '/');
      }

      if ($AddVersion) {
         if (strpos($Result, '?') === FALSE) {
            $Result .= '?';
         } else {
            $Result .= '&';
         }

         // Figure out which version to put after the asset.
         $Version = APPLICATION_VERSION;
         if (preg_match('`^/([^/]+)/([^/]+)/`', $Destination, $Matches)) {
            $Type = $Matches[1];
            $Key = $Matches[2];
            static $ThemeVersion = NULL;

            switch ($Type) {
               case 'plugins':
                  $PluginInfo = Gdn::PluginManager()->GetPluginInfo($Key);
                  $Version = GetValue('Version', $PluginInfo, $Version);
                  break;
               case 'themes':
                  if ($ThemeVersion === NULL) {
                     $ThemeInfo = Gdn::ThemeManager()->GetThemeInfo(Theme());
                     if ($ThemeInfo !== FALSE) {
                        $ThemeVersion = GetValue('Version', $ThemeInfo, $Version);
                     } else {
                        $ThemeVersion = $Version;
                     }
                  }
                  $Version = $ThemeVersion;
                  break;
            }
         }

         $Result.= 'v='.urlencode($Version);
      }
      return $Result;
   }
}

if (!function_exists('Attribute')) {
   /**
    * Takes an attribute (or array of attributes) and formats them in
    * attribute="value" format.
    */
   function Attribute($Name, $ValueOrExclude = '') {
      $Return = '';
      if (!is_array($Name)) {
         $Name = array($Name => $ValueOrExclude);
         $Exclude = '';
      } else {
         $Exclude = $ValueOrExclude;
      }
      foreach ($Name as $Attribute => $Val) {
         if ($Exclude && StringBeginsWith($Attribute, $Exclude))
            continue;

         if ($Val != '' && $Attribute != 'Standard') {
            $Return .= ' '.$Attribute.'="'.htmlspecialchars($Val, ENT_COMPAT, 'UTF-8').'"';
         }
      }
      return $Return;
   }
}

if (!function_exists('C')) {
   /**
    * Retrieves a configuration setting.
    * @param string $Name The name of the configuration setting. Settings in different sections are seperated by a dot ('.')
    * @param mixed $Default The result to return if the configuration setting is not found.
    * @return mixed The configuration setting.
    * @see Gdn::Config()
    */
   function C($Name = FALSE, $Default = FALSE) {
      return Gdn::Config($Name, $Default);
   }
}

if (!function_exists('CTo')) {
   function CTo(&$Data, $Name, $Value) {
      $Name = explode('.', $Name);
      $LastKey = array_pop($Name);
      $Current =& $Data;

      foreach ($Name as $Key) {
         if (!isset($Current[$Key]))
            $Current[$Key] = array();

         $Current =& $Current[$Key];
      }
      $Current[$LastKey] = $Value;
   }
}

if (!function_exists('CalculateNumberOfPages')) {
   /**
    * Based on the total number of items and the number of items per page,
    * this function will calculate how many pages there are.
    * Returns the number of pages available
    */
   function CalculateNumberOfPages($ItemCount, $ItemsPerPage) {
      $TmpCount = ($ItemCount/$ItemsPerPage);
      $RoundedCount = intval($TmpCount);
      $PageCount = 0;
      if ($TmpCount > 1) {
         if ($TmpCount > $RoundedCount) {
            $PageCount = $RoundedCount + 1;
         } else {
            $PageCount = $RoundedCount;
         }
      } else {
         $PageCount = 1;
      }
      return $PageCount;
   }
}

if (!function_exists('ChangeBasename')) {
   /** Change the basename part of a filename for a given path.
    *
    * @param string $Path The path to alter.
    * @param string $NewBasename The new basename. A %s will be replaced by the old basename.
    * @return string
    */
   function ChangeBasename($Path, $NewBasename) {
      $NewBasename = str_replace('%s', '$2', $NewBasename);
      $Result = preg_replace('/^(.*\/)?(.*?)(\.[^.]+)$/', '$1'.$NewBasename.'$3', $Path);

      return $Result;
   }
}

// Smarty
if (!function_exists('CheckPermission')) {
   function CheckPermission($PermissionName, $Type = '') {
      $Result = Gdn::Session()->CheckPermission($PermissionName, FALSE, $Type ? 'Category' : '', $Type);
      return $Result;
   }
}

// Negative permission check
if (!function_exists('CheckRestriction')) {
   function CheckRestriction($PermissionName) {
      $Result = Gdn::Session()->CheckPermission($PermissionName);
      $Unrestricted = Gdn::Session()->CheckPermission('Garden.Admin.Only');
      return $Result && !$Unrestricted;
   }
}

// Smarty sux
if (!function_exists('MultiCheckPermission')) {
   function MultiCheckPermission($PermissionName) {
      $Result = Gdn::Session()->CheckPermission($PermissionName, FALSE);
      return $Result;
   }
}

if (!function_exists('CheckRequirements')) {
   function CheckRequirements($ItemName, $RequiredItems, $EnabledItems, $RequiredItemTypeCode) {
      // 1. Make sure that $RequiredItems are present
      if (is_array($RequiredItems)) {
         $MissingRequirements = array();

         foreach ($RequiredItems as $RequiredItemName => $RequiredVersion) {
            if (!array_key_exists($RequiredItemName, $EnabledItems)) {
               $MissingRequirements[] = "$RequiredItemName $RequiredVersion";
            } else if ($RequiredVersion && $RequiredVersion != '*') { // * means any version
               $EnabledItems;

                // If the item exists and is enabled, check the version
               $EnabledVersion = ArrayValue('Version', ArrayValue($RequiredItemName, $EnabledItems, array()), '');
               // Compare the versions.
               if (version_compare($EnabledVersion, $RequiredVersion, '<')) {
                  $MissingRequirements[] = "$RequiredItemName $RequiredVersion";
               }
            }
         }
         if (count($MissingRequirements) > 0) {
            $Msg = sprintf("%s is missing the following requirement(s): %s.",
               $ItemName,
               implode(', ', $MissingRequirements));
            throw new Gdn_UserException($Msg);
         }
      }
   }
}

if (!function_exists('check_utf8')){
   function check_utf8($str) {
       $len = strlen($str);
       for($i = 0; $i < $len; $i++){
           $c = ord($str[$i]);
           if ($c > 128) {
               if (($c > 247)) return false;
               elseif ($c > 239) $bytes = 4;
               elseif ($c > 223) $bytes = 3;
               elseif ($c > 191) $bytes = 2;
               else return false;
               if (($i + $bytes) > $len) return false;
               while ($bytes > 1) {
                   $i++;
                   $b = ord($str[$i]);
                   if ($b < 128 || $b > 191) return false;
                   $bytes--;
               }
           }
       }
       return true;
   }
}

if (!function_exists('CombinePaths')) {
   /**
    * Takes an array of path parts and concatenates them using the specified
    * delimiter. Delimiters will not be duplicated. Example: all of the
    * following arrays will generate the path "/path/to/vanilla/applications/dashboard"
    * array('/path/to/vanilla', 'applications/dashboard')
    * array('/path/to/vanilla/', '/applications/dashboard')
    * array('/path', 'to', 'vanilla', 'applications', 'dashboard')
    * array('/path/', '/to/', '/vanilla/', '/applications/', '/dashboard')
    *
    * @param array $Paths The array of paths to concatenate.
    * @param string $Delimiter The delimiter to use when concatenating. Defaults to system-defined directory separator.
    * @returns The concatentated path.
    */
   function CombinePaths($Paths, $Delimiter = DS) {
      if (is_array($Paths)) {
         $MungedPath = implode($Delimiter, $Paths);
         $MungedPath = str_replace(array($Delimiter.$Delimiter.$Delimiter, $Delimiter.$Delimiter), array($Delimiter, $Delimiter), $MungedPath);
         return str_replace(array('http:/', 'https:/'), array('http://', 'https://'), $MungedPath);
      } else {
         return $Paths;
      }
   }
}

if (!function_exists('CompareHashDigest')) {
    /**
     * Returns True if the two strings are equal, False otherwise.
     * The time taken is independent of the number of characters that match.
     *
     * This snippet prevents HMAC Timing attacks ( http://codahale.com/a-lesson-in-timing-attacks/ )
     * Thanks to Eric Karulf (ekarulf @ github) for this fix.
     */
   function CompareHashDigest($Digest1, $Digest2) {
        if (strlen($Digest1) !== strlen($Digest2)) {
            return false;
        }

        $Result = 0;
        for ($i = strlen($Digest1) - 1; $i >= 0; $i--) {
            $Result |= ord($Digest1[$i]) ^ ord($Digest2[$i]);
        }

        return 0 === $Result;
    }
}

if (!function_exists('ConcatSep')) {
   /** Concatenate a string to another string with a seperator.
    *
    * @param string $Sep The seperator string to use between the concatenated strings.
    * @param string $Str1 The first string in the concatenation chain.
    * @param mixed $Str2 The second string in the concatenation chain.
    *  - This parameter can be an array in which case all of its elements will be concatenated.
    *  - If this parameter is a string then the function will look for more arguments to concatenate.
    * @return string
    */
   function ConcatSep($Sep, $Str1, $Str2) {
      if(is_array($Str2)) {
         $Strings = array_merge((array)$Str1, $Str2);
      } else {
         $Strings = func_get_args();
         array_shift($Strings);
      }

      $Result = '';
      foreach($Strings as $String) {
         if(!$String)
            continue;

         if($Result)
            $Result .= $Sep;
         $Result .= $String;
      }
      return $Result;
   }
}

if (!function_exists('ConsolidateArrayValuesByKey')) {
   /**
    * Takes an array of associative arrays (ie. a dataset array), a $Key, and
    * merges all of the values for that key into a single array, returning it.
    */
   function ConsolidateArrayValuesByKey($Array, $Key, $ValueKey = '', $DefaultValue = NULL) {
      $Return = array();
      foreach ($Array as $Index => $AssociativeArray) {

		if (is_object($AssociativeArray)) {
			if($ValueKey === '') {
				$Return[] = $AssociativeArray->$Key;
			} elseif(property_exists($AssociativeArray, $ValueKey)) {
				$Return[$AssociativeArray->$Key] = $AssociativeArray->$ValueKey;
			} else {
				$Return[$AssociativeArray->$Key] = $DefaultValue;
			}
		} elseif (is_array($AssociativeArray) && array_key_exists($Key, $AssociativeArray)) {
            if($ValueKey === '') {
               $Return[] = $AssociativeArray[$Key];
            } elseif (array_key_exists($ValueKey, $AssociativeArray)) {
               $Return[$AssociativeArray[$Key]] = $AssociativeArray[$ValueKey];
            } else {
               $Return[$AssociativeArray[$Key]] = $DefaultValue;
            }
         }
      }
      return $Return;
   }
}

if (!function_exists('decho')) {
   /**
    * Echo's debug variables if user is root admin.
    */
   function decho($Mixed, $Prefix = 'DEBUG', $Permission = FALSE) {
      $Prefix = StringEndsWith($Prefix, ': ', TRUE, TRUE).': ';

      if (!$Permission || Gdn::Session()->CheckPermission('Garden.Debug.Allow')) {
         echo '<pre style="text-align: left; padding: 0 4px;">'.$Prefix;
         if (is_string($Mixed))
            echo $Mixed;
         else
            echo htmlspecialchars(print_r($Mixed, TRUE));

         echo '</pre>';
      }
   }
}

if (!function_exists('filter_input')) {
   if (!defined('INPUT_GET')) define('INPUT_GET', 'INPUT_GET');
   if (!defined('INPUT_POST')) define('INPUT_POST', 'INPUT_POST');
   if (!defined('FILTER_SANITIZE_STRING')) define('FILTER_SANITIZE_STRING', 'FILTER_SANITIZE_STRING');
   if (!defined('FILTER_REQUIRE_ARRAY')) define('FILTER_REQUIRE_ARRAY', 'FILTER_REQUIRE_ARRAY');
   function filter_input($InputType, $FieldName, $Filter = '', $Options = '') {
      $Collection = $InputType == INPUT_GET ? $_GET : $_POST;
      $Value = ArrayValue($FieldName, $Collection, '');
      if (get_magic_quotes_gpc()) {
         if (is_array($Value)) {
            $Count = count($Value);
            for ($i = 0; $i < $Count; ++$i) {
               $Value[$i] = stripslashes($Value[$i]);
            }
         } else {
            $Value = stripslashes($Value);
         }
      }
      return $Value;
   }
}

if (!function_exists('DateCompare')) {
   /**
    * Compare two dates.
    * This function compares two dates in a way that is similar to strcmp().
    *
    * @param int|string $Date1
    * @param int|string $Date2
    * @return int
    * @since 2.1
    */
   function DateCompare($Date1, $Date2) {
      if (!is_numeric($Date1))
         $Date1 = strtotime($Date1);
      if (!is_numeric($Date2))
         $Date2 = strtotime($Date2);

      if ($Date1 == $Date2)
         return 0;
      if ($Date1 > $Date2)
         return 1;
      return -1;
   }
}

if (!function_exists('Debug')) {
   function Debug($Value = NULL) {
      static $Debug = FALSE;
      if ($Value === NULL)
         return $Debug;

      $Changed = $Debug != $Value;
      $Debug = $Value;
      if ($Debug) {
         error_reporting(E_ALL & ~E_STRICT & ~E_DEPRECATED);
         ini_set('display_errors', 1);
         Logger::logLevel(LogLevel::DEBUG);
      } else {
         error_reporting(E_ERROR | E_PARSE | E_CORE_ERROR | E_COMPILE_ERROR | E_USER_ERROR | E_RECOVERABLE_ERROR);

         if ($Changed) {
            Logger::logLevel(C('Garden.LogLevel', LogLevel::INFO));
         }
      }
   }
}

if (!function_exists('DebugMethod')) {
   function DebugMethod($MethodName, $MethodArgs = array()) {
      echo $MethodName."(";
      $SA = array();
      foreach ($MethodArgs as $FuncArg) {
         if (is_null($FuncArg))
            $SA[] = 'NULL';
         elseif (!is_array($FuncArg) && !is_object($FuncArg))
            $SA[] = "'{$FuncArg}'";
         elseif (is_array($FuncArg))
            $SA[] = "'Array(".sizeof($FuncArg).")'";
         else
            $SA[] = gettype($FuncArg)."/".get_class($FuncArg);
      }
      echo implode(', ', $SA);
      echo ")\n";
   }
}

if (!function_exists('Deprecated')) {
   /**
    * Mark a function deprecated.
    *
    * @param string $Name The name of the deprecated function.
    * @param string $NewName The name of the new function that should be used instead.
    */
   function Deprecated($Name, $NewName = FALSE) {
      $Msg = $Name.' is deprecated.';
      if ($NewName)
         $Msg .= " Use $NewName instead.";

      trigger_error($Msg, E_USER_DEPRECATED);
   }
}

if (!function_exists('ExternalUrl')) {
   function ExternalUrl($Path) {
      $Format = C('Garden.ExternalUrlFormat');

      if ($Format && !StringBeginsWith($Path, 'http'))
         $Result = sprintf($Format, ltrim($Path, '/'));
      else
         $Result = Url($Path, TRUE);

      return $Result;
   }
}


if (!function_exists('FetchPageInfo')) {
   /**
    * Examines the page at $Url for title, description & images. Be sure to check the resultant array for any Exceptions that occurred while retrieving the page.
    * @param string $Url The url to examine.
    * @param integer $Timeout How long to allow for this request. Default Garden.SocketTimeout or 1, 0 to never timeout. Default is 0.
    * @return array an array containing Url, Title, Description, Images (array) and Exception (if there were problems retrieving the page).
    */
   function FetchPageInfo($Url, $Timeout = 3) {
      $PageInfo = array(
         'Url' => $Url,
         'Title' => '',
         'Description' => '',
         'Images' => array(),
         'Exception' => FALSE
      );
      try {
         if (!defined('HDOM_TYPE_ELEMENT'))
            require_once(PATH_LIBRARY.'/vendors/simplehtmldom/simple_html_dom.php');

         $Request = new ProxyRequest();
         $PageHtml = $Request->Request(array(
            'URL'       => $Url,
            'Timeout'   => $Timeout
         ));
         $Dom = str_get_html($PageHtml);
         if (!$Dom)
            throw new Exception('Failed to load page for parsing.');

         /* Sample Facebook Open Graph code:

<meta property="og:title" content="60 degrees in&nbsp;February" />
<meta property="og:url" content="http://karinemily.wordpress.com/2012/02/02/60-degrees-in-february/" />
<meta property="og:description" content="and Philadelphia explodes with babies, puppies, and hipsters." />
<meta property="og:site_name" content="K a r i &#039; s" />
<meta property="og:image" content="http://karinemily.files.wordpress.com/2012/02/dsc_0132.jpg?w=300&amp;h=300" />
<meta property="og:image" content="http://karinemily.files.wordpress.com/2012/02/dsc_0214.jpg?w=300&amp;h=300" />
<meta property="og:image" content="http://karinemily.files.wordpress.com/2012/02/dsc_0213.jpg?w=300&amp;h=300" />
<meta property="og:image" content="http://karinemily.files.wordpress.com/2012/02/dsc_0221-version-2.jpg?w=300&amp;h=300" />

          */

         // FIRST PASS: Look for open graph title, desc, images
         $PageInfo['Title'] = DomGetContent($Dom, 'meta[property=og:title]');

         Trace('Getting og:description');
         $PageInfo['Description'] = DomGetContent($Dom, 'meta[property=og:description]');
         foreach ($Dom->find('meta[property=og:image]') as $Image) {
            if (isset($Image->content))
               $PageInfo['Images'][] = $Image->content;
         }

         // SECOND PASS: Look in the page for title, desc, images
         if ($PageInfo['Title'] == '')
            $PageInfo['Title'] = $Dom->find('title', 0)->plaintext;

         if ($PageInfo['Description'] == '') {
            Trace('Getting meta description');
            $PageInfo['Description'] = DomGetContent($Dom, 'meta[name=description]');
         }

         // THIRD PASS: Look in the page contents
         if ($PageInfo['Description'] == '') {
            foreach($Dom->find('p') as $element) {
               Trace('Looking at p for description.');

               if (strlen($element->plaintext) > 150) {
                  $PageInfo['Description'] = $element->plaintext;
                  break;
               }
            }
            if (strlen($PageInfo['Description']) > 400)
               $PageInfo['Description'] = SliceParagraph($PageInfo['Description'], 400);
         }

         // Final: Still nothing? remove limitations
         if ($PageInfo['Description'] == '') {
            foreach($Dom->find('p') as $element) {
               Trace('Looking at p for description (no restrictions)');
               if (trim($element->plaintext) != '') {
                  $PageInfo['Description'] = $element->plaintext;
                  break;
               }
            }
         }

         // Page Images
         if (count($PageInfo['Images']) == 0) {
            $Images = DomGetImages($Dom, $Url);
            $PageInfo['Images'] = array_values($Images);
         }

         $PageInfo['Title'] = HtmlEntityDecode($PageInfo['Title']);
         $PageInfo['Description'] = HtmlEntityDecode($PageInfo['Description']);

      } catch (Exception $ex) {
         $PageInfo['Exception'] = $ex->getMessage();
      }
      return $PageInfo;
   }
}

if (!function_exists('DomGetContent')) {
   function DomGetContent($Dom, $Selector, $Default = '') {
      $Element = $Dom->getElementsByTagName($Selector);
      return isset($Element->content) ? $Element->content : $Default;
   }
}

if (!function_exists('DomGetImages')) {
   function DomGetImages($Dom, $Url, $MaxImages = 4) {
      $Images = array();
      foreach ($Dom->find('img') as $element) {
         $Images[] = array('Src' => AbsoluteSource($element->src, $Url), 'Width' => $element->width, 'Height' => $element->height);
      }

//      Gdn::Controller()->Data['AllImages'] = $Images;

      // Sort by size, biggest one first
      $ImageSort = array();
      // Only look at first 4 images (speed!)
      $i = 0;
      foreach ($Images as $ImageInfo) {
         $Image = $ImageInfo['Src'];

         if (strpos($Image, 'doubleclick.') != FALSE)
            continue;

         try {
            if ($ImageInfo['Height'] && $ImageInfo['Width']) {
               $Height = $ImageInfo['Height'];
               $Width = $ImageInfo['Width'];
            } else {
               list($Width, $Height) = getimagesize($Image);
            }

            $Diag = (int)floor(sqrt(($Width*$Width) + ($Height*$Height)));

//            Gdn::Controller()->Data['Foo'][] = array($Image, $Width, $Height, $Diag);

            if (!$Width || !$Height)
               continue;

            // Require min 100x100 dimension image.
            if ($Width < 100 && $Height < 100)
               continue;

            // Don't take a banner-shaped image.
            if ($Height * 4 < $Width)
               continue;

            // Prefer images that are less than 800px wide (banners?)
//            if ($Diag > 141 && $Width < 800) { }

            if (!array_key_exists($Diag, $ImageSort)) {
               $ImageSort[$Diag] = array($Image);
            } else {
               $ImageSort[$Diag][] = $Image;
            }


            $i++;

            if ($i > $MaxImages)
               break;
         } catch(Exception $ex) {
            // do nothing
         }
      }

      krsort($ImageSort);
      $GoodImages = array();
      foreach ($ImageSort as $Diag => $Arr) {
         $GoodImages = array_merge($GoodImages, $Arr);
      }
      return $GoodImages;
   }
}

/**
 * Replace missing 'fnmatch' on Windows + PHP <5.3
 */
if (!function_exists('fnmatch')) {
   define('FNM_PATHNAME', 1);
   define('FNM_NOESCAPE', 2);
   define('FNM_PERIOD', 4);
   define('FNM_CASEFOLD', 16);

   function fnmatch($pattern, $string, $flags = 0) {
      return pcre_fnmatch($pattern, $string, $flags);
   }

   function pcre_fnmatch($pattern, $string, $flags = 0) {
      $modifiers = null;
      $transforms = array(
         '\*'    => '.*',
         '\?'    => '.',
         '\[\!'    => '[^',
         '\['    => '[',
         '\]'    => ']',
         '\.'    => '\.',
         '\\'    => '\\\\'
      );

      // Forward slash in string must be in pattern:
      if ($flags & FNM_PATHNAME) {
         $transforms['\*'] = '[^/]*';
      }

      // Back slash should not be escaped:
      if ($flags & FNM_NOESCAPE) {
         unset($transforms['\\']);
      }

      // Perform case insensitive match:
      if ($flags & FNM_CASEFOLD) {
         $modifiers .= 'i';
      }

      // Period at start must be the same as pattern:
      if ($flags & FNM_PERIOD) {
         if (strpos($string, '.') === 0 && strpos($pattern, '.') !== 0) return false;
      }

      $pattern = '#^'
         . strtr(preg_quote($pattern, '#'), $transforms)
         . '$#'
         . $modifiers;

      return (boolean)preg_match($pattern, $string);
   }
}

if (!function_exists('ForceIPv4')) {
   /**
    * Force a string into ipv4 notation.
    *
    * @param string $IP
    * @return string
    * @since 2.1
    */
   function ForceIPv4($IP) {
      if ($IP === '::1') {
         return '127.0.0.1';
      } elseif (strpos($IP, ':') === true) {
         return '0.0.0.1';
      } elseif (strpos($IP, '.') === false) {
         return '0.0.0.2';
      } else {
         return substr($IP, 0, 15);
      }
   }
}

/**
 * If a ForeignID is longer than 32 characters, use its hash instead.
 *
 * @param $ForeignID string Current foreign ID value.
 * @return string 32 characters or less.
 */
if (!function_exists('ForeignIDHash')) {
   function ForeignIDHash($ForeignID) {
      return strlen($ForeignID) > 32 ? md5($ForeignID) : $ForeignID;
   }
}

if (!function_exists('FormatString')) {
   /**
    * Formats a string by inserting data from its arguments, similar to sprintf, but with a richer syntax.
    *
    * @param string $String The string to format with fields from its args enclosed in curly braces. The format of fields is in the form {Field,Format,Arg1,Arg2}. The following formats are the following:
    *  - date: Formats the value as a date. Valid arguments are short, medium, long.
    *  - number: Formats the value as a number. Valid arguments are currency, integer, percent.
    *  - time: Formats the valud as a time. This format has no additional arguments.
    *  - url: Calls Url() function around the value to show a valid url with the site. You can pass a domain to include the domain.
    *  - urlencode, rawurlencode: Calls urlencode/rawurlencode respectively.
    *  - html: Calls htmlspecialchars.
    * @param array $Args The array of arguments. If you want to nest arrays then the keys to the nested values can be seperated by dots.
    * @return string The formatted string.
    * <code>
    * echo FormatString("Hello {Name}, It's {Now,time}.", array('Name' => 'Frank', 'Now' => '1999-12-31 23:59'));
    * // This would output the following string:
    * // Hello Frank, It's 12:59PM.
    * </code>
    */
   function FormatString($String, $Args = array()) {
      _FormatStringCallback($Args, TRUE);
      $Result = preg_replace_callback('/{([^\s][^}]+[^\s]?)}/', '_FormatStringCallback', $String);

      return $Result;
   }
}

if (!function_exists('_FormatStringCallback')) {
   function _FormatStringCallback($Match, $SetArgs = FALSE) {
      static $Args = array(), $ContextUserID = NULL;
      if ($SetArgs) {
         $Args = $Match;

         if (isset($Args['_ContextUserID']))
            $ContextUserID = $Args['_ContextUserID'];
         else
            $ContextUserID = Gdn::Session() && Gdn::Session()->IsValid() ? Gdn::Session()->UserID : NULL;

         return;
      }

      $Match = $Match[1];
      if ($Match == '{')
         return $Match;

      // Parse out the field and format.
      $Parts = explode(',', $Match);
      $Field = trim($Parts[0]);
      $Format = trim(GetValue(1, $Parts, ''));
      $SubFormat = strtolower(trim(GetValue(2, $Parts, '')));
      $FormatArgs = GetValue(3, $Parts, '');

      if (in_array($Format, array('currency', 'integer', 'percent'))) {
         $FormatArgs = $SubFormat;
         $SubFormat = $Format;
         $Format = 'number';
      } elseif(is_numeric($SubFormat)) {
         $FormatArgs = $SubFormat;
         $SubFormat = '';
      }

      $Value = GetValueR($Field, $Args, '');
      if ($Value == '' && !in_array($Format, array('url', 'exurl', 'number', 'plural'))) {
         $Result = '';
      } else {
         switch(strtolower($Format)) {
            case 'date':
               switch($SubFormat) {
                  case 'short':
                     $Result = Gdn_Format::Date($Value, '%d/%m/%Y');
                     break;
                  case 'medium':
                     $Result = Gdn_Format::Date($Value, '%e %b %Y');
                     break;
                  case 'long':
                     $Result = Gdn_Format::Date($Value, '%e %B %Y');
                     break;
                  default:
                     $Result = Gdn_Format::Date($Value);
                     break;
               }
               break;
            case 'html':
            case 'htmlspecialchars':
               $Result = htmlspecialchars($Value);
               break;
            case 'number':
               if(!is_numeric($Value)) {
                  $Result = $Value;
               } else {
                  switch($SubFormat) {
                     case 'currency':
                        $Result = '$'.number_format($Value, is_numeric($FormatArgs) ? $FormatArgs : 2);
                     case 'integer':
                        $Result = (string)round($Value);
                        if(is_numeric($FormatArgs) && strlen($Result) < $FormatArgs) {
                              $Result = str_repeat('0', $FormatArgs - strlen($Result)).$Result;
                        }
                        break;
                     case 'percent':
                        $Result = round($Value * 100, is_numeric($FormatArgs) ? $FormatArgs : 0);
                        break;
                     default:
                        $Result = number_format($Value, is_numeric($FormatArgs) ? $FormatArgs : 0);
                        break;
                  }
               }
               break;
            case 'plural':
               if (is_array($Value))
                  $Value = count($Value);
               elseif (StringEndsWith($Field, 'UserID', TRUE))
                  $Value = 1;

               if(!is_numeric($Value)) {
                  $Result = $Value;
               } else {
                  if (!$SubFormat)
                     $SubFormat = rtrim("%s $Field", 's');
                  if (!$FormatArgs)
                     $FormatArgs = $SubFormat.'s';

                  $Result = Plural($Value, $SubFormat, $FormatArgs);
               }
               break;
            case 'rawurlencode':
               $Result = rawurlencode($Value);
               break;
            case 'text':
               $Result = Gdn_Format::Text($Value, FALSE);
               break;
            case 'time':
               $Result = Gdn_Format::Date($Value, '%l:%M%p');
               break;
            case 'url':
               if (strpos($Field, '/') !== FALSE)
                  $Value = $Field;
               $Result = Url($Value, $SubFormat == 'domain');
               break;
            case 'exurl':
               if (strpos($Field, '/') !== FALSE)
                  $Value = $Field;
               $Result = ExternalUrl($Value);
               break;
            case 'urlencode':
               $Result = urlencode($Value);
               break;
            case 'gender':
               // Format in the form of FieldName,gender,male,female,unknown[,plural]

               if (is_array($Value) && count($Value) == 1)
                  $Value = array_shift($Value);

               $Gender = 'u';

               if (!is_array($Value)) {
                  $User = Gdn::UserModel()->GetID($Value);
                  if ($User)
                     $Gender = $User->Gender;
               } else {
                  $Gender = 'p';
               }

               switch($Gender) {
                  case 'm':
                     $Result = $SubFormat;
                     break;
                  case 'f':
                     $Result = $FormatArgs;
                     break;
                  case 'p':
                     $Result = GetValue(5, $Parts, GetValue(4, $Parts));
                  case 'u':
                  default:
                     $Result = GetValue(4, $Parts);
               }

               break;
            case 'user':
            case 'you':
            case 'his':
            case 'her':
            case 'your':
               $Result = print_r($Value, TRUE);
               $ArgsBak = $Args;
               if (is_array($Value) && count($Value) == 1)
                  $Value = array_shift($Value);

               if (is_array($Value)) {
                  if (isset($Value['UserID'])) {
                     $User = $Value;
                     $User['Name'] = FormatUsername($User, $Format, $ContextUserID);

                     $Result = UserAnchor($User);
                  } else {
                     $Max = C('Garden.FormatUsername.Max', 5);
                     // See if there is another count.
                     $ExtraCount = GetValueR($Field.'_Count', $Args, 0);

                     $Count = count($Value);
                     $Result = '';
                     for ($i = 0; $i < $Count; $i++) {
                        if ($i >= $Max && $Count > $Max + 1) {
                           $Others = $Count - $i + $ExtraCount;
                           $Result .= ' '.T('sep and', 'and').' '
                              .Plural($Others, '%s other', '%s others');
                           break;
                        }

                        $ID = $Value[$i];
                        if (is_array($ID)) {
                           continue;
                        }

                        if ($i == $Count - 1)
                           $Result .= ' '.T('sep and', 'and').' ';
                        elseif ($i > 0)
                           $Result .= ', ';

                        $Special = array(-1 => T('everyone'), -2 => T('moderators'), -3 => T('administrators'));
                        if (isset($Special[$ID])) {
                           $Result .= $Special[$ID];
                        } else {
                           $User = Gdn::UserModel()->GetID($ID);
                           if ($User) {
                              $User->Name = FormatUsername($User, $Format, $ContextUserID);
                              $Result .= UserAnchor($User);
                           }
                        }
                     }
                  }
               } else {
                  $User = Gdn::UserModel()->GetID($Value);
                  if ($User) {
                     $User->Name = FormatUsername($User, $Format, $ContextUserID);

                     $Result = UserAnchor($User);
                  } else {
                     $Result = '';
                  }
               }

               $Args = $ArgsBak;
               break;
            default:
               $Result = $Value;
               break;
         }
      }
      return $Result;
   }
}

if (!function_exists('ForceBool')) {
   function ForceBool($Value, $DefaultValue = FALSE, $True = TRUE, $False = FALSE) {
      if (is_bool($Value)) {
         return $Value ? $True : $False;
      } else if (is_numeric($Value)) {
         return $Value == 0 ? $False : $True;
      } else if (is_string($Value)) {
         return strtolower($Value) == 'true' ? $True : $False;
      } else {
         return $DefaultValue;
      }
   }
}

if (!function_exists('ForceSSL')) {
   /**
    * Checks the current url for SSL and redirects to SSL version if not
    * currently on it. Call at the beginning of any method you want forced to
    * be in SSL. Garden.AllowSSL must be TRUE in order for this function to
    * work.
    */
   function ForceSSL() {
      if (C('Garden.AllowSSL')) {
         if (Gdn::Request()->Scheme() != 'https')
            Redirect(Gdn::Request()->Url('', TRUE, TRUE));
      }
   }
}

if (!function_exists('ForceNoSSL')) {
   /**
    * Checks the current url for SSL and redirects to SSL version if not
    * currently on it. Call at the beginning of any method you want forced to
    * be in SSL. Garden.AllowSSL must be TRUE in order for this function to
    * work.
    */
   function ForceNoSSL() {
      if (Gdn::Request()->Scheme() != 'http')
         Redirect(Gdn::Request()->Url('', TRUE, FALSE));
   }
}

// Formats values to be saved as PHP arrays.
if (!function_exists('FormatArrayAssignment')) {
   function FormatArrayAssignment(&$Array, $Prefix, $Value) {
      if (is_array($Value)) {
         // If $Value doesn't contain a key of "0" OR it does and it's value IS
         // an array, this should be treated as an associative array.
         $IsAssociativeArray = array_key_exists(0, $Value) === FALSE || is_array($Value[0]) === TRUE ? TRUE : FALSE;
         if ($IsAssociativeArray === TRUE) {
            foreach ($Value as $k => $v) {
               FormatArrayAssignment($Array, $Prefix."['$k']", $v);
            }
         } else {
            // If $Value is not an associative array, just write it like a simple array definition.
            $FormattedValue = array_map(array('Gdn_Format', 'ArrayValueForPhp'), $Value);
            $Array[] = $Prefix .= " = array('".implode("', '", $FormattedValue)."');";
         }
      } elseif (is_int($Value)) {
			$Array[] = $Prefix .= ' = '.$Value.';';
		} elseif (is_bool($Value)) {
         $Array[] = $Prefix .= ' = '.($Value ? 'TRUE' : 'FALSE').';';
      } elseif (in_array($Value, array('TRUE', 'FALSE'))) {
         $Array[] = $Prefix .= ' = '.($Value == 'TRUE' ? 'TRUE' : 'FALSE').';';
      } else {
         $Array[] = $Prefix .= ' = '.var_export($Value, TRUE).';';
      }
   }
}

// Formats values to be saved in dotted notation
if (!function_exists('FormatDottedAssignment')) {
   function FormatDottedAssignment(&$Array, $Prefix, $Value) {
      if (is_array($Value)) {
         // If $Value doesn't contain a key of "0" OR it does and it's value IS
         // an array, this should be treated as an associative array.
         $IsAssociativeArray = array_key_exists(0, $Value) === FALSE || is_array($Value[0]) === TRUE ? TRUE : FALSE;
         if ($IsAssociativeArray === TRUE) {
            foreach ($Value as $k => $v) {
               FormatDottedAssignment($Array, "{$Prefix}.{$k}", $v);
            }
         } else {
            // If $Value is not an associative array, just write it like a simple array definition.
            $FormattedValue = array_map(array('Gdn_Format', 'ArrayValueForPhp'), $Value);
            $Prefix .= "']";
            $Array[] = $Prefix .= " = array('".implode("', '", $FormattedValue)."');";
         }
      } else {
         $Prefix .= "']";
         if (is_int($Value)) {
            $Array[] = $Prefix .= ' = '.$Value.';';
         } elseif (is_bool($Value)) {
            $Array[] = $Prefix .= ' = '.($Value ? 'TRUE' : 'FALSE').';';
         } elseif (in_array($Value, array('TRUE', 'FALSE'))) {
            $Array[] = $Prefix .= ' = '.($Value == 'TRUE' ? 'TRUE' : 'FALSE').';';
         } else {
            $Array[] = $Prefix .= ' = '.var_export($Value, TRUE).';';
         }
      }
   }
}

if (!function_exists('getallheaders')) {
   /**
    * If PHP isn't running as an apache module, getallheaders doesn't exist in
    * some systems.
    * Ref: http://github.com/lussumo/Garden/issues/closed#issue/3/comment/19938
    */
   function getallheaders() {
      foreach($_SERVER as $name => $value)
          if(substr($name, 0, 5) == 'HTTP_')
              $headers[str_replace(' ', '-', ucwords(strtolower(str_replace('_', ' ', substr($name, 5)))))] = $value;
      return $headers;
   }
}

if (!function_exists('GetAppCookie')):
/**
 * Get a cookie with the application prefix.
 *
 * @param string $Name
 * @param mixed $Default
 * @return string
 */
function GetAppCookie($Name, $Default = NULL) {
   $Px = C('Garden.Cookie.Name');
   return GetValue("$Px-$Name", $_COOKIE, $Default);
}
endif;

if (!function_exists('GetConnectionString')) {
   function GetConnectionString($DatabaseName, $HostName = 'localhost', $ServerType = 'mysql') {
      $HostName = explode(':', $HostName);
      $Port = count($HostName) == 2 ? $HostName[1] : '';
      $HostName = $HostName[0];
      $String = $ServerType.':host='.$HostName;
      if ($Port != '')
         $String .= ';port='.$Port;
      return $String .= ';dbname='.$DatabaseName;
   }
}

if (!function_exists('GetIncomingValue')) {
   /**
    * Grabs $FieldName from either the GET or POST collections (whichever one it
    * is present in. Checks $_POST first).
    */
   function GetIncomingValue($FieldName, $Default = FALSE) {
      if (array_key_exists($FieldName, $_POST) === TRUE) {
         $Result = filter_input(INPUT_POST, $FieldName, FILTER_SANITIZE_STRING); //FILTER_REQUIRE_ARRAY);
      } else if (array_key_exists($FieldName, $_GET) === TRUE) {
         $Result = filter_input(INPUT_GET, $FieldName, FILTER_SANITIZE_STRING); //, FILTER_REQUIRE_ARRAY);
      } else {
         $Result = $Default;
      }
      return $Result;
   }
}

if (!function_exists('GetMentions')) {
   function GetMentions($String) {
      // Check for a custom mentions formatter and use it.
      $Formatter = Gdn::Factory('MentionsFormatter');
      if (is_object($Formatter)) {
         return $Formatter->GetMentions($String);
      }

      $Mentions = array();

      // This one grabs mentions that start at the beginning of $String
      preg_match_all(
         '/(?:^|[\s,\.>])@(\w{3,20})\b/i',
         $String,
         $Matches
      );
      if (count($Matches) > 1) {
         $Result = array_unique($Matches[1]);
         return $Result;
      }
      return array();
   }
}

if (!function_exists('GetObject')) {
   /**
    * Get a value off of an object.
    *
    * @deprecated GetObject() is deprecated. Use GetValue() instead.
    * @param string $Property The name of the property on the object.
    * @param object $Object The object that contains the value.
    * @param mixed $Default The default to return if the object doesn't contain the property.
    * @return mixed
    */
   function GetObject($Property, $Object, $Default) {
      trigger_error('GetObject() is deprecated. Use GetValue() instead.', E_USER_DEPRECATED);
      $Result = GetValue($Property, $Object, $Default);
      return $Result;
   }
}

if (!function_exists('GetPostValue')) {
   /**
    * Return the value for $FieldName from the $_POST collection.
    */
   function GetPostValue($FieldName, $Default = FALSE) {
      return array_key_exists($FieldName, $_POST) ? $_POST[$FieldName] : $Default;
   }
}

if (!function_exists('GetRecord')):

function GetRecord($RecordType, $ID, $ThrowError = FALSE) {
   $Row = FALSE;

   switch(strtolower($RecordType)) {
      case 'discussion':
         $Model = new DiscussionModel();
         $Row = $Model->GetID($ID);
         $Row->Url = DiscussionUrl($Row);
         $Row->ShareUrl = $Row->Url;
         if ($Row)
            return (array)$Row;
         break;
      case 'comment':
         $Model = new CommentModel();
         $Row = $Model->GetID($ID, DATASET_TYPE_ARRAY);
         if ($Row) {
            $Row['Url'] = Url("/discussion/comment/$ID#Comment_$ID", TRUE);

            $Model = new DiscussionModel();
            $Discussion = $Model->GetID($Row['DiscussionID']);
            if ($Discussion) {
               $Discussion->Url = DiscussionUrl($Discussion);
               $Row['ShareUrl'] = $Discussion->Url;
               $Row['Name'] = $Discussion->Name;
               $Row['Discussion'] = (array)$Discussion;
            }
            return $Row;
         }
         break;
      case 'activity':
         $Model = new ActivityModel();
         $Row = $Model->GetID($ID, DATASET_TYPE_ARRAY);
         if ($Row) {
            $Row['Name'] = FormatString($Row['HeadlineFormat'], $Row);
            $Row['Body'] = $Row['Story'];
            return $Row;
         }
      default:
         throw new Gdn_UserException(sprintf("I don't know what a %s is.", strtolower($RecordType)));
   }

   if ($ThrowError)
      throw NotFoundException($RecordType);
   else
      return FALSE;
}

endif;

if (!function_exists('GetValue')) {
	/**
	 * Return the value from an associative array or an object.
	 *
	 * @param string $Key The key or property name of the value.
	 * @param mixed $Collection The array or object to search.
	 * @param mixed $Default The value to return if the key does not exist.
    * @param bool $Remove Whether or not to remove the item from the collection.
	 * @return mixed The value from the array or object.
	 */
	function GetValue($Key, &$Collection, $Default = FALSE, $Remove = FALSE) {
		$Result = $Default;
		if(is_array($Collection) && array_key_exists($Key, $Collection)) {
			$Result = $Collection[$Key];
         if($Remove)
            unset($Collection[$Key]);
		} elseif(is_object($Collection) && property_exists($Collection, $Key)) {
			$Result = $Collection->$Key;
         if($Remove)
            unset($Collection->$Key);
      }

      return $Result;
	}
}

if (!function_exists('GetValueR')) {
   /**
	 * Return the value from an associative array or an object.
    * This function differs from GetValue() in that $Key can be a string consisting of dot notation that will be used to recursivly traverse the collection.
	 *
	 * @param string $Key The key or property name of the value.
	 * @param mixed $Collection The array or object to search.
	 * @param mixed $Default The value to return if the key does not exist.
	 * @return mixed The value from the array or object.
	 */
   function GetValueR($Key, $Collection, $Default = FALSE) {
      $Path = explode('.', $Key);

      $Value = $Collection;
      for($i = 0; $i < count($Path); ++$i) {
         $SubKey = $Path[$i];

         if(is_array($Value) && isset($Value[$SubKey])) {
            $Value = $Value[$SubKey];
         } elseif(is_object($Value) && isset($Value->$SubKey)) {
            $Value = $Value->$SubKey;
         } else {
            return $Default;
         }
      }
      return $Value;
   }
}

if (!function_exists('HtmlEntityDecode')):

/**
 * Decode ALL of the entities out of an html string.
 *
 * @param string $string The string to decode.
 * @param constant $quote_style
 * @param string $charset
 * @return string
 * @since 2.1
 */
function HtmlEntityDecode($string, $quote_style = ENT_QUOTES, $charset = "utf-8") {
   $string = html_entity_decode($string, $quote_style, $charset);
   $string = str_ireplace('&apos;', "'", $string);
   $string = preg_replace_callback('~&#x([0-9a-fA-F]+);~i', "chr_utf8_callback", $string);
   $string = preg_replace('~&#([0-9]+);~e', 'chr_utf8("\\1")', $string);
   return $string;
}

/**
 * Callback helper
 */

function chr_utf8_callback($matches) {
   return chr_utf8(hexdec($matches[1]));
}

/**
* Multi-byte chr(): Will turn a numeric argument into a UTF-8 string.
*
* @param mixed $num
* @return string
*/

function chr_utf8($num) {
   if ($num < 128) return chr($num);
   if ($num < 2048) return chr(($num >> 6) + 192) . chr(($num & 63) + 128);
   if ($num < 65536) return chr(($num >> 12) + 224) . chr((($num >> 6) & 63) + 128) . chr(($num & 63) + 128);
   if ($num < 2097152) return chr(($num >> 18) + 240) . chr((($num >> 12) & 63) + 128) . chr((($num >> 6) & 63) + 128) . chr(($num & 63) + 128);
   return '';
}

endif;

if (!function_exists('ImplodeAssoc')) {
   /**
    * A version of implode() that operates on array keys and values.
    *
    * @param string $KeyGlue The glue between keys and values.
    * @param string $ElementGlue The glue between array elements.
    * @param array $Array The array to implode.
    * @return string The imploded array.
    */
   function ImplodeAssoc($KeyGlue, $ElementGlue, $Array) {
      $Result = '';

      foreach ($Array as $Key => $Value) {
         if (strlen($Result) > 0)
            $Result .= $ElementGlue;

         $Result .= $Key.$KeyGlue.$Value;
      }
      return $Result;
   }
}

if (!function_exists('InArrayI')) {
   /**
    * Case-insensitive version of php's native in_array function.
    */
   function InArrayI($Needle, $Haystack) {
      $Needle = strtolower($Needle);
      foreach ($Haystack as $Item) {
         if (strtolower($Item) == $Needle)
            return TRUE;
      }
      return FALSE;
   }
}

if (!function_exists('InSubArray')) {
   /**
    * Loop through $Haystack looking for subarrays that contain $Needle.
    */
   function InSubArray($Needle, $Haystack) {
      foreach ($Haystack as $Key => $Val) {
         if (is_array($Val) && in_array($Needle, $Val))
            return TRUE;
      }
      return FALSE;
   }
}

if (!function_exists('IsMobile')) {
   /**
    * Returns whether or not the site is in mobile mode.
    * @param mixed $value Sets a new value for mobile. Pass one of the following:
    * - true: Force mobile.
    * - false: Force desktop.
    * - null: Reset and use the system determined mobile setting.
    * - not specified: Use the current setting or use the system determined mobile setting.
    * @return bool
    */
   function IsMobile($value = '') {
      if ($value === true || $value === false) {
         $type = $value ? 'mobile' : 'desktop';
         userAgentType($type);
      } elseif ($value === null) {
         userAgentType(false);
      }

      $type = userAgentType();
      switch ($type) {
         case 'app':
         case 'mobile':
            $IsMobile = true;
            break;
         default:
            $IsMobile = false;
            break;
      }

      return $IsMobile;
   }
}

if (!function_exists('IsSearchEngine')) {
   function IsSearchEngine() {
      $Engines = array(
         'googlebot',
         'slurp',
         'search.msn.com',
         'nutch',
         'simpy',
         'bot',
         'aspseek',
         'crawler',
         'msnbot',
         'libwww-perl',
         'fast',
         'baidu',
      );
      $HttpUserAgent = strtolower(GetValue('HTTP_USER_AGENT', $_SERVER, ''));
      if ($HttpUserAgent != '') {
         foreach ($Engines as $Engine) {
            if (strpos($HttpUserAgent, $Engine) !== FALSE)
               return TRUE;
         }
      }
      return FALSE;
   }
}

if (!function_exists('IsTimestamp')) {
   function IsTimestamp($Stamp) {
      return checkdate(
         @date("m", $Stamp),
         @date("d", $Stamp),
         @date("Y", $Stamp)
      );
   }
}

if (!function_exists('IsUrl')) {
   /**
    * Whether or not a string is a url in the form http://, https://, or //
    *
    * @param string $Str The string to check.
    * @return bool
    * @since 2.1
    */
   function IsUrl($Str) {
      if (!$Str)
         return FALSE;
      if (substr($Str, 0, 2) == '//')
         return TRUE;
      if (strpos($Str, '://', 1) !== FALSE)
         return TRUE;
      return FALSE;
   }
}

if (!function_exists('IsWritable')) {
   /**
    * PHP's native is_writable() function fails to correctly determine write
    * capabilities on some systems (Windows), and in our tests it returned TRUE
    * despite not being able to create subfolders within the folder being
    * checked. Our version truly verifies permissions by performing file-write
    * tests.
    */
   function IsWritable($Path) {
      if ($Path{strlen($Path) - 1} == DS) {
         // Recursively return a temporary file path
         return IsWritable($Path . uniqid(mt_rand()) . '.tmp');
      } elseif (is_dir($Path)) {
         return IsWritable($Path . '/' . uniqid(mt_rand()) . '.tmp');
      }
      // Check tmp file for read/write capabilities
      $KeepPath = file_exists($Path);
      $File = @fopen($Path, 'a');
      if ($File === FALSE)
         return FALSE;

      fclose($File);

      if (!$KeepPath)
         unlink($Path);

      return TRUE;
   }
}

if (!function_exists('MarkString')):
   /**
    * Wrap occurences of $Needle in $Haystack with <mark> tags. Explodes $Needle
    * on spaces. Returns $Haystack with replacements.
    *
    * @changes
    *    2.2   $Needle can now be an array of terms.
    */
   function MarkString($Needle, $Haystack) {
      if (!$Needle)
         return $Haystack;
      if (!is_array($Needle))
         $Needle = explode(' ', $Needle);

      foreach ($Needle as $n) {
         if (strlen($n) <= 2 && preg_match('`^\w+$`', $n))
            $word = '\b';
         else
            $word = '';

         $Haystack = preg_replace('#(?!<.*?)('.$word.preg_quote($n, '#').$word.')(?![^<>]*?>)#i', '<mark>\1</mark>', $Haystack);
      }
      return $Haystack;
   }
endif;

if (!function_exists('JoinRecords')):

/**
 * Join external records to an array.
 * @param array $Data The data to join. In order to join records each row must have the a RecordType and RecordID column.
 * @param string $Column The name of the column to put the record in. If this is blank then the record will be merged into the row.
 * @param bool $Unset Whether or not to unset rows that don't have a record.
 * @since 2.3
 */
function JoinRecords(&$Data, $Column = '', $Unset = FALSE) {
   $IDs = array();
   $AllowedCats = DiscussionModel::CategoryPermissions();

   if ($AllowedCats === FALSE) {
      // This user does not have permission to view anything.
      $Data = array();
      return;
   }

   // Gather all of the ids to fetch.
   foreach ($Data as &$Row) {
      if (!$Row['RecordType'])
         continue;

      $RecordType = ucfirst(StringEndsWith($Row['RecordType'], '-Total', TRUE, TRUE));
      $Row['RecordType'] = $RecordType;
      $ID = $Row['RecordID'];
      $IDs[$RecordType][$ID] = $ID;
   }

   // Fetch all of the data in turn.
   $JoinData = array();
   foreach ($IDs as $RecordType => $RecordIDs) {
      if ($RecordType == 'Comment') {
         Gdn::SQL()->Select('d.Name, d.CategoryID')->Join('Discussion d', 'd.DiscussionID = r.DiscussionID');
      }

      $Rows = Gdn::SQL()->Select('r.*')->WhereIn($RecordType.'ID', array_values($RecordIDs))->Get($RecordType. ' r')->ResultArray();
      $JoinData[$RecordType] = Gdn_DataSet::Index($Rows, array($RecordType.'ID'));
   }

   // Join the rows.
   $Unsets = array();
   foreach ($Data as $Index => &$Row) {
      $RecordType = $Row['RecordType'];
      $ID = $Row['RecordID'];

      if (!isset($JoinData[$RecordType][$ID])) {
         if ($Unset) {
            $Unsets[] = $Index;
         }
         continue; // orphaned?
      }

      $Record = $JoinData[$RecordType][$ID];

      if ($AllowedCats !== TRUE) {
         // Check to see if the user has permission to view this record.
         $CategoryID = GetValue('CategoryID', $Record, -1);
         if (!in_array($CategoryID, $AllowedCats)) {
            $Unsets[] = $Index;
            continue;
         }
      }

      switch ($RecordType) {
         case 'Discussion':
            $Url = DiscussionUrl($Record, '', '/').'#latest';
            break;
         case 'Comment':
            $Url = CommentUrl($Record, '/');
            $Record['Name'] = sprintf(T('Re: %s'), $Record['Name']);
            break;
         default:
            $Url = '';
      }
      $Record['Url'] = $Url;

      if ($Column)
         $Row[$Column] = $Record;
      else
         $Row = array_merge($Row, $Record);
   }

   foreach ($Unsets as $Index) {
      unset($Data[$Index]);
   }

   // Join the users.
   Gdn::UserModel()->JoinUsers($Data, array('InsertUserID'));

   if (!empty($Unsets))
      $Data = array_values($Data);
}

endif;

if (!function_exists('MergeArrays')) {
   /**
    * Merge two associative arrays into a single array.
    *
    * @param array The "dominant" array, who's values will be chosen over those of the subservient.
    * @param array The "subservient" array, who's values will be disregarded over those of the dominant.
    */
   function MergeArrays(&$Dominant, $Subservient) {
      foreach ($Subservient as $Key => $Value) {
         if (!array_key_exists($Key, $Dominant)) {
            // Add the key from the subservient array if it doesn't exist in the
            // dominant array.
            $Dominant[$Key] = $Value;
         } else {
            // If the key already exists in the dominant array, only continue if
            // both values are also arrays - because we don't want to overwrite
            // values in the dominant array with ones from the subservient array.
            if (is_array($Dominant[$Key]) && is_array($Value)) {
               $Dominant[$Key] = MergeArrays($Dominant[$Key], $Value);
            }
         }
      }
      return $Dominant;
   }
}

if (!function_exists('Now')) {
   function Now() {
      return microtime(TRUE);
   }
}

if (!function_exists('OffsetLimit')) {
   /** Convert various forms of querystring limit/offset, page, limit/range to database limit/offset
    *
    * @param string $OffsetOrPage The page query in one of the following formats:
    *  - p<x>: Get page x.
    *  - <x>-<y>: This is a range viewing records x through y.
    *  - <x>lim<n>: This is a limit/offset pair.
    *  - <x>: This is a limit where offset is given in the next parameter.
    * @param int $LimitOrPageSize The page size or limit.
    */
   function OffsetLimit($OffsetOrPage = '', $LimitOrPageSize = '') {
      $LimitOrPageSize = is_numeric($LimitOrPageSize) ? $LimitOrPageSize : 50;

      if (is_numeric($OffsetOrPage)) {
         $Offset = $OffsetOrPage;
         $Limit = $LimitOrPageSize;
      } elseif (preg_match('/p(\d+)/i', $OffsetOrPage, $Matches)) {
         $Page = $Matches[1];
         $Offset = $LimitOrPageSize * ($Page - 1);
         $Limit = $LimitOrPageSize;
      } elseif (preg_match('/(\d+)-(\d+)/', $OffsetOrPage, $Matches)) {
         $Offset = $Matches[1] - 1;
         $Limit = $Matches[2] - $Matches[1] + 1;
      } elseif (preg_match('/(\d+)lim(\d*)/i', $OffsetOrPage, $Matches)) {
         $Offset = $Matches[1];
         $Limit = $Matches[2];
         if (!is_numeric($Limit))
            $Limit = $LimitOrPageSize;
      } elseif (preg_match('/(\d+)lin(\d*)/i', $OffsetOrPage, $Matches)) {
         $Offset = $Matches[1] - 1;
         $Limit = $Matches[2];
         if (!is_numeric($Limit))
            $Limit = $LimitOrPageSize;
      } else {
         $Offset = 0;
         $Limit = $LimitOrPageSize;
      }

      if ($Offset < 0)
         $Offset = 0;
      if ($Limit < 0)
         $Limit = 50;

      return array($Offset, $Limit);
   }
}

if (!function_exists('PageNumber')) {
   /** Get the page number from a database offset and limit.
    *
    * @param int $Offset The database offset, starting at zero.
    * @param int $Limit The database limit, otherwise known as the page size.
    * @param bool|string $UrlParam Whether or not the result should be formatted as a url parameter, suitable for OffsetLimit.
    *  - bool: true means yes, false means no.
    *  - string: The prefix for the page number.
    * @param bool $First Whether or not to return the page number if it is the first page.
    */
   function PageNumber($Offset, $Limit, $UrlParam = FALSE, $First = TRUE) {
      $Result = floor($Offset / $Limit) + 1;

      if ($UrlParam !== FALSE && !$First && $Result == 1)
         $Result = '';
      elseif ($UrlParam === TRUE)
         $Result = 'p'.$Result;
      elseif (is_string($UrlParam))
         $Result = $UrlParam.$Result;

      return $Result;
   }
}

if (!function_exists('parse_ini_string')) {
   /**
    * parse_ini_string not supported until PHP 5.3.0, and we currently support
    * PHP 5.2.0.
    */
   function parse_ini_string ($Ini) {
      $Lines = explode("\n", $Ini);
      $Result = array();
      foreach($Lines as $Line) {
         $Parts = explode('=', $Line, 2);
         if(count($Parts) == 1) {
            $Result[trim($Parts[0])] = '';
         } elseif(count($Parts) >= 2) {
            $Result[trim($Parts[0])] = trim($Parts[1]);
         }
      }
      return $Result;
   }
}

if (!function_exists('RecordType')) {
   /**
    * Return the record type and id of a row.
    *
    * @param array|object $Row The record we are looking at.
    * @return array An array with the following items
    *  - 0: record type
    *  - 1: record ID
    * @since 2.1
    */
   function RecordType($Row) {
      if ($RecordType = GetValue('RecordType', $Row)) {
         return array($RecordType, GetValue('RecordID', $Row));
      } elseif ($CommentID = GetValue('CommentID', $Row)) {
         return array('Comment', $CommentID);
      } elseif ($DiscussionID = GetValue('DiscussionID', $Row)) {
         return array('Discussion', $DiscussionID);
      } elseif ($ActivityID = GetValue('ActivityID', $Row)) {
         return array('Activity', $ActivityID);
      } else {
         return array(null, null);
      }
   }
}

if (!function_exists('TouchConfig')):
/**
 * Make sure the config has a setting.
 * This function is useful to call in the setup/structure of plugins to make sure they have some default config set.
 *
 * @param string|array $Name The name of the config key or an array of config key value pairs.
 * @param mixed $Default The default value to set in the config.
 */
function TouchConfig($Name, $Default = null) {
   if (!is_array($Name)) {
      $Name = array($Name => $Default);
   }

   $Save = array();
   foreach ($Name as $Key => $Value) {
      if (!C($Key))
         $Save[$Key] = $Value;
   }

   if (!empty($Save))
      SaveToConfig($Save);
}
endif;

if (!function_exists('write_ini_string')) {
   function write_ini_string($Data) {
      $Flat = array();
      foreach($Data as $Topic => $Settings) {
         if (is_array($Settings)) {
            $Flat[] = "[{$Topic}]";
               foreach ($Settings as $SettingsKey => $SettingsVal) $Flat[] = "{$SettingsKey} = ".(is_numeric($SettingsVal) ? $SettingsVal : '"'.$SettingsVal.'"');
            $Flat[] = "";
         }
         else $Flat[] = "{$Topic} = ".(is_numeric($Settings) ? $Settings : '"'.$Settings.'"');
      }
      return implode("\n", $Flat);
   }
}

if (!function_exists('write_ini_file')) {
   function write_ini_file($File, $Data) {
      $String = write_ini_string($Data);
      Gdn_FileSystem::SaveFile($File, $String);
   }
}

if (!function_exists('SignInPopup')) {
   /**
    * Returns a boolean value indicating if sign in windows should be "popped"
    * into modal in-page popups.
    */
   function SignInPopup() {
      return C('Garden.SignIn.Popup');
   }
}

if (!function_exists('ParseUrl')) {
   //
   /**
    * A Vanilla wrapper for php's parse_url, which doesn't always return values for every url part.
    * @param string $Url The url to parse.
    * @param constant Use PHP_URL_SCHEME, PHP_URL_HOST, PHP_URL_PORT, PHP_URL_USER, PHP_URL_PASS, PHP_URL_PATH, PHP_URL_QUERY or PHP_URL_FRAGMENT to retrieve just a specific url component.
    */
   function ParseUrl($Url, $Component = -1) {
      // Retrieve all the parts
      $PHP_URL_SCHEME = @parse_url($Url, PHP_URL_SCHEME);
      $PHP_URL_HOST = @parse_url($Url, PHP_URL_HOST);
      $PHP_URL_PORT = @parse_url($Url, PHP_URL_PORT);
      $PHP_URL_USER = @parse_url($Url, PHP_URL_USER);
      $PHP_URL_PASS = @parse_url($Url, PHP_URL_PASS);
      $PHP_URL_PATH = @parse_url($Url, PHP_URL_PATH);
      $PHP_URL_QUERY = @parse_url($Url, PHP_URL_QUERY);
      $PHP_URL_FRAGMENT = @parse_url($Url, PHP_URL_FRAGMENT);

      // Build a cleaned up array to return
      $Parts = array(
         'scheme' => $PHP_URL_SCHEME == NULL ? 'http' : $PHP_URL_SCHEME,
         'host' => $PHP_URL_HOST == NULL ? '' : $PHP_URL_HOST,
         'port' => $PHP_URL_PORT == NULL ? $PHP_URL_SCHEME == 'https' ? '443' : '80' : $PHP_URL_PORT,
         'user' => $PHP_URL_USER == NULL ? '' : $PHP_URL_USER,
         'pass' => $PHP_URL_PASS == NULL ? '' : $PHP_URL_PASS,
         'path' => $PHP_URL_PATH == NULL ? '' : $PHP_URL_PATH,
         'query' => $PHP_URL_QUERY == NULL ? '' : $PHP_URL_QUERY,
         'fragment' => $PHP_URL_FRAGMENT == NULL ? '' : $PHP_URL_FRAGMENT
      );

      // Return
      switch ($Component) {
         case PHP_URL_SCHEME: return $Parts['scheme'];
         case PHP_URL_HOST: return $Parts['host'];
         case PHP_URL_PORT: return $Parts['port'];
         case PHP_URL_USER: return $Parts['user'];
         case PHP_URL_PASS: return $Parts['pass'];
         case PHP_URL_PATH: return $Parts['path'];
         case PHP_URL_QUERY: return $Parts['query'];
         case PHP_URL_FRAGMENT: return $Parts['fragment'];
         default: return $Parts;
      }
   }
}
if (!function_exists('BuildUrl')) {
   //
   /**
    * Complementary to ParseUrl, this function puts the pieces back together and returns a valid url.
    * @param array ParseUrl array to build.
    */
   function BuildUrl($Parts) {
      // Full format: http://user:pass@hostname:port/path?querystring#fragment
      $Return = $Parts['scheme'].'://';
      if ($Parts['user'] != '' || $Parts['pass'] != '')
         $Return .= $Parts['user'].':'.$Parts['pass'].'@';

      $Return .= $Parts['host'];
      // Custom port?
      if ($Parts['port'] == '443' && $Parts['scheme'] == 'https') {
      } elseif ($Parts['port'] == '80' && $Parts['scheme'] == 'http') {
      } elseif ($Parts['port'] != '') {
         $Return .= ':'.$Parts['port'];
      }

      if ($Parts['path'] != '') {
         if (substr($Parts['path'], 0, 1) != '/')
            $Return .= '/';
         $Return .= $Parts['path'];
      }
      if ($Parts['query'] != '')
         $Return .= '?'.$Parts['query'];

      if ($Parts['fragment'] != '')
         $Return .= '#'.$Parts['fragment'];

      return $Return;
   }
}

if (!function_exists('PrefixString')) {
   /**
    * Takes a string, and prefixes it with $Prefix unless it is already prefixed that way.
    *
    * @param string $Prefix The prefix to use.
    * @param string $String The string to be prefixed.
    */
   function PrefixString($Prefix, $String) {
      if (substr($String, 0, strlen($Prefix)) != $Prefix) {
         $String = $Prefix . $String;
      }
      return $String;
   }
}

if (!function_exists('PrepareArray')) {
   /**
    * Makes sure that the key in question exists and is of the specified type,
    * by default also an array.
    *
    * @param string $Key Key to prepare
    * @param array $Array Array to repare
    * @param string $PrepareType Optional,
    */
   function PrepareArray($Key, &$Array, $PrepareType = 'array') {
      if (!array_key_exists($Key, $Array))
         $Array[$Key] = NULL;

      switch ($PrepareType) {
         case 'array':
            if (!is_array($Array[$Key]))
               $Array[$Key] = array();
            break;

         case 'integer':
            if (!is_integer($Array[$Key]))
               $Array[$Key] = 0;
            break;

         case 'float':
            if (!is_float($Array[$Key]))
               $Array[$Key] = 0.0;
            break;

         case 'null':
            if (!is_null($Array[$Key]))
               $Array[$Key] = NULL;
            break;

         case 'string':
            if (!is_string($Array[$Key]))
               $Array[$Key] = '';
            break;
      }
   }
}

if (!function_exists('ProxyHead')) {

   function ProxyHead($Url, $Headers=NULL, $Timeout = FALSE, $FollowRedirects = FALSE) {
      if (is_null($Headers))
         $Headers = array();

      $OriginalHeaders = $Headers;
      $OriginalTimeout = $Timeout;
		if(!$Timeout)
			$Timeout = C('Garden.SocketTimeout', 1.0);

      $UrlParts = parse_url($Url);
      $Scheme = GetValue('scheme', $UrlParts, 'http');
      $Host = GetValue('host', $UrlParts, '');
      $Port = GetValue('port', $UrlParts, '80');
      $Path = GetValue('path', $UrlParts, '');
      $Query = GetValue('query', $UrlParts, '');

      // Get the cookie.
      $Cookie = '';
      $EncodeCookies = C('Garden.Cookie.Urlencode',TRUE);

      foreach($_COOKIE as $Key => $Value) {
         if(strncasecmp($Key, 'XDEBUG', 6) == 0)
            continue;

         if(strlen($Cookie) > 0)
            $Cookie .= '; ';

         $EValue = ($EncodeCookies) ? urlencode($Value) : $Value;
         $Cookie .= "{$Key}={$EValue}";
      }
      $Cookie = array('Cookie' => $Cookie);

      $Response = '';
      if (function_exists('curl_init')) {
         //$Url = $Scheme.'://'.$Host.$Path;
         $Handler = curl_init();
			curl_setopt($Handler, CURLOPT_TIMEOUT, $Timeout);
         curl_setopt($Handler, CURLOPT_URL, $Url);
         curl_setopt($Handler, CURLOPT_PORT, $Port);
         curl_setopt($Handler, CURLOPT_HEADER, 1);
         curl_setopt($Handler, CURLOPT_NOBODY, 1);
         curl_setopt($Handler, CURLOPT_USERAGENT, ArrayValue('HTTP_USER_AGENT', $_SERVER, 'Vanilla/2.0'));
         curl_setopt($Handler, CURLOPT_RETURNTRANSFER, 1);
         curl_setopt($Handler, CURLOPT_HTTPHEADER, $Headers);

         if (strlen($Cookie['Cookie']))
            curl_setopt($Handler, CURLOPT_COOKIE, $Cookie['Cookie']);

         //if ($Query != '') {
         //   curl_setopt($Handler, CURLOPT_POST, 1);
         //   curl_setopt($Handler, CURLOPT_POSTFIELDS, $Query);
         //}
         $Response = curl_exec($Handler);
         if ($Response == FALSE)
            $Response = curl_error($Handler);

         curl_close($Handler);
      } else if (function_exists('fsockopen')) {
         $Referer = Gdn::Request()->WebRoot();

         // Make the request
         $Pointer = @fsockopen($Host, $Port, $ErrorNumber, $Error, $Timeout);
         if (!$Pointer)
            throw new Exception(sprintf(T('Encountered an error while making a request to the remote server (%1$s): [%2$s] %3$s'), $Url, $ErrorNumber, $Error));

         $Request = "HEAD $Path?$Query HTTP/1.1\r\n";

         $HostHeader = $Host.($Post != 80) ? ":{$Port}" : '';
         $Header = array(
            'Host'            => $HostHeader,
            'User-Agent'      => ArrayValue('HTTP_USER_AGENT', $_SERVER, 'Vanilla/2.0'),
            'Accept'          => '*/*',
            'Accept-Charset'  => 'utf-8',
            'Referer'         => $Referer,
            'Connection'      => 'close'
         );

         if (strlen($Cookie['Cookie']))
            $Header = array_merge($Header, $Cookie);

         $Header = array_merge($Header, $Headers);

         $HeaderString = "";
         foreach ($Header as $HeaderName => $HeaderValue) {
            $HeaderString .= "{$HeaderName}: {$HeaderValue}\r\n";
         }
         $HeaderString .= "\r\n";

         // Send the headers and get the response
         fputs($Pointer, $Request);
         fputs($Pointer, $HeaderString);
         while ($Line = fread($Pointer, 4096)) {
            $Response .= $Line;
         }
         @fclose($Pointer);
         $Response = trim($Response);

      } else {
         throw new Exception(T('Encountered an error while making a request to the remote server: Your PHP configuration does not allow curl or fsock requests.'));
      }

      $ResponseLines = explode("\n",trim($Response));
      $Status = array_shift($ResponseLines);
      $Response = array();
      $Response['HTTP'] = trim($Status);

      /* get the numeric status code.
       * - trim off excess edge whitespace,
       * - split on spaces,
       * - get the 2nd element (as a single element array),
       * - pop the first (only) element off it...
       * - return that.
       */
      $Response['StatusCode'] = array_pop(array_slice(explode(' ',trim($Status)),1,1));
      foreach ($ResponseLines as $Line) {
         $Line = explode(':',trim($Line));
         $Key = trim(array_shift($Line));
         $Value = trim(implode(':',$Line));
         $Response[$Key] = $Value;
      }

      if ($FollowRedirects) {
         $Code = GetValue('StatusCode',$Response, 200);
         if (in_array($Code, array(301,302))) {
            if (array_key_exists('Location', $Response)) {
               $Location = GetValue('Location', $Response);
               return ProxyHead($Location, $OriginalHeaders, $OriginalTimeout, $FollowRedirects);
            }
         }
      }

      return $Response;
   }

}

if (!function_exists('ProxyRequest')) {
   /**
    * Uses curl or fsock to make a request to a remote server. Returns the
    * response.
    *
    * @param string $Url The full url to the page being requested (including http://)
    * @param integer $Timeout How long to allow for this request. Default Garden.SocketTimeout or 1, 0 to never timeout
    * @param boolean $FollowRedirects Whether or not to follow 301 and 302 redirects. Defaults false.
    * @return string Response (no headers)
    */
   function ProxyRequest($Url, $Timeout = FALSE, $FollowRedirects = FALSE) {
      $OriginalTimeout = $Timeout;
      if ($Timeout === FALSE)
         $Timeout = C('Garden.SocketTimeout', 1.0);

      $UrlParts = parse_url($Url);
      $Scheme = GetValue('scheme', $UrlParts, 'http');
      $Host = GetValue('host', $UrlParts, '');
      $Port = GetValue('port', $UrlParts, $Scheme == 'https' ? '443' : '80');
      $Path = GetValue('path', $UrlParts, '');
      $Query = GetValue('query', $UrlParts, '');
      // Get the cookie.
      $Cookie = '';
      $EncodeCookies = C('Garden.Cookie.Urlencode',TRUE);

      foreach($_COOKIE as $Key => $Value) {
         if(strncasecmp($Key, 'XDEBUG', 6) == 0)
            continue;

         if(strlen($Cookie) > 0)
            $Cookie .= '; ';

         $EValue = ($EncodeCookies) ? urlencode($Value) : $Value;
         $Cookie .= "{$Key}={$EValue}";
      }
      $Response = '';
      if (function_exists('curl_init')) {
         //$Url = $Scheme.'://'.$Host.$Path;
         $Handler = curl_init();
         curl_setopt($Handler, CURLOPT_URL, $Url);
         curl_setopt($Handler, CURLOPT_PORT, $Port);
         curl_setopt($Handler, CURLOPT_SSL_VERIFYPEER, FALSE);
         curl_setopt($Handler, CURLOPT_HEADER, 1);
         curl_setopt($Handler, CURLOPT_USERAGENT, ArrayValue('HTTP_USER_AGENT', $_SERVER, 'Vanilla/2.0'));
         curl_setopt($Handler, CURLOPT_RETURNTRANSFER, 1);

         if ($Cookie != '')
            curl_setopt($Handler, CURLOPT_COOKIE, $Cookie);

         if ($Timeout > 0)
            curl_setopt($Handler, CURLOPT_TIMEOUT, $Timeout);

         // TIM @ 2010-06-28: Commented this out because it was forcing all requests with parameters to be POST. Same for the $Url above
         //
         //if ($Query != '') {
         //   curl_setopt($Handler, CURLOPT_POST, 1);
         //   curl_setopt($Handler, CURLOPT_POSTFIELDS, $Query);
         //}
         $Response = curl_exec($Handler);
         $Success = TRUE;
         if ($Response == FALSE) {
            $Success = FALSE;
            $Response = '';
            throw new Exception(curl_error($Handler));
         }

         curl_close($Handler);
      } else if (function_exists('fsockopen')) {
         $Referer = Gdn_Url::WebRoot(TRUE);

         // Make the request
         $Pointer = @fsockopen($Host, $Port, $ErrorNumber, $Error, $Timeout);
         if (!$Pointer)
            throw new Exception(sprintf(T('Encountered an error while making a request to the remote server (%1$s): [%2$s] %3$s'), $Url, $ErrorNumber, $Error));

         stream_set_timeout($Pointer, $Timeout);
         if (strlen($Cookie) > 0)
            $Cookie = "Cookie: $Cookie\r\n";

         $HostHeader = $Host.(($Port != 80) ? ":{$Port}" : '');
         $Header = "GET $Path?$Query HTTP/1.1\r\n"
            ."Host: {$HostHeader}\r\n"
            // If you've got basic authentication enabled for the app, you're going to need to explicitly define the user/pass for this fsock call
            // "Authorization: Basic ". base64_encode ("username:password")."\r\n" .
            ."User-Agent: ".ArrayValue('HTTP_USER_AGENT', $_SERVER, 'Vanilla/2.0')."\r\n"
            ."Accept: */*\r\n"
            ."Accept-Charset: utf-8;\r\n"
            ."Referer: {$Referer}\r\n"
            ."Connection: close\r\n";

         if ($Cookie != '')
            $Header .= $Cookie;

         $Header .= "\r\n";

         // Send the headers and get the response
         fputs($Pointer, $Header);
         while ($Line = fread($Pointer, 4096)) {
            $Response .= $Line;
         }
         @fclose($Pointer);
         $Bytes = strlen($Response);
         $Response = trim($Response);
         $Success = TRUE;

         $StreamInfo = stream_get_meta_data($Pointer);
         if (GetValue('timed_out', $StreamInfo, FALSE) === TRUE) {
            $Success = FALSE;
            $Response = "Operation timed out after {$Timeout} seconds with {$Bytes} bytes received.";
         }
      } else {
         throw new Exception(T('Encountered an error while making a request to the remote server: Your PHP configuration does not allow curl or fsock requests.'));
      }

      if (!$Success)
         return $Response;

      $ResponseHeaderData = trim(substr($Response, 0, strpos($Response, "\r\n\r\n")));
      $Response = trim(substr($Response, strpos($Response, "\r\n\r\n") + 4));

      $ResponseHeaderLines = explode("\n",trim($ResponseHeaderData));
      $Status = array_shift($ResponseHeaderLines);
      $ResponseHeaders = array();
      $ResponseHeaders['HTTP'] = trim($Status);

      /* get the numeric status code.
       * - trim off excess edge whitespace,
       * - split on spaces,
       * - get the 2nd element (as a single element array),
       * - pop the first (only) element off it...
       * - return that.
       */
      $Status = trim($Status);
      $Status = explode(' ',$Status);
      $Status = array_slice($Status,1,1);
      $Status = array_pop($Status);
      $ResponseHeaders['StatusCode'] = $Status;
      foreach ($ResponseHeaderLines as $Line) {
         $Line = explode(':',trim($Line));
         $Key = trim(array_shift($Line));
         $Value = trim(implode(':',$Line));
         $ResponseHeaders[$Key] = $Value;
      }

      if ($FollowRedirects) {
         $Code = GetValue('StatusCode',$ResponseHeaders, 200);
         if (in_array($Code, array(301,302))) {
            if (array_key_exists('Location', $ResponseHeaders)) {
               $Location = AbsoluteSource(GetValue('Location', $ResponseHeaders), $Url);
               return ProxyRequest($Location, $OriginalTimeout, $FollowRedirects);
            }
         }
      }

      return $Response;
   }
}

if (!function_exists('RandomString')) {
   function RandomString($Length, $Characters = 'ABCDEFGHIJKLMNOPQRSTUVWXYZ0123456789') {
      $CharLen = strlen($Characters);
      $String = '' ;
      for ($i = 0; $i < $Length; ++$i) {
        $Offset = mt_rand() % $CharLen;
        $String .= substr($Characters, $Offset, 1);
      }
      return $String;
   }
}

if (!function_exists('BetterRandomString')):

/**
 * Generate a random string of characters with additional character options that can be cryptographically strong.
 *
 * This function attempts to use {@link openssl_random_pseudo_bytes()} to generate its randomness.
 * If that function does not exists then it just uses mt_rand().
 *
 * @param int $Length The length of the string.
 * @param string $CharacterOptions Character sets that are allowed in the string. This is a string made up of the following characters.
 *  - A: uppercase characters
 *  - a: lowercase characters
 *  - 0: digits
 *  - !: basic punctuation (~!@#$^&*_+-)
 * @return string Returns the random string for the given arguments.
 */
function BetterRandomString($Length, $CharacterOptions = 'A0') {
   $CharacterClasses = array(
       'A' => 'ABCDEFGHIJKLMNOPQRSTUVWXYZ',
       'a' => 'abcdefghijklmnopqrstuvwxyz',
       '0' => '0123456789',
       '!' => '~!@#$^&*_+-'
   );

   $Characters = '';
   for ($i=0;$i<strlen($CharacterOptions);$i++)
      $Characters .= GetValue($CharacterOptions{$i}, $CharacterClasses);

   $CharLen = strlen($Characters);
   $String = '' ;

   if (function_exists('openssl_random_pseudo_bytes')) {
      $random_chars = unpack('C*', openssl_random_pseudo_bytes($Length));
      foreach ($random_chars as $c) {
         $Offset = (int)$c % $CharLen;
         $String .= substr($Characters, $Offset, 1);
      }
   } else {
      for ($i = 0; $i < $Length; ++$i) {
        $Offset = mt_rand() % $CharLen;
        $String .= substr($Characters, $Offset, 1);
      }
   }
   return $String;
}
endif;

if (!function_exists('Redirect')) {
   function Redirect($Destination = FALSE, $StatusCode = NULL) {
      if (!$Destination)
         $Destination = Url('');

//      if (Debug() && $Trace = Trace()) {
//         Trace("Redirecting to $Destination");
//         return;
//      }

      // Close any db connections before exit
      $Database = Gdn::Database();
      $Database->CloseConnection();
      // Clear out any previously sent content
      @ob_end_clean();

      // assign status code
      $SendCode = (is_null($StatusCode)) ? 302 : $StatusCode;
      // re-assign the location header
      safeHeader("Location: ".Url($Destination), TRUE, $SendCode);
      // Exit
      exit();
   }
}

if (!function_exists('redirectUrl')) {
   /**
    * Redirect to a specific url that can be outside of the site.
    *
    * @param string $url The url to redirect to.
    * @param int $code The http status code.
    */
   function redirectUrl($url, $code = 302) {
      if (!$url) {
         $url = Url('', true);
      }

      // Close any db connections before exit
      $Database = Gdn::Database();
      $Database->CloseConnection();
      // Clear out any previously sent content
      @ob_end_clean();

      if (!in_array($code, array(301, 302))) {
         $code = 302;
      }

      safeHeader("Location: ". $url, true, $code);

      exit();
   }
}

if (!function_exists('ReflectArgs')) {
   /**
    * Reflect the arguments on a callback and returns them as an associative array.
    * @param callback $Callback A callback to the function.
    * @param array $Args1 An array of arguments.
    * @param array $Args2 An optional other array of arguments.
    * @return array The arguments in an associative array, in order ready to be passed to call_user_func_array().
    */
   function ReflectArgs($Callback, $Args1, $Args2 = NULL) {
      $Result = array();

      if (is_string($Callback) && !function_exists($Callback))
         throw new Exception("Function $Callback does not exist");

      if (is_array($Callback) && !method_exists($Callback[0], $Callback[1]))
         throw new Exception("Method {$Callback[1]} does not exist.");

      if ($Args2 !== NULL)
         $Args1 = array_merge($Args2, $Args1);
      $Args1 = array_change_key_case($Args1);

      if (is_string($Callback)) {
         $Meth = new ReflectionFunction($Callback);
         $MethName = $Meth;
      } else {
         $Meth = new ReflectionMethod($Callback[0], $Callback[1]);
         if (is_string($Callback[0])) {
            $MethName = $Callback[0].'::'.$Meth->getName();
         } else {
            $MethName = get_class($Callback[0]).'->'.$Meth->getName();
         }
      }

      $MethArgs = $Meth->getParameters();

      $Args = array();
      $MissingArgs = array();

      // Set all of the parameters.
      foreach ($MethArgs as $Index => $MethParam) {
         $ParamName = $MethParam->getName();
         $ParamNameL = strtolower($ParamName);

         if (isset($Args1[$ParamNameL]))
            $ParamValue = $Args1[$ParamNameL];
         elseif (isset($Args1[$Index]))
            $ParamValue = $Args1[$Index];
         elseif ($MethParam->isDefaultValueAvailable())
            $ParamValue = $MethParam->getDefaultValue();
         else {
            $ParamValue = NULL;
            $MissingArgs[] = '$'.$ParamName;
         }

         $Args[$ParamName] = $ParamValue;
      }

      // Add optional parameters so that methods that use get_func_args() will still work.
      for ($Index = count($Args); array_key_exists($Index, $Args1); $Index++) {
         $Args[$Index] = $Args1[$Index];
      }

      if (count($MissingArgs) > 0) {
         trigger_error("$MethName() expects the following parameters: ".implode(', ', $MissingArgs).'.', E_USER_NOTICE);
      }

      return $Args;
   }
}

if (!function_exists('RemoteIP')) {
   function RemoteIP() {
      return Gdn::Request()->IpAddress();
   }
}

if (!function_exists('RemoveFromConfig')) {
   function RemoveFromConfig($Name, $Options = array()) {
      Gdn::Config()->RemoveFromConfig($Name, $Options);
   }
}

// Functions relating to data/variable types and type casting
if (!function_exists('RemoveKeyFromArray')) {
   function RemoveKeyFromArray($Array, $Key) {
      if (!is_array($Key))
         $Key = array($Key);

      $Count = count($Key);
      for ($i = 0; $i < $Count; $i++) {
         $KeyIndex = array_keys(array_keys($Array), $Key[$i]);
         if (count($KeyIndex) > 0) array_splice($Array, $KeyIndex[0], 1);
      }
      return $Array;
   }
}

if (!function_exists('RemoveKeysFromNestedArray')) {
   function RemoveKeysFromNestedArray($Array, $Matches) {
      if (is_array($Array)) {
         foreach ($Array as $Key => $Value) {
            $IsMatch = FALSE;
            foreach ($Matches as $Match) {
               if (StringEndsWith($Key, $Match)) {
                  unset($Array[$Key]);
                  $IsMatch = TRUE;
               }
            }
            if (!$IsMatch && (is_array($Value) || is_object($Value)))
               $Array[$Key] = RemoveKeysFromNestedArray($Value, $Matches);
         }
      } else if (is_object($Array)) {
         $Arr = get_object_vars($Array);
         foreach ($Arr as $Key => $Value) {
            $IsMatch = FALSE;
            foreach ($Matches as $Match) {
               if (StringEndsWith($Key, $Match)) {
                  unset($Array->$Key);
                  $IsMatch = TRUE;
               }
            }
            if (!$IsMatch && (is_array($Value) || is_object($Value)))
               $Array->$Key = RemoveKeysFromNestedArray($Value, $Matches);
         }
      }
      return $Array;
   }
}

if (!function_exists('RemoveQuoteSlashes')) {
 	function RemoveQuoteSlashes($String) {
		return str_replace("\\\"", '"', $String);
	}
}

if (!function_exists('RemoveValueFromArray')) {
   function RemoveValueFromArray(&$Array, $Value) {
      foreach ($Array as $key => $val) {
         if ($val == $Value) {
            unset($Array[$key]);
            break;
         }
      }
   }
}

if (!function_exists('SafeGlob')) {
   function SafeGlob($Pattern, $Extensions = array()) {
      $Result = glob($Pattern);
      if (!is_array($Result))
         $Result = array();

      // Check against allowed extensions.
      if (count($Extensions) > 0) {
         foreach ($Result as $Index => $Path) {
            if (!$Path)
               continue;
            if (!in_array(strtolower(pathinfo($Path, PATHINFO_EXTENSION)), $Extensions))
               unset($Result[$Index]);
         }
      }

      return $Result;
   }
}

if (!function_exists('SafeImage')) {
   /**
    * Examines the provided url & checks to see if there is a valid image on the other side. Optionally you can specify minimum dimensions.
    * @param string $ImageUrl Full url (including http) of the image to examine.
    * @param int $MinHeight Minimum height (in pixels) of image. 0 means any height.
    * @param int $MinWidth Minimum width (in pixels) of image. 0 means any width.
    * @return mixed The url of the image if safe, FALSE otherwise.
    */
   function SafeImage($ImageUrl, $MinHeight = 0, $MinWidth = 0) {
      try {
         list($Width, $Height, $Type, $Attributes) = getimagesize($ImageUrl);
         if ($MinHeight > 0 && $MinHeight < $Height)
            return FALSE;

         if ($MinWidth > 0 && $MinWidth < $Width)
            return FALSE;
      } catch (Exception $ex) {
         return FALSE;
      }
      return $ImageUrl;
   }
}

if (!function_exists('SafeParseStr')) {
   function SafeParseStr($Str, &$Output, $Original = NULL) {
      $Exploded = explode('&',$Str);
      $Output = array();
      if (is_array($Original)) {
         $FirstValue = reset($Original);
         $FirstKey = key($Original);
         unset($Original[$FirstKey]);
      }
      foreach ($Exploded as $Parameter) {
         $Parts = explode('=', $Parameter);
         $Key = $Parts[0];
         $Value = count($Parts) > 1 ? $Parts[1] : '';

         if (!is_null($Original)) {
            $Output[$Key] = $FirstValue;
            $Output = array_merge($Output, $Original);
            break;
         }

         $Output[$Key] = $Value;
      }
   }
}


if (!function_exists('SafeRedirect')) {
   /**
    * Redirect, but only to a safe domain.
    *
    * @param string $Destination Where to redirect.
    * @param int $StatusCode
    */
   function SafeRedirect($Destination = FALSE, $StatusCode = NULL) {
      if (!$Destination)
         $Destination = Url('', TRUE);
      else
         $Destination = Url($Destination, TRUE);

      $Domain = parse_url($Destination, PHP_URL_HOST);
      if (in_array($Domain, TrustedDomains())) {
         Redirect($Destination, $StatusCode);
      } else {
         throw PermissionException();
      }
   }
}

if (!function_exists('SaveToConfig')) {
   /**
    * Save values to the application's configuration file.
    *
    * @param string|array $Name One of the following:
    *  - string: The key to save.
    *  - array: An array of key/value pairs to save.
    * @param mixed|null $Value The value to save.
    * @param array|bool $Options An array of additional options for the save.
    *  - Save: If this is false then only the in-memory config is set.
    *  - RemoveEmpty: If this is true then empty/false values will be removed from the config.
    * @return bool: Whether or not the save was successful. NULL if no changes were necessary.
    */
   function SaveToConfig($Name, $Value = '', $Options = array()) {
      Gdn::Config()->SaveToConfig($Name, $Value, $Options);
   }
}



if (!function_exists('SetAppCookie')):

/**
 * Set a cookie withe the appropriate application cookie prefix and other cookie information.
 *
 * @param string $Name
 * @param string $Value
 * @param int $Expire
 * @param bool $Force Whether or not to set the cookie even if already exists.
 */
function SetAppCookie($Name, $Value, $Expire = 0, $Force = FALSE) {
   $Px = C('Garden.Cookie.Name');
   $Key = "$Px-$Name";

   // Check to see if the cookie is already set before setting it again.
   if (!$Force && isset($_COOKIE[$Key]) && $_COOKIE[$Key] == $Value) {
      return;
   }

   $Domain = C('Garden.Cookie.Domain', '');

   // If the domain being set is completely incompatible with the current domain then make the domain work.
   $CurrentHost = Gdn::Request()->Host();
   if (!StringEndsWith($CurrentHost, trim($Domain, '.')))
      $Domain = '';

   // Create the cookie.
   setcookie($Key, $Value, $Expire, '/', $Domain, NULL, TRUE);
   $_COOKIE[$Key] = $Value;
}
endif;

if (!function_exists('SliceParagraph')) {
   /**
    * Slices a string at a paragraph.
    * This function will attempt to slice a string at paragraph that is no longer than the specified maximum length.
    * If it can't slice the string at a paragraph it will attempt to slice on a sentence.
    *
    * Note that you should not expect this function to return a string that is always shorter than max-length.
    * The purpose of this function is to provide a string that is reaonably easy to consume by a human.
    *
    * @param string $String The string to slice.
    * @param int $MaxLength The maximum length of the string.
    * @param string $Suffix The suffix if the string must be sliced mid-sentence.
    * @return string
    */
   function SliceParagraph($String, $MaxLength = 500, $Suffix = '…') {
      if ($MaxLength >= strlen($String))
         return $String;

//      $String = preg_replace('`\s+\n`', "\n", $String);

      // See if there is a paragraph.
      $Pos = strrpos(SliceString($String, $MaxLength, ''), "\n\n");

      if ($Pos === FALSE) {
         // There was no paragraph so try and split on sentences.
         $Sentences = preg_split('`([.!?:]\s+)`', $String, NULL, PREG_SPLIT_DELIM_CAPTURE);

         $Result = '';
         if (count($Sentences) > 1) {
            $Result = $Sentences[0].$Sentences[1];

            for ($i = 2; $i < count($Sentences); $i++) {
               $Sentence = $Sentences[$i];

               if ((strlen($Result) + strlen($Sentence)) <= $MaxLength || preg_match('`[.!?:]\s+`', $Sentence))
                  $Result .= $Sentence;
               else
                  break;
            }
         }

         if ($Result) {
            return rtrim($Result);
         }

         // There was no sentence. Slice off the last word and call it a day.
         $Pos = strrpos(SliceString($String, $MaxLength, ''), ' ');
         if ($Pos === FALSE) {
            return $String.$Suffix;
         } else {
            return SliceString($String, $Pos + 1, $Suffix);
         }
      } else {
         return substr($String, 0, $Pos + 1);
      }
   }
}

if (!function_exists('SliceString')) {
   function SliceString($String, $Length, $Suffix = '…') {
      if (!$Length) {
         return $String;
      }

      if (function_exists('mb_strimwidth')) {
      	static $Charset;
      	if(is_null($Charset)) $Charset = Gdn::Config('Garden.Charset', 'utf-8');
      	return mb_strimwidth($String, 0, $Length, $Suffix, $Charset);
      } else {
         $Trim = substr($String, 0, $Length);
         return $Trim . ((strlen($Trim) != strlen($String)) ? $Suffix: '');
      }
   }
}

if (!function_exists('SmartAsset')) {
   /**
    * Takes the path to an asset (image, js file, css file, etc) and prepends the webroot.
    */
   function SmartAsset($Destination = '', $WithDomain = FALSE, $AddVersion = FALSE) {
      $Destination = str_replace('\\', '/', $Destination);
      if (IsUrl($Destination)) {
         $Result = $Destination;
      } else {
         $Result = Gdn::Request()->UrlDomain($WithDomain).Gdn::Request()->AssetRoot().'/'.ltrim($Destination, '/');
      }

      if ($AddVersion) {
         if (strpos($Result, '?') === FALSE)
            $Result .= '?';
         else
            $Result .= '&';

         // Figure out which version to put after the asset.
         $Version = APPLICATION_VERSION;
         if (preg_match('`^/([^/]+)/([^/]+)/`', $Destination, $Matches)) {
            $Type = $Matches[1];
            $Key = $Matches[2];
            static $ThemeVersion = NULL;

            switch ($Type) {
               case 'plugins':
                  $PluginInfo = Gdn::PluginManager()->GetPluginInfo($Key);
                  $Version = GetValue('Version', $PluginInfo, $Version);
                  break;
               case 'themes':
                  if ($ThemeVersion === NULL) {
                     $ThemeInfo = Gdn::ThemeManager()->GetThemeInfo(Theme());
                     if ($ThemeInfo !== FALSE) {
                        $ThemeVersion = GetValue('Version', $ThemeInfo, $Version);
                     } else {
                        $ThemeVersion = $Version;
                     }
                  }
                  $Version = $ThemeVersion;
                  break;
            }
         }

         $Result.= 'v='.urlencode($Version);
      }
      return $Result;
   }
}

if (!function_exists('StringBeginsWith')) {
   /** Checks whether or not string A begins with string B.
    *
    * @param string $Haystack The main string to check.
    * @param string $Needle The substring to check against.
    * @param bool $CaseInsensitive Whether or not the comparison should be case insensitive.
    * @param bool Whether or not to trim $B off of $A if it is found.
    * @return bool|string Returns true/false unless $Trim is true.
    */
   function StringBeginsWith($Haystack, $Needle, $CaseInsensitive = FALSE, $Trim = FALSE) {
      if (strlen($Haystack) < strlen($Needle))
         return $Trim ? $Haystack : FALSE;
      elseif (strlen($Needle) == 0) {
         if ($Trim)
            return $Haystack;
         return TRUE;
      } else {
         $Result = substr_compare($Haystack, $Needle, 0, strlen($Needle), $CaseInsensitive) == 0;
         if ($Trim)
            $Result = $Result ? substr($Haystack, strlen($Needle)) : $Haystack;
         return $Result;
      }
   }
}

if (!function_exists('StringEndsWith')) {
   /** Checks whether or not string A ends with string B.
    *
    * @param string $Haystack The main string to check.
    * @param string $Needle The substring to check against.
    * @param bool $CaseInsensitive Whether or not the comparison should be case insensitive.
    * @param bool Whether or not to trim $B off of $A if it is found.
    * @return bool|string Returns true/false unless $Trim is true.
    */
   function StringEndsWith($Haystack, $Needle, $CaseInsensitive = FALSE, $Trim = FALSE) {
      if (strlen($Haystack) < strlen($Needle)) {
         return $Trim ? $Haystack : FALSE;
      } elseif (strlen($Needle) == 0) {
         if ($Trim)
            return $Haystack;
         return TRUE;
      } else {
         $Result = substr_compare($Haystack, $Needle, -strlen($Needle), strlen($Needle), $CaseInsensitive) == 0;
         if ($Trim)
            $Result = $Result ? substr($Haystack, 0, -strlen($Needle)) : $Haystack;
         return $Result;
      }
   }
}

if (!function_exists('StringIsNullOrEmpty')) {
   /** Checks whether or not a string is null or an empty string (after trimming).
    *
    * @param string $String The string to check.
    * @return bool
    */
   function StringIsNullOrEmpty($String) {
      return is_null($String) === TRUE || (is_string($String) && trim($String) == '');
   }
}


if (!function_exists('SetValue')) {
	/**
	 * Set the value on an object/array.
	 *
	 * @param string $Needle The key or property name of the value.
	 * @param mixed $Haystack The array or object to set.
	 * @param mixed $Value The value to set.
	 */
	function SetValue($Key, &$Collection, $Value) {
		if(is_array($Collection))
			$Collection[$Key] = $Value;
		elseif(is_object($Collection))
			$Collection->$Key = $Value;
	}
}


if (!function_exists('T')) {
   /**
	 * Translates a code into the selected locale's definition.
	 *
	 * @param string $Code The code related to the language-specific definition.
    *   Codes thst begin with an '@' symbol are treated as literals and not translated.
	 * @param string $Default The default value to be displayed if the translation code is not found.
	 * @return string The translated string or $Code if there is no value in $Default.
	 * @see Gdn::Translate()
	 */
   function T($Code, $Default = FALSE) {
      return Gdn::Translate($Code, $Default);
   }
}

if (!function_exists('Theme')) {
   function Theme() {
      return Gdn::ThemeManager()->CurrentTheme();
   }
}

if (!function_exists('TouchValue')) {
	/**
	 * Set the value on an object/array if it doesn't already exist.
	 *
	 * @param string $Key The key or property name of the value.
	 * @param mixed $Collection The array or object to set.
	 * @param mixed $Default The value to set.
	 */
	function TouchValue($Key, &$Collection, $Default) {
		if(is_array($Collection) && !array_key_exists($Key, $Collection))
			$Collection[$Key] = $Default;
		elseif(is_object($Collection) && !property_exists($Collection, $Key))
			$Collection->$Key = $Default;

      return GetValue($Key, $Collection);
	}
}

if (!function_exists('TouchFolder')) {
   /**
    * Ensure that a folder exists.
    *
    * @param string $Path
    * @param int $Perms
    * @since 2.1
    */
   function TouchFolder($Path, $Perms = 0777) {
      if (!file_exists($Path))
         mkdir($Path, $Perms, TRUE);
   }
}

if (!function_exists('Trace')) {
   function Trace($Value = NULL, $Type = TRACE_INFO) {
      static $Traces = array();

      if ($Value === NULL)
         return $Traces;

      if ($Value)
         $Traces[] = array($Value, $Type);
   }
}

if (!function_exists('TrueStripSlashes')) {
   if(get_magic_quotes_gpc()) {
      function TrueStripSlashes($String) {
         return stripslashes($String);
      }
   } else {
      function TrueStripSlashes($String) {
         return $String;
      }
   }
}

if (!function_exists('TrustedDomains')) {
   /**
    * Get an array of all of the trusted domains in the application.
    * @return array
    */
   function TrustedDomains() {
      $Result = (array)C('Garden.TrustedDomains', array());

      // This domain is safe.
      $Result[] = Gdn::Request()->Host();

      return array_unique($Result);
   }
}

// Takes a route and prepends the web root (expects "/controller/action/params" as $Destination)
if (!function_exists('Url')) {
   function Url($Path = '', $WithDomain = FALSE, $RemoveSyndication = FALSE) {
      $Result = Gdn::Request()->Url($Path, $WithDomain);
      return $Result;
   }
}


if (!function_exists('ViewLocation')) {
   /**
    * Get the path of a view.
    *
    * @param string $View The name of the view.
    * @param string $Controller The name of the controller invoking the view or blank.
    * @param string $Folder The application folder or plugins/plugin folder.
    * @return string|false The path to the view or false if it wasn't found.
    */
   function ViewLocation($View, $Controller, $Folder) {
      $Paths = array();

      if (strpos($View, '/') !== FALSE) {
         // This is a path to the view from the root.
         $Paths[] = $View;
      } else {
         $View = strtolower($View);
         $Controller = strtolower(StringEndsWith($Controller, 'Controller', TRUE, TRUE));
         if ($Controller) {
            $Controller = '/'.$Controller;
         }

         $Extensions = array('tpl', 'php');

         // 1. First we check the theme.
         if (Gdn::Controller() && $Theme = Gdn::Controller()->Theme) {
            foreach ($Extensions as $Ext) {
               $Paths[] = PATH_THEMES."/{$Theme}/views{$Controller}/$View.$Ext";
            }
         }

         // 2. Then we check the application/plugin.
         if (StringBeginsWith($Folder, 'plugins/')) {
            // This is a plugin view.
            foreach ($Extensions as $Ext) {
               $Paths[] = PATH_ROOT."/{$Folder}/views{$Controller}/$View.$Ext";
            }
         } else {
            // This is an application view.
            $Folder = strtolower($Folder);
            foreach ($Extensions as $Ext) {
               $Paths[] = PATH_APPLICATIONS."/{$Folder}/views{$Controller}/$View.$Ext";
            }

            if ($Folder != 'dashboard' && StringEndsWith($View, '.master')) {
               // This is a master view that can always fall back to the dashboard.
               foreach ($Extensions as $Ext) {
               $Paths[] = PATH_APPLICATIONS."/dashboard/views{$Controller}/$View.$Ext";
            }
            }
         }
      }

      // Now let's search the paths for the view.
      foreach ($Paths as $Path) {
         if (file_exists($Path))
            return $Path;
      }

      Trace(array('view' => $View, 'controller' => $Controller, 'folder' => $Folder), 'View');
      Trace($Paths, 'ViewLocation()');

      return FALSE;
   }
}

if (!function_exists('PasswordStrength')) {

   /**
    * Check a password's strength
    *
    * Returns an analysis of the supplied password, comprised of an array with
    * the following keys:
    *
    *    Pass        // Does the password 'pass' our tests
    *    Symbols     //
    *    Length
    *    Entropy
    *    Score
    *
    *
    * @param string $Password
    * @param string $Username
    */
   function PasswordStrength($Password, $Username) {
      $Translations = explode(',', T('Password Translations', 'Too Short,Contains Username,Very Weak,Weak,Ok,Good,Strong'));

      // calculate $Entropy
      $Alphabet = 0;
      if ( preg_match('/[0-9]/', $Password) )
         $Alphabet += 10;
      if ( preg_match('/[a-z]/', $Password) )
         $Alphabet += 26;
      if ( preg_match('/[A-Z]/', $Password) )
         $Alphabet += 26;
      if ( preg_match('/[^a-zA-Z0-9]/', $Password) )
         $Alphabet += 31;

      $Length = strlen($Password);
      $Entropy = log(pow($Alphabet, $Length), 2);

      $RequiredLength = C('Garden.Password.MinLength', 6);
      $RequiredScore = C('Garden.Password.MinScore', 2);
      $Response = array(
         'Pass'      => FALSE,
         'Symbols'   => $Alphabet,
         'Length'    => $Length,
         'Entropy'   => $Entropy,
         'Required'  => $RequiredLength,
         'Score'     => 0
      );

      if ($Length < $RequiredLength) {
         $Response['Reason'] = $Translations[0];
         return $Response;
      }

      // password1 == username
      if (strpos(strtolower($Username), strtolower($Password)) !== FALSE) {
         $Response['Reason'] = $Translations[1];
         return $Response;
      }

      if ($Entropy < 30) {
         $Response['Score'] = 1;
         $Response['Reason'] = $Translations[2];
      } else if ($Entropy < 40) {
         $Response['Score'] = 2;
         $Response['Reason'] = $Translations[3];
      } else if ($Entropy < 55) {
         $Response['Score'] = 3;
         $Response['Reason'] = $Translations[4];
      } else if ($Entropy < 70) {
         $Response['Score'] = 4;
         $Response['Reason'] = $Translations[5];
      } else {
         $Response['Score'] = 5;
         $Response['Reason'] = $Translations[6];
      }

      $Response['Pass'] = $Response['Score'] >= $RequiredScore;

      return $Response;
   }
}

if (!function_exists('IsSafeUrl')) {

   /**
    * Used to determine if a URL is on safe for use.
    *
    * @param $Url http url to be checked.
    * @return bool
    */
   function IsSafeUrl($Url) {

      $ParsedUrl = parse_url($Url);
      if (empty($ParsedUrl['host']) || $ParsedUrl['host'] == Gdn::Request()->Host()) {
         return TRUE;
      }

      return FALSE;
   }

}

if (!function_exists('userAgentType')) {
   /**
    *
    */
   function userAgentType($value = null) {
      static $type = null;

      if ($value !== null) {
         $type = $value;
      }

      if ($type !== null) {
         return $type;
      }

      // Try and get the user agent type from the header if it was set from the server, varnish, etc.
      $type = strtolower(GetValue('HTTP_X_UA_DEVICE', $_SERVER, ''));
      if ($type) {
         return $type;
      }

      // See if there is an override in the cookie.
      if ($type = val('X-UA-Device-Force', $_COOKIE)) {
         return $type;
      }

      // Now we will have to figure out the type based on the user agent and other things.
      $allHttp = strtolower(GetValue('ALL_HTTP', $_SERVER));
      $httpAccept = strtolower(GetValue('HTTP_ACCEPT', $_SERVER));
      $userAgent = strtolower(GetValue('HTTP_USER_AGENT', $_SERVER));

      // Check for a mobile app.
      if (strpos($userAgent, 'vanillamobileapp') !== false) {
         return $type = 'app';
      }

      // Match wap Accepts: header
      if((strpos($httpAccept, 'application/vnd.wap.xhtml+xml') > 0)
         || ((isset($_SERVER['HTTP_X_WAP_PROFILE']) || isset($_SERVER['HTTP_PROFILE'])))
      ) {
         return $type = 'mobile';
      }

      // Match mobile androids
      if(strpos($userAgent,'android') !== false && strpos($userAgent,'mobile') !== false) {
         return $type = 'mobile';
      }

      // Match operamini in 'ALL_HTTP'
      if (strpos($allHttp, 'operamini') > 0) {
         return $type = 'mobile';
      }

      // Match discrete chunks of known mobile agents
      $directAgents = array(
         'up.browser',
         'up.link',
         'mmp',
         'symbian',
         'smartphone',
         'midp',
         'wap',
         'phone',
         'opera m',
         'kindle',
         'webos',
         'playbook',
         'bb10',
         'playstation vita',
         'windows phone',
         'iphone',
         'ipod'
      );
      $directAgentsMatch = implode('|', $directAgents);
      if (preg_match("/({$directAgentsMatch})/i", $userAgent)) {
         return $type = 'mobile';
      }

      // Match starting chunks of known
      $mobileUserAgent = substr($userAgent, 0, 4);
      $mobileUserAgents = array(
         'w3c ','acs-','alav','alca','amoi','audi','avan','benq','bird','blac',
         'blaz','brew','cell','cldc','cmd-','dang','doco','eric','hipt','inno',
         'ipaq','java','jigs','kddi','keji','leno','lg-c','lg-d','lg-g','lge-',
         'maui','maxo','midp','mits','mmef','mobi','mot-','moto','mwbp','nec-',
         'newt','noki','palm','pana','pant','phil','play','port','prox','qwap',
         'sage','sams','sany','sch-','sec-','send','seri','sgh-','shar','sie-',
         'siem','smal','smar','sony','sph-','symb','t-mo','teli','tim-','tosh',
         'tsm-','upg1','upsi','vk-v','voda','wap-','wapa','wapi','wapp','wapr',
         'webc','winw','winw','xda' ,'xda-');

      if (in_array($mobileUserAgent, $mobileUserAgents)) {
         return $type = 'mobile';
      }

      // None of the mobile matches work so we must be a desktop browser.
      return $type = 'desktop';
   }
}<|MERGE_RESOLUTION|>--- conflicted
+++ resolved
@@ -382,10 +382,6 @@
       if (IsUrl($Destination)) {
          $Result = $Destination;
       } else {
-<<<<<<< HEAD
-         $aroot = Gdn::Request()->AssetRoot();
-=======
->>>>>>> 35316d78
          $Result = Gdn::Request()->UrlDomain($WithDomain).Gdn::Request()->AssetRoot().'/'.ltrim($Destination, '/');
       }
 
