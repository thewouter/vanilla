<<<<<<< HEAD
<?php if (!defined('APPLICATION')) {
    exit();
      }

=======
<?php
>>>>>>> 0aed7e80
/**
 * Gdn_LibraryMap.
 *
 * @author Tim Gunter <tim@vanillaforums.com>
 * @copyright 2009-2015 Vanilla Forums Inc.
 * @license http://www.opensource.org/licenses/gpl-2.0.php GNU GPL v2
 * @package Core
 * @since 2.0
 */

/**
 * Handle the creation, usage, and deletion of file cache entries which map paths
 * to locale files.
 */
class Gdn_LibraryMap {
<<<<<<< HEAD
   
   /**
    * Sprintf format string that describes the on-disk name of the mapping caches
    *
    * @const string
    */
    const DISK_CACHE_NAME_FORMAT = '%s_map.ini';
    const CACHE_CACHE_NAME_FORMAT = 'garden.librarymap.%s';
   
   /**
    * Holds the in-memory array of cache entries
    *
    * @var array
    */
    public static $Caches;
   
   /**
    * Prepare a cache library for use, either by loading it from file, filling it with
    * pre existing data in array form, or leaving it empty and waiting for new entries.
    *
    * @param string $CacheName name of cache library
    * @param array $ExistingCacheArray optional array containing an initial seed cache
    * @param string $CacheMode optional mode of the cache... defaults to flat
    * @return void
    */
    public static function PrepareCache($CacheName, $ExistingCacheArray = null, $CacheMode = 'flat') {
       // Onetime initialization of in-memory file cache
        if (!is_array(self::$Caches)) {
            self::$Caches = array();
        }
      
=======

    /** Sprintf format string that describes the on-disk name of the mapping caches. */
    const DISK_CACHE_NAME_FORMAT = '%s_map.ini';

    /** Sprintf format string that describes the on-disk name of the mapping caches. */
    const CACHE_CACHE_NAME_FORMAT = 'garden.librarymap.%s';

    /** @var array Holds the in-memory array of cache entries. */
    public static $Caches;

    /**
     * Prepare a cache library for use, either by loading it from file, filling it with
     * pre existing data in array form, or leaving it empty and waiting for new entries.
     *
     * @param string $CacheName The name of cache library.
     * @param array|null $ExistingCacheArray An optional array containing an initial seed cache.
     * @param string $CacheMode An optional mode of the cache. Defaults to flat.
     * @return void
     */
    public static function prepareCache($CacheName, $ExistingCacheArray = null, $CacheMode = 'flat') {
        // Onetime initialization of in-memory file cache
        if (!is_array(self::$Caches)) {
            self::$Caches = array();
        }

>>>>>>> 0aed7e80
        if ($CacheName != 'locale') {
            return;
        }

        if (!array_key_exists($CacheName, self::$Caches)) {
            self::$Caches[$CacheName] = array(
<<<<<<< HEAD
            'cache'     => array(),
            'mode'      => $CacheMode
            );
         
            $UseCache = (Gdn::Cache()->Type() == Gdn_Cache::CACHE_TYPE_MEMORY && Gdn::Cache()->ActiveEnabled());
            if ($UseCache) {
                $CacheKey = sprintf(Gdn_LibraryMap::CACHE_CACHE_NAME_FORMAT, $CacheName);
                $CacheContents = Gdn::Cache()->Get($CacheKey);
                $LoadedFromCache = ($CacheContents !== Gdn_Cache::CACHEOP_FAILURE);
                if ($LoadedFromCache && is_array($CacheContents)) {
                    self::Import($CacheName, $CacheContents);
                }
            
=======
                'cache' => array(),
                'mode' => $CacheMode
            );

            $UseCache = (Gdn::cache()->type() == Gdn_Cache::CACHE_TYPE_MEMORY && Gdn::cache()->activeEnabled());
            if ($UseCache) {
                $CacheKey = sprintf(Gdn_LibraryMap::CACHE_CACHE_NAME_FORMAT, $CacheName);
                $CacheContents = Gdn::cache()->get($CacheKey);
                $LoadedFromCache = ($CacheContents !== Gdn_Cache::CACHEOP_FAILURE);
                if ($LoadedFromCache && is_array($CacheContents)) {
                    self::import($CacheName, $CacheContents);
                }

>>>>>>> 0aed7e80
            } else {
                $OnDiskCacheName = sprintf(self::DISK_CACHE_NAME_FORMAT, strtolower($CacheName));
                self::$Caches[$CacheName]['ondisk'] = $OnDiskCacheName;

<<<<<<< HEAD
               // Loading cache for the first time by name+path only... import data now.
                if (file_exists(PATH_CACHE.DS.$OnDiskCacheName)) {
                    $CacheContents = parse_ini_file(PATH_CACHE.DS.$OnDiskCacheName, true);
                    if ($CacheContents != false && is_array($CacheContents)) {
                        self::Import($CacheName, $CacheContents);
                     } else {
                        @unlink(PATH_CACHE.DS.$OnDiskCacheName);
                     }
                }
            
            }
        }
      
       // If cache data array is passed in, merge it with our existing cache
        if (is_array($ExistingCacheArray)) {
            self::Import($CacheName, $ExistingCacheArray, true);
        }
    }
   
   /**
    * Import an existing well formed cache chunk into the supplied library
    *
    * @param string $CacheName name of cache library
    * @param array $CacheContents well formed cache array
    * @return void
    */
    protected static function Import($CacheName, $CacheContents, $AutoSave = false) {
        if (!array_key_exists($CacheName, self::$Caches)) {
            return false;
        }
         
        self::$Caches[$CacheName]['cache'] = array_merge(self::$Caches[$CacheName]['cache'], $CacheContents);
        self::$Caches[$CacheName]['mode'] = (sizeof($CacheContents) == 1 && array_key_exists($CacheName, $CacheContents)) ? 'flat' : 'tree';
        if ($AutoSave) {
            self::SaveCache($CacheName);
        }
    }
   
   /**
    * Clear the contents of the supplied cache, and remove it from disk
    *
    * @param string $CacheName name of cache library
    * @return void
    */
    public static function ClearCache($CacheName = false) {
        Gdn_Autoloader::SmartFree();
        if ($CacheName != 'locale') {
            return;
        }
      
        if (!array_key_exists($CacheName, self::$Caches)) {
            return self::PrepareCache($CacheName);
        }
      
        $UseCache = (Gdn::Cache()->Type() == Gdn_Cache::CACHE_TYPE_MEMORY && Gdn::Cache()->ActiveEnabled());
        if ($UseCache) {
            $CacheKey = sprintf(Gdn_LibraryMap::CACHE_CACHE_NAME_FORMAT, $CacheName);
            $Deleted = Gdn::Cache()->Remove($CacheKey);
=======
                // Loading cache for the first time by name+path only... import data now.
                if (file_exists(PATH_CACHE.DS.$OnDiskCacheName)) {
                    $CacheContents = parse_ini_file(PATH_CACHE.DS.$OnDiskCacheName, true);
                    if ($CacheContents != false && is_array($CacheContents)) {
                        self::import($CacheName, $CacheContents);
                    } else {
                        @unlink(PATH_CACHE.DS.$OnDiskCacheName);
                    }
                }

            }
        }

        // If cache data array is passed in, merge it with our existing cache
        if (is_array($ExistingCacheArray)) {
            self::import($CacheName, $ExistingCacheArray, true);
        }
    }

    /**
     * Import an existing well formed cache chunk into the supplied library
     *
     * @param string $CacheName name of cache library
     * @param array $CacheContents well formed cache array
     * @param bool $AutoSave
     */
    protected static function import($CacheName, $CacheContents, $AutoSave = false) {
        if (!array_key_exists($CacheName, self::$Caches)) {
            return false;
        }

        self::$Caches[$CacheName]['cache'] = array_merge(self::$Caches[$CacheName]['cache'], $CacheContents);
        self::$Caches[$CacheName]['mode'] = (sizeof($CacheContents) == 1 && array_key_exists($CacheName, $CacheContents)) ? 'flat' : 'tree';
        if ($AutoSave) {
            self::saveCache($CacheName);
        }
    }

    /**
     * Clear the contents of the supplied cache, and remove it from disk.
     *
     * @param string|bool $CacheName name of cache library
     * @return void
     */
    public static function clearCache($CacheName = false) {
        Gdn_Autoloader::smartFree();
        if ($CacheName != 'locale') {
            return;
        }

        if (!array_key_exists($CacheName, self::$Caches)) {
            return self::prepareCache($CacheName);
        }

        $UseCache = (Gdn::cache()->type() == Gdn_Cache::CACHE_TYPE_MEMORY && Gdn::cache()->activeEnabled());
        if ($UseCache) {
            $CacheKey = sprintf(Gdn_LibraryMap::CACHE_CACHE_NAME_FORMAT, $CacheName);
            $Deleted = Gdn::cache()->remove($CacheKey);
>>>>>>> 0aed7e80
        } else {
            @unlink(PATH_CACHE.DS.self::$Caches[$CacheName]['ondisk']);
        }
        self::$Caches[$CacheName]['cache'] = array();
    }
<<<<<<< HEAD
   
   /**
    * Detect whether the cache has any items in it
    *
    * @param string $CacheName name of cache library
    * @return bool ready state of cache
    */
    public static function CacheReady($CacheName) {
        if (!array_key_exists($CacheName, self::$Caches)) {
            return false;
        }
         
        if (!sizeof(self::$Caches[$CacheName]['cache'])) {
            return false;
        }
         
        return true;
    }

   /**
    * Store the provided resource in the appropriate (named) cache
    *
    * @param string $CacheName name of cache library
    * @param string $CacheKey name of cache entry
    * @param mixed $CacheContents contents of cache entry
    * @param bool $CacheWrite optional, whether or not to perform a disk write after this set. default yes
    * @return mixed cache contents
    */
    public static function Cache($CacheName, $CacheKey, $CacheContents, $CacheWrite = true) {
        if ($CacheName != 'locale') {
            return;
        }
      
        if (!array_key_exists($CacheName, self::$Caches)) {
            return false;
        }
      
       // Set and save cache data to memory and disk
=======

    /**
     * Detect whether the cache has any items in it
     *
     * @param string $CacheName name of cache library
     * @return bool ready state of cache
     */
    public static function cacheReady($CacheName) {
        if (!array_key_exists($CacheName, self::$Caches)) {
            return false;
        }

        if (!sizeof(self::$Caches[$CacheName]['cache'])) {
            return false;
        }

        return true;
    }

    /**
     * Store the provided resource in the appropriate (named) cache
     *
     * @param string $CacheName name of cache library
     * @param string $CacheKey name of cache entry
     * @param mixed $CacheContents contents of cache entry
     * @param bool $CacheWrite optional, whether or not to perform a disk write after this set. default yes
     * @return mixed cache contents
     */
    public static function cache($CacheName, $CacheKey, $CacheContents, $CacheWrite = true) {
        if ($CacheName != 'locale') {
            return;
        }

        if (!array_key_exists($CacheName, self::$Caches)) {
            return false;
        }

        // Set and save cache data to memory and disk
>>>>>>> 0aed7e80
        if (self::$Caches[$CacheName]['mode'] == 'flat') {
            $Target = &self::$Caches[$CacheName]['cache'][$CacheName];
        } else {
            $Target = &self::$Caches[$CacheName]['cache'];
        }
<<<<<<< HEAD
      
        $Target[$CacheKey] = $CacheContents;
        if ($CacheWrite === true) {
            self::SaveCache($CacheName);
        }
         
        return $CacheContents;
    }
   
    public static function SafeCache($CacheName, $CacheKey, $CacheContents, $CacheWrite = true) {
        if ($CacheName != 'locale') {
            return;
        }
      
        self::PrepareCache($CacheName);
        return self::Cache($CacheName, str_replace('.', '__', $CacheKey), $CacheContents, $CacheWrite);
    }
   
   /**
    * Append the provided resource in the appropriate (named) cache under the named cache key.
    * If the entry is not already an array, convert it to one... then append the new data.
    *
    * @param string $CacheName name of cache library
    * @param string $CacheKey name of cache entry
    * @param mixed $CacheContents contents of cache entry
    * @param bool $CacheWrite optional, whether or not to perform a disk write after this set. default yes
    * @return array cache contents
    */
    public static function CacheArray($CacheName, $CacheKey, $CacheContents, $CacheWrite = true) {
        if ($CacheName != 'locale') {
            return;
        }
      
        $ExistingCacheData = self::GetCache($CacheName, $CacheKey);
      
        if ($ExistingCacheData === null) {
            $ExistingCacheData = array();
        }
         
        if (!is_array($ExistingCacheData)) {
            $ExistingCacheData = array($ExistingCacheData);
        }
      
        $ExistingCacheData[] = $CacheContents;
      
       // Save cache data to memory
        return self::Cache($CacheName, $CacheKey, $ExistingCacheData, $CacheWrite);
    }
   
   /**
    * Retrieve an item from the cache
    *
    * @param string $CacheName name of cache library
    * @param string $CacheKey name of cache entry
    * @return mixed cache entry or null on failure
    */
    public static function GetCache($CacheName, $CacheKey) {
        if ($CacheName != 'locale') {
            return;
        }
      
        if (!array_key_exists($CacheName, self::$Caches)) {
            self::PrepareCache($CacheName);
        }
         
=======

        $Target[$CacheKey] = $CacheContents;
        if ($CacheWrite === true) {
            self::saveCache($CacheName);
        }

        return $CacheContents;
    }

    public static function safeCache($CacheName, $CacheKey, $CacheContents, $CacheWrite = true) {
        if ($CacheName != 'locale') {
            return;
        }

        self::prepareCache($CacheName);
        return self::cache($CacheName, str_replace('.', '__', $CacheKey), $CacheContents, $CacheWrite);
    }

    /**
     * Append the provided resource in the appropriate (named) cache under the named cache key.
     * If the entry is not already an array, convert it to one... then append the new data.
     *
     * @param string $CacheName name of cache library
     * @param string $CacheKey name of cache entry
     * @param mixed $CacheContents contents of cache entry
     * @param bool $CacheWrite optional, whether or not to perform a disk write after this set. default yes
     * @return array cache contents
     */
    public static function cacheArray($CacheName, $CacheKey, $CacheContents, $CacheWrite = true) {
        if ($CacheName != 'locale') {
            return;
        }

        $ExistingCacheData = self::getCache($CacheName, $CacheKey);

        if ($ExistingCacheData === null) {
            $ExistingCacheData = array();
        }

        if (!is_array($ExistingCacheData)) {
            $ExistingCacheData = array($ExistingCacheData);
        }

        $ExistingCacheData[] = $CacheContents;

        // Save cache data to memory
        return self::cache($CacheName, $CacheKey, $ExistingCacheData, $CacheWrite);
    }

    /**
     * Retrieve an item from the cache
     *
     * @param string $CacheName name of cache library
     * @param string|null $CacheKey name of cache entry
     * @return mixed cache entry or null on failure
     */
    public static function getCache($CacheName, $CacheKey = null) {
        if ($CacheName != 'locale') {
            return;
        }

        if (!array_key_exists($CacheName, self::$Caches)) {
            self::prepareCache($CacheName);
        }

>>>>>>> 0aed7e80
        if (self::$Caches[$CacheName]['mode'] == 'flat') {
            $Target = &self::$Caches[$CacheName]['cache'][$CacheName];
        } else {
            $Target = &self::$Caches[$CacheName]['cache'];
        }
        $Target = (array)$Target;
<<<<<<< HEAD
      
        if (array_key_exists($CacheKey, $Target)) {
            return $Target[$CacheKey];
        }
         
        return null;
    }
   
   /**
    * Save the provided library's data to the on disk location.
    *
    * @param string $CacheName name of cache library
    * @return void
    */
    public static function SaveCache($CacheName) {
        if ($CacheName != 'locale') {
            return;
        }
      
        if (!array_key_exists($CacheName, self::$Caches)) {
            return false;
        }
      
        $UseCache = (Gdn::Cache()->Type() == Gdn_Cache::CACHE_TYPE_MEMORY && Gdn::Cache()->ActiveEnabled());
        if ($UseCache) {
            $CacheKey = sprintf(Gdn_LibraryMap::CACHE_CACHE_NAME_FORMAT, $CacheName);
            $Stored = Gdn::Cache()->Store($CacheKey, self::$Caches[$CacheName]['cache']);
=======

        if ($CacheKey === null) {
            return $Target;
        }

        if (array_key_exists($CacheKey, $Target)) {
            return $Target[$CacheKey];
        }

        return null;
    }

    /**
     * Save the provided library's data to the on disk location.
     *
     * @param string $CacheName name of cache library
     * @return void
     */
    public static function saveCache($CacheName) {
        if ($CacheName != 'locale') {
            return;
        }

        if (!array_key_exists($CacheName, self::$Caches)) {
            return false;
        }

        $UseCache = (Gdn::cache()->type() == Gdn_Cache::CACHE_TYPE_MEMORY && Gdn::cache()->activeEnabled());
        if ($UseCache) {
            $CacheKey = sprintf(Gdn_LibraryMap::CACHE_CACHE_NAME_FORMAT, $CacheName);
            $Stored = Gdn::cache()->store($CacheKey, self::$Caches[$CacheName]['cache']);
>>>>>>> 0aed7e80
        } else {
            $FileName = self::$Caches[$CacheName]['ondisk'];
            $CacheContents = "";
            foreach (self::$Caches[$CacheName]['cache'] as $SectionTitle => $SectionData) {
                $CacheContents .= "[{$SectionTitle}]\n";
                foreach ($SectionData as $StoreKey => $StoreValue) {
                    $CacheContents .= "{$StoreKey} = \"{$StoreValue}\"\n";
                }
<<<<<<< HEAD
            }
            try {
                Gdn_FileSystem::SaveFile(PATH_CACHE.DS.$FileName, $CacheContents, LOCK_EX);
            } catch (Exception $e) {
            }
=======
            }
            try {
                // Fix slashes to get around parse_ini_file issue that drops off \ when loading network file.
                $CacheContents = str_replace("\\", "/", $CacheContents);

                Gdn_FileSystem::saveFile(PATH_CACHE.DS.$FileName, $CacheContents, LOCK_EX);
            } catch (Exception $e) {
            }
>>>>>>> 0aed7e80
        }
    }
}<|MERGE_RESOLUTION|>--- conflicted
+++ resolved
@@ -1,11 +1,4 @@
-<<<<<<< HEAD
-<?php if (!defined('APPLICATION')) {
-    exit();
-      }
-
-=======
 <?php
->>>>>>> 0aed7e80
 /**
  * Gdn_LibraryMap.
  *
@@ -21,90 +14,41 @@
  * to locale files.
  */
 class Gdn_LibraryMap {
-<<<<<<< HEAD
-   
-   /**
-    * Sprintf format string that describes the on-disk name of the mapping caches
-    *
-    * @const string
-    */
+   
+    /** Sprintf format string that describes the on-disk name of the mapping caches. */
     const DISK_CACHE_NAME_FORMAT = '%s_map.ini';
+
+    /** Sprintf format string that describes the on-disk name of the mapping caches. */
     const CACHE_CACHE_NAME_FORMAT = 'garden.librarymap.%s';
    
-   /**
-    * Holds the in-memory array of cache entries
-    *
-    * @var array
-    */
+    /** @var array Holds the in-memory array of cache entries. */
     public static $Caches;
    
    /**
     * Prepare a cache library for use, either by loading it from file, filling it with
     * pre existing data in array form, or leaving it empty and waiting for new entries.
     *
-    * @param string $CacheName name of cache library
-    * @param array $ExistingCacheArray optional array containing an initial seed cache
-    * @param string $CacheMode optional mode of the cache... defaults to flat
+     * @param string $CacheName The name of cache library.
+     * @param array|null $ExistingCacheArray An optional array containing an initial seed cache.
+     * @param string $CacheMode An optional mode of the cache. Defaults to flat.
     * @return void
     */
-    public static function PrepareCache($CacheName, $ExistingCacheArray = null, $CacheMode = 'flat') {
+    public static function prepareCache($CacheName, $ExistingCacheArray = null, $CacheMode = 'flat') {
        // Onetime initialization of in-memory file cache
         if (!is_array(self::$Caches)) {
             self::$Caches = array();
         }
       
-=======
-
-    /** Sprintf format string that describes the on-disk name of the mapping caches. */
-    const DISK_CACHE_NAME_FORMAT = '%s_map.ini';
-
-    /** Sprintf format string that describes the on-disk name of the mapping caches. */
-    const CACHE_CACHE_NAME_FORMAT = 'garden.librarymap.%s';
-
-    /** @var array Holds the in-memory array of cache entries. */
-    public static $Caches;
-
-    /**
-     * Prepare a cache library for use, either by loading it from file, filling it with
-     * pre existing data in array form, or leaving it empty and waiting for new entries.
-     *
-     * @param string $CacheName The name of cache library.
-     * @param array|null $ExistingCacheArray An optional array containing an initial seed cache.
-     * @param string $CacheMode An optional mode of the cache. Defaults to flat.
-     * @return void
-     */
-    public static function prepareCache($CacheName, $ExistingCacheArray = null, $CacheMode = 'flat') {
-        // Onetime initialization of in-memory file cache
-        if (!is_array(self::$Caches)) {
-            self::$Caches = array();
-        }
-
->>>>>>> 0aed7e80
         if ($CacheName != 'locale') {
             return;
         }
 
         if (!array_key_exists($CacheName, self::$Caches)) {
             self::$Caches[$CacheName] = array(
-<<<<<<< HEAD
-            'cache'     => array(),
-            'mode'      => $CacheMode
-            );
-         
-            $UseCache = (Gdn::Cache()->Type() == Gdn_Cache::CACHE_TYPE_MEMORY && Gdn::Cache()->ActiveEnabled());
-            if ($UseCache) {
-                $CacheKey = sprintf(Gdn_LibraryMap::CACHE_CACHE_NAME_FORMAT, $CacheName);
-                $CacheContents = Gdn::Cache()->Get($CacheKey);
-                $LoadedFromCache = ($CacheContents !== Gdn_Cache::CACHEOP_FAILURE);
-                if ($LoadedFromCache && is_array($CacheContents)) {
-                    self::Import($CacheName, $CacheContents);
-                }
-            
-=======
                 'cache' => array(),
                 'mode' => $CacheMode
             );
-
+         
             $UseCache = (Gdn::cache()->type() == Gdn_Cache::CACHE_TYPE_MEMORY && Gdn::cache()->activeEnabled());
             if ($UseCache) {
                 $CacheKey = sprintf(Gdn_LibraryMap::CACHE_CACHE_NAME_FORMAT, $CacheName);
@@ -113,18 +57,16 @@
                 if ($LoadedFromCache && is_array($CacheContents)) {
                     self::import($CacheName, $CacheContents);
                 }
-
->>>>>>> 0aed7e80
+            
             } else {
                 $OnDiskCacheName = sprintf(self::DISK_CACHE_NAME_FORMAT, strtolower($CacheName));
                 self::$Caches[$CacheName]['ondisk'] = $OnDiskCacheName;
 
-<<<<<<< HEAD
                // Loading cache for the first time by name+path only... import data now.
                 if (file_exists(PATH_CACHE.DS.$OnDiskCacheName)) {
                     $CacheContents = parse_ini_file(PATH_CACHE.DS.$OnDiskCacheName, true);
                     if ($CacheContents != false && is_array($CacheContents)) {
-                        self::Import($CacheName, $CacheContents);
+                        self::import($CacheName, $CacheContents);
                      } else {
                         @unlink(PATH_CACHE.DS.$OnDiskCacheName);
                      }
@@ -135,7 +77,7 @@
       
        // If cache data array is passed in, merge it with our existing cache
         if (is_array($ExistingCacheArray)) {
-            self::Import($CacheName, $ExistingCacheArray, true);
+            self::import($CacheName, $ExistingCacheArray, true);
         }
     }
    
@@ -144,106 +86,45 @@
     *
     * @param string $CacheName name of cache library
     * @param array $CacheContents well formed cache array
-    * @return void
-    */
-    protected static function Import($CacheName, $CacheContents, $AutoSave = false) {
-        if (!array_key_exists($CacheName, self::$Caches)) {
-            return false;
-        }
-         
-        self::$Caches[$CacheName]['cache'] = array_merge(self::$Caches[$CacheName]['cache'], $CacheContents);
-        self::$Caches[$CacheName]['mode'] = (sizeof($CacheContents) == 1 && array_key_exists($CacheName, $CacheContents)) ? 'flat' : 'tree';
-        if ($AutoSave) {
-            self::SaveCache($CacheName);
-        }
-    }
-   
-   /**
-    * Clear the contents of the supplied cache, and remove it from disk
-    *
-    * @param string $CacheName name of cache library
-    * @return void
-    */
-    public static function ClearCache($CacheName = false) {
-        Gdn_Autoloader::SmartFree();
-        if ($CacheName != 'locale') {
-            return;
-        }
-      
-        if (!array_key_exists($CacheName, self::$Caches)) {
-            return self::PrepareCache($CacheName);
-        }
-      
-        $UseCache = (Gdn::Cache()->Type() == Gdn_Cache::CACHE_TYPE_MEMORY && Gdn::Cache()->ActiveEnabled());
-        if ($UseCache) {
-            $CacheKey = sprintf(Gdn_LibraryMap::CACHE_CACHE_NAME_FORMAT, $CacheName);
-            $Deleted = Gdn::Cache()->Remove($CacheKey);
-=======
-                // Loading cache for the first time by name+path only... import data now.
-                if (file_exists(PATH_CACHE.DS.$OnDiskCacheName)) {
-                    $CacheContents = parse_ini_file(PATH_CACHE.DS.$OnDiskCacheName, true);
-                    if ($CacheContents != false && is_array($CacheContents)) {
-                        self::import($CacheName, $CacheContents);
-                    } else {
-                        @unlink(PATH_CACHE.DS.$OnDiskCacheName);
-                    }
-                }
-
-            }
-        }
-
-        // If cache data array is passed in, merge it with our existing cache
-        if (is_array($ExistingCacheArray)) {
-            self::import($CacheName, $ExistingCacheArray, true);
-        }
-    }
-
-    /**
-     * Import an existing well formed cache chunk into the supplied library
-     *
-     * @param string $CacheName name of cache library
-     * @param array $CacheContents well formed cache array
      * @param bool $AutoSave
-     */
+    */
     protected static function import($CacheName, $CacheContents, $AutoSave = false) {
         if (!array_key_exists($CacheName, self::$Caches)) {
             return false;
         }
-
+         
         self::$Caches[$CacheName]['cache'] = array_merge(self::$Caches[$CacheName]['cache'], $CacheContents);
         self::$Caches[$CacheName]['mode'] = (sizeof($CacheContents) == 1 && array_key_exists($CacheName, $CacheContents)) ? 'flat' : 'tree';
         if ($AutoSave) {
             self::saveCache($CacheName);
         }
     }
-
-    /**
+   
+   /**
      * Clear the contents of the supplied cache, and remove it from disk.
-     *
+    *
      * @param string|bool $CacheName name of cache library
-     * @return void
-     */
+    * @return void
+    */
     public static function clearCache($CacheName = false) {
         Gdn_Autoloader::smartFree();
         if ($CacheName != 'locale') {
             return;
         }
-
+      
         if (!array_key_exists($CacheName, self::$Caches)) {
             return self::prepareCache($CacheName);
         }
-
+      
         $UseCache = (Gdn::cache()->type() == Gdn_Cache::CACHE_TYPE_MEMORY && Gdn::cache()->activeEnabled());
         if ($UseCache) {
             $CacheKey = sprintf(Gdn_LibraryMap::CACHE_CACHE_NAME_FORMAT, $CacheName);
             $Deleted = Gdn::cache()->remove($CacheKey);
->>>>>>> 0aed7e80
         } else {
             @unlink(PATH_CACHE.DS.self::$Caches[$CacheName]['ondisk']);
         }
         self::$Caches[$CacheName]['cache'] = array();
     }
-<<<<<<< HEAD
    
    /**
     * Detect whether the cache has any items in it
@@ -251,7 +132,7 @@
     * @param string $CacheName name of cache library
     * @return bool ready state of cache
     */
-    public static function CacheReady($CacheName) {
+    public static function cacheReady($CacheName) {
         if (!array_key_exists($CacheName, self::$Caches)) {
             return false;
         }
@@ -272,7 +153,7 @@
     * @param bool $CacheWrite optional, whether or not to perform a disk write after this set. default yes
     * @return mixed cache contents
     */
-    public static function Cache($CacheName, $CacheKey, $CacheContents, $CacheWrite = true) {
+    public static function cache($CacheName, $CacheKey, $CacheContents, $CacheWrite = true) {
         if ($CacheName != 'locale') {
             return;
         }
@@ -282,68 +163,27 @@
         }
       
        // Set and save cache data to memory and disk
-=======
-
-    /**
-     * Detect whether the cache has any items in it
-     *
-     * @param string $CacheName name of cache library
-     * @return bool ready state of cache
-     */
-    public static function cacheReady($CacheName) {
-        if (!array_key_exists($CacheName, self::$Caches)) {
-            return false;
-        }
-
-        if (!sizeof(self::$Caches[$CacheName]['cache'])) {
-            return false;
-        }
-
-        return true;
-    }
-
-    /**
-     * Store the provided resource in the appropriate (named) cache
-     *
-     * @param string $CacheName name of cache library
-     * @param string $CacheKey name of cache entry
-     * @param mixed $CacheContents contents of cache entry
-     * @param bool $CacheWrite optional, whether or not to perform a disk write after this set. default yes
-     * @return mixed cache contents
-     */
-    public static function cache($CacheName, $CacheKey, $CacheContents, $CacheWrite = true) {
-        if ($CacheName != 'locale') {
-            return;
-        }
-
-        if (!array_key_exists($CacheName, self::$Caches)) {
-            return false;
-        }
-
-        // Set and save cache data to memory and disk
->>>>>>> 0aed7e80
         if (self::$Caches[$CacheName]['mode'] == 'flat') {
             $Target = &self::$Caches[$CacheName]['cache'][$CacheName];
         } else {
             $Target = &self::$Caches[$CacheName]['cache'];
         }
-<<<<<<< HEAD
       
         $Target[$CacheKey] = $CacheContents;
         if ($CacheWrite === true) {
-            self::SaveCache($CacheName);
+            self::saveCache($CacheName);
         }
          
         return $CacheContents;
     }
    
-    public static function SafeCache($CacheName, $CacheKey, $CacheContents, $CacheWrite = true) {
-        if ($CacheName != 'locale') {
-            return;
-        }
-      
-        self::PrepareCache($CacheName);
-        return self::Cache($CacheName, str_replace('.', '__', $CacheKey), $CacheContents, $CacheWrite);
+    public static function safeCache($CacheName, $CacheKey, $CacheContents, $CacheWrite = true) {
+        if ($CacheName != 'locale') {
+            return;
+        }
+      
+        self::prepareCache($CacheName);
+        return self::cache($CacheName, str_replace('.', '__', $CacheKey), $CacheContents, $CacheWrite);
     }
    
    /**
@@ -356,12 +196,12 @@
     * @param bool $CacheWrite optional, whether or not to perform a disk write after this set. default yes
     * @return array cache contents
     */
-    public static function CacheArray($CacheName, $CacheKey, $CacheContents, $CacheWrite = true) {
-        if ($CacheName != 'locale') {
-            return;
-        }
-      
-        $ExistingCacheData = self::GetCache($CacheName, $CacheKey);
+    public static function cacheArray($CacheName, $CacheKey, $CacheContents, $CacheWrite = true) {
+        if ($CacheName != 'locale') {
+            return;
+        }
+      
+        $ExistingCacheData = self::getCache($CacheName, $CacheKey);
       
         if ($ExistingCacheData === null) {
             $ExistingCacheData = array();
@@ -374,99 +214,35 @@
         $ExistingCacheData[] = $CacheContents;
       
        // Save cache data to memory
-        return self::Cache($CacheName, $CacheKey, $ExistingCacheData, $CacheWrite);
+        return self::cache($CacheName, $CacheKey, $ExistingCacheData, $CacheWrite);
     }
    
    /**
     * Retrieve an item from the cache
     *
     * @param string $CacheName name of cache library
-    * @param string $CacheKey name of cache entry
+     * @param string|null $CacheKey name of cache entry
     * @return mixed cache entry or null on failure
     */
-    public static function GetCache($CacheName, $CacheKey) {
-        if ($CacheName != 'locale') {
-            return;
-        }
-      
-        if (!array_key_exists($CacheName, self::$Caches)) {
-            self::PrepareCache($CacheName);
-        }
-         
-=======
-
-        $Target[$CacheKey] = $CacheContents;
-        if ($CacheWrite === true) {
-            self::saveCache($CacheName);
-        }
-
-        return $CacheContents;
-    }
-
-    public static function safeCache($CacheName, $CacheKey, $CacheContents, $CacheWrite = true) {
-        if ($CacheName != 'locale') {
-            return;
-        }
-
-        self::prepareCache($CacheName);
-        return self::cache($CacheName, str_replace('.', '__', $CacheKey), $CacheContents, $CacheWrite);
-    }
-
-    /**
-     * Append the provided resource in the appropriate (named) cache under the named cache key.
-     * If the entry is not already an array, convert it to one... then append the new data.
-     *
-     * @param string $CacheName name of cache library
-     * @param string $CacheKey name of cache entry
-     * @param mixed $CacheContents contents of cache entry
-     * @param bool $CacheWrite optional, whether or not to perform a disk write after this set. default yes
-     * @return array cache contents
-     */
-    public static function cacheArray($CacheName, $CacheKey, $CacheContents, $CacheWrite = true) {
-        if ($CacheName != 'locale') {
-            return;
-        }
-
-        $ExistingCacheData = self::getCache($CacheName, $CacheKey);
-
-        if ($ExistingCacheData === null) {
-            $ExistingCacheData = array();
-        }
-
-        if (!is_array($ExistingCacheData)) {
-            $ExistingCacheData = array($ExistingCacheData);
-        }
-
-        $ExistingCacheData[] = $CacheContents;
-
-        // Save cache data to memory
-        return self::cache($CacheName, $CacheKey, $ExistingCacheData, $CacheWrite);
-    }
-
-    /**
-     * Retrieve an item from the cache
-     *
-     * @param string $CacheName name of cache library
-     * @param string|null $CacheKey name of cache entry
-     * @return mixed cache entry or null on failure
-     */
     public static function getCache($CacheName, $CacheKey = null) {
         if ($CacheName != 'locale') {
             return;
         }
-
+      
         if (!array_key_exists($CacheName, self::$Caches)) {
             self::prepareCache($CacheName);
         }
-
->>>>>>> 0aed7e80
+         
         if (self::$Caches[$CacheName]['mode'] == 'flat') {
             $Target = &self::$Caches[$CacheName]['cache'][$CacheName];
         } else {
             $Target = &self::$Caches[$CacheName]['cache'];
         }
         $Target = (array)$Target;
-<<<<<<< HEAD
+
+        if ($CacheKey === null) {
+            return $Target;
+        }
       
         if (array_key_exists($CacheKey, $Target)) {
             return $Target[$CacheKey];
@@ -481,52 +257,19 @@
     * @param string $CacheName name of cache library
     * @return void
     */
-    public static function SaveCache($CacheName) {
-        if ($CacheName != 'locale') {
-            return;
-        }
-      
-        if (!array_key_exists($CacheName, self::$Caches)) {
-            return false;
-        }
-      
-        $UseCache = (Gdn::Cache()->Type() == Gdn_Cache::CACHE_TYPE_MEMORY && Gdn::Cache()->ActiveEnabled());
-        if ($UseCache) {
-            $CacheKey = sprintf(Gdn_LibraryMap::CACHE_CACHE_NAME_FORMAT, $CacheName);
-            $Stored = Gdn::Cache()->Store($CacheKey, self::$Caches[$CacheName]['cache']);
-=======
-
-        if ($CacheKey === null) {
-            return $Target;
-        }
-
-        if (array_key_exists($CacheKey, $Target)) {
-            return $Target[$CacheKey];
-        }
-
-        return null;
-    }
-
-    /**
-     * Save the provided library's data to the on disk location.
-     *
-     * @param string $CacheName name of cache library
-     * @return void
-     */
     public static function saveCache($CacheName) {
         if ($CacheName != 'locale') {
             return;
         }
-
-        if (!array_key_exists($CacheName, self::$Caches)) {
-            return false;
-        }
-
+      
+        if (!array_key_exists($CacheName, self::$Caches)) {
+            return false;
+        }
+      
         $UseCache = (Gdn::cache()->type() == Gdn_Cache::CACHE_TYPE_MEMORY && Gdn::cache()->activeEnabled());
         if ($UseCache) {
             $CacheKey = sprintf(Gdn_LibraryMap::CACHE_CACHE_NAME_FORMAT, $CacheName);
             $Stored = Gdn::cache()->store($CacheKey, self::$Caches[$CacheName]['cache']);
->>>>>>> 0aed7e80
         } else {
             $FileName = self::$Caches[$CacheName]['ondisk'];
             $CacheContents = "";
@@ -535,13 +278,6 @@
                 foreach ($SectionData as $StoreKey => $StoreValue) {
                     $CacheContents .= "{$StoreKey} = \"{$StoreValue}\"\n";
                 }
-<<<<<<< HEAD
-            }
-            try {
-                Gdn_FileSystem::SaveFile(PATH_CACHE.DS.$FileName, $CacheContents, LOCK_EX);
-            } catch (Exception $e) {
-            }
-=======
             }
             try {
                 // Fix slashes to get around parse_ini_file issue that drops off \ when loading network file.
@@ -550,7 +286,6 @@
                 Gdn_FileSystem::saveFile(PATH_CACHE.DS.$FileName, $CacheContents, LOCK_EX);
             } catch (Exception $e) {
             }
->>>>>>> 0aed7e80
         }
     }
 }