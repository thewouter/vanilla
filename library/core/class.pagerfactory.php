--- conflicted
+++ resolved
@@ -1,25 +1,12 @@
-<<<<<<< HEAD
-<?php if (!defined('APPLICATION')) {
-    exit();
-      }
-
-=======
 <?php
->>>>>>> 0aed7e80
 /**
  * Gdn_PagerFactory.
  *
  * @author Mark O'Sullivan <markm@vanillaforums.com>
  * @author Todd Burry <todd@vanillaforums.com>
-<<<<<<< HEAD
- * @copyright 2003 Vanilla Forums, Inc
- * @license http://www.opensource.org/licenses/gpl-2.0.php GPL
- * @package Garden
-=======
  * @copyright 2009-2015 Vanilla Forums Inc.
  * @license http://www.opensource.org/licenses/gpl-2.0.php GNU GPL v2
  * @package Core
->>>>>>> 0aed7e80
  * @since 2.0
  */
 
@@ -28,11 +15,6 @@
  */
 class Gdn_PagerFactory {
 
-<<<<<<< HEAD
-    public function GetPager($PagerType, $Sender) {
-        $PagerType = $PagerType.'Module';
-         
-=======
     /**
      *
      *
@@ -42,8 +24,7 @@
      */
     public function getPager($PagerType, $Sender) {
         $PagerType = $PagerType.'Module';
-
->>>>>>> 0aed7e80
+         
         if (!class_exists($PagerType)) {
             $PagerType = 'PagerModule';
         }
