<<<<<<< HEAD
<?php if (!defined('APPLICATION')) {
    exit();
      }

/**
 * Singleton interface
 *
 * A simple interface that all singletons must follow.
 *
 * @author Mark O'Sullivan <markm@vanillaforums.com>
 * @author Todd Burry <todd@vanillaforums.com>
 * @author Tim Gunter <tim@vanillaforums.com>
 * @copyright 2003 Vanilla Forums, Inc
 * @license http://www.opensource.org/licenses/gpl-2.0.php GPL
 * @package Garden
 * @since 2.0
 */

if (!defined('APPLICATION')) {
    exit();
}


=======
<?php
/**
 * Singleton interface
 *
 * @copyright 2009-2015 Vanilla Forums Inc.
 * @license http://www.opensource.org/licenses/gpl-2.0.php GNU GPL v2
 * @package Core
 * @since 2.0
 */

>>>>>>> 0aed7e80
/**
 * A simple interface that all singletons must follow.
 */
interface ISingleton {
<<<<<<< HEAD
   /**
    * Returns the internal pointer to the in-memory singleton of the class.
    * Instantiates the class if it has not yet been created.
    *
    * @return object
    */
    public static function GetInstance();
=======
    /**
     * Return the internal pointer to the in-memory singleton of the class.
     *
     * Instantiates the class if it has not yet been created.
     *
     * @return object
     */
    public static function getInstance();
>>>>>>> 0aed7e80
}<|MERGE_RESOLUTION|>--- conflicted
+++ resolved
@@ -1,28 +1,3 @@
-<<<<<<< HEAD
-<?php if (!defined('APPLICATION')) {
-    exit();
-      }
-
-/**
- * Singleton interface
- *
- * A simple interface that all singletons must follow.
- *
- * @author Mark O'Sullivan <markm@vanillaforums.com>
- * @author Todd Burry <todd@vanillaforums.com>
- * @author Tim Gunter <tim@vanillaforums.com>
- * @copyright 2003 Vanilla Forums, Inc
- * @license http://www.opensource.org/licenses/gpl-2.0.php GPL
- * @package Garden
- * @since 2.0
- */
-
-if (!defined('APPLICATION')) {
-    exit();
-}
-
-
-=======
 <?php
 /**
  * Singleton interface
@@ -33,27 +8,16 @@
  * @since 2.0
  */
 
->>>>>>> 0aed7e80
 /**
  * A simple interface that all singletons must follow.
  */
 interface ISingleton {
-<<<<<<< HEAD
    /**
-    * Returns the internal pointer to the in-memory singleton of the class.
+     * Return the internal pointer to the in-memory singleton of the class.
+     *
     * Instantiates the class if it has not yet been created.
     *
     * @return object
     */
-    public static function GetInstance();
-=======
-    /**
-     * Return the internal pointer to the in-memory singleton of the class.
-     *
-     * Instantiates the class if it has not yet been created.
-     *
-     * @return object
-     */
     public static function getInstance();
->>>>>>> 0aed7e80
 }