<?php if (!defined('APPLICATION')) exit();

/**
 * UI functions
 *
 * @author Mark O'Sullivan <markm@vanillaforums.com>
 * @author Todd Burry <todd@vanillaforums.com> 
 * @author Tim Gunter <tim@vanillaforums.com>
 * @copyright 2003 Vanilla Forums, Inc
 * @license http://www.opensource.org/licenses/gpl-2.0.php GPL
 * @package Garden
 * @since 2.0
 */

if (!function_exists('Alternate')) {
   function Alternate($Odd = 'Alt', $Even = '', $AttributeName = 'class'){
      static $i = 0;
      $Value = $i++ % 2 ? $Odd : $Even;
      if($Value != '' && $Even == '' && $AttributeName)
         $Value = ' '.$AttributeName.'="'.$Value.'"';
      return $Value;
   }
}

/**
 * English "plural" formatting for numbers that can get really big.
 */
if (!function_exists('BigPlural')) {
   function BigPlural($Number, $Singular, $Plural = FALSE) {
      if (!$Plural) {
         $Plural = $Singular.'s';
      }
      $Title = sprintf(T($Number == 1 ? $Singular : $Plural), number_format($Number));
      
      return '<span title="'.$Title.'">'.Gdn_Format::BigNumber($Number).'</span>';
   }
}

if (!function_exists('Condense')) {
   function Condense($Html) {
      $Html = preg_replace('`(?:<br\s*/?>\s*)+`', "<br />", $Html);
      $Html = preg_replace('`/>\s*<br />\s*<img`', "/> <img", $Html);
      return $Html;
   }
}

if (!function_exists('CountString')) {
   function CountString($Number, $Url = '', $Options = array()) {
      if (is_string($Options))
         $Options = array('cssclass' => $Options);
      $Options = array_change_key_case($Options);
      $CssClass = GetValue('cssclass', $Options, '');

      if ($Number === NULL && $Url) {
         $CssClass = ConcatSep(' ', $CssClass, 'Popin TinyProgress');
         $Url = htmlspecialchars($Url);
         $Result = "<span class=\"$CssClass\" rel=\"$Url\"></span>";
      } elseif ($Number) {
         $Result = " <span class=\"Count\">$Number</span>";
      } else {
         $Result = '';
      }
      return $Result;
   }
}

/**
 * Writes an anchor tag
 */
if (!function_exists('Anchor')) {
   /**
    * Builds and returns an anchor tag.
    */
   function Anchor($Text, $Destination = '', $CssClass = '', $Attributes = '', $ForceAnchor = FALSE) {
      if (!is_array($CssClass) && $CssClass != '')
         $CssClass = array('class' => $CssClass);

      if ($Destination == '' && $ForceAnchor === FALSE)
         return $Text;
      
      if ($Attributes == '')
         $Attributes = array();
			
		$SSL = GetValue('SSL', $Attributes, NULL);
		if ($SSL)
			unset($Attributes['SSL']);
		
		$WithDomain = GetValue('WithDomain', $Attributes, FALSE);
		if ($WithDomain)
			unset($Attributes['WithDomain']);

      $Prefix = substr($Destination, 0, 7);
      if (!in_array($Prefix, array('https:/', 'http://', 'mailto:')) && ($Destination != '' || $ForceAnchor === FALSE))
         $Destination = Gdn::Request()->Url($Destination, $WithDomain, $SSL);

      return '<a href="'.htmlspecialchars($Destination, ENT_COMPAT, 'UTF-8').'"'.Attribute($CssClass).Attribute($Attributes).'>'.$Text.'</a>';
   }
}

if (!function_exists('DiscussionUrl')):

/**
 * Return a url for a discussion. This function is in here and not functions.general so that plugins can override.
 * @param object $Discussion
 * @return string
 */
function DiscussionUrl($Discussion) {
   return Url('/discussion/'.$Discussion->DiscussionID.'/'.Gdn_Format::Url($Discussion->Name), TRUE);
}
   
endif;

if (!function_exists('FixNl2Br')) {
   /**
    * Removes the break above and below tags that have a natural margin.
    * @param string $Text The text to fix.
    * @return string
    * @since 2.1
    */
   function FixNl2Br($Text) {
      $allblocks = '(?:table|dl|ul|ol|pre|blockquote|address|p|h[1-6]|section|article|aside|hgroup|header|footer|nav|figure|figcaption|details|menu|summary)';
      $Text = preg_replace('!(?:<br\s*/>){1,2}\s*(<' . $allblocks . '[^>]*>)!', "\n$1", $Text);
      $Text = preg_replace('!(</' . $allblocks . '[^>]*>)\s*(?:<br\s*/>){1,2}!', "$1\n", $Text);
      return $Text;
   }
}

/**
 * English "possessive" formatting.
 * This can be overridden in language definition files like:
 * /applications/garden/locale/en-US/definitions.php.
 */
if (!function_exists('FormatPossessive')) {
   function FormatPossessive($Word) {
		if(function_exists('FormatPossessiveCustom'))
			return FormatPossesiveCustom($Word);
			
      return substr($Word, -1) == 's' ? $Word."'" : $Word."'s";
   }
}

if (!function_exists('FormatUsername')) {
   function FormatUsername($User, $Format, $ViewingUserID = FALSE) {
      if ($ViewingUserID === FALSE)
         $ViewingUserID = Gdn::Session()->UserID;
      $UserID = GetValue('UserID', $User);
      $Name = GetValue('Name', $User);
      $Gender = strtolower(GetValue('Gender', $User));
      
      $UCFirst = substr($Format, 0, 1) == strtoupper(substr($Format, 0, 1));
      
      
      switch (strtolower($Format)) {
         case 'you':
            if ($ViewingUserID == $UserID)
               return T("Format $Format", $Format);
            return $Name;
         case 'his':
         case 'her':
         case 'your':
            if ($ViewingUserID == $UserID)
               return T("Format Your", 'Your');
            else {
               switch ($Gender) {
                  case 'm':
                     $Format = 'his';
                     break;
                  case 'f':
                     $Format = 'her';
                     break;
                  default:
                     $Format = 'their';
                     break;
               }
               if ($UCFirst)
                  $Format = ucfirst($Format);
               return T("Format $Format", $Format);
            }
         default:
            return $Name;
      }
   }
}

if (!function_exists('HoverHelp')) {
   function HoverHelp($String, $Help) {
      return Wrap($String.Wrap($Help, 'span', array('class' => 'Help')), 'span', array('class' => 'HoverHelp'));
   }
}

/**
 * Writes an Img tag.
 */
if (!function_exists('Img')) {
   /**
    * Returns an img tag.
    */
   function Img($Image, $Attributes = '', $WithDomain = FALSE) {
      if ($Attributes == '')
         $Attributes = array();

      if ($Image != '' && substr($Image, 0, 7) != 'http://' && substr($Image, 0, 8) != 'https://')
         $Image = SmartAsset($Image, $WithDomain);

      return '<img src="'.$Image.'"'.Attribute($Attributes).' />';
   }
}

if (!function_exists('InSection')) {
   /**
    * Returns whether or not the page is in one of the given section(s).
    * @since 2.1
    * @param string|array $Section
    * @return bool
    */
   function InSection($Section) {
      return Gdn_Theme::InSection($Section);
   }
}

if (!function_exists('IPAnchor')) {
   /**
    * Returns an IP address with a link to the user search.
    */
   function IPAnchor($IP, $CssClass = '') {
      if ($IP)
         return Anchor(htmlspecialchars($IP), '/user/browse?keywords='.urlencode($IP), $CssClass);
      else
         return $IP;
   }
}

/**
 * English "plural" formatting.
 * This can be overridden in language definition files like:
 * /applications/garden/locale/en-US/definitions.php.
 */
if (!function_exists('Plural')) {
   function Plural($Number, $Singular, $Plural) {
		// Make sure to fix comma-formatted numbers
      $WorkingNumber = str_replace(',', '', $Number);
      return sprintf(T(abs($WorkingNumber) == 1 ? $Singular : $Plural), $Number);
   }
}

/**
 * Takes a user object, and writes out an achor of the user's name to the user's profile.
 */
if (!function_exists('UserAnchor')) {
   function UserAnchor($User, $CssClass = NULL, $Options = NULL) {
      static $NameUnique = NULL;
      if ($NameUnique === NULL)
         $NameUnique = C('Garden.Registration.NameUnique');
      
      if (is_array($CssClass)) {
         $Options = $CssClass;
         $CssClass = NULL;
      } elseif (is_string($Options))
         $Options = array('Px' => $Options);
      
      $Px = GetValue('Px', $Options);
      
      $Name = GetValue($Px.'Name', $User, T('Unknown'));
      $UserID = GetValue($Px.'UserID', $User, 0);
		$Text = GetValue('Text', $Options, htmlspecialchars($Name)); // Allow anchor text to be overridden.
      
      $Attributes = array(
          'class' => $CssClass,
          'rel' => GetValue('Rel', $Options)
          );

      return '<a href="'.htmlspecialchars(Url('/profile/'.($NameUnique ? '' : "$UserID/").rawurlencode($Name))).'"'.Attribute($Attributes).'>'.$Text.'</a>';
   }
}

/**
 * Takes an object & prefix value, and converts it to a user object that can be
 * used by UserAnchor() && UserPhoto() to write out anchors to the user's
 * profile. The object must have the following fields: UserID, Name, Photo.
 */
if (!function_exists('UserBuilder')) {
   function UserBuilder($Object, $UserPrefix = '') {
		$Object = (object)$Object;
      $User = new stdClass();
      $UserID = $UserPrefix.'UserID';
      $Name = $UserPrefix.'Name';
      $Photo = $UserPrefix.'Photo';
      $Gender = $UserPrefix.'Gender';
      $User->UserID = $Object->$UserID;
      $User->Name = $Object->$Name;
      $User->Photo = property_exists($Object, $Photo) ? $Object->$Photo : '';
      $User->Email = GetValue($UserPrefix.'Email', $Object, NULL);
      $User->Gender = property_exists($Object, $Gender) ? $Object->$Gender : NULL;
		return $User;
   }
}

/**
 * Takes a user object, and writes out an anchor of the user's icon to the user's profile.
 */
if (!function_exists('UserPhoto')) {
   function UserPhoto($User, $Options = array()) {
      if (is_string($Options))
         $Options = array('LinkClass' => $Options);
      
      if ($Px = GetValue('Px', $Options))
         $User = UserBuilder($User, $Px);
      else
         $User = (object)$User;
      
      $LinkClass = GetValue('LinkClass', $Options, 'ProfileLink');
      $ImgClass = GetValue('ImageClass', $Options, 'ProfilePhoto ProfilePhotoMedium');
      
      $LinkClass = $LinkClass == '' ? '' : ' class="'.$LinkClass.'"';

      $Photo = $User->Photo;
      if (!$Photo && function_exists('UserPhotoDefaultUrl'))
         $Photo = UserPhotoDefaultUrl($User);

      if ($Photo) {
         if (!preg_match('`^https?://`i', $Photo)) {
            $PhotoUrl = Gdn_Upload::Url(ChangeBasename($Photo, 'n%s'));
         } else {
            $PhotoUrl = $Photo;
         }
         $Href = Url(UserUrl($User));
         return '<a title="'.htmlspecialchars($User->Name).'" href="'.$Href.'"'.$LinkClass.'>'
            .Img($PhotoUrl, array('alt' => htmlspecialchars($User->Name), 'class' => $ImgClass))
            .'</a>';
      } else {
         return '';
      }
   }
}

if (!function_exists('UserUrl')) {
   /**
    * Return the url for a user.
    * @param array|object $User The user to get the url for.
    * @param string $Px The prefix to apply before fieldnames. @since 2.1
    * @return string The url suitable to be passed into the Url() function.
    */
   function UserUrl($User, $Px = '') {
      static $NameUnique = NULL;
      if ($NameUnique === NULL)
         $NameUnique = C('Garden.Registration.NameUnique');
      
      return '/profile/'.($NameUnique ? '' : GetValue($Px.'UserID', $User, 0).'/').rawurlencode(GetValue($Px.'Name', $User));
   }
}


/**
 * Wrap the provided string in the specified tag. ie. Wrap('This is bold!', 'b');
 */
if (!function_exists('Wrap')) {
   function Wrap($String, $Tag = 'span', $Attributes = '') {
		if ($Tag == '')
			return $String;
		
      if (is_array($Attributes))
         $Attributes = Attribute($Attributes);
         
      return '<'.$Tag.$Attributes.'>'.$String.'</'.$Tag.'>';
   }
}

<<<<<<< HEAD
/**
 * Wrap the provided string in the specified tag if the string is not empty. ie. WrapIf('This is bold!', 'b');
 */
if (!function_exists('WrapIf')) {
   function WrapIf($String, $Tag = 'span', $Attributes = '') {
      return (trim($String) == '') ? '' : Wrap($String, $Tag, $Attributes);
=======
if (!function_exists('WrapIf')) {
   /**
    * Wrap the provided string if it isn't empty.
    * 
    * @param string $String
    * @param string $Tag
    * @param array $Attributes
    * @return string
    * @since 2.1 
    */
   function WrapIf($String, $Tag = 'span', $Attributes = '') {
      if (empty($String))
         return '';
      else
         return Wrap($String, $Tag, $Attributes);
>>>>>>> 4c424187
   }
}

/**
 * Wrap the provided string in the specified tag. ie. Wrap('This is bold!', 'b');
 */
if (!function_exists('DiscussionLink')) {
   function DiscussionLink($Discussion, $Extended = TRUE) {
      $DiscussionID = GetValue('DiscussionID', $Discussion);
      $DiscussionName = GetValue('Name', $Discussion);
      $Parts = array(
         'discussion',
         $DiscussionID,
         Gdn_Format::Url($DiscussionName)
      );
      if ($Extended) {
         $Parts[] = ($Discussion->CountCommentWatch > 0) ? '#Item_'.$Discussion->CountCommentWatch : '';
      }
		return Url(implode('/',$Parts), TRUE);
   }
}

if (!function_exists('RegisterUrl')) {
   function RegisterUrl($Target = '') {
      return '/entry/register'.($Target ? '?Target='.urlencode($Target) : '');
   }
}

if (!function_exists('SignInUrl')) {
   function SignInUrl($Target = '') {
      return '/entry/signin'.($Target ? '?Target='.urlencode($Target) : '');
   }
}

if (!function_exists('SignOutUrl')) {
   function SignOutUrl($Target = '') {
      return '/entry/signout?TransientKey='.urlencode(Gdn::Session()->TransientKey()).($Target ? '&Target='.urlencode($Target) : '');
   }
}

if (!function_exists('Sprite')) {
	function Sprite($Name, $Type = 'Sprite') {
		return '<span class="'.$Type.' '.$Name.'"></span>';
	}
}<|MERGE_RESOLUTION|>--- conflicted
+++ resolved
@@ -365,14 +365,6 @@
    }
 }
 
-<<<<<<< HEAD
-/**
- * Wrap the provided string in the specified tag if the string is not empty. ie. WrapIf('This is bold!', 'b');
- */
-if (!function_exists('WrapIf')) {
-   function WrapIf($String, $Tag = 'span', $Attributes = '') {
-      return (trim($String) == '') ? '' : Wrap($String, $Tag, $Attributes);
-=======
 if (!function_exists('WrapIf')) {
    /**
     * Wrap the provided string if it isn't empty.
@@ -388,7 +380,6 @@
          return '';
       else
          return Wrap($String, $Tag, $Attributes);
->>>>>>> 4c424187
    }
 }
 
