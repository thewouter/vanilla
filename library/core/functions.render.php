--- conflicted
+++ resolved
@@ -253,19 +253,12 @@
 if (!function_exists('UserPhoto')) {
    function UserPhoto($User, $CssClass = '') {
       $CssClass = $CssClass == '' ? '' : ' class="'.$CssClass.'"';
-<<<<<<< HEAD
-      if ($User->Photo != '') {
-         $IsFullPath = strtolower(substr($User->Photo, 0, 7)) == 'http://' || strtolower(substr($User->Photo, 0, 8)) == 'https://'; 
-         $PhotoUrl = ($IsFullPath) ? $User->Photo : SmartAsset('uploads/'.ChangeBasename($User->Photo, 'n%s'), TRUE);
-         return '<a title="'.urlencode($User->Name).'" href="'.Url('/profile/'.$User->UserID.'/'.urlencode($User->Name)).'"'.$CssClass.'>'
-=======
       if ($User->Photo) {
          if (!preg_match('`^https?://`i', $User->Photo))
             $PhotoUrl = Gdn_Upload::Url(ChangeBasename($User->Photo, 'n%s'));
          else
             $PhotoUrl = $User->Photo;
          return '<a title="'.htmlspecialchars($User->Name).'" href="'.Url('/profile/'.$User->UserID.'/'.rawurlencode($User->Name)).'"'.$CssClass.'>'
->>>>>>> 4134b289
             .Img($PhotoUrl, array('alt' => urlencode($User->Name)))
             .'</a>';
       } else {
