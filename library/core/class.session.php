--- conflicted
+++ resolved
@@ -1,11 +1,4 @@
-<<<<<<< HEAD
-<?php if (!defined('APPLICATION')) {
-    exit();
-      }
-
-=======
 <?php
->>>>>>> 0aed7e80
 /**
  * Session manager.
  *
@@ -22,64 +15,10 @@
  */
 class Gdn_Session {
 
-<<<<<<< HEAD
-
-   /**
-    * Unique user identifier.
-    *
-    * @var int
-    */
-    public $UserID;
-
-
-   /**
-    * A User object containing properties relevant to session
-    *
-    * @var object
-    */
-    public $User;
-
-
-   /**
-    * Attributes of the current user.
-    *
-    * @var object
-    */
-    protected $_Attributes;
-
-   /**
-    * Permissions of the current user.
-    *
-    * @var object
-    */
-    protected $_Permissions;
-
-
-   /**
-    * Preferences of the current user.
-    *
-    * @var object
-    */
-    protected $_Preferences;
-
-
-   /**
-    * The current user's transient key.
-    *
-    * @var object
-    */
-    protected $_TransientKey;
-
-
-   /**
-    * Private constructor prevents direct instantiation of object
-    *
-    */
-=======
     /** @var int Unique user identifier. */
     public $UserID;
-
     /** @var object A User object containing properties relevant to session */
+
     public $User;
 
     /** @var object Attributes of the current user. */
@@ -87,17 +26,16 @@
 
     /** @var object Permissions of the current user. */
     protected $_Permissions;
-
     /** @var object Preferences of the current user. */
+
     protected $_Preferences;
 
     /** @var object The current user's transient key. */
     protected $_TransientKey;
 
-    /**
-     * Private constructor prevents direct instantiation of object
-     */
->>>>>>> 0aed7e80
+   /**
+    * Private constructor prevents direct instantiation of object
+    */
     public function __construct() {
         $this->UserID = 0;
         $this->User = false;
@@ -107,8 +45,17 @@
         $this->_TransientKey = false;
     }
 
-<<<<<<< HEAD
-   /**
+
+   /**
+     * Add the permissions from a permissions array to this session's permissions.
+     *
+     * @param array $perms The permissions to add.
+     */
+    public function addPermissions($perms) {
+        $this->_Permissions = PermissionModel::addPermissions($this->_Permissions, $perms);
+    }
+
+    /**
     * Checks the currently authenticated user's permissions for the specified
     * permission. Returns a boolean value indicating if the action is
     * permitted.
@@ -120,32 +67,7 @@
     * @param in $JunctionID The ID of the junction permission.
     * * @return boolean
     */
-    public function CheckPermission($Permission, $FullMatch = true, $JunctionTable = '', $JunctionID = '') {
-=======
-
-    /**
-     * Add the permissions from a permissions array to this session's permissions.
-     *
-     * @param array $perms The permissions to add.
-     */
-    public function addPermissions($perms) {
-        $this->_Permissions = PermissionModel::addPermissions($this->_Permissions, $perms);
-    }
-
-    /**
-     * Checks the currently authenticated user's permissions for the specified
-     * permission. Returns a boolean value indicating if the action is
-     * permitted.
-     *
-     * @param mixed $Permission The permission (or array of permissions) to check.
-     * @param int $JunctionID The JunctionID associated with $Permission (ie. A discussion category identifier).
-     * @param bool $FullMatch If $Permission is an array, $FullMatch indicates if all permissions specified are required. If false, the user only needs one of the specified permissions.
-     * @param string $JunctionTable The name of the junction table for a junction permission.
-     * @param in $JunctionID The ID of the junction permission.
-     * * @return boolean
-     */
     public function checkPermission($Permission, $FullMatch = true, $JunctionTable = '', $JunctionID = '') {
->>>>>>> 0aed7e80
         if (is_object($this->User)) {
             if ($this->User->Banned || GetValue('Deleted', $this->User)) {
                 return false;
@@ -154,32 +76,18 @@
             }
         }
 
-<<<<<<< HEAD
        // Allow wildcard permission checks (e.g. 'any' Category)
-=======
-        // Allow wildcard permission checks (e.g. 'any' Category)
->>>>>>> 0aed7e80
         if ($JunctionID == 'any') {
             $JunctionID = '';
         }
 
-<<<<<<< HEAD
-        $Permissions = $this->GetPermissions();
+        $Permissions = $this->getPermissions();
         if ($JunctionTable && !C('Garden.Permissions.Disabled.'.$JunctionTable)) {
            // Junction permission ($Permissions[PermissionName] = array(JunctionIDs))
             if (is_array($Permission)) {
                 $Pass = false;
                 foreach ($Permission as $PermissionName) {
-                    if ($this->CheckPermission($PermissionName, false, $JunctionTable, $JunctionID)) {
-=======
-        $Permissions = $this->getPermissions();
-        if ($JunctionTable && !C('Garden.Permissions.Disabled.'.$JunctionTable)) {
-            // Junction permission ($Permissions[PermissionName] = array(JunctionIDs))
-            if (is_array($Permission)) {
-                $Pass = false;
-                foreach ($Permission as $PermissionName) {
                     if ($this->checkPermission($PermissionName, false, $JunctionTable, $JunctionID)) {
->>>>>>> 0aed7e80
                         if (!$FullMatch) {
                             return true;
                         }
@@ -194,7 +102,6 @@
             } else {
                 if ($JunctionID !== '') {
                     $Result = array_key_exists($Permission, $Permissions)
-<<<<<<< HEAD
                     && is_array($Permissions[$Permission])
                     && in_array($JunctionID, $Permissions[$Permission]);
                 } else {
@@ -207,7 +114,7 @@
         } else {
            // Non-junction permission ($Permissions = array(PermissionNames))
             if (is_array($Permission)) {
-                return ArrayInArray($Permission, $Permissions, $FullMatch);
+                return arrayInArray($Permission, $Permissions, $FullMatch);
             } else {
                 return in_array($Permission, $Permissions) || array_key_exists($Permission, $Permissions);
             }
@@ -219,18 +126,18 @@
     *
     * @param Gdn_Authenticator $Authenticator
     */
-    public function End($Authenticator = null) {
+    public function end($Authenticator = null) {
         if ($Authenticator == null) {
-            $Authenticator = Gdn::Authenticator();
+            $Authenticator = Gdn::authenticator();
         }
 
         if ($this->UserID) {
             Logger::event('session_end', Logger::INFO, 'Session ended for {username}.');
         }
 
-        $Authenticator->AuthenticateWith()->DeAuthenticate();
-        $this->SetCookie('-Vv', null, -3600);
-        $this->SetCookie('-sid', null, -3600);
+        $Authenticator->authenticateWith()->deauthenticate();
+        $this->setCookie('-Vv', null, -3600);
+        $this->setCookie('-sid', null, -3600);
 
         Gdn::PluginManager()->CallEventHandlers($this, 'Gdn_Session', 'End');
 
@@ -248,11 +155,18 @@
     *
     * @return array
     */
-    public function GetPermissions() {
+    public function getPermissions() {
         return is_array($this->_Permissions) ? $this->_Permissions : array();
     }
 
-    public function GetCookie($Suffix, $Default = null) {
+    /**
+     *
+     *
+     * @param $Suffix
+     * @param null $Default
+     * @return mixed
+     */
+    public function getCookie($Suffix, $Default = null) {
         return GetValue(C('Garden.Cookie.Name').$Suffix, $_COOKIE, $Default);
     }
 
@@ -260,7 +174,7 @@
     * Return the timezone hour difference between the user and utc.
     * @return int The hour offset.
     */
-    public function HourOffset() {
+    public function hourOffset() {
         static $GuestHourOffset;
 
         if ($this->UserID > 0) {
@@ -284,210 +198,6 @@
         }
     }
 
-    public function SetCookie($Suffix, $Value, $Expires) {
-        $Name = C('Garden.Cookie.Name').$Suffix;
-        $Path = C('Garden.Cookie.Path');
-        $Domain = C('Garden.Cookie.Domain');
-
-       // If the domain being set is completely incompatible with the current domain then make the domain work.
-        $CurrentHost = Gdn::Request()->Host();
-        if (!StringEndsWith($CurrentHost, trim($Domain, '.'))) {
-            $Domain = '';
-        }
-
-       // Allow people to specify up to a year of expiry.
-        if (abs($Expires) < 31556926) {
-            $Expires = time() + $Expires;
-        }
-
-        safeCookie($Name, $Value, $Expires, $Path, $Domain);
-        $_COOKIE[$Name] = $Value;
-    }
-
-    public function NewVisit() {
-        static $NewVisit = null;
-
-        if ($NewVisit !== null) {
-            return $NewVisit;
-        }
-
-        if (!$this->User) {
-            return false;
-        }
-
-        $Current = $this->GetCookie('-Vv');
-        $Now = time();
-        $TimeToExpire = 1200; // 20 minutes
-        $Expires = $Now + $TimeToExpire;
-
-       // Figure out if this is a new visit.
-        if ($Current) {
-            $NewVisit = false; // user has cookie, not a new visit.
-        } elseif (Gdn_Format::ToTimeStamp($this->User->DateLastActive) + $TimeToExpire > $Now)
-         $NewVisit = false; // user was last active less than 20 minutes ago, not a new visit.
-        else {
-            $NewVisit = true;
-        }
-
-        $this->SetCookie('-Vv', $Now, $Expires);
-
-        return $NewVisit;
-    }
-
-   /**
-    * Set a permission for the current runtime.
-    *
-    * @param string|array $PermissionName
-    * @param null|bool $Value
-    *
-    * @return NULL
-    */
-    public function SetPermission($PermissionName, $Value = null) {
-        if (is_string($PermissionName)) {
-            if ($Value === null || $Value === true) {
-                $this->_Permissions[] = $PermissionName;
-            } elseif ($Value === false) {
-                $Index = array_search($PermissionName, $this->_Permissions);
-                if ($Index !== false) {
-                    unset($this->_Permissions[$Index]);
-                }
-            } elseif (is_array($Value)) {
-                $this->_Permissions[$PermissionName] = $Value;
-            }
-        } elseif (is_array($PermissionName)) {
-            if (array_key_exists(0, $PermissionName)) {
-                foreach ($PermissionName as $Name) {
-                    $this->SetPermission($Name);
-                }
-            } else {
-                foreach ($PermissionName as $Name => $Value) {
-                    $this->SetPermission($Name, $Value);
-                }
-            }
-        }
-    }
-
-   /**
-    * Gets the currently authenticated user's preference for the specified
-    * $PreferenceName.
-    *
-    * @param string $PreferenceName The name of the preference to get.
-    * @param mixed $DefaultValue The default value to return if the preference does not exist.
-    * @return mixed
-    */
-    public function GetPreference($PreferenceName, $DefaultValue = false) {
-       // WARNING: THIS DOES NOT CHECK THE DEFAULT CONFIG-DEFINED SETTINGS.
-       // IF A USER HAS NEVER SAVED THEIR PREFERENCES, THIS WILL RETURN
-       // INCORRECT VALUES.
-        return ArrayValue($PreferenceName, $this->_Preferences, $DefaultValue);
-    }
-
-   /**
-    * Gets the currently authenticated user's attribute for the specified
-    * $AttributeName.
-    *
-    * @param unknown_type $AttributeName The name of the attribute to get.
-    * @param string $DefaultValue The default value to return if the attribute does not exist.
-    * @return mixed
-    */
-    public function GetAttribute($AttributeName, $DefaultValue = false) {
-=======
-                        && is_array($Permissions[$Permission])
-                        && in_array($JunctionID, $Permissions[$Permission]);
-                } else {
-                    $Result = array_key_exists($Permission, $Permissions)
-                        && is_array($Permissions[$Permission])
-                        && count($Permissions[$Permission]);
-                }
-                return $Result;
-            }
-        } else {
-            // Non-junction permission ($Permissions = array(PermissionNames))
-            if (is_array($Permission)) {
-                return arrayInArray($Permission, $Permissions, $FullMatch);
-            } else {
-                return in_array($Permission, $Permissions) || array_key_exists($Permission, $Permissions);
-            }
-        }
-    }
-
-    /**
-     * End a session
-     *
-     * @param Gdn_Authenticator $Authenticator
-     */
-    public function end($Authenticator = null) {
-        if ($Authenticator == null) {
-            $Authenticator = Gdn::authenticator();
-        }
-
-        if ($this->UserID) {
-            Logger::event('session_end', Logger::INFO, 'Session ended for {username}.');
-        }
-
-        $Authenticator->authenticateWith()->deauthenticate();
-        $this->setCookie('-Vv', null, -3600);
-        $this->setCookie('-sid', null, -3600);
-
-        Gdn::PluginManager()->CallEventHandlers($this, 'Gdn_Session', 'End');
-
-        $this->UserID = 0;
-        $this->User = false;
-        $this->_Attributes = array();
-        $this->_Permissions = array();
-        $this->_Preferences = array();
-        $this->_TransientKey = false;
-    }
-
-    /**
-     * Returns all "allowed" permissions for the authenticated user in a
-     * one-dimensional array of permission names.
-     *
-     * @return array
-     */
-    public function getPermissions() {
-        return is_array($this->_Permissions) ? $this->_Permissions : array();
-    }
-
-    /**
-     *
-     *
-     * @param $Suffix
-     * @param null $Default
-     * @return mixed
-     */
-    public function getCookie($Suffix, $Default = null) {
-        return GetValue(C('Garden.Cookie.Name').$Suffix, $_COOKIE, $Default);
-    }
-
-    /**
-     * Return the timezone hour difference between the user and utc.
-     * @return int The hour offset.
-     */
-    public function hourOffset() {
-        static $GuestHourOffset;
-
-        if ($this->UserID > 0) {
-            return $this->User->HourOffset;
-        } else {
-            if (!isset($GuestHourOffset)) {
-                $GuestTimeZone = C('Garden.GuestTimeZone');
-                if ($GuestTimeZone) {
-                    try {
-                        $TimeZone = new DateTimeZone($GuestTimeZone);
-                        $Offset = $TimeZone->getOffset(new DateTime('now', new DateTimeZone('UTC')));
-                        $GuestHourOffset = floor($Offset / 3600);
-                    } catch (Exception $Ex) {
-                        $GuestHourOffset = 0;
-                        LogException($Ex);
-                    }
-                }
-            }
-
-            return $GuestHourOffset;
-        }
-    }
-
     /**
      *
      *
@@ -500,13 +210,13 @@
         $Path = C('Garden.Cookie.Path');
         $Domain = C('Garden.Cookie.Domain');
 
-        // If the domain being set is completely incompatible with the current domain then make the domain work.
+       // If the domain being set is completely incompatible with the current domain then make the domain work.
         $CurrentHost = Gdn::request()->host();
         if (!StringEndsWith($CurrentHost, trim($Domain, '.'))) {
             $Domain = '';
         }
 
-        // Allow people to specify up to a year of expiry.
+       // Allow people to specify up to a year of expiry.
         if (abs($Expires) < 31556926) {
             $Expires = time() + $Expires;
         }
@@ -536,11 +246,11 @@
         $TimeToExpire = 1200; // 20 minutes
         $Expires = $Now + $TimeToExpire;
 
-        // Figure out if this is a new visit.
+       // Figure out if this is a new visit.
         if ($Current) {
             $NewVisit = false; // user has cookie, not a new visit.
         } elseif (Gdn_Format::toTimeStamp($this->User->DateLastActive) + $TimeToExpire > $Now)
-            $NewVisit = false; // user was last active less than 20 minutes ago, not a new visit.
+         $NewVisit = false; // user was last active less than 20 minutes ago, not a new visit.
         else {
             $NewVisit = true;
         }
@@ -550,14 +260,14 @@
         return $NewVisit;
     }
 
-    /**
-     * Set a permission for the current runtime.
-     *
-     * @param string|array $PermissionName
-     * @param null|bool $Value
-     *
-     * @return NULL
-     */
+   /**
+    * Set a permission for the current runtime.
+    *
+    * @param string|array $PermissionName
+    * @param null|bool $Value
+    *
+    * @return NULL
+    */
     public function setPermission($PermissionName, $Value = null) {
         if (is_string($PermissionName)) {
             if ($Value === null || $Value === true) {
@@ -583,43 +293,42 @@
         }
     }
 
-    /**
-     * Gets the currently authenticated user's preference for the specified
-     * $PreferenceName.
-     *
-     * @param string $PreferenceName The name of the preference to get.
-     * @param mixed $DefaultValue The default value to return if the preference does not exist.
-     * @return mixed
-     */
+   /**
+    * Gets the currently authenticated user's preference for the specified
+    * $PreferenceName.
+    *
+    * @param string $PreferenceName The name of the preference to get.
+    * @param mixed $DefaultValue The default value to return if the preference does not exist.
+    * @return mixed
+    */
     public function getPreference($PreferenceName, $DefaultValue = false) {
-        // WARNING: THIS DOES NOT CHECK THE DEFAULT CONFIG-DEFINED SETTINGS.
-        // IF A USER HAS NEVER SAVED THEIR PREFERENCES, THIS WILL RETURN
-        // INCORRECT VALUES.
+       // WARNING: THIS DOES NOT CHECK THE DEFAULT CONFIG-DEFINED SETTINGS.
+       // IF A USER HAS NEVER SAVED THEIR PREFERENCES, THIS WILL RETURN
+       // INCORRECT VALUES.
         return ArrayValue($PreferenceName, $this->_Preferences, $DefaultValue);
     }
 
-    /**
-     * Gets the currently authenticated user's attribute for the specified
-     * $AttributeName.
-     *
-     * @param unknown_type $AttributeName The name of the attribute to get.
-     * @param string $DefaultValue The default value to return if the attribute does not exist.
-     * @return mixed
-     */
+   /**
+    * Gets the currently authenticated user's attribute for the specified
+    * $AttributeName.
+    *
+    * @param unknown_type $AttributeName The name of the attribute to get.
+    * @param string $DefaultValue The default value to return if the attribute does not exist.
+    * @return mixed
+    */
     public function getAttribute($AttributeName, $DefaultValue = false) {
->>>>>>> 0aed7e80
         if (is_array($this->_Attributes)) {
             return ArrayValue($AttributeName, $this->_Attributes, $DefaultValue);
         }
         return $DefaultValue;
     }
 
-<<<<<<< HEAD
-   /**
+   /**
+     *
+     *
     * @return array
-    * @todo add doc
-    */
-    public function GetAttributes() {
+    */
+    public function getAttributes() {
         return is_array($this->_Attributes) ? $this->_Attributes : array();
     }
 
@@ -629,25 +338,7 @@
     *
     * @return Session
     */
-    public static function GetInstance() {
-=======
-    /**
-     *
-     *
-     * @return array
-     */
-    public function getAttributes() {
-        return is_array($this->_Attributes) ? $this->_Attributes : array();
-    }
-
-    /**
-     * This is the singleton method that return the static
-     * Configuration::Instance.
-     *
-     * @return Session
-     */
     public static function getInstance() {
->>>>>>> 0aed7e80
         if (!isset(self::$_Instance)) {
             $c = __CLASS__;
             self::$_Instance = new $c();
@@ -655,7 +346,6 @@
         return self::$_Instance;
     }
 
-<<<<<<< HEAD
    /**
     * Ensure that there is an active session.
     *
@@ -663,7 +353,7 @@
     *
     * @return boolean
     */
-    public function IsValid() {
+    public function isValid() {
         return $this->UserID > 0;
     }
 
@@ -674,81 +364,27 @@
     * @param bool $SetIdentity Whether or not to set the identity (cookie) or make this a one request session.
     * @param bool $Persist If setting an identity, should we persist it beyond browser restart?
     */
-    public function Start($UserID = false, $SetIdentity = true, $Persist = false) {
+    public function start($UserID = false, $SetIdentity = true, $Persist = false) {
         if (!C('Garden.Installed', false)) {
             return;
         }
        // Retrieve the authenticated UserID from the Authenticator module.
-        $UserModel = Gdn::Authenticator()->GetUserModel();
-        $this->UserID = $UserID !== false ? $UserID : Gdn::Authenticator()->GetIdentity();
+        $UserModel = Gdn::authenticator()->getUserModel();
+        $this->UserID = $UserID !== false ? $UserID : Gdn::authenticator()->getIdentity();
         $this->User = false;
 
        // Now retrieve user information
         if ($this->UserID > 0) {
            // Instantiate a UserModel to get session info
-            $this->User = $UserModel->GetSession($this->UserID);
-
-            if ($this->User) {
-                if ($SetIdentity) {
-                    Gdn::Authenticator()->SetIdentity($this->UserID, $Persist);
-=======
-    /**
-     * Ensure that there is an active session.
-     *
-     * If there isn't an active session, send the user to the SignIn Url
-     *
-     * @return boolean
-     */
-    public function isValid() {
-        return $this->UserID > 0;
-    }
-
-    /**
-     * Authenticates the user with the provided Authenticator class.
-     *
-     * @param int $UserID The UserID to start the session with.
-     * @param bool $SetIdentity Whether or not to set the identity (cookie) or make this a one request session.
-     * @param bool $Persist If setting an identity, should we persist it beyond browser restart?
-     */
-    public function start($UserID = false, $SetIdentity = true, $Persist = false) {
-        if (!C('Garden.Installed', false)) {
-            return;
-        }
-        // Retrieve the authenticated UserID from the Authenticator module.
-        $UserModel = Gdn::authenticator()->getUserModel();
-        $this->UserID = $UserID !== false ? $UserID : Gdn::authenticator()->getIdentity();
-        $this->User = false;
-
-        // Now retrieve user information
-        if ($this->UserID > 0) {
-            // Instantiate a UserModel to get session info
             $this->User = $UserModel->getSession($this->UserID);
 
             if ($this->User) {
                 if ($SetIdentity) {
                     Gdn::authenticator()->setIdentity($this->UserID, $Persist);
->>>>>>> 0aed7e80
                     Logger::event('session_start', Logger::INFO, 'Session started for {username}.');
                 }
 
                 $UserModel->EventArguments['User'] =& $this->User;
-<<<<<<< HEAD
-                $UserModel->FireEvent('AfterGetSession');
-
-                $this->_Permissions = Gdn_Format::Unserialize($this->User->Permissions);
-                $this->_Preferences = Gdn_Format::Unserialize($this->User->Preferences);
-                $this->_Attributes = Gdn_Format::Unserialize($this->User->Attributes);
-                $this->_TransientKey = is_array($this->_Attributes) ? ArrayValue('TransientKey', $this->_Attributes) : false;
-
-                if ($this->_TransientKey === false) {
-                    $this->_TransientKey = $UserModel->SetTransientKey($this->UserID);
-                }
-
-               // Save any visit-level information.
-                if ($SetIdentity) {
-                    $UserModel->UpdateVisit($this->UserID);
-                               }
-=======
                 $UserModel->fireEvent('AfterGetSession');
 
                 $this->_Permissions = Gdn_Format::unserialize($this->User->Permissions);
@@ -760,29 +396,27 @@
                     $this->_TransientKey = $UserModel->setTransientKey($this->UserID);
                 }
 
-                // Save any visit-level information.
+               // Save any visit-level information.
                 if ($SetIdentity) {
                     $UserModel->updateVisit($this->UserID);
-                }
->>>>>>> 0aed7e80
+                               }
 
             } else {
                 $this->UserID = 0;
                 $this->User = false;
-<<<<<<< HEAD
-                $this->_TransientKey = GetAppCookie('tk');
+                $this->_TransientKey = getAppCookie('tk');
 
                 if ($SetIdentity) {
-                    Gdn::Authenticator()->SetIdentity(null);
+                    Gdn::authenticator()->setIdentity(null);
                 }
               }
         } else {
            // Grab the transient key from the cookie. This doesn't always get set but we'll try it here anyway.
-            $this->_TransientKey = GetAppCookie('tk');
+            $this->_TransientKey = getAppCookie('tk');
         }
        // Load guest permissions if necessary
         if ($this->UserID == 0) {
-            $this->_Permissions = Gdn_Format::Unserialize($UserModel->DefinePermissions(0));
+            $this->_Permissions = Gdn_Format::unserialize($UserModel->definePermissions(0));
         }
     }
 
@@ -793,36 +427,8 @@
     *
     * @param string|array $Name
     * @param mixed $Value
-    * @todo check argument type
-    */
-    public function SetAttribute($Name, $Value = '') {
-=======
-                $this->_TransientKey = getAppCookie('tk');
-
-                if ($SetIdentity) {
-                    Gdn::authenticator()->setIdentity(null);
-                }
-            }
-        } else {
-            // Grab the transient key from the cookie. This doesn't always get set but we'll try it here anyway.
-            $this->_TransientKey = getAppCookie('tk');
-        }
-        // Load guest permissions if necessary
-        if ($this->UserID == 0) {
-            $this->_Permissions = Gdn_Format::unserialize($UserModel->definePermissions(0));
-        }
-    }
-
-    /**
-     * Sets a value in the $this->_Attributes array. This setting will persist
-     * only to the end of the page load. It is not intended for making permanent
-     * changes to user attributes.
-     *
-     * @param string|array $Name
-     * @param mixed $Value
-     */
+    */
     public function setAttribute($Name, $Value = '') {
->>>>>>> 0aed7e80
         if (!is_array($Name)) {
             $Name = array($Name => $Value);
         }
@@ -835,26 +441,14 @@
         }
     }
 
-<<<<<<< HEAD
    /**
     * Sets a value in the $this->_Preferences array. This setting will persist
     * changes to user prefs.
     *
     * @param string|array $Name
     * @param mixed $Value
-    * @todo check argument type
-    */
-    public function SetPreference($Name, $Value = '', $SaveToDatabase = true) {
-=======
-    /**
-     * Sets a value in the $this->_Preferences array. This setting will persist
-     * changes to user prefs.
-     *
-     * @param string|array $Name
-     * @param mixed $Value
-     */
+    */
     public function setPreference($Name, $Value = '', $SaveToDatabase = true) {
->>>>>>> 0aed7e80
         if (!is_array($Name)) {
             $Name = array($Name => $Value);
         }
@@ -864,18 +458,6 @@
         }
 
         if ($SaveToDatabase && $this->UserID > 0) {
-<<<<<<< HEAD
-            $UserModel = Gdn::UserModel();
-            $UserModel->SavePreference($this->UserID, $Name);
-        }
-    }
-
-    public function EnsureTransientKey() {
-        if (!$this->_TransientKey) {
-           // Generate a transient key in the browser.
-            $tk = substr(md5(microtime()), 0, 16);
-            SetAppCookie('tk', $tk);
-=======
             $UserModel = Gdn::userModel();
             $UserModel->savePreference($this->UserID, $Name);
         }
@@ -888,25 +470,22 @@
      */
     public function ensureTransientKey() {
         if (!$this->_TransientKey) {
-            // Generate a transient key in the browser.
+           // Generate a transient key in the browser.
             $tk = substr(md5(microtime()), 0, 16);
             setAppCookie('tk', $tk);
->>>>>>> 0aed7e80
             $this->_TransientKey = $tk;
         }
         return $this->_TransientKey;
     }
 
-<<<<<<< HEAD
    /**
     * Returns the transient key for the authenticated user.
     *
     * @return string
-    * @todo check return type
-    */
-    public function TransientKey($NewKey = null) {
+    */
+    public function transientKey($NewKey = null) {
         if (!is_null($NewKey)) {
-            $this->_TransientKey = Gdn::Authenticator()->GetUserModel()->SetTransientKey($this->UserID, $NewKey);
+            $this->_TransientKey = Gdn::authenticator()->getUserModel()->setTransientKey($this->UserID, $NewKey);
         }
 
  //      if ($this->_TransientKey)
@@ -921,32 +500,7 @@
     * @param string $ForeignKey The key to validate.
     * @return bool
     */
-    public function ValidateTransientKey($ForeignKey, $ValidateUser = true) {
-=======
-    /**
-     * Returns the transient key for the authenticated user.
-     *
-     * @return string
-     */
-    public function transientKey($NewKey = null) {
-        if (!is_null($NewKey)) {
-            $this->_TransientKey = Gdn::authenticator()->getUserModel()->setTransientKey($this->UserID, $NewKey);
-        }
-
-//      if ($this->_TransientKey)
-        return $this->_TransientKey;
-//      else
-//         return RandomString(12); // Postbacks will never be authenticated if transientkey is not defined.
-    }
-
-    /**
-     * Validates that $ForeignKey was generated by the current user.
-     *
-     * @param string $ForeignKey The key to validate.
-     * @return bool
-     */
     public function validateTransientKey($ForeignKey, $ValidateUser = true) {
->>>>>>> 0aed7e80
         static $ForceValid = false;
 
         if ($ForeignKey === true) {
@@ -958,19 +512,11 @@
         }
 
         if (!isset($Return)) {
-<<<<<<< HEAD
            // Checking the postback here is a kludge, but is absolutely necessary until we can test the ValidatePostBack more.
-            $Return = ($ForceValid && Gdn::Request()->IsPostBack()) || ($ForeignKey == $this->_TransientKey && $this->_TransientKey !== false);
-        }
-        if (!$Return) {
-            if (Gdn::Session()->User) {
-=======
-            // Checking the postback here is a kludge, but is absolutely necessary until we can test the ValidatePostBack more.
             $Return = ($ForceValid && Gdn::request()->isPostBack()) || ($ForeignKey == $this->_TransientKey && $this->_TransientKey !== false);
         }
         if (!$Return) {
             if (Gdn::session()->User) {
->>>>>>> 0aed7e80
                 Logger::event(
                     'csrf_failure',
                     Logger::ERROR,
@@ -987,133 +533,64 @@
         return $Return;
     }
 
-<<<<<<< HEAD
    /**
     * Place a name/value pair into the user's session stash.
     */
-    public function Stash($Name = '', $Value = '', $UnsetOnRetrieve = true) {
-=======
-    /**
-     * Place a name/value pair into the user's session stash.
-     */
     public function stash($Name = '', $Value = '', $UnsetOnRetrieve = true) {
->>>>>>> 0aed7e80
         if ($Name == '') {
             return;
         }
 
-<<<<<<< HEAD
        // Grab the user's session
-        $Session = $this->_GetStashSession($Value);
-=======
-        // Grab the user's session
         $Session = $this->_getStashSession($Value);
->>>>>>> 0aed7e80
         if (!$Session) {
             return;
         }
 
-<<<<<<< HEAD
        // Stash or unstash the value depending on inputs
         if ($Name != '' && $Value != '') {
             $Session->Attributes[$Name] = $Value;
         } elseif ($Name != '') {
-            $Value = GetValue($Name, $Session->Attributes);
-=======
-        // Stash or unstash the value depending on inputs
-        if ($Name != '' && $Value != '') {
-            $Session->Attributes[$Name] = $Value;
-        } elseif ($Name != '') {
             $Value = val($Name, $Session->Attributes);
->>>>>>> 0aed7e80
             if ($UnsetOnRetrieve) {
                 unset($Session->Attributes[$Name]);
             }
         }
-<<<<<<< HEAD
        // Update the attributes
-        if ($Name != '') {
-            Gdn::SQL()->Put(
-                'Session',
-                array(
-                'DateUpdated' => Gdn_Format::ToDateTime(),
-                'Attributes' => serialize($Session->Attributes)
-                ),
-                array(
-                'SessionID' => $Session->SessionID
-=======
-        // Update the attributes
         if ($Name != '') {
             Gdn::SQL()->put(
                 'Session',
                 array(
                     'DateUpdated' => Gdn_Format::toDateTime(),
-                    'Attributes' => serialize($Session->Attributes)
+                'Attributes' => serialize($Session->Attributes)
                 ),
                 array(
-                    'SessionID' => $Session->SessionID
->>>>>>> 0aed7e80
+                'SessionID' => $Session->SessionID
                 )
             );
         }
         return $Value;
     }
 
-<<<<<<< HEAD
    /**
     * Used by $this->Stash() to create & manage sessions for users & guests.
+     *
     * This is a stop-gap solution until full session management for users &
     * guests can be imlemented.
     */
-    private function _GetStashSession($ValueToStash) {
-        $CookieName = C('Garden.Cookie.Name', 'Vanilla');
-        $Name = $CookieName.'-sid';
-
-       // Grab the entire session record
-        $SessionID = GetValue($Name, $_COOKIE, '');
-
-       // If there is no session, and no value for saving, return;
-=======
-    /**
-     * Used by $this->Stash() to create & manage sessions for users & guests.
-     *
-     * This is a stop-gap solution until full session management for users &
-     * guests can be imlemented.
-     */
     private function _getStashSession($ValueToStash) {
         $CookieName = c('Garden.Cookie.Name', 'Vanilla');
         $Name = $CookieName.'-sid';
 
-        // Grab the entire session record
+       // Grab the entire session record
         $SessionID = val($Name, $_COOKIE, '');
 
-        // If there is no session, and no value for saving, return;
->>>>>>> 0aed7e80
+       // If there is no session, and no value for saving, return;
         if ($SessionID == '' && $ValueToStash == '') {
             return false;
         }
 
         $Session = Gdn::SQL()
-<<<<<<< HEAD
-         ->Select()
-         ->From('Session')
-         ->Where('SessionID', $SessionID)
-         ->Get()
-         ->FirstRow();
-
-        if (!$Session) {
-            $SessionID = BetterRandomString(32);
-            $TransientKey = substr(md5(mt_rand()), 0, 11).'!';
-           // Save the session information to the database.
-            Gdn::SQL()->Insert(
-                'Session',
-                array(
-                'SessionID' => $SessionID,
-                'UserID' => Gdn::Session()->UserID,
-                'TransientKey' => $TransientKey,
-                'DateInserted' => Gdn_Format::ToDateTime(),
-                'DateUpdated' => Gdn_Format::ToDateTime()
-=======
             ->select()
             ->from('Session')
             ->where('SessionID', $SessionID)
@@ -1123,51 +600,34 @@
         if (!$Session) {
             $SessionID = betterRandomString(32);
             $TransientKey = substr(md5(mt_rand()), 0, 11).'!';
-            // Save the session information to the database.
+           // Save the session information to the database.
             Gdn::SQL()->insert(
                 'Session',
                 array(
-                    'SessionID' => $SessionID,
+                'SessionID' => $SessionID,
                     'UserID' => Gdn::session()->UserID,
-                    'TransientKey' => $TransientKey,
+                'TransientKey' => $TransientKey,
                     'DateInserted' => Gdn_Format::toDateTime(),
                     'DateUpdated' => Gdn_Format::toDateTime()
->>>>>>> 0aed7e80
                 )
             );
             Trace("Inserting session stash $SessionID");
 
             $Session = Gdn::SQL()
-<<<<<<< HEAD
-            ->Select()
-            ->From('Session')
-            ->Where('SessionID', $SessionID)
-            ->Get()
-            ->FirstRow();
-
-           // Save a session cookie
-=======
                 ->select()
                 ->from('Session')
                 ->where('SessionID', $SessionID)
                 ->get()
                 ->firstRow();
 
-            // Save a session cookie
->>>>>>> 0aed7e80
+           // Save a session cookie
             $Path = C('Garden.Cookie.Path', '/');
             $Domain = C('Garden.Cookie.Domain', '');
             $Expire = 0;
 
-<<<<<<< HEAD
            // If the domain being set is completely incompatible with the current domain then make the domain work.
-            $CurrentHost = Gdn::Request()->Host();
-            if (!StringEndsWith($CurrentHost, trim($Domain, '.'))) {
-=======
-            // If the domain being set is completely incompatible with the current domain then make the domain work.
             $CurrentHost = Gdn::request()->host();
             if (!stringEndsWith($CurrentHost, trim($Domain, '.'))) {
->>>>>>> 0aed7e80
                 $Domain = '';
             }
 
