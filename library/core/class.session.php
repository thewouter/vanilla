--- conflicted
+++ resolved
@@ -267,12 +267,7 @@
     * @param bool $SetIdentity Whether or not to set the identity (cookie) or make this a one request session.
     */
    public function Start($UserID = FALSE, $SetIdentity = TRUE, $Persist = FALSE) {
-<<<<<<< HEAD
       if (!C('Garden.Installed', FALSE)) return;
-      
-=======
-      if (!Gdn::Config('Garden.Installed')) return;
->>>>>>> 33433823
       // Retrieve the authenticated UserID from the Authenticator module.
       $UserModel = Gdn::Authenticator()->GetUserModel();
       $this->UserID = $UserID ? $UserID : Gdn::Authenticator()->GetIdentity();
