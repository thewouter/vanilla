--- conflicted
+++ resolved
@@ -223,12 +223,6 @@
    
    public function Captcha() {
       require_once PATH_LIBRARY.'/vendors/recaptcha/functions.recaptchalib.php';
-      
-      return recaptcha_get_html(C('Garden.Registration.CaptchaPublicKey'), NULL, Gdn::Request()->Scheme() == 'https');
-   }
-
-   public function Captcha() {
-      require_once PATH_LIBRARY.'/vendors/recaptcha/functions.recaptchalib.php';
 
       return recaptcha_get_html(C('Garden.Registration.CaptchaPublicKey'), NULL, Gdn::Request()->Scheme() == 'https');
    }
@@ -254,11 +248,7 @@
    public function CategoryDropDown($FieldName = 'CategoryID', $Options = FALSE) {
       $Value = ArrayValueI('Value', $Options); // The selected category id
       $CategoryData = GetValue('CategoryData', $Options);
-<<<<<<< HEAD
-      
-=======
-
->>>>>>> f2de42e3
+
       // Sanity check
       if (is_object($CategoryData))
          $CategoryData = (array)$CategoryData;
@@ -275,23 +265,11 @@
             );
       }
 
-      // Grab the category data.
-      if (!$CategoryData) {
-         $CategoryData = CategoryModel::GetByPermission('Discussions.View', $Value,
-            GetValue('Filter', $Options, array('Archived' => 0)),
-            GetValue('PermFilter', $Options, array())
-            );
-      }
-
       // Respect category permissions (remove categories that the user shouldn't see).
       $SafeCategoryData = array();
       foreach ($CategoryData as $CategoryID => $Category) {
          $Name = $Category['Name'];
-<<<<<<< HEAD
-         
-=======
-
->>>>>>> f2de42e3
+
          if ($Value != $CategoryID) {
             if ($Category['CategoryID'] <= 0 || !$Category['PermsDiscussionsView'])
                continue;
@@ -302,15 +280,9 @@
 
          $SafeCategoryData[$CategoryID] = $Category;
       }
-<<<<<<< HEAD
-      
+
       unset($Options['Filter'], $Options['PermFilter']);
-      
-=======
-
-      unset($Options['Filter'], $Options['PermFilter']);
-
->>>>>>> f2de42e3
+
       // Opening select tag
       $Return = '<select';
       $Return .= $this->_IDAttribute($FieldName, $Options);
@@ -356,8 +328,6 @@
                $Selected = TRUE;
                $ForceCleanSelection = FALSE;
             }
-            
-            $Disabled &= $Permission == 'add' && !$Category['PermsDiscussionsAdd'];
 
             if ($Category['AllowDiscussions'])
                $Disabled &= $Permission == 'add' && !$Category['PermsDiscussionsAdd'];
@@ -396,11 +366,7 @@
    public function CheckBox($FieldName, $Label = '', $Attributes = FALSE) {
       $Value = ArrayValueI('value', $Attributes, true);
       $Attributes['value'] = $Value;
-<<<<<<< HEAD
       
-=======
-
->>>>>>> f2de42e3
       if (StringEndsWith($FieldName, '[]')) {
          if (!isset($Attributes['checked'])) {
             $GetValue = $this->GetValue(substr($FieldName, 0, -2));
@@ -413,11 +379,7 @@
          if ($this->GetValue($FieldName) == $Value)
             $Attributes['checked'] = 'checked';
       }
-<<<<<<< HEAD
-         
-=======
-
->>>>>>> f2de42e3
+
       // Show inline errors?
       $ShowErrors = ($this->_InlineErrors && array_key_exists($FieldName, $this->_ValidationResults));
 
@@ -2122,79 +2084,6 @@
    }
 
    /**
-    * Save an image from a field and delete any old image that's been uploaded.
-    * 
-    * @param string $Field The name of the field. The image will be uploaded with the _New extension while the current image will be just the field name.
-    * @param array $Options
-    */
-   public function SaveImage($Field, $Options = array()) {
-      $Upload = new Gdn_UploadImage();
-      
-      $FileField = str_replace('.', '_', $Field);
-      
-      if (!GetValueR("{$FileField}_New.name", $_FILES)) {
-         Trace("$Field not uploaded, returning.");
-         return FALSE;
-      }
-      
-      // First make sure the file is valid.
-      try {
-         $TmpName = $Upload->ValidateUpload($FileField.'_New', TRUE);
-         
-         if (!$TmpName)
-            return FALSE; // no file uploaded.
-      } catch (Exception $Ex) {
-         $this->AddError($Ex);
-         return FALSE;
-      }
-      
-      // Get the file extension of the file.
-      $Ext = GetValue('OutputType', $Options, trim($Upload->GetUploadedFileExtension(), '.'));
-      if ($Ext == 'jpeg')
-         $Ext = 'jpg';
-      Trace($Ext, 'Ext');
-      
-      // The file is valid so let's come up with its new name.
-      if (isset($Options['Name']))
-         $Name = $Options['Name'];
-      elseif (isset($Options['Prefix']))
-         $Name = $Options['Prefix'].md5(microtime()).'.'.$Ext;
-      else
-         $Name = md5(microtime()).'.'.$Ext;
-      
-      // We need to parse out the size.
-      $Size = GetValue('Size', $Options);
-      if ($Size) {
-         if (is_numeric($Size)) {
-            TouchValue('Width', $Options, $Size);
-            TouchValue('Height', $Options, $Size);
-         } elseif (preg_match('`(\d+)x(\d+)`i', $Size, $M)) {
-            TouchValue('Width', $Options, $M[1]);
-            TouchValue('Height', $Options, $M[2]);
-         }
-      }
-      
-      Trace($Options, "Saving image $Name.");
-      try {
-         $Parsed = $Upload->SaveImageAs($TmpName, $Name, GetValue('Height', $Options, ''), GetValue('Width', $Options, ''), $Options);
-         Trace($Parsed, 'Saved Image');
-         
-         $Current = $this->GetFormValue($Field);
-         if ($Current && GetValue('DeleteOriginal', $Options, TRUE)) {
-            // Delete the current image.
-            Trace("Deleting original image: $Current.");
-            if ($Current)
-               $Upload->Delete($Current);
-         }
-         
-         // Set the current value.
-         $this->SetFormValue($Field, $Parsed['SaveName']);
-      } catch (Exception $Ex) {
-         $this->AddError($Ex);
-      }
-   }
-   
-   /**
     * Assign a set of data to be displayed in the form elements.
     *
     * @param Ressource $Data A result resource or associative array containing data to be filled in
