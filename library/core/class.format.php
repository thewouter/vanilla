--- conflicted
+++ resolved
@@ -1402,11 +1402,7 @@
             // Unicode includes Numbers, Letters, Marks, & Connector punctuation.
             $Pattern = (unicodeRegexSupport()) ? '[\pN\pL\pM\pPc]' : '\w';
             $Mixed = preg_replace(
-<<<<<<< HEAD
-               '/(^|[\s,\.>])@('.$Pattern.'{1,64})\b/i', //{3,20}
-=======
                '/(^|[\s,\.>\)])@('.$Pattern.'{1,64})\b/i', //{3,20}
->>>>>>> fabe050a
                '\1'.Anchor('@$2', $urlFormat),
                $Mixed
             );
