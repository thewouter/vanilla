--- conflicted
+++ resolved
@@ -1395,11 +1395,6 @@
          if (!isset($GuestHourOffset)) {
             $GuestTimeZone = C('Garden.GuestTimeZone');
             if ($GuestTimeZone) {
-<<<<<<< HEAD
-               $TimeZone = new DateTimeZone($GuestTimeZone);
-               $Offset = $TimeZone->getOffset(new DateTime('now', new DateTimeZone('UTC')));
-               $GuestHourOffset = floor($Offset / 3600);
-=======
                try {
                   $TimeZone = new DateTimeZone($GuestTimeZone);
                   $Offset = $TimeZone->getOffset(new DateTime('now', new DateTimeZone('UTC')));
@@ -1408,7 +1403,43 @@
                   $GuestHourOffset = 0;
                   LogException($Ex);
                }
->>>>>>> dc296212
+            }
+         }
+         $HourOffset = $GuestHourOffset;
+      }
+      
+      if ($HourOffset <> 0) {
+         $SecondsOffset = $HourOffset * 3600;
+         $Timestamp += $SecondsOffset;
+         $Now += $SecondsOffset;
+      }
+      
+      return $Timestamp;
+   }
+   
+   /**
+    * Formats a timestamp to the current user's timezone.
+    * 
+    * @param int $Timestamp The timestamp in gmt.
+    * @return int The timestamp according to the user's timezone.
+    */
+   public static function ToTimezone($Timestamp) {
+      static $GuestHourOffset;
+      $Now = time();
+      
+      // Alter the timestamp based on the user's hour offset
+      $Session = Gdn::Session();
+      $HourOffset = 0;
+      
+      if ($Session->UserID > 0) {
+         $HourOffset = $Session->User->HourOffset;
+      } elseif (class_exists('DateTimeZone')) {
+         if (!isset($GuestHourOffset)) {
+            $GuestTimeZone = C('Garden.GuestTimeZone');
+            if ($GuestTimeZone) {
+               $TimeZone = new DateTimeZone($GuestTimeZone);
+               $Offset = $TimeZone->getOffset(new DateTime('now', new DateTimeZone('UTC')));
+               $GuestHourOffset = floor($Offset / 3600);
             }
          }
          $HourOffset = $GuestHourOffset;
