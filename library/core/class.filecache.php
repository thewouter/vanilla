--- conflicted
+++ resolved
@@ -1,17 +1,6 @@
-<<<<<<< HEAD
-<?php if (!defined('APPLICATION')) {
-    exit();
-      }
-
-/**
- * Cache Layer: Files
- *
- * A cache layer that stores its items as files on the filesystem.
-=======
 <?php
 /**
  * Gdn_Filecache.
->>>>>>> 0aed7e80
  *
  * @author Tim Gunter <tim@vanillaforums.com>
  * @copyright 2009-2015 Vanilla Forums Inc.
@@ -20,30 +9,38 @@
  * @since 2.0
  */
 
- /**
+/**
  * Cache Layer: Files
  *
  * A cache layer that stores its items as files on the filesystem.
  */
 class Gdn_Filecache extends Gdn_Cache {
 
-<<<<<<< HEAD
+    /** Option. */
     const OPT_MOD_SPLIT = 65000;
+
+    /** Option. */
     const OPT_PASSTHRU_CONTAINER = 'passthru';
+
+    /** Op. */
     const O_CREATE = 1;
    
+    /** Cache fuke, */
     const CONTAINER_CACHEFILE = 'c_cachefile';
 
-   // Placeholder
-    protected $WeightedContainers;
-   
+    /** @var   */
+    protected $weightedContainers;
+   
+    /**
+     *
+     */
     public function __construct() {
         parent::__construct();
-        $this->CacheType = Gdn_Cache::CACHE_TYPE_FILE;
-      
-        $this->RegisterFeature(Gdn_Cache::FEATURE_COMPRESS, array('gzcompress','gzuncompress'));
-        $this->RegisterFeature(Gdn_Cache::FEATURE_EXPIRY);
-        $this->RegisterFeature(Gdn_Cache::FEATURE_TIMEOUT);
+        $this->cacheType = Gdn_Cache::CACHE_TYPE_FILE;
+      
+        $this->registerFeature(Gdn_Cache::FEATURE_COMPRESS, array('gzcompress', 'gzuncompress'));
+        $this->registerFeature(Gdn_Cache::FEATURE_EXPIRY);
+        $this->registerFeature(Gdn_Cache::FEATURE_TIMEOUT);
     }
    
    /**
@@ -53,122 +50,39 @@
    * automatically, and needs to configure itself from the values in the global
    * config file.
    */
-    public function Autorun() {
-        $this->AddContainer(array(
-         Gdn_Cache::CONTAINER_LOCATION    => C('Cache.Filecache.Store')
-        ));
-    }
-   
-   /**
-   const CONTAINER_LOCATION = 1;
-   const CONTAINER_PERSISTENT = 2;
-   const CONTAINER_WEIGHT = 3;
-   const CONTAINER_TIMEOUT = 4;
-   const CONTAINER_ONLINE = 5;
-   const CONTAINER_CALLBACK = 6;
-   */
-    public function AddContainer($Options) {
-      
-        $Required = array(
-         Gdn_Cache::CONTAINER_LOCATION
-        );
-      
-        $KeyedRequirements = array_fill_keys($Required, 1);
-        if (sizeof(array_intersect_key($Options, $KeyedRequirements)) != sizeof($Required)) {
-            $Missing = implode(", ", array_keys(array_diff_key($KeyedRequirements, $Options)));
-            return $this->Failure("Required parameters not supplied. Missing: {$Missing}");
-        }
-      
-        $CacheLocation = $Options[Gdn_Cache::CONTAINER_LOCATION];
-        $CacheLocationOK = Gdn_FileSystem::CheckFolderR($CacheLocation, Gdn_FileSystem::O_CREATE | Gdn_FileSystem::O_WRITE);
-        if (!$CacheLocationOK) {
-            return $this->Failure("Supplied cache folder '{$CacheLocation}' could not be found, or created.");
-        }
-      
-       // Merge the options array with our local defaults
-        $Defaults = array(
-         Gdn_Cache::CONTAINER_ONLINE      => true,
-         Gdn_Cache::CONTAINER_TIMEOUT     => 1
-        );
-        $FinalContainer = array_merge($Defaults, $Options);
-        if ($FinalContainer[Gdn_Cache::CONTAINER_ONLINE]) {
-            $this->Containers[] = $FinalContainer;
-        }
-      
-        return Gdn_Cache::CACHEOP_SUCCESS;
-    }
-   
-    protected function _GetContainer($KeyHash) {
-       // Get a container based on the key. For now, loop through until we find one that is online.
-        foreach ($this->Containers as &$Container) {
-=======
-    /** Option. */
-    const OPT_MOD_SPLIT = 65000;
-
-    /** Option. */
-    const OPT_PASSTHRU_CONTAINER = 'passthru';
-
-    /** Op. */
-    const O_CREATE = 1;
-
-    /** Cache fuke, */
-    const CONTAINER_CACHEFILE = 'c_cachefile';
-
-    /** @var   */
-    protected $weightedContainers;
-
-    /**
-     *
-     */
-    public function __construct() {
-        parent::__construct();
-        $this->cacheType = Gdn_Cache::CACHE_TYPE_FILE;
-
-        $this->registerFeature(Gdn_Cache::FEATURE_COMPRESS, array('gzcompress', 'gzuncompress'));
-        $this->registerFeature(Gdn_Cache::FEATURE_EXPIRY);
-        $this->registerFeature(Gdn_Cache::FEATURE_TIMEOUT);
-    }
-
-    /**
-     * Reads in known/config storage locations and adds them to the instance.
-     *
-     * This method is called when the cache object is invoked by the framework
-     * automatically, and needs to configure itself from the values in the global
-     * config file.
-     */
     public function autorun() {
         $this->addContainer(array(
             Gdn_Cache::CONTAINER_LOCATION => C('Cache.Filecache.Store')
         ));
     }
-
-    /**
+   
+   /**
      * const CONTAINER_LOCATION = 1;
      * const CONTAINER_PERSISTENT = 2;
      * const CONTAINER_WEIGHT = 3;
      * const CONTAINER_TIMEOUT = 4;
      * const CONTAINER_ONLINE = 5;
      * const CONTAINER_CALLBACK = 6;
-     */
+   */
     public function addContainer($Options) {
-
+      
         $Required = array(
-            Gdn_Cache::CONTAINER_LOCATION
+         Gdn_Cache::CONTAINER_LOCATION
         );
-
+      
         $KeyedRequirements = array_fill_keys($Required, 1);
         if (sizeof(array_intersect_key($Options, $KeyedRequirements)) != sizeof($Required)) {
             $Missing = implode(", ", array_keys(array_diff_key($KeyedRequirements, $Options)));
             return $this->failure("Required parameters not supplied. Missing: {$Missing}");
         }
-
+      
         $CacheLocation = $Options[Gdn_Cache::CONTAINER_LOCATION];
         $CacheLocationOK = Gdn_FileSystem::checkFolderR($CacheLocation, Gdn_FileSystem::O_CREATE | Gdn_FileSystem::O_WRITE);
         if (!$CacheLocationOK) {
             return $this->failure("Supplied cache folder '{$CacheLocation}' could not be found, or created.");
         }
-
-        // Merge the options array with our local defaults
+      
+       // Merge the options array with our local defaults
         $Defaults = array(
             Gdn_Cache::CONTAINER_ONLINE => true,
             Gdn_Cache::CONTAINER_TIMEOUT => 1
@@ -177,10 +91,10 @@
         if ($FinalContainer[Gdn_Cache::CONTAINER_ONLINE]) {
             $this->containers[] = $FinalContainer;
         }
-
+      
         return Gdn_Cache::CACHEOP_SUCCESS;
     }
-
+   
     /**
      *
      *
@@ -188,73 +102,16 @@
      * @return bool
      */
     protected function _getContainer($KeyHash) {
-        // Get a container based on the key. For now, loop through until we find one that is online.
+       // Get a container based on the key. For now, loop through until we find one that is online.
         foreach ($this->containers as &$Container) {
->>>>>>> 0aed7e80
             if ($Container[Gdn_Cache::CONTAINER_ONLINE]) {
                 return $Container;
             }
         }
-<<<<<<< HEAD
       
         return Gdn_Cache::CACHEOP_FAILURE;
     }
    
-    protected function _HashKey($Key) {
-        return sha1($Key);
-    }
-   
-    protected function _GetKeyPath($Key, $Flags = 0) {
-        $KeyHash = $this->_HashKey($Key);
-        $SplitValue = intval('0x'.substr($KeyHash, 0, 8), 16);
-        $TargetFolder = (string)($SplitValue % Gdn_Filecache::OPT_MOD_SPLIT);
-      
-        $Container = $this->_GetContainer($KeyHash);
-        if ($Container === Gdn_Cache::CACHEOP_FAILURE) {
-            return $this->Failure("Trying to fetch a container for hash '{$KeyHash}' but got back CACHEOP_FAILURE instead");
-        }
-         
-        $CacheLocation = $Container[Gdn_Cache::CONTAINER_LOCATION];
-        $SplitCacheLocation = CombinePaths(array($CacheLocation,$TargetFolder));
-      
-        $Flags = ($Flags & Gdn_Filecache::O_CREATE) ? Gdn_FileSystem::O_CREATE | Gdn_FileSystem::O_WRITE : 0;
-        $CacheLocationOK = Gdn_FileSystem::CheckFolderR($SplitCacheLocation, $Flags);
-        if (!$CacheLocationOK) {
-            return $this->Failure("Computed cache folder '{$SplitCacheLocation}' could not be found, or created.");
-        }
-      
-        $CacheFile = rtrim(CombinePaths(array($SplitCacheLocation,$KeyHash)), '/');
-      
-        return array_merge($Container, array(
-         Gdn_Filecache::CONTAINER_CACHEFILE   => $CacheFile
-        ));
-    }
-   
-    public function Add($Key, $Value, $Options = array()) {
-        if ($this->Exists($Key) !== Gdn_Cache::CACHEOP_FAILURE) {
-            return Gdn_Cache::CACHEOP_FAILURE;
-        }
-      
-        return $this->Store($Key, $Value, $Options);
-    }
-
-   /**
-    * This method is deprecated, but since cache files call it there will be low-level crashes without it.
-    */
-    public static function PrepareCache($CacheName, $ExistingCacheArray = null) {
-        Gdn_LibraryMap::PrepareCache($CacheName, $ExistingCacheArray);
-    }
-   
-    public function Store($Key, $Value, $Options = array()) {
-        $Defaults = array(
-         Gdn_Cache::FEATURE_COMPRESS   => false,
-         Gdn_Cache::FEATURE_TIMEOUT    => false,
-         Gdn_Cache::FEATURE_EXPIRY     => false
-=======
-
-        return Gdn_Cache::CACHEOP_FAILURE;
-    }
-
     /**
      *
      *
@@ -264,7 +121,7 @@
     protected function _hashKey($Key) {
         return sha1($Key);
     }
-
+   
     /**
      *
      *
@@ -277,28 +134,28 @@
         $KeyHash = $this->_HashKey($Key);
         $SplitValue = intval('0x'.substr($KeyHash, 0, 8), 16);
         $TargetFolder = (string)($SplitValue % Gdn_Filecache::OPT_MOD_SPLIT);
-
+      
         $Container = $this->_getContainer($KeyHash);
         if ($Container === Gdn_Cache::CACHEOP_FAILURE) {
             return $this->failure("Trying to fetch a container for hash '{$KeyHash}' but got back CACHEOP_FAILURE instead");
         }
-
+         
         $CacheLocation = $Container[Gdn_Cache::CONTAINER_LOCATION];
         $SplitCacheLocation = CombinePaths(array($CacheLocation, $TargetFolder));
-
+      
         $Flags = ($Flags & Gdn_Filecache::O_CREATE) ? Gdn_FileSystem::O_CREATE | Gdn_FileSystem::O_WRITE : 0;
         $CacheLocationOK = Gdn_FileSystem::checkFolderR($SplitCacheLocation, $Flags);
         if (!$CacheLocationOK) {
             return $this->failure("Computed cache folder '{$SplitCacheLocation}' could not be found, or created.");
         }
-
+      
         $CacheFile = rtrim(CombinePaths(array($SplitCacheLocation, $KeyHash)), '/');
-
+      
         return array_merge($Container, array(
             Gdn_Filecache::CONTAINER_CACHEFILE => $CacheFile
         ));
     }
-
+   
     /**
      *
      *
@@ -311,17 +168,17 @@
         if ($this->exists($Key) !== Gdn_Cache::CACHEOP_FAILURE) {
             return Gdn_Cache::CACHEOP_FAILURE;
         }
-
+      
         return $this->store($Key, $Value, $Options);
     }
 
-    /**
-     * This method is deprecated, but since cache files call it there will be low-level crashes without it.
-     */
+   /**
+    * This method is deprecated, but since cache files call it there will be low-level crashes without it.
+    */
     public static function prepareCache($CacheName, $ExistingCacheArray = null) {
         Gdn_LibraryMap::prepareCache($CacheName, $ExistingCacheArray);
     }
-
+   
     /**
      *
      *
@@ -336,29 +193,23 @@
             Gdn_Cache::FEATURE_COMPRESS => false,
             Gdn_Cache::FEATURE_TIMEOUT => false,
             Gdn_Cache::FEATURE_EXPIRY => false
->>>>>>> 0aed7e80
         );
         $FinalOptions = array_merge($Defaults, $Options);
 
         if (array_key_exists(Gdn_Filecache::OPT_PASSTHRU_CONTAINER, $FinalOptions)) {
             $Container = $FinalOptions[Gdn_Filecache::OPT_PASSTHRU_CONTAINER];
         } else {
-<<<<<<< HEAD
-            $Container = $this->_GetKeyPath($Key, Gdn_Filecache::O_CREATE);
-=======
             $Container = $this->_getKeyPath($Key, Gdn_Filecache::O_CREATE);
->>>>>>> 0aed7e80
             if ($Container === Gdn_Cache::CACHEOP_FAILURE) {
                 return Gdn_Cache::CACHEOP_FAILURE;
             }
         }
         $CacheFile = $Container[Gdn_Filecache::CONTAINER_CACHEFILE];
-<<<<<<< HEAD
-      
-        if ($FinalOptions[Gdn_Cache::FEATURE_COMPRESS] && $CompressionMethod = $this->HasFeature(Gdn_Cache::FEATURE_COMPRESS)) {
+      
+        if ($FinalOptions[Gdn_Cache::FEATURE_COMPRESS] && $CompressionMethod = $this->hasFeature(Gdn_Cache::FEATURE_COMPRESS)) {
             $Compressor = $CompressionMethod[0];
             if (!function_exists($Compressor)) {
-                return $this->Failure("Trying to compress a value, but method '{$Compressor}' is not available.");
+                return $this->failure("Trying to compress a value, but method '{$Compressor}' is not available.");
             }
             $Value = call_user_func($Compressor, $Value);
         }
@@ -367,21 +218,6 @@
          intval($FinalOptions[Gdn_Cache::FEATURE_COMPRESS]),
          intval($FinalOptions[Gdn_Cache::FEATURE_EXPIRY]),
          time()
-=======
-
-        if ($FinalOptions[Gdn_Cache::FEATURE_COMPRESS] && $CompressionMethod = $this->hasFeature(Gdn_Cache::FEATURE_COMPRESS)) {
-            $Compressor = $CompressionMethod[0];
-            if (!function_exists($Compressor)) {
-                return $this->failure("Trying to compress a value, but method '{$Compressor}' is not available.");
-            }
-            $Value = call_user_func($Compressor, $Value);
-        }
-
-        $Context = implode('|', array(
-            intval($FinalOptions[Gdn_Cache::FEATURE_COMPRESS]),
-            intval($FinalOptions[Gdn_Cache::FEATURE_EXPIRY]),
-            time()
->>>>>>> 0aed7e80
         ));
         $Value = $Context."\n\n".$Value;
         try {
@@ -390,25 +226,12 @@
             die("exp: ".$e->getMessage());
         }
         if ($StoreOp === false) {
-<<<<<<< HEAD
-            return $this->Failure("Trying to save cache value to file '{$CacheFile}' but file_put_contents returned FALSE.");
+            return $this->failure("Trying to save cache value to file '{$CacheFile}' but file_put_contents returned FALSE.");
         }
          
         return Gdn_Cache::CACHEOP_SUCCESS;
     }
    
-    public function Get($Key, $Options = array()) {
-        if (array_key_exists(Gdn_Filecache::OPT_PASSTHRU_CONTAINER, $Options)) {
-            $Container = $Options[Gdn_Filecache::OPT_PASSTHRU_CONTAINER];
-        } else {
-            $Container = $this->_GetKeyPath($Key, Gdn_Filecache::O_CREATE);
-=======
-            return $this->failure("Trying to save cache value to file '{$CacheFile}' but file_put_contents returned FALSE.");
-        }
-
-        return Gdn_Cache::CACHEOP_SUCCESS;
-    }
-
     /**
      *
      *
@@ -422,17 +245,12 @@
             $Container = $Options[Gdn_Filecache::OPT_PASSTHRU_CONTAINER];
         } else {
             $Container = $this->_getKeyPath($Key, Gdn_Filecache::O_CREATE);
->>>>>>> 0aed7e80
             if ($Container === Gdn_Cache::CACHEOP_FAILURE) {
                 return Gdn_Cache::CACHEOP_FAILURE;
             }
         }
         $CacheFile = $Container[Gdn_Filecache::CONTAINER_CACHEFILE];
-<<<<<<< HEAD
-      
-=======
-
->>>>>>> 0aed7e80
+      
         $Cache = @fopen($CacheFile, 'r');
         if (!$Cache) {
             return Gdn_Cache::CACHEOP_FAILURE;
@@ -443,7 +261,6 @@
         do {
             flock($Cache, LOCK_SH | LOCK_NB, $Block);
             if (!$Block) {
-<<<<<<< HEAD
                // Read in here, assign $Data, then break;
             
                // First get the meta data array
@@ -455,7 +272,7 @@
                    // Expired
                     if ((intval($Set) + intval($Expires)) < time()) {
                         @fclose($Cache);
-                        $this->Remove($Key);
+                        $this->remove($Key);
                         return Gdn_Cache::CACHEOP_FAILURE;
                     }
                 }
@@ -464,50 +281,18 @@
                 $NL = fgetc($Cache);
             
                // Do a block-wise buffered read
-=======
-                // Read in here, assign $Data, then break;
-
-                // First get the meta data array
-                $Context = fgets($Cache);
-                list($Compressed, $Expires, $Set) = explode('|', $Context);
-
-                // Check Expiry
-                if ($Expires) {
-                    // Expired
-                    if ((intval($Set) + intval($Expires)) < time()) {
-                        @fclose($Cache);
-                        $this->remove($Key);
-                        return Gdn_Cache::CACHEOP_FAILURE;
-                    }
-                }
-
-                // Skip the newline
-                $NL = fgetc($Cache);
-
-                // Do a block-wise buffered read
->>>>>>> 0aed7e80
                 $Contents = '';
                 while (!feof($Cache) && ($Buf = fread($Cache, 8192)) != '') {
                     $Contents .= $Buf;
                 }
                 @fclose($Cache);
-<<<<<<< HEAD
             
                // Check Compression
-                if ($Compressed) {
-                    if ($CompressionMethod = $this->HasFeature(Gdn_Cache::FEATURE_COMPRESS)) {
-                        $DeCompressor = $CompressionMethod[1];
-                        if (!function_exists($DeCompressor)) {
-                            return $this->Failure("Trying to decompress a value, but method '{$DeCompressor}' is not available.");
-=======
-
-                // Check Compression
                 if ($Compressed) {
                     if ($CompressionMethod = $this->hasFeature(Gdn_Cache::FEATURE_COMPRESS)) {
                         $DeCompressor = $CompressionMethod[1];
                         if (!function_exists($DeCompressor)) {
                             return $this->failure("Trying to decompress a value, but method '{$DeCompressor}' is not available.");
->>>>>>> 0aed7e80
                         }
                         $Data = call_user_func($DeCompressor, $Contents);
                     }
@@ -515,7 +300,6 @@
                     $Data = $Contents;
                 }
                 break;
-<<<<<<< HEAD
             }
             usleep(50);
         } while (microtime(true) <= $EndTimeMS);
@@ -528,51 +312,6 @@
         return Gdn_Cache::CACHEOP_FAILURE;
     }
    
-    public function Exists($Key) {
-        return ($this->_Exists($Key) === Gdn_Cache::CACHEOP_FAILURE) ? Gdn_Cache::CACHEOP_FAILURE : Gdn_Cache::CACHEOP_SUCCESS;
-         return Gdn_Cache::CACHEOP_FAILURE;
-      
-        return Gdn_Cache::CACHEOP_SUCCESS;
-    }
-   
-    protected function _Exists($Key) {
-        $Container = $this->_GetKeyPath($Key);
-        if ($Container === Gdn_Cache::CACHEOP_FAILURE) {
-            return Gdn_Cache::CACHEOP_FAILURE;
-        }
-      
-        $CacheFile = $Container[Gdn_Filecache::CONTAINER_CACHEFILE];
-        if (!file_exists($CacheFile)) {
-            return Gdn_Cache::CACHEOP_FAILURE;
-        }
-         
-        return $Container;
-    }
-   
-    public function Remove($Key, $Options = array()) {
-        if (array_key_exists(Gdn_Filecache::OPT_PASSTHRU_CONTAINER, $Options)) {
-            $Container = $Options[Gdn_Filecache::OPT_PASSTHRU_CONTAINER];
-        } else {
-            $Container = $this->_GetKeyPath($Key, Gdn_Filecache::O_CREATE);
-            if ($Container === Gdn_Cache::CACHEOP_FAILURE) {
-                return Gdn_Cache::CACHEOP_FAILURE;
-            }
-        }
-        $CacheFile = $Container[Gdn_Filecache::CONTAINER_CACHEFILE];
-      
-=======
-            }
-            usleep(50);
-        } while (microtime(true) <= $EndTimeMS);
-        @fclose($Cache);
-
-        if (!is_null($Data)) {
-            return $Data;
-        }
-
-        return Gdn_Cache::CACHEOP_FAILURE;
-    }
-
     /**
      *
      *
@@ -581,11 +320,11 @@
      */
     public function exists($Key) {
         return ($this->_exists($Key) === Gdn_Cache::CACHEOP_FAILURE) ? Gdn_Cache::CACHEOP_FAILURE : Gdn_Cache::CACHEOP_SUCCESS;
-        return Gdn_Cache::CACHEOP_FAILURE;
-
+         return Gdn_Cache::CACHEOP_FAILURE;
+      
         return Gdn_Cache::CACHEOP_SUCCESS;
     }
-
+   
     /**
      *
      *
@@ -597,15 +336,15 @@
         if ($Container === Gdn_Cache::CACHEOP_FAILURE) {
             return Gdn_Cache::CACHEOP_FAILURE;
         }
-
+      
         $CacheFile = $Container[Gdn_Filecache::CONTAINER_CACHEFILE];
         if (!file_exists($CacheFile)) {
             return Gdn_Cache::CACHEOP_FAILURE;
         }
-
+         
         return $Container;
     }
-
+   
     /**
      *
      *
@@ -623,8 +362,7 @@
             }
         }
         $CacheFile = $Container[Gdn_Filecache::CONTAINER_CACHEFILE];
-
->>>>>>> 0aed7e80
+      
         $Cache = fopen($CacheFile, 'r');
         $TimeoutMS = $Container[Gdn_Cache::CONTAINER_TIMEOUT] * 1000;
         $EndTimeMS = microtime(true) + $TimeoutMS;
@@ -639,34 +377,10 @@
             usleep(50);
         } while (microtime(true) <= $EndTimeMS);
         @fclose($Cache);
-<<<<<<< HEAD
       
         return $Success;
     }
    
-    public function Replace($Key, $Value, $Options = array()) {
-        $Container = $this->_Exists($Key);
-        if ($Container === Gdn_Cache::CACHEOP_FAILURE) {
-            return Gdn_Cache::CACHEOP_FAILURE;
-        }
-      
-        $Options[Gdn_Filecache::OPT_PASSTHRU_CONTAINER] = $Container;
-        return $this->Store($Key, $Value, $Options);
-    }
-   
-    public function Increment($Key, $Amount = 1, $Options = array()) {
-        $Container = $this->_Exists($Key);
-        if ($Container !== Gdn_Cache::CACHEOP_FAILURE) {
-            return Gdn_Cache::CACHEOP_FAILURE;
-        }
-      
-        $Options[Gdn_Filecache::OPT_PASSTHRU_CONTAINER] = $Container;
-        $Value = $this->Get($Key, $Options);
-=======
-
-        return $Success;
-    }
-
     /**
      *
      *
@@ -680,11 +394,11 @@
         if ($Container === Gdn_Cache::CACHEOP_FAILURE) {
             return Gdn_Cache::CACHEOP_FAILURE;
         }
-
+      
         $Options[Gdn_Filecache::OPT_PASSTHRU_CONTAINER] = $Container;
         return $this->store($Key, $Value, $Options);
     }
-
+   
     /**
      *
      *
@@ -698,38 +412,20 @@
         if ($Container !== Gdn_Cache::CACHEOP_FAILURE) {
             return Gdn_Cache::CACHEOP_FAILURE;
         }
-
+      
         $Options[Gdn_Filecache::OPT_PASSTHRU_CONTAINER] = $Container;
         $Value = $this->get($Key, $Options);
->>>>>>> 0aed7e80
         if ($Value !== Gdn_Cache::CACHEOP_FAILURE) {
             if (($Value + $Amount) < 0) {
                 return Gdn_Cache::CACHEOP_FAILURE;
             }
             $Value += $Amount;
-<<<<<<< HEAD
-            return $this->Store($Key, $Value, $Options);
+            return $this->store($Key, $Value, $Options);
         }
       
         return Gdn_Cache::CACHEOP_FAILURE;
     }
    
-    public function Decrement($Key, $Amount = 1, $Options = array()) {
-        return $this->Increment($Key, 0-$Amount, $Options);
-    }
-   
-    public function Flush() {
-        foreach ($this->Containers as &$Container) {
-            $CacheLocation = $Container[Gdn_Filecache::CONTAINER_LOCATION];
-            if (is_dir($CacheLocation)) {
-                Gdn_FileSystem::RemoveFolder($CacheLocation);
-=======
-            return $this->store($Key, $Value, $Options);
-        }
-
-        return Gdn_Cache::CACHEOP_FAILURE;
-    }
-
     /**
      *
      *
@@ -741,7 +437,7 @@
     public function decrement($Key, $Amount = 1, $Options = array()) {
         return $this->increment($Key, 0 - $Amount, $Options);
     }
-
+   
     /**
      *
      */
@@ -750,7 +446,6 @@
             $CacheLocation = $Container[Gdn_Filecache::CONTAINER_LOCATION];
             if (is_dir($CacheLocation)) {
                 Gdn_FileSystem::removeFolder($CacheLocation);
->>>>>>> 0aed7e80
                 @mkdir($CacheLocation, 0755, true);
             }
         }
