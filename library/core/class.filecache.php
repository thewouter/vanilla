<<<<<<< HEAD
<?php if (!defined('APPLICATION')) exit();
/*
Copyright 2008, 2009 Vanilla Forums Inc.
This file is part of Garden.
Garden is free software: you can redistribute it and/or modify it under the terms of the GNU General Public License as published by the Free Software Foundation, either version 3 of the License, or (at your option) any later version.
Garden is distributed in the hope that it will be useful, but WITHOUT ANY WARRANTY; without even the implied warranty of MERCHANTABILITY or FITNESS FOR A PARTICULAR PURPOSE. See the GNU General Public License for more details.
You should have received a copy of the GNU General Public License along with Garden.  If not, see <http://www.gnu.org/licenses/>.
Contact Vanilla Forums Inc. at support [at] vanillaforums [dot] com
*/

/**
 * This is a cache implementation that stores its cache items in the filesystem.
 *
 * @author Tim Gunter
 * @package Garden
 * @version @@GARDEN-VERSION@@
 * @namespace Garden.Core
 */
 
class Gdn_Filecache extends Gdn_Cache {

   const OPT_MOD_SPLIT = 65000;
   const OPT_PASSTHRU_CONTAINER = 'passthru';
   const O_CREATE = 1;

   // Placeholder
   protected $WeightedContainers;
   
   public function __construct() {
      parent::__construct();
      
      $this->RegisterFeature(Gdn_Cache::FEATURE_COMPRESS, array('gzcompress','gzuncompress'));
      $this->AddContainer(array(
         Gdn_Cache::CONTAINER_LOCATION    => C('Cache.Filecache.Store')
      ));
   }
   
   /**
   const CONTAINER_LOCATION = 1;
   const CONTAINER_PERSISTENT = 2;
   const CONTAINER_WEIGHT = 3;
   const CONTAINER_TIMEOUT = 4;
   const CONTAINER_ONLINE = 5;
   const CONTAINER_CALLBACK = 6;
   */
   public function AddContainer($Options) {
      
      $Required = array(
         Gdn_Cache::CONTAINER_LOCATION
      );
      
      $KeyedRequirements = array_fill_keys($Required, 1);
      if (sizeof(array_intersect_key($Options, $KeyedRequirements)) != sizeof($Required)) {
         $Missing = implode(", ",array_keys(array_diff_key($KeyedRequirements,$Options)));
         return $this->Failure("Required parameters not supplied. Missing: {$Missing}");
      }
      
      $CacheLocation = $Options[Gdn_Cache::CONTAINER_LOCATION];
      $CacheLocationOK = Gdn_FileSystem::CheckFolderR($CacheLocation, Gdn_FileSystem::O_CREATE | Gdn_FileSystem::O_WRITE);
      if (!$CacheLocationOK)
         return $this->Failure("Supplied cache folder '{$CacheLocation}' could not be found, or created.");
      
      // Merge the options array with our local defaults
      $Defaults = array(
         Gdn_Cache::CONTAINER_ONLINE      => TRUE,
         Gdn_Cache::CONTAINER_TIMEOUT     => 1
      );
      $FinalContainer = array_merge($Defaults, $Options);
      if ($FinalContainer[Gdn_Cache::CONTAINER_ONLINE]) {
         $this->Containers[] = $FinalContainer;
      }
      
      return Gdn_Cache::CACHEOP_SUCCESS;
   }
   
   protected function _GetContainer($KeyHash) {
      // Get a container based on the key. For now, loop through until we find one that is online.
      foreach ($this->Containers as &$Container)
         if ($Container[Gdn_Cache::CONTAINER_ONLINE]) return $Container;
      
      return Gdn_Cache::CACHEOP_FAILURE;
   }
   
   protected function _HashKey($Key) {
      return sha1($Key);
   }
   
   protected function _GetKeyPath($Key, $Flags = 0) {
      $KeyHash = $this->_HashKey($Key);
      $SplitValue = intval('0x'.substr($KeyHash, 0, 8), 16);
      $TargetFolder = (string)($SplitValue % Gdn_Filecache::OPT_MOD_SPLIT);
      
      $Container = $this->_GetContainer($KeyHash);
      if ($Container === Gdn_Cache::CACHEOP_FAILURE)
         return $this->Failure("Trying to fetch a container for hash '{$KeyHash}' but got back CACHEOP_FAILURE instead");
         
      $CacheLocation = $Container[Gdn_Cache::CONTAINER_LOCATION];
      $SplitCacheLocation = CombinePaths(array($CacheLocation,$TargetFolder));
      
      $Flags = ($Flags & Gdn_Filecache::O_CREATE) ? Gdn_FileSystem::O_CREATE | Gdn_FileSystem::O_WRITE : 0;
      $CacheLocationOK = Gdn_FileSystem::CheckFolderR($SplitCacheLocation, $Flags);
      if (!$CacheLocationOK)
         return $this->Failure("Computed cache folder '{$SplitCacheLocation}' could not be found, or created.");
      
      $CacheFile = rtrim(CombinePaths(array($SplitCacheLocation,$KeyHash)),'/');
      
      return array_merge($Container,array(
         Gdn_Cache::CONTAINER_CACHEFILE   => $CacheFile
      ));
   }
   
   public function Add($Key, $Value, $Options = array()) {
      if ($this->Exists($Key) !== Gdn_Cache::CACHEOP_FAILURE) 
         return Gdn_Cache::CACHEOP_FAILURE;
      
      return $this->Store($Key, $Value, $Options);
   }

   /**
    * This method is deprecated, but since cache files call it there will be low-level crashes without it.
    */
   public static function PrepareCache($CacheName, $ExistingCacheArray = NULL) {
      Gdn_LibraryMap::PrepareCache($CacheName, $ExistingCacheArray);
   }
   
   public function Store($Key, $Value, $Options = array()) {
      $Defaults = array(
         Gdn_Cache::FEATURE_COMPRESS   => FALSE,
         Gdn_Cache::FEATURE_TIMEOUT    => FALSE,
         Gdn_Cache::FEATURE_EXPIRY     => FALSE
      );
      $FinalOptions = array_merge($Defaults, $Options);

      if (array_key_exists(Gdn_Filecache::OPT_PASSTHRU_CONTAINER, $FinalOptions)) {
         $Container = $FinalOptions[Gdn_Filecache::OPT_PASSTHRU_CONTAINER];
      } else {
         $Container = $this->_GetKeyPath($Key, Gdn_Filecache::O_CREATE);
         if ($Container === Gdn_Cache::CACHEOP_FAILURE)
            return Gdn_Cache::CACHEOP_FAILURE;
      }
      $CacheFile = $Container[Gdn_Cache::CONTAINER_CACHEFILE];
      
      if ($FinalOptions[Gdn_Cache::FEATURE_COMPRESS] && $CompressionMethod = $this->HasFeature(Gdn_Cache::FEATURE_COMPRESS)) {
         $Compressor = $CompressionMethod[0];
         if (!function_exists($Compressor))
            return $this->Failure("Trying to compress a value, but method '{$Compressor}' is not available.");
         $Value = call_user_func($Compressor,$Value);
      }
      
      $Context = implode('|',array(
         intval($FinalOptions[Gdn_Cache::FEATURE_COMPRESS]),
         intval($FinalOptions[Gdn_Cache::FEATURE_EXPIRY]),
         time()
      ));
      $Value = $Context."\n\n".$Value;
      $StoreOp = file_put_contents($CacheFile,$Value,LOCK_EX | LOCK_NB);
      if ($StoreOp === FALSE)
         return $this->Failure("Trying to save cache value to file '{$CacheFile}' but file_put_contents returned FALSE.");
         
      return Gdn_Cache::CACHEOP_SUCCESS;
   }
   
   public function Get($Key, $Options = array()) {
      if (array_key_exists(Gdn_Filecache::OPT_PASSTHRU_CONTAINER, $Options)) {
         $Container = $Options[Gdn_Filecache::OPT_PASSTHRU_CONTAINER];
      } else {
         $Container = $this->_GetKeyPath($Key, Gdn_Filecache::O_CREATE);
         if ($Container === Gdn_Cache::CACHEOP_FAILURE)
            return Gdn_Cache::CACHEOP_FAILURE;
      }
      $CacheFile = $Container[Gdn_Cache::CONTAINER_CACHEFILE];
      
      $Cache = fopen($CacheFile, 'r');
      $TimeoutMS = $Container[Gdn_Cache::CONTAINER_TIMEOUT] * 1000;
      $EndTimeMS = microtime(TRUE) + $TimeoutMS;
      $Data = NULL;
      do {
         flock($Cache, LOCK_SH | LOCK_NB, $Block);
         if (!$Block) {
            // Read in here, assign $Data, then break;
            
            // First get the meta data array
            $Context = fgets($Cache);
            list($Compressed, $Expires, $Set) = explode('|',$Context);
            
            // Check Expiry
            if ($Expires) {
               // Expired
               if ((intval($Set) + intval($Expires)) < time()) {
                  @fclose($Cache);
                  $this->Remove($Key);
                  return Gdn_Cache::CACHEOP_FAILURE;
               }
            }
            
            // Skip the newline
            $NL = fgetc($Cache);
            
            // Do a block-wise buffered read
            $Contents = '';
            while (!feof($Cache) && ($Buf = fread($Cache, 8192)) != '')
               $Contents .= $Buf;
            @fclose($Cache);
            
            // Check Compression
            if ($Compressed) {
               if ($CompressionMethod = $this->HasFeature(Gdn_Cache::FEATURE_COMPRESS)) {
                  $DeCompressor = $CompressionMethod[1];
                  if (!function_exists($DeCompressor))
                     return $this->Failure("Trying to decompress a value, but method '{$DeCompressor}' is not available.");
                  $Data = call_user_func($DeCompressor,$Contents);
               }
            } else {
               $Data = $Contents;
            }
            break;
         }
         usleep(50);
      } while(microtime(TRUE) <= $EndTimeMS);
      @fclose($Cache);
      
      if (!is_null($Data))
         return $Data;
         
      return Gdn_Cache::CACHEOP_FAILURE;
   }
   
   public function Exists($Key) {
      return ($this->_Exists($Key) === Gdn_Cache::CACHEOP_FAILURE) ? Gdn_Cache::CACHEOP_FAILURE : Gdn_Cache::CACHEOP_SUCCESS;
         return Gdn_Cache::CACHEOP_FAILURE;
      
      return Gdn_Cache::CACHEOP_SUCCESS;
   }
   
   protected function _Exists($Key) {
      $Container = $this->_GetKeyPath($Key);
      if ($Container === Gdn_Cache::CACHEOP_FAILURE)
         return Gdn_Cache::CACHEOP_FAILURE;
      
      $CacheFile = $Container[Gdn_Cache::CONTAINER_CACHEFILE];
      if (!file_exists($CacheFile))
         return Gdn_Cache::CACHEOP_FAILURE;
         
      return $Container;
   }
   
   public function Remove($Key, $Options = array()) {
      if (array_key_exists(Gdn_Filecache::OPT_PASSTHRU_CONTAINER, $Options)) {
         $Container = $Options[Gdn_Filecache::OPT_PASSTHRU_CONTAINER];
      } else {
         $Container = $this->_GetKeyPath($Key, Gdn_Filecache::O_CREATE);
         if ($Container === Gdn_Cache::CACHEOP_FAILURE)
            return Gdn_Cache::CACHEOP_FAILURE;
      }
      $CacheFile = $Container[Gdn_Cache::CONTAINER_CACHEFILE];
      
      $Cache = fopen($CacheFile, 'r');
      $TimeoutMS = $Container[Gdn_Cache::CONTAINER_TIMEOUT] * 1000;
      $EndTimeMS = microtime(TRUE) + $TimeoutMS;
      $Success = Gdn_Cache::CACHEOP_FAILURE;
      do {
         flock($Cache, LOCK_EX | LOCK_NB, $Block);
         if (!$Block) {
            unlink($CacheFile);
            $Success = Gdn_Cache::CACHEOP_SUCCESS;
            break;
         }
         usleep(50);
      } while(microtime(TRUE) <= $EndTimeMS);
      @fclose($Cache);
      
      return $Success;
   }
   
   public function Replace($Key, $Value, $Options = array()) {
      $Container = $this->_Exists($Key);
      if ($Container === Gdn_Cache::CACHEOP_FAILURE) 
         return Gdn_Cache::CACHEOP_FAILURE;
      
      $Options[Gdn_Filecache::OPT_PASSTHRU_CONTAINER] = $Container;
      return $this->Store($Key, $Value, $Options);
   }
   
   public function Increment($Key, $Amount = 1, $Options = array()) {
      $Container = $this->_Exists($Key);
      if ($Container !== Gdn_Cache::CACHEOP_FAILURE) 
         return Gdn_Cache::CACHEOP_FAILURE;
      
      $Options[Gdn_Filecache::OPT_PASSTHRU_CONTAINER] = $Container;
      $Value = $this->Get($Key, $Options);
      if ($Value !== Gdn_Cache::CACHEOP_FAILURE) {
         $Value += $Amount;
         return $this->Store($Key, $Value, $Options);
      }
      
      return Gdn_Cache::CACHEOP_FAILURE;
   }
   
   public function Decrement($Key, $Amount = 1, $Options = array()) {
      return $this->Increment($Key, 0-$Amount, $Options);
   }
}
=======
<?php if (!defined('APPLICATION')) exit();
/*
Copyright 2008, 2009 Vanilla Forums Inc.
This file is part of Garden.
Garden is free software: you can redistribute it and/or modify it under the terms of the GNU General Public License as published by the Free Software Foundation, either version 3 of the License, or (at your option) any later version.
Garden is distributed in the hope that it will be useful, but WITHOUT ANY WARRANTY; without even the implied warranty of MERCHANTABILITY or FITNESS FOR A PARTICULAR PURPOSE. See the GNU General Public License for more details.
You should have received a copy of the GNU General Public License along with Garden.  If not, see <http://www.gnu.org/licenses/>.
Contact Vanilla Forums Inc. at support [at] vanillaforums [dot] com
*/

/**
 * This is a cache implementation that stores its cache items in the filesystem.
 *
 * @author Tim Gunter
 * @package Garden
 * @version @@GARDEN-VERSION@@
 * @namespace Garden.Core
 */
 
class Gdn_Filecache extends Gdn_Cache {

   const OPT_MOD_SPLIT = 65000;
   const OPT_PASSTHRU_CONTAINER = 'passthru';
   const O_CREATE = 1;

   // Placeholder
   protected $WeightedContainers;
   
   public function __construct() {
      parent::__construct();
      
      $this->RegisterFeature(Gdn_Cache::FEATURE_COMPRESS, array('gzcompress','gzuncompress'));
      $this->AddContainer(array(
         Gdn_Cache::CONTAINER_LOCATION    => C('Cache.Filecache.Store')
      ));
   }
   
   /**
   const CONTAINER_LOCATION = 1;
   const CONTAINER_PERSISTENT = 2;
   const CONTAINER_WEIGHT = 3;
   const CONTAINER_TIMEOUT = 4;
   const CONTAINER_ONLINE = 5;
   const CONTAINER_CALLBACK = 6;
   */
   public function AddContainer($Options) {
      
      $Required = array(
         Gdn_Cache::CONTAINER_LOCATION
      );
      
      $KeyedRequirements = array_fill_keys($Required, 1);
      if (sizeof(array_intersect_key($Options, $KeyedRequirements)) != sizeof($Required)) {
         $Missing = implode(", ",array_keys(array_diff_key($KeyedRequirements,$Options)));
         return $this->Failure("Required parameters not supplied. Missing: {$Missing}");
      }
      
      $CacheLocation = $Options[Gdn_Cache::CONTAINER_LOCATION];
      $CacheLocationOK = Gdn_FileSystem::CheckFolderR($CacheLocation, Gdn_FileSystem::O_CREATE | Gdn_FileSystem::O_WRITE);
      if (!$CacheLocationOK)
         return $this->Failure("Supplied cache folder '{$CacheLocation}' could not be found, or created.");
      
      // Merge the options array with our local defaults
      $Defaults = array(
         Gdn_Cache::CONTAINER_ONLINE      => TRUE,
         Gdn_Cache::CONTAINER_TIMEOUT     => 1
      );
      $FinalContainer = array_merge($Defaults, $Options);
      if ($FinalContainer[Gdn_Cache::CONTAINER_ONLINE]) {
         $this->Containers[] = $FinalContainer;
      }
      
      return Gdn_Cache::CACHEOP_SUCCESS;
   }
   
   protected function _GetContainer($KeyHash) {
      // Get a container based on the key. For now, loop through until we find one that is online.
      foreach ($this->Containers as &$Container)
         if ($Container[Gdn_Cache::CONTAINER_ONLINE]) return $Container;
      
      return Gdn_Cache::CACHEOP_FAILURE;
   }
   
   protected function _HashKey($Key) {
      return sha1($Key);
   }
   
   protected function _GetKeyPath($Key, $Flags = 0) {
      $KeyHash = $this->_HashKey($Key);
      $SplitValue = intval('0x'.substr($KeyHash, 0, 8), 16);
      $TargetFolder = (string)($SplitValue % Gdn_Filecache::OPT_MOD_SPLIT);
      
      $Container = $this->_GetContainer($KeyHash);
      if ($Container === Gdn_Cache::CACHEOP_FAILURE)
         return $this->Failure("Trying to fetch a container for hash '{$KeyHash}' but got back CACHEOP_FAILURE instead");
         
      $CacheLocation = $Container[Gdn_Cache::CONTAINER_LOCATION];
      $SplitCacheLocation = CombinePaths(array($CacheLocation,$TargetFolder));
      
      $Flags = ($Flags & Gdn_Filecache::O_CREATE) ? Gdn_FileSystem::O_CREATE | Gdn_FileSystem::O_WRITE : 0;
      $CacheLocationOK = Gdn_FileSystem::CheckFolderR($SplitCacheLocation, $Flags);
      if (!$CacheLocationOK)
         return $this->Failure("Computed cache folder '{$SplitCacheLocation}' could not be found, or created.");
      
      $CacheFile = rtrim(CombinePaths(array($SplitCacheLocation,$KeyHash)),'/');
      
      return array_merge($Container,array(
         Gdn_Cache::CONTAINER_CACHEFILE   => $CacheFile
      ));
   }
   
   public function Add($Key, $Value, $Options = array()) {
      if ($this->Exists($Key) !== Gdn_Cache::CACHEOP_FAILURE) 
         return Gdn_Cache::CACHEOP_FAILURE;
      
      return $this->Store($Key, $Value, $Options);
   }

   /**
    * This method is deprecated, but since cache files call it there will be low-level crashes without it.
    */
   public static function PrepareCache($CacheName, $ExistingCacheArray = NULL) {
      Gdn_LibraryMap::PrepareCache($CacheName, $ExistingCacheArray);
   }
   
   public function Store($Key, $Value, $Options = array()) {
      $Defaults = array(
         Gdn_Cache::FEATURE_COMPRESS   => FALSE,
         Gdn_Cache::FEATURE_TIMEOUT    => FALSE,
         Gdn_Cache::FEATURE_EXPIRY     => FALSE
      );
      $FinalOptions = array_merge($Defaults, $Options);

      if (array_key_exists(Gdn_Filecache::OPT_PASSTHRU_CONTAINER, $FinalOptions)) {
         $Container = $FinalOptions[Gdn_Filecache::OPT_PASSTHRU_CONTAINER];
      } else {
         $Container = $this->_GetKeyPath($Key, Gdn_Filecache::O_CREATE);
         if ($Container === Gdn_Cache::CACHEOP_FAILURE)
            return Gdn_Cache::CACHEOP_FAILURE;
      }
      $CacheFile = $Container[Gdn_Cache::CONTAINER_CACHEFILE];
      
      if ($FinalOptions[Gdn_Cache::FEATURE_COMPRESS] && $CompressionMethod = $this->HasFeature(Gdn_Cache::FEATURE_COMPRESS)) {
         $Compressor = $CompressionMethod[0];
         if (!function_exists($Compressor))
            return $this->Failure("Trying to compress a value, but method '{$Compressor}' is not available.");
         $Value = call_user_func($Compressor,$Value);
      }
      
      $Context = implode('|',array(
         intval($FinalOptions[Gdn_Cache::FEATURE_COMPRESS]),
         intval($FinalOptions[Gdn_Cache::FEATURE_EXPIRY]),
         time()
      ));
      $Value = $Context."\n\n".$Value;
      $StoreOp = file_put_contents($CacheFile,$Value,LOCK_EX | LOCK_NB);
      if ($StoreOp === FALSE)
         return $this->Failure("Trying to save cache value to file '{$CacheFile}' but file_put_contents returned FALSE.");
         
      return Gdn_Cache::CACHEOP_SUCCESS;
   }
   
   public function Get($Key, $Options = array()) {
      if (array_key_exists(Gdn_Filecache::OPT_PASSTHRU_CONTAINER, $Options)) {
         $Container = $Options[Gdn_Filecache::OPT_PASSTHRU_CONTAINER];
      } else {
         $Container = $this->_GetKeyPath($Key, Gdn_Filecache::O_CREATE);
         if ($Container === Gdn_Cache::CACHEOP_FAILURE)
            return Gdn_Cache::CACHEOP_FAILURE;
      }
      $CacheFile = $Container[Gdn_Cache::CONTAINER_CACHEFILE];
      
      $Cache = fopen($CacheFile, 'r');
      $TimeoutMS = $Container[Gdn_Cache::CONTAINER_TIMEOUT] * 1000;
      $EndTimeMS = microtime(TRUE) + $TimeoutMS;
      $Data = NULL;
      do {
         flock($Cache, LOCK_SH | LOCK_NB, $Block);
         if (!$Block) {
            // Read in here, assign $Data, then break;
            
            // First get the meta data array
            $Context = fgets($Cache);
            list($Compressed, $Expires, $Set) = explode('|',$Context);
            
            // Check Expiry
            if ($Expires) {
               // Expired
               if ((intval($Set) + intval($Expires)) < time()) {
                  @fclose($Cache);
                  $this->Remove($Key);
                  return Gdn_Cache::CACHEOP_FAILURE;
               }
            }
            
            // Skip the newline
            $NL = fgetc($Cache);
            
            // Do a block-wise buffered read
            $Contents = '';
            while (!feof($Cache) && ($Buf = fread($Cache, 8192)) != '')
               $Contents .= $Buf;
            @fclose($Cache);
            
            // Check Compression
            if ($Compressed) {
               if ($CompressionMethod = $this->HasFeature(Gdn_Cache::FEATURE_COMPRESS)) {
                  $DeCompressor = $CompressionMethod[1];
                  if (!function_exists($DeCompressor))
                     return $this->Failure("Trying to decompress a value, but method '{$DeCompressor}' is not available.");
                  $Data = call_user_func($DeCompressor,$Contents);
               }
            } else {
               $Data = $Contents;
            }
            break;
         }
         usleep(50);
      } while(microtime(TRUE) <= $EndTimeMS);
      @fclose($Cache);
      
      if (!is_null($Data))
         return $Data;
         
      return Gdn_Cache::CACHEOP_FAILURE;
   }
   
   public function Exists($Key) {
      return ($this->_Exists($Key) === Gdn_Cache::CACHEOP_FAILURE) ? Gdn_Cache::CACHEOP_FAILURE : Gdn_Cache::CACHEOP_SUCCESS;
         return Gdn_Cache::CACHEOP_FAILURE;
      
      return Gdn_Cache::CACHEOP_SUCCESS;
   }
   
   protected function _Exists($Key) {
      $Container = $this->_GetKeyPath($Key);
      if ($Container === Gdn_Cache::CACHEOP_FAILURE)
         return Gdn_Cache::CACHEOP_FAILURE;
      
      $CacheFile = $Container[Gdn_Cache::CONTAINER_CACHEFILE];
      if (!file_exists($CacheFile))
         return Gdn_Cache::CACHEOP_FAILURE;
         
      return $Container;
   }
   
   public function Remove($Key, $Options = array()) {
      if (array_key_exists(Gdn_Filecache::OPT_PASSTHRU_CONTAINER, $Options)) {
         $Container = $Options[Gdn_Filecache::OPT_PASSTHRU_CONTAINER];
      } else {
         $Container = $this->_GetKeyPath($Key, Gdn_Filecache::O_CREATE);
         if ($Container === Gdn_Cache::CACHEOP_FAILURE)
            return Gdn_Cache::CACHEOP_FAILURE;
      }
      $CacheFile = $Container[Gdn_Cache::CONTAINER_CACHEFILE];
      
      $Cache = fopen($CacheFile, 'r');
      $TimeoutMS = $Container[Gdn_Cache::CONTAINER_TIMEOUT] * 1000;
      $EndTimeMS = microtime(TRUE) + $TimeoutMS;
      $Success = Gdn_Cache::CACHEOP_FAILURE;
      do {
         flock($Cache, LOCK_EX | LOCK_NB, $Block);
         if (!$Block) {
            unlink($CacheFile);
            $Success = Gdn_Cache::CACHEOP_SUCCESS;
            break;
         }
         usleep(50);
      } while(microtime(TRUE) <= $EndTimeMS);
      @fclose($Cache);
      
      return $Success;
   }
   
   public function Replace($Key, $Value, $Options = array()) {
      $Container = $this->_Exists($Key);
      if ($Container === Gdn_Cache::CACHEOP_FAILURE) 
         return Gdn_Cache::CACHEOP_FAILURE;
      
      $Options[Gdn_Filecache::OPT_PASSTHRU_CONTAINER] = $Container;
      return $this->Store($Key, $Value, $Options);
   }
   
   public function Increment($Key, $Amount = 1, $Options = array()) {
      $Container = $this->_Exists($Key);
      if ($Container !== Gdn_Cache::CACHEOP_FAILURE) 
         return Gdn_Cache::CACHEOP_FAILURE;
      
      $Options[Gdn_Filecache::OPT_PASSTHRU_CONTAINER] = $Container;
      $Value = $this->Get($Key, $Options);
      if ($Value !== Gdn_Cache::CACHEOP_FAILURE) {
         $Value += $Amount;
         return $this->Store($Key, $Value, $Options);
      }
      
      return Gdn_Cache::CACHEOP_FAILURE;
   }
   
   public function Decrement($Key, $Amount = 1, $Options = array()) {
      return $this->Increment($Key, 0-$Amount, $Options);
   }
}
>>>>>>> e8576923
<|MERGE_RESOLUTION|>--- conflicted
+++ resolved
@@ -1,4 +1,3 @@
-<<<<<<< HEAD
 <?php if (!defined('APPLICATION')) exit();
 /*
 Copyright 2008, 2009 Vanilla Forums Inc.
@@ -300,308 +299,4 @@
    public function Decrement($Key, $Amount = 1, $Options = array()) {
       return $this->Increment($Key, 0-$Amount, $Options);
    }
-}
-=======
-<?php if (!defined('APPLICATION')) exit();
-/*
-Copyright 2008, 2009 Vanilla Forums Inc.
-This file is part of Garden.
-Garden is free software: you can redistribute it and/or modify it under the terms of the GNU General Public License as published by the Free Software Foundation, either version 3 of the License, or (at your option) any later version.
-Garden is distributed in the hope that it will be useful, but WITHOUT ANY WARRANTY; without even the implied warranty of MERCHANTABILITY or FITNESS FOR A PARTICULAR PURPOSE. See the GNU General Public License for more details.
-You should have received a copy of the GNU General Public License along with Garden.  If not, see <http://www.gnu.org/licenses/>.
-Contact Vanilla Forums Inc. at support [at] vanillaforums [dot] com
-*/
-
-/**
- * This is a cache implementation that stores its cache items in the filesystem.
- *
- * @author Tim Gunter
- * @package Garden
- * @version @@GARDEN-VERSION@@
- * @namespace Garden.Core
- */
- 
-class Gdn_Filecache extends Gdn_Cache {
-
-   const OPT_MOD_SPLIT = 65000;
-   const OPT_PASSTHRU_CONTAINER = 'passthru';
-   const O_CREATE = 1;
-
-   // Placeholder
-   protected $WeightedContainers;
-   
-   public function __construct() {
-      parent::__construct();
-      
-      $this->RegisterFeature(Gdn_Cache::FEATURE_COMPRESS, array('gzcompress','gzuncompress'));
-      $this->AddContainer(array(
-         Gdn_Cache::CONTAINER_LOCATION    => C('Cache.Filecache.Store')
-      ));
-   }
-   
-   /**
-   const CONTAINER_LOCATION = 1;
-   const CONTAINER_PERSISTENT = 2;
-   const CONTAINER_WEIGHT = 3;
-   const CONTAINER_TIMEOUT = 4;
-   const CONTAINER_ONLINE = 5;
-   const CONTAINER_CALLBACK = 6;
-   */
-   public function AddContainer($Options) {
-      
-      $Required = array(
-         Gdn_Cache::CONTAINER_LOCATION
-      );
-      
-      $KeyedRequirements = array_fill_keys($Required, 1);
-      if (sizeof(array_intersect_key($Options, $KeyedRequirements)) != sizeof($Required)) {
-         $Missing = implode(", ",array_keys(array_diff_key($KeyedRequirements,$Options)));
-         return $this->Failure("Required parameters not supplied. Missing: {$Missing}");
-      }
-      
-      $CacheLocation = $Options[Gdn_Cache::CONTAINER_LOCATION];
-      $CacheLocationOK = Gdn_FileSystem::CheckFolderR($CacheLocation, Gdn_FileSystem::O_CREATE | Gdn_FileSystem::O_WRITE);
-      if (!$CacheLocationOK)
-         return $this->Failure("Supplied cache folder '{$CacheLocation}' could not be found, or created.");
-      
-      // Merge the options array with our local defaults
-      $Defaults = array(
-         Gdn_Cache::CONTAINER_ONLINE      => TRUE,
-         Gdn_Cache::CONTAINER_TIMEOUT     => 1
-      );
-      $FinalContainer = array_merge($Defaults, $Options);
-      if ($FinalContainer[Gdn_Cache::CONTAINER_ONLINE]) {
-         $this->Containers[] = $FinalContainer;
-      }
-      
-      return Gdn_Cache::CACHEOP_SUCCESS;
-   }
-   
-   protected function _GetContainer($KeyHash) {
-      // Get a container based on the key. For now, loop through until we find one that is online.
-      foreach ($this->Containers as &$Container)
-         if ($Container[Gdn_Cache::CONTAINER_ONLINE]) return $Container;
-      
-      return Gdn_Cache::CACHEOP_FAILURE;
-   }
-   
-   protected function _HashKey($Key) {
-      return sha1($Key);
-   }
-   
-   protected function _GetKeyPath($Key, $Flags = 0) {
-      $KeyHash = $this->_HashKey($Key);
-      $SplitValue = intval('0x'.substr($KeyHash, 0, 8), 16);
-      $TargetFolder = (string)($SplitValue % Gdn_Filecache::OPT_MOD_SPLIT);
-      
-      $Container = $this->_GetContainer($KeyHash);
-      if ($Container === Gdn_Cache::CACHEOP_FAILURE)
-         return $this->Failure("Trying to fetch a container for hash '{$KeyHash}' but got back CACHEOP_FAILURE instead");
-         
-      $CacheLocation = $Container[Gdn_Cache::CONTAINER_LOCATION];
-      $SplitCacheLocation = CombinePaths(array($CacheLocation,$TargetFolder));
-      
-      $Flags = ($Flags & Gdn_Filecache::O_CREATE) ? Gdn_FileSystem::O_CREATE | Gdn_FileSystem::O_WRITE : 0;
-      $CacheLocationOK = Gdn_FileSystem::CheckFolderR($SplitCacheLocation, $Flags);
-      if (!$CacheLocationOK)
-         return $this->Failure("Computed cache folder '{$SplitCacheLocation}' could not be found, or created.");
-      
-      $CacheFile = rtrim(CombinePaths(array($SplitCacheLocation,$KeyHash)),'/');
-      
-      return array_merge($Container,array(
-         Gdn_Cache::CONTAINER_CACHEFILE   => $CacheFile
-      ));
-   }
-   
-   public function Add($Key, $Value, $Options = array()) {
-      if ($this->Exists($Key) !== Gdn_Cache::CACHEOP_FAILURE) 
-         return Gdn_Cache::CACHEOP_FAILURE;
-      
-      return $this->Store($Key, $Value, $Options);
-   }
-
-   /**
-    * This method is deprecated, but since cache files call it there will be low-level crashes without it.
-    */
-   public static function PrepareCache($CacheName, $ExistingCacheArray = NULL) {
-      Gdn_LibraryMap::PrepareCache($CacheName, $ExistingCacheArray);
-   }
-   
-   public function Store($Key, $Value, $Options = array()) {
-      $Defaults = array(
-         Gdn_Cache::FEATURE_COMPRESS   => FALSE,
-         Gdn_Cache::FEATURE_TIMEOUT    => FALSE,
-         Gdn_Cache::FEATURE_EXPIRY     => FALSE
-      );
-      $FinalOptions = array_merge($Defaults, $Options);
-
-      if (array_key_exists(Gdn_Filecache::OPT_PASSTHRU_CONTAINER, $FinalOptions)) {
-         $Container = $FinalOptions[Gdn_Filecache::OPT_PASSTHRU_CONTAINER];
-      } else {
-         $Container = $this->_GetKeyPath($Key, Gdn_Filecache::O_CREATE);
-         if ($Container === Gdn_Cache::CACHEOP_FAILURE)
-            return Gdn_Cache::CACHEOP_FAILURE;
-      }
-      $CacheFile = $Container[Gdn_Cache::CONTAINER_CACHEFILE];
-      
-      if ($FinalOptions[Gdn_Cache::FEATURE_COMPRESS] && $CompressionMethod = $this->HasFeature(Gdn_Cache::FEATURE_COMPRESS)) {
-         $Compressor = $CompressionMethod[0];
-         if (!function_exists($Compressor))
-            return $this->Failure("Trying to compress a value, but method '{$Compressor}' is not available.");
-         $Value = call_user_func($Compressor,$Value);
-      }
-      
-      $Context = implode('|',array(
-         intval($FinalOptions[Gdn_Cache::FEATURE_COMPRESS]),
-         intval($FinalOptions[Gdn_Cache::FEATURE_EXPIRY]),
-         time()
-      ));
-      $Value = $Context."\n\n".$Value;
-      $StoreOp = file_put_contents($CacheFile,$Value,LOCK_EX | LOCK_NB);
-      if ($StoreOp === FALSE)
-         return $this->Failure("Trying to save cache value to file '{$CacheFile}' but file_put_contents returned FALSE.");
-         
-      return Gdn_Cache::CACHEOP_SUCCESS;
-   }
-   
-   public function Get($Key, $Options = array()) {
-      if (array_key_exists(Gdn_Filecache::OPT_PASSTHRU_CONTAINER, $Options)) {
-         $Container = $Options[Gdn_Filecache::OPT_PASSTHRU_CONTAINER];
-      } else {
-         $Container = $this->_GetKeyPath($Key, Gdn_Filecache::O_CREATE);
-         if ($Container === Gdn_Cache::CACHEOP_FAILURE)
-            return Gdn_Cache::CACHEOP_FAILURE;
-      }
-      $CacheFile = $Container[Gdn_Cache::CONTAINER_CACHEFILE];
-      
-      $Cache = fopen($CacheFile, 'r');
-      $TimeoutMS = $Container[Gdn_Cache::CONTAINER_TIMEOUT] * 1000;
-      $EndTimeMS = microtime(TRUE) + $TimeoutMS;
-      $Data = NULL;
-      do {
-         flock($Cache, LOCK_SH | LOCK_NB, $Block);
-         if (!$Block) {
-            // Read in here, assign $Data, then break;
-            
-            // First get the meta data array
-            $Context = fgets($Cache);
-            list($Compressed, $Expires, $Set) = explode('|',$Context);
-            
-            // Check Expiry
-            if ($Expires) {
-               // Expired
-               if ((intval($Set) + intval($Expires)) < time()) {
-                  @fclose($Cache);
-                  $this->Remove($Key);
-                  return Gdn_Cache::CACHEOP_FAILURE;
-               }
-            }
-            
-            // Skip the newline
-            $NL = fgetc($Cache);
-            
-            // Do a block-wise buffered read
-            $Contents = '';
-            while (!feof($Cache) && ($Buf = fread($Cache, 8192)) != '')
-               $Contents .= $Buf;
-            @fclose($Cache);
-            
-            // Check Compression
-            if ($Compressed) {
-               if ($CompressionMethod = $this->HasFeature(Gdn_Cache::FEATURE_COMPRESS)) {
-                  $DeCompressor = $CompressionMethod[1];
-                  if (!function_exists($DeCompressor))
-                     return $this->Failure("Trying to decompress a value, but method '{$DeCompressor}' is not available.");
-                  $Data = call_user_func($DeCompressor,$Contents);
-               }
-            } else {
-               $Data = $Contents;
-            }
-            break;
-         }
-         usleep(50);
-      } while(microtime(TRUE) <= $EndTimeMS);
-      @fclose($Cache);
-      
-      if (!is_null($Data))
-         return $Data;
-         
-      return Gdn_Cache::CACHEOP_FAILURE;
-   }
-   
-   public function Exists($Key) {
-      return ($this->_Exists($Key) === Gdn_Cache::CACHEOP_FAILURE) ? Gdn_Cache::CACHEOP_FAILURE : Gdn_Cache::CACHEOP_SUCCESS;
-         return Gdn_Cache::CACHEOP_FAILURE;
-      
-      return Gdn_Cache::CACHEOP_SUCCESS;
-   }
-   
-   protected function _Exists($Key) {
-      $Container = $this->_GetKeyPath($Key);
-      if ($Container === Gdn_Cache::CACHEOP_FAILURE)
-         return Gdn_Cache::CACHEOP_FAILURE;
-      
-      $CacheFile = $Container[Gdn_Cache::CONTAINER_CACHEFILE];
-      if (!file_exists($CacheFile))
-         return Gdn_Cache::CACHEOP_FAILURE;
-         
-      return $Container;
-   }
-   
-   public function Remove($Key, $Options = array()) {
-      if (array_key_exists(Gdn_Filecache::OPT_PASSTHRU_CONTAINER, $Options)) {
-         $Container = $Options[Gdn_Filecache::OPT_PASSTHRU_CONTAINER];
-      } else {
-         $Container = $this->_GetKeyPath($Key, Gdn_Filecache::O_CREATE);
-         if ($Container === Gdn_Cache::CACHEOP_FAILURE)
-            return Gdn_Cache::CACHEOP_FAILURE;
-      }
-      $CacheFile = $Container[Gdn_Cache::CONTAINER_CACHEFILE];
-      
-      $Cache = fopen($CacheFile, 'r');
-      $TimeoutMS = $Container[Gdn_Cache::CONTAINER_TIMEOUT] * 1000;
-      $EndTimeMS = microtime(TRUE) + $TimeoutMS;
-      $Success = Gdn_Cache::CACHEOP_FAILURE;
-      do {
-         flock($Cache, LOCK_EX | LOCK_NB, $Block);
-         if (!$Block) {
-            unlink($CacheFile);
-            $Success = Gdn_Cache::CACHEOP_SUCCESS;
-            break;
-         }
-         usleep(50);
-      } while(microtime(TRUE) <= $EndTimeMS);
-      @fclose($Cache);
-      
-      return $Success;
-   }
-   
-   public function Replace($Key, $Value, $Options = array()) {
-      $Container = $this->_Exists($Key);
-      if ($Container === Gdn_Cache::CACHEOP_FAILURE) 
-         return Gdn_Cache::CACHEOP_FAILURE;
-      
-      $Options[Gdn_Filecache::OPT_PASSTHRU_CONTAINER] = $Container;
-      return $this->Store($Key, $Value, $Options);
-   }
-   
-   public function Increment($Key, $Amount = 1, $Options = array()) {
-      $Container = $this->_Exists($Key);
-      if ($Container !== Gdn_Cache::CACHEOP_FAILURE) 
-         return Gdn_Cache::CACHEOP_FAILURE;
-      
-      $Options[Gdn_Filecache::OPT_PASSTHRU_CONTAINER] = $Container;
-      $Value = $this->Get($Key, $Options);
-      if ($Value !== Gdn_Cache::CACHEOP_FAILURE) {
-         $Value += $Amount;
-         return $this->Store($Key, $Value, $Options);
-      }
-      
-      return Gdn_Cache::CACHEOP_FAILURE;
-   }
-   
-   public function Decrement($Key, $Amount = 1, $Options = array()) {
-      return $this->Increment($Key, 0-$Amount, $Options);
-   }
-}
->>>>>>> e8576923
+}