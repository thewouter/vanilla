<?php if (!defined('APPLICATION')) exit();
/*
Copyright 2008, 2009 Vanilla Forums Inc.
This file is part of Garden.
Garden is free software: you can redistribute it and/or modify it under the terms of the GNU General Public License as published by the Free Software Foundation, either version 3 of the License, or (at your option) any later version.
Garden is distributed in the hope that it will be useful, but WITHOUT ANY WARRANTY; without even the implied warranty of MERCHANTABILITY or FITNESS FOR A PARTICULAR PURPOSE. See the GNU General Public License for more details.
You should have received a copy of the GNU General Public License along with Garden.  If not, see <http://www.gnu.org/licenses/>.
Contact Vanilla Forums Inc. at support [at] vanillaforums [dot] com
*/

/**
 * Dispatcher handles all requests.
 *
 * @author Mark O'Sullivan
 * @copyright 2003 Mark O'Sullivan
 * @license http://www.opensource.org/licenses/gpl-2.0.php GPL
 * @package Garden
 * @version @@GARDEN-VERSION@@
 * @namespace Garden.Core
 */

class Gdn_Dispatcher extends Gdn_Pluggable {

   /**
    * An array of folders within the application that are OK to search through
    * for controllers. This property is filled by the applications array
    * located in /conf/applications.php and included in /bootstrap.php
    *
    * @var array
    */
   private $_EnabledApplicationFolders;

   /**
    * An associative array of ApplicationName => ApplicationFolder. This
    * property is filled by the applications array located in
    * /conf/applications.php and included in /bootstrap.php
    *
    * @var array
    */
   private $_EnabledApplications;

   /**
    * The currently requested url (defined in _AnalyzeRequest)
    *
    * @var string
    */
   public $Request;

   /**
    * The name of the application folder that contains the controller that has
    * been requested.
    *
    * @var string
    */
   private $_ApplicationFolder;

   /**
    * An associative collection of AssetName => Strings that will get passed
    * into the controller once it has been instantiated.
    *
    * @var array
    */
   private $_AssetCollection;

   /**
    * The name of the controller folder that contains the controller that has
    * been requested.
    *
    * @var string
    */
   private $_ControllerFolder;

   /**
    * The name of the controller to be dispatched.
    *
    * @var string
    */
   private $_ControllerName;

   /**
    * The method of the controller to be called.
    *
    * @var string
    */
   private $_ControllerMethod;

   /**
    * Any query string arguments supplied to the controller method.
    *
    * @var string
    */
   private $_ControllerMethodArgs = array();

   /**
    * @var string|FALSE The delivery method to set on the controller.
    */
   private $_DeliveryMethod = FALSE;


   /**
    * @var string|FALSE The delivery type to set on the controller.
    */
   private $_DeliveryType = FALSE;

   /**
    * An associative collection of variables that will get passed into the
    * controller as properties once it has been instantiated.
    *
    * @var array
    */
   private $_PropertyCollection;

   /**
    * Defined by the url of the request: SYNDICATION_RSS, SYNDICATION_ATOM, or
    * SYNDICATION_NONE (default).
    *
    * @var string
    */
   private $_SyndicationMethod;
   
   const BLOCK_NEVER = 0;
   const BLOCK_PERMISSION = 1;
   const BLOCK_ANY = 2;

   /**
    * Class constructor.
    */
   public function __construct() {
      parent::__construct();
      $this->_EnabledApplicationFolders = array();
      $this->Request = '';
      $this->_ApplicationFolder = '';
      $this->_AssetCollection = array();
      $this->_ControllerFolder = '';
      $this->_ControllerName = '';
      $this->_ControllerMethod = '';
      $this->_ControllerMethodArgs = array();
      $this->_PropertyCollection = array();
      $this->_Data = array();
   }
   
   public function Cleanup() {
      // Destruct the db connection;
      $Database = Gdn::Database();
      if($Database != null)
         $Database->CloseConnection();
   }


   /**
    * Return the properly formatted controller class name.
    */
   public function ControllerName() {
      return $this->_ControllerName.'Controller';
   }
   
   public function Application() {
      return $this->_ApplicationFolder;
   }
   
   public function Controller() {
      return $this->_ControllerName;
   }
   
   public function ControllerMethod() {
      return $this->_ControllerMethod;
   }
   
   public function ControllerArguments() {
      return $this->_ControllerMethodArgs;
   }

   /**
    * Analyzes the supplied query string and decides how to dispatch the request.
    */
   public function Dispatch($ImportRequest = NULL, $Permanent = TRUE) {
      
      if ($ImportRequest && is_string($ImportRequest))
         $ImportRequest = Gdn_Request::Create()->FromEnvironment()->WithURI($ImportRequest);
      
      if (is_a($ImportRequest, 'Gdn_Request') && $Permanent) {
         Gdn::Request($ImportRequest);
      }
      
      $Request = is_a($ImportRequest, 'Gdn_Request') ? $ImportRequest : Gdn::Request();
      
      // By default, all requests can be blocked by UpdateMode/PrivateCommunity
      $CanBlock = self::BLOCK_ANY;
      
      try {
         $BlockExceptions = array(
             '/utility(\/.*)?$/'                   => self::BLOCK_NEVER,
             '/plugin(\/.*)?$/'                    => self::BLOCK_NEVER,
             '/entry(\/.*)?$/'                     => self::BLOCK_PERMISSION,
             '/user\/usernameavailable(\/.*)?$/'   => self::BLOCK_PERMISSION,
             '/user\/emailavailable(\/.*)?$/'      => self::BLOCK_PERMISSION,
             '/home\/termsofservice(\/.*)?$/'      => self::BLOCK_PERMISSION
         );
         
         $this->EventArguments['BlockExceptions'] = &$BlockExceptions;
         $this->FireEvent('BeforeBlockDetect');
         
         $PathRequest = Gdn::Request()->Path();
         foreach ($BlockExceptions as $BlockException => $BlockLevel)
            if (preg_match($BlockException, $PathRequest))
               throw new Exception("Block detected", $BlockLevel);
         
         // Never block an admin
         if (Gdn::Session()->CheckPermission('Garden.Settings.Manage'))
            throw new Exception("Block detected", self::BLOCK_NEVER);
         
         if (Gdn::Session()->IsValid())
            throw new Exception("Block detected", self::BLOCK_PERMISSION);
         
      } catch (Exception $e) {
         // BlockLevel
         //  TRUE = Block any time
         //  FALSE = Absolutely no blocking
         //  NULL = Block for permissions (e.g. PrivateCommunity)
         $CanBlock = $e->getCode();
      }
   
      // If we're in updatemode and arent explicitly prevented from blocking, block
      if (Gdn::Config('Garden.UpdateMode', FALSE) && $CanBlock > self::BLOCK_NEVER)
         $Request->WithURI(Gdn::Router()->GetDestination('UpdateMode'));
      
      // If we're in updatemode and can block, redirect to signin
      if (C('Garden.PrivateCommunity') && $CanBlock > self::BLOCK_PERMISSION) {
         Redirect('/entry/signin?Target='.urlencode($this->Request));
         exit();
      }
      
      $this->FireEvent('BeforeDispatch');
      $this->AnalyzeRequest($Request);
      
      $ControllerName = $this->ControllerName();
      if ($ControllerName != '' && class_exists($ControllerName)) {
         // Create it and call the appropriate method/action
         $Controller = new $ControllerName();
         
         $this->EventArguments['Controller'] =& $Controller;

         // Pass along any assets
         if (is_array($this->_AssetCollection)) {
            foreach ($this->_AssetCollection as $AssetName => $Assets) {
               foreach ($Assets as $Asset) {
                  $Controller->AddAsset($AssetName, $Asset);
               }
            }
         }

         // Instantiate Imported & Uses classes
         $Controller->GetImports();

         // Pass in the syndication method
         $Controller->SyndicationMethod = $this->_SyndicationMethod;

         // Pass along the request
         $Controller->SelfUrl = $this->Request;

         // Pass along any objects
         foreach ($this->_PropertyCollection as $Name => $Mixed) {
            $Controller->$Name = $Mixed;
         }

         // Pass along any data.
         if (is_array($this->_Data))
            $Controller->Data = $this->_Data;

         // Set up a default controller method in case one isn't defined.
         $ControllerMethod = str_replace('_', '', $this->_ControllerMethod);
         $Controller->OriginalRequestMethod = $ControllerMethod;

         $this->FireEvent('AfterAnalyzeRequest');

         // Take enabled plugins into account, as well
         $PluginReplacement = Gdn::PluginManager()->HasNewMethod($this->ControllerName(), $this->_ControllerMethod);
         if (!$PluginReplacement && ($this->_ControllerMethod == '' || !method_exists($Controller, $ControllerMethod))) {
            // Check to see if there is an 'x' version of the method.
            if (method_exists($Controller, 'x' . $ControllerMethod)) {
               // $PluginManagerHasReplacementMethod = TRUE;
               $ControllerMethod = 'x' . $ControllerMethod;
            } else {
               if ($this->_ControllerMethod != '')
                  array_unshift($this->_ControllerMethodArgs, $this->_ControllerMethod);

               $this->_ControllerMethod = 'Index';
               $ControllerMethod = 'Index';

               $PluginReplacement = Gdn::PluginManager()->HasNewMethod($this->ControllerName(), $this->_ControllerMethod);
            }
         }

         // Pass in the querystring values
         $Controller->ApplicationFolder = $this->_ApplicationFolder;
         $Controller->Application = $this->EnabledApplication();
         $Controller->ControllerFolder = $this->_ControllerFolder;
         $Controller->RequestMethod = $this->_ControllerMethod;
         $Controller->RequestArgs = $this->_ControllerMethodArgs;
         $Controller->Request = $Request;
         $Controller->DeliveryType($Request->GetValue('DeliveryType', $this->_DeliveryType));
         $Controller->DeliveryMethod($Request->GetValue('DeliveryMethod', $this->_DeliveryMethod));

         // Set special controller method options for REST APIs.
         Gdn::Controller($Controller);
         $Controller->Initialize();

         // Call the requested method on the controller - error out if not defined.
         if ($PluginReplacement) {
            // Set the application folder to the plugin's key.
            $PluginInfo = Gdn::PluginManager()->GetPluginInfo($PluginReplacement, Gdn_PluginManager::ACCESS_CLASSNAME);
            if ($PluginInfo) {
               $Controller->ApplicationFolder = 'plugins/'.GetValue('Name', $PluginInfo);
            }
            
            // Reflect the args for the method.
            $Callback = Gdn::PluginManager()->GetCallback($Controller->ControllerName, $ControllerMethod);
            // Augment the arguments to the plugin with the sender and these arguments.
            $InputArgs = array_merge(array($Controller), $this->_ControllerMethodArgs, array('Sender' => $Controller, 'Args' => $this->_ControllerMethodArgs));
//            decho(array_keys($InputArgs), 'InputArgs');
            $Args = ReflectArgs($Callback, $InputArgs, $Request->Get());
//            array_shift($Args);
//            decho($Args, 'Args');
//            die();
            
            $this->FireEvent('BeforeControllerMethod');
            try {
               call_user_func_array($Callback, $Args);
            } catch (Exception $Ex) {
               $Controller->RenderException($Ex);
            }
         } elseif (method_exists($Controller, $ControllerMethod)) {
            $Args = ReflectArgs(array($Controller, $ControllerMethod), $this->_ControllerMethodArgs, $Request->Get());
            $this->_ControllerMethodArgs = $Args;
            
            $this->FireEvent('BeforeControllerMethod');
            try {
               call_user_func_array(array($Controller, $ControllerMethod), $Args);
            } catch (Exception $Ex) {
               $Controller->RenderException($Ex);
               exit();
            }
         } else {
            Gdn::Request()->WithRoute('Default404');
            return $this->Dispatch();
         }
      }
   }
   
   /**
    * Undocumented method.
    *
    * @param string $EnabledApplications
    * @todo Method EnabledApplicationFolders() and $EnabledApplications needs descriptions.
    */
   public function EnabledApplicationFolders($EnabledApplications = '') {
      if ($EnabledApplications != '' && count($this->_EnabledApplicationFolders) == 0) {
         $this->_EnabledApplications = $EnabledApplications;
         $this->_EnabledApplicationFolders = array_values($EnabledApplications);
      }
      return $this->_EnabledApplicationFolders;
   }

   /**
    * Returns the name of the enabled application based on $ApplicationFolder.
    *
    * @param string The application folder related to the application name you want to return.
    */
   public function EnabledApplication($ApplicationFolder = '') {
      if ($ApplicationFolder == '')
         $ApplicationFolder = $this->_ApplicationFolder;

      foreach (Gdn::ApplicationManager()->AvailableApplications() as $ApplicationName => $ApplicationInfo) {
         if (GetValue('Folder', $ApplicationInfo, FALSE) === $ApplicationFolder) {
            $EnabledApplication = $ApplicationName;
            $this->EventArguments['EnabledApplication'] = $EnabledApplication;
            $this->FireEvent('AfterEnabledApplication');
            return $EnabledApplication;
         }
      }
      return FALSE;
   }

   /**
    * Allows the passing of a string to the controller's asset collection.
    *
    * @param string $AssetName The name of the asset collection to add the string to.
    * @param mixed $Asset The string asset to be added. The asset can be one of two things.
    * - <b>string</b>: The string will be rendered to the page.
    * - <b>Gdn_IModule</b>: The Gdn_IModule::Render() method will be called when the asset is rendered.
    */
   public function PassAsset($AssetName, $Asset) {
      $this->_AssetCollection[$AssetName][] = $Asset;
      return $this;
   }

   public function PassData($Name, $Value) {
      $this->_Data[$Name] = $Value;
      return $this;
   }

   /**
    * Allows the passing of any variable to the controller as a property.
    *
    * @param string $Name The name of the property to assign the variable to.
    * @param mixed $Mixed The variable to be passed as a property of the controller.
    */
   public function PassProperty($Name, $Mixed) {
      $this->_PropertyCollection[$Name] = $Mixed;
      return $this;
   }

   /**
    * Parses the query string looking for supplied request parameters. Places
    * anything useful into this object's Controller properties.
    *
    * @param int $FolderDepth
    */
   protected function AnalyzeRequest(&$Request) {
   
      // Here is the basic format of a request:
      // [/application]/controller[/method[.json|.xml]]/argn|argn=valn

      // Here are some examples of what this method could/would receive:
      // /application/controller/method/argn
      // /controller/method/argn
      // /application/controller/argn
      // /controller/argn
      // /controller

      // Clear the slate
      $this->_ApplicationFolder = '';
      $this->_ControllerFolder = '';
      $this->_ControllerName = '';
      $this->_ControllerMethod = 'index';
      $this->_ControllerMethodArgs = array();
      $this->Request = $Request->Path(FALSE);

      $PathAndQuery = $Request->PathAndQuery();
      $MatchRoute = Gdn::Router()->MatchRoute($PathAndQuery);
      
      // We have a route. Take action.
      if ($MatchRoute !== FALSE) {
         switch ($MatchRoute['Type']) {
            case 'Internal':
               $Request->PathAndQuery($MatchRoute['FinalDestination']);
               $this->Request = $Request->Path(FALSE);
               break;

            case 'Temporary':
               header("HTTP/1.1 302 Moved Temporarily" );
               header("Location: ".Url($MatchRoute['FinalDestination']));
               exit();
               break;

            case 'Permanent':
               header("HTTP/1.1 301 Moved Permanently" );
               header("Location: ".Url($MatchRoute['FinalDestination']));
               exit();
               break;

            case 'NotAuthorized':
               header("HTTP/1.1 401 Not Authorized" );
               $this->Request = $MatchRoute['FinalDestination'];
               break;

            case 'NotFound':
               header("HTTP/1.1 404 Not Found" );
               $this->Request = $MatchRoute['FinalDestination'];
               break;
         }
      }
      
      switch ($Request->OutputFormat()) {
         case 'rss':
            $this->_SyndicationMethod = SYNDICATION_RSS;
            break;
         case 'atom':
            $this->_SyndicationMethod = SYNDICATION_ATOM;
            break;
         case 'default':
         default:
            $this->_SyndicationMethod = SYNDICATION_NONE;
            break;
      }

      if ($this->Request == '') {
         $DefaultController = Gdn::Router()->GetRoute('DefaultController');
         $this->Request = $DefaultController['Destination'];
      }

      $Parts = explode('/', str_replace('\\', '/', $this->Request));

      /**
       * The application folder is either the first argument or is not provided. The controller is therefore
       * either the second argument or the first, depending on the result of the previous statement. Check that.
       */
      try {
<<<<<<< HEAD
      
         // if the 1st argument is a valid application, check if it has a controller matching the 2nd argument
         if (in_array($Parts[0], $this->EnabledApplicationFolders()))
            $this->FindController(1, $Parts);
         
         // if no match, see if the first argument is a controller
=======
         // 1] if the 1st argument is a valid application, check if it has a controller matching the 2nd argument
         if (in_array($Parts[0], $this->EnabledApplicationFolders()))
            $this->FindController(1, $Parts);

         // 2] if no match, see if the first argument is a controller
>>>>>>> accbb2b3
         $this->FindController(0, $Parts);

         // 3] See if there is a plugin trying to create a root method.
         list($MethodName, $DeliveryMethod) = $this->_SplitDeliveryMethod(GetValue(0, $Parts), TRUE);
         if ($MethodName && Gdn::PluginManager()->HasNewMethod('RootController', $MethodName, TRUE)) {
            $this->_DeliveryMethod = $DeliveryMethod;
            $Parts[0] = $MethodName;
            $Parts = array_merge(array('root'), $Parts);
            $this->FindController(0, $Parts);
         }

         throw new GdnDispatcherControllerNotFoundException();
      } catch (GdnDispatcherControllerFoundException $e) {

         switch ($this->_DeliveryMethod) {
            case DELIVERY_METHOD_JSON:
            case DELIVERY_METHOD_XML:
               $this->_DeliveryType = DELIVERY_TYPE_DATA;
               break;
            case DELIVERY_METHOD_TEXT:
               $this->_DeliveryType = DELIVERY_TYPE_VIEW;
               break;
            case DELIVERY_METHOD_XHTML:
               break;
            default:
               $this->_DeliveryMethod = DELIVERY_METHOD_XHTML;
               break;
         }

         return TRUE;
      } catch (GdnDispatcherControllerNotFoundException $e) {
         header("HTTP/1.1 404 Not Found");
         $Request->WithRoute('Default404');
         return $this->AnalyzeRequest($Request);
      }
   }

   protected function FindController($ControllerKey, $Parts) {
<<<<<<< HEAD
      
=======
      $Application = GetValue($ControllerKey - 1, $Parts, NULL);
>>>>>>> accbb2b3
      $Controller = GetValue($ControllerKey, $Parts, NULL);
      $Controller = ucfirst(strtolower($Controller));
      $Application = GetValue($ControllerKey-1, $Parts, NULL);

      // Check for a file extension on the controller.
      list($Controller, $this->_DeliveryMethod) = $this->_SplitDeliveryMethod($Controller, TRUE);
      
      // If we're loading from a fully qualified path, prioritize this app's library
      if (!is_null($Application)) {
         Gdn_Autoloader::Priority(
            Gdn_Autoloader::CONTEXT_APPLICATION, 
            $Application,
            Gdn_Autoloader::MAP_CONTROLLER, 
            Gdn_Autoloader::PRIORITY_TYPE_RESTRICT,
            Gdn_Autoloader::PRIORITY_ONCE);
      }
      
      $ControllerName = $Controller.'Controller';
      $ControllerPath = Gdn_Autoloader::Lookup($ControllerName, array('Quiet' => TRUE));
      if ($ControllerPath !== FALSE) {
         
         // This was a guess search with no specified application. Look up
         // the application folder from the controller path.
         if (is_null($Application)) {
            $InterimPath = explode('/controllers/', $ControllerPath);
            array_pop($InterimPath); // Get rid of the end. Useless;
            $InterimPath = explode('/', trim(array_pop($InterimPath)));
            $Application = array_pop($InterimPath);
            if (!in_array($Application, $this->EnabledApplicationFolders()))
               return FALSE;
         }
      
         Gdn_Autoloader::Priority(
            Gdn_Autoloader::CONTEXT_APPLICATION, 
            $Application,
            Gdn_Autoloader::MAP_CONTROLLER, 
            Gdn_Autoloader::PRIORITY_TYPE_PREFER,
            Gdn_Autoloader::PRIORITY_PERSIST);
      
         $this->_ControllerName = $Controller;
         $this->_ApplicationFolder = (is_null($Application) ? '' : $Application);
         $this->_ControllerFolder = '';
         
         $Length = sizeof($Parts);
         if ($Length > $ControllerKey + 1)
            list($this->_ControllerMethod, $this->_DeliveryMethod) = $this->_SplitDeliveryMethod($Parts[$ControllerKey + 1], TRUE);
   
         if ($Length > $ControllerKey + 2) {
            for ($i = $ControllerKey + 2; $i < $Length; ++$i) {
               if ($Parts[$i] != '')
                  $this->_ControllerMethodArgs[] = $Parts[$i];
            }
         }
         
         require_once($ControllerPath);
         
         throw new GdnDispatcherControllerFoundException();
      }
      
      return FALSE;
   }
   
   /**
    * An internal method used to map parts of the request to various properties
    * of this object that represent the controller, controller method, and
    * controller method arguments.
    *
    * @param array $Parts An array of parts of the request.
    * @param int $ControllerKey An integer representing the key of the controller in the $Parts array.
    */
   private function _MapParts($Parts, $ControllerKey) {
      $Length = count($Parts);
      if ($Length > $ControllerKey)
         $this->_ControllerName = ucfirst(strtolower($Parts[$ControllerKey]));

      if ($Length > $ControllerKey + 1)
         list($this->_ControllerMethod, $this->_DeliveryMethod) = $this->_SplitDeliveryMethod($Parts[$ControllerKey + 1]);

      if ($Length > $ControllerKey + 2) {
         for ($i = $ControllerKey + 2; $i < $Length; ++$i) {
            if ($Parts[$i] != '')
               $this->_ControllerMethodArgs[] = $Parts[$i];
         }
      }
   }

   protected function _ReflectControllerArgs($Controller) {
      // Reflect the controller arguments based on the get.
      if (count($Controller->Request->Get()) == 0)
         return;

      if (!method_exists($Controller, $this->_ControllerMethod))
         return;

      $Meth = new ReflectionMethod($Controller, $this->_ControllerMethod);
      $MethArgs = $Meth->getParameters();
      $Args = array();
      $Get = array_change_key_case($Controller->Request->Get());
      $MissingArgs = array();
      
      if (count($MethArgs) == 0) {
         // The method has no arguments so just pass all of the arguments in.
         return;
      }

      // Set all of the parameters.
      foreach ($MethArgs as $Index => $MethParam) {
         $ParamName = strtolower($MethParam->getName());

         if (isset($this->_ControllerMethodArgs[$Index]))
            $Args[] = $this->_ControllerMethodArgs[$Index];
         elseif (isset($Get[$ParamName]))
            $Args[] = $Get[$ParamName];
         elseif ($MethParam->isDefaultValueAvailable())
            $Args[] = $MethParam->getDefaultValue();
         else {
            $Args[] = NULL;
            $MissingArgs[] = "{$Index}: {$ParamName}";
         }
      }

      $this->_ControllerMethodArgs = $Args;
         
   }

   protected function _SplitDeliveryMethod($Name, $AllowAll = FALSE) {
      $Parts = explode('.', $Name, 2);
      if (count($Parts) >= 2) {
         if ($AllowAll || in_array(strtoupper($Parts[1]), array(DELIVERY_METHOD_JSON, DELIVERY_METHOD_XHTML, DELIVERY_METHOD_XML, DELIVERY_METHOD_TEXT))) {
            return array($Parts[0], strtoupper($Parts[1]));
         } else {
            return array($Name, $this->_DeliveryMethod);
         }
      } else {
         return array($Name, $this->_DeliveryMethod);
      }
   }
}

class GdnDispatcherControllerNotFoundException extends Exception {}
class GdnDispatcherControllerFoundException extends Exception {}<|MERGE_RESOLUTION|>--- conflicted
+++ resolved
@@ -1,696 +1,682 @@
-<?php if (!defined('APPLICATION')) exit();
-/*
-Copyright 2008, 2009 Vanilla Forums Inc.
-This file is part of Garden.
-Garden is free software: you can redistribute it and/or modify it under the terms of the GNU General Public License as published by the Free Software Foundation, either version 3 of the License, or (at your option) any later version.
-Garden is distributed in the hope that it will be useful, but WITHOUT ANY WARRANTY; without even the implied warranty of MERCHANTABILITY or FITNESS FOR A PARTICULAR PURPOSE. See the GNU General Public License for more details.
-You should have received a copy of the GNU General Public License along with Garden.  If not, see <http://www.gnu.org/licenses/>.
-Contact Vanilla Forums Inc. at support [at] vanillaforums [dot] com
-*/
-
-/**
- * Dispatcher handles all requests.
- *
- * @author Mark O'Sullivan
- * @copyright 2003 Mark O'Sullivan
- * @license http://www.opensource.org/licenses/gpl-2.0.php GPL
- * @package Garden
- * @version @@GARDEN-VERSION@@
- * @namespace Garden.Core
- */
-
-class Gdn_Dispatcher extends Gdn_Pluggable {
-
-   /**
-    * An array of folders within the application that are OK to search through
-    * for controllers. This property is filled by the applications array
-    * located in /conf/applications.php and included in /bootstrap.php
-    *
-    * @var array
-    */
-   private $_EnabledApplicationFolders;
-
-   /**
-    * An associative array of ApplicationName => ApplicationFolder. This
-    * property is filled by the applications array located in
-    * /conf/applications.php and included in /bootstrap.php
-    *
-    * @var array
-    */
-   private $_EnabledApplications;
-
-   /**
-    * The currently requested url (defined in _AnalyzeRequest)
-    *
-    * @var string
-    */
-   public $Request;
-
-   /**
-    * The name of the application folder that contains the controller that has
-    * been requested.
-    *
-    * @var string
-    */
-   private $_ApplicationFolder;
-
-   /**
-    * An associative collection of AssetName => Strings that will get passed
-    * into the controller once it has been instantiated.
-    *
-    * @var array
-    */
-   private $_AssetCollection;
-
-   /**
-    * The name of the controller folder that contains the controller that has
-    * been requested.
-    *
-    * @var string
-    */
-   private $_ControllerFolder;
-
-   /**
-    * The name of the controller to be dispatched.
-    *
-    * @var string
-    */
-   private $_ControllerName;
-
-   /**
-    * The method of the controller to be called.
-    *
-    * @var string
-    */
-   private $_ControllerMethod;
-
-   /**
-    * Any query string arguments supplied to the controller method.
-    *
-    * @var string
-    */
-   private $_ControllerMethodArgs = array();
-
-   /**
-    * @var string|FALSE The delivery method to set on the controller.
-    */
-   private $_DeliveryMethod = FALSE;
-
-
-   /**
-    * @var string|FALSE The delivery type to set on the controller.
-    */
-   private $_DeliveryType = FALSE;
-
-   /**
-    * An associative collection of variables that will get passed into the
-    * controller as properties once it has been instantiated.
-    *
-    * @var array
-    */
-   private $_PropertyCollection;
-
-   /**
-    * Defined by the url of the request: SYNDICATION_RSS, SYNDICATION_ATOM, or
-    * SYNDICATION_NONE (default).
-    *
-    * @var string
-    */
-   private $_SyndicationMethod;
-   
-   const BLOCK_NEVER = 0;
-   const BLOCK_PERMISSION = 1;
-   const BLOCK_ANY = 2;
-
-   /**
-    * Class constructor.
-    */
-   public function __construct() {
-      parent::__construct();
-      $this->_EnabledApplicationFolders = array();
-      $this->Request = '';
-      $this->_ApplicationFolder = '';
-      $this->_AssetCollection = array();
-      $this->_ControllerFolder = '';
-      $this->_ControllerName = '';
-      $this->_ControllerMethod = '';
-      $this->_ControllerMethodArgs = array();
-      $this->_PropertyCollection = array();
-      $this->_Data = array();
-   }
-   
-   public function Cleanup() {
-      // Destruct the db connection;
-      $Database = Gdn::Database();
-      if($Database != null)
-         $Database->CloseConnection();
-   }
-
-
-   /**
-    * Return the properly formatted controller class name.
-    */
-   public function ControllerName() {
-      return $this->_ControllerName.'Controller';
-   }
-   
-   public function Application() {
-      return $this->_ApplicationFolder;
-   }
-   
-   public function Controller() {
-      return $this->_ControllerName;
-   }
-   
-   public function ControllerMethod() {
-      return $this->_ControllerMethod;
-   }
-   
-   public function ControllerArguments() {
-      return $this->_ControllerMethodArgs;
-   }
-
-   /**
-    * Analyzes the supplied query string and decides how to dispatch the request.
-    */
-   public function Dispatch($ImportRequest = NULL, $Permanent = TRUE) {
-      
-      if ($ImportRequest && is_string($ImportRequest))
-         $ImportRequest = Gdn_Request::Create()->FromEnvironment()->WithURI($ImportRequest);
-      
-      if (is_a($ImportRequest, 'Gdn_Request') && $Permanent) {
-         Gdn::Request($ImportRequest);
-      }
-      
-      $Request = is_a($ImportRequest, 'Gdn_Request') ? $ImportRequest : Gdn::Request();
-      
-      // By default, all requests can be blocked by UpdateMode/PrivateCommunity
-      $CanBlock = self::BLOCK_ANY;
-      
-      try {
-         $BlockExceptions = array(
-             '/utility(\/.*)?$/'                   => self::BLOCK_NEVER,
-             '/plugin(\/.*)?$/'                    => self::BLOCK_NEVER,
-             '/entry(\/.*)?$/'                     => self::BLOCK_PERMISSION,
-             '/user\/usernameavailable(\/.*)?$/'   => self::BLOCK_PERMISSION,
-             '/user\/emailavailable(\/.*)?$/'      => self::BLOCK_PERMISSION,
-             '/home\/termsofservice(\/.*)?$/'      => self::BLOCK_PERMISSION
-         );
-         
-         $this->EventArguments['BlockExceptions'] = &$BlockExceptions;
-         $this->FireEvent('BeforeBlockDetect');
-         
-         $PathRequest = Gdn::Request()->Path();
-         foreach ($BlockExceptions as $BlockException => $BlockLevel)
-            if (preg_match($BlockException, $PathRequest))
-               throw new Exception("Block detected", $BlockLevel);
-         
-         // Never block an admin
-         if (Gdn::Session()->CheckPermission('Garden.Settings.Manage'))
-            throw new Exception("Block detected", self::BLOCK_NEVER);
-         
-         if (Gdn::Session()->IsValid())
-            throw new Exception("Block detected", self::BLOCK_PERMISSION);
-         
-      } catch (Exception $e) {
-         // BlockLevel
-         //  TRUE = Block any time
-         //  FALSE = Absolutely no blocking
-         //  NULL = Block for permissions (e.g. PrivateCommunity)
-         $CanBlock = $e->getCode();
-      }
-   
-      // If we're in updatemode and arent explicitly prevented from blocking, block
-      if (Gdn::Config('Garden.UpdateMode', FALSE) && $CanBlock > self::BLOCK_NEVER)
-         $Request->WithURI(Gdn::Router()->GetDestination('UpdateMode'));
-      
-      // If we're in updatemode and can block, redirect to signin
-      if (C('Garden.PrivateCommunity') && $CanBlock > self::BLOCK_PERMISSION) {
-         Redirect('/entry/signin?Target='.urlencode($this->Request));
-         exit();
-      }
-      
-      $this->FireEvent('BeforeDispatch');
-      $this->AnalyzeRequest($Request);
-      
-      $ControllerName = $this->ControllerName();
-      if ($ControllerName != '' && class_exists($ControllerName)) {
-         // Create it and call the appropriate method/action
-         $Controller = new $ControllerName();
-         
-         $this->EventArguments['Controller'] =& $Controller;
-
-         // Pass along any assets
-         if (is_array($this->_AssetCollection)) {
-            foreach ($this->_AssetCollection as $AssetName => $Assets) {
-               foreach ($Assets as $Asset) {
-                  $Controller->AddAsset($AssetName, $Asset);
-               }
-            }
-         }
-
-         // Instantiate Imported & Uses classes
-         $Controller->GetImports();
-
-         // Pass in the syndication method
-         $Controller->SyndicationMethod = $this->_SyndicationMethod;
-
-         // Pass along the request
-         $Controller->SelfUrl = $this->Request;
-
-         // Pass along any objects
-         foreach ($this->_PropertyCollection as $Name => $Mixed) {
-            $Controller->$Name = $Mixed;
-         }
-
-         // Pass along any data.
-         if (is_array($this->_Data))
-            $Controller->Data = $this->_Data;
-
-         // Set up a default controller method in case one isn't defined.
-         $ControllerMethod = str_replace('_', '', $this->_ControllerMethod);
-         $Controller->OriginalRequestMethod = $ControllerMethod;
-
-         $this->FireEvent('AfterAnalyzeRequest');
-
-         // Take enabled plugins into account, as well
-         $PluginReplacement = Gdn::PluginManager()->HasNewMethod($this->ControllerName(), $this->_ControllerMethod);
-         if (!$PluginReplacement && ($this->_ControllerMethod == '' || !method_exists($Controller, $ControllerMethod))) {
-            // Check to see if there is an 'x' version of the method.
-            if (method_exists($Controller, 'x' . $ControllerMethod)) {
-               // $PluginManagerHasReplacementMethod = TRUE;
-               $ControllerMethod = 'x' . $ControllerMethod;
-            } else {
-               if ($this->_ControllerMethod != '')
-                  array_unshift($this->_ControllerMethodArgs, $this->_ControllerMethod);
-
-               $this->_ControllerMethod = 'Index';
-               $ControllerMethod = 'Index';
-
-               $PluginReplacement = Gdn::PluginManager()->HasNewMethod($this->ControllerName(), $this->_ControllerMethod);
-            }
-         }
-
-         // Pass in the querystring values
-         $Controller->ApplicationFolder = $this->_ApplicationFolder;
-         $Controller->Application = $this->EnabledApplication();
-         $Controller->ControllerFolder = $this->_ControllerFolder;
-         $Controller->RequestMethod = $this->_ControllerMethod;
-         $Controller->RequestArgs = $this->_ControllerMethodArgs;
-         $Controller->Request = $Request;
-         $Controller->DeliveryType($Request->GetValue('DeliveryType', $this->_DeliveryType));
-         $Controller->DeliveryMethod($Request->GetValue('DeliveryMethod', $this->_DeliveryMethod));
-
-         // Set special controller method options for REST APIs.
-         Gdn::Controller($Controller);
-         $Controller->Initialize();
-
-         // Call the requested method on the controller - error out if not defined.
-         if ($PluginReplacement) {
-            // Set the application folder to the plugin's key.
-            $PluginInfo = Gdn::PluginManager()->GetPluginInfo($PluginReplacement, Gdn_PluginManager::ACCESS_CLASSNAME);
-            if ($PluginInfo) {
-               $Controller->ApplicationFolder = 'plugins/'.GetValue('Name', $PluginInfo);
-            }
-            
-            // Reflect the args for the method.
-            $Callback = Gdn::PluginManager()->GetCallback($Controller->ControllerName, $ControllerMethod);
-            // Augment the arguments to the plugin with the sender and these arguments.
-            $InputArgs = array_merge(array($Controller), $this->_ControllerMethodArgs, array('Sender' => $Controller, 'Args' => $this->_ControllerMethodArgs));
-//            decho(array_keys($InputArgs), 'InputArgs');
-            $Args = ReflectArgs($Callback, $InputArgs, $Request->Get());
-//            array_shift($Args);
-//            decho($Args, 'Args');
-//            die();
-            
-            $this->FireEvent('BeforeControllerMethod');
-            try {
-               call_user_func_array($Callback, $Args);
-            } catch (Exception $Ex) {
-               $Controller->RenderException($Ex);
-            }
-         } elseif (method_exists($Controller, $ControllerMethod)) {
-            $Args = ReflectArgs(array($Controller, $ControllerMethod), $this->_ControllerMethodArgs, $Request->Get());
-            $this->_ControllerMethodArgs = $Args;
-            
-            $this->FireEvent('BeforeControllerMethod');
-            try {
-               call_user_func_array(array($Controller, $ControllerMethod), $Args);
-            } catch (Exception $Ex) {
-               $Controller->RenderException($Ex);
-               exit();
-            }
-         } else {
-            Gdn::Request()->WithRoute('Default404');
-            return $this->Dispatch();
-         }
-      }
-   }
-   
-   /**
-    * Undocumented method.
-    *
-    * @param string $EnabledApplications
-    * @todo Method EnabledApplicationFolders() and $EnabledApplications needs descriptions.
-    */
-   public function EnabledApplicationFolders($EnabledApplications = '') {
-      if ($EnabledApplications != '' && count($this->_EnabledApplicationFolders) == 0) {
-         $this->_EnabledApplications = $EnabledApplications;
-         $this->_EnabledApplicationFolders = array_values($EnabledApplications);
-      }
-      return $this->_EnabledApplicationFolders;
-   }
-
-   /**
-    * Returns the name of the enabled application based on $ApplicationFolder.
-    *
-    * @param string The application folder related to the application name you want to return.
-    */
-   public function EnabledApplication($ApplicationFolder = '') {
-      if ($ApplicationFolder == '')
-         $ApplicationFolder = $this->_ApplicationFolder;
-
-      foreach (Gdn::ApplicationManager()->AvailableApplications() as $ApplicationName => $ApplicationInfo) {
-         if (GetValue('Folder', $ApplicationInfo, FALSE) === $ApplicationFolder) {
-            $EnabledApplication = $ApplicationName;
-            $this->EventArguments['EnabledApplication'] = $EnabledApplication;
-            $this->FireEvent('AfterEnabledApplication');
-            return $EnabledApplication;
-         }
-      }
-      return FALSE;
-   }
-
-   /**
-    * Allows the passing of a string to the controller's asset collection.
-    *
-    * @param string $AssetName The name of the asset collection to add the string to.
-    * @param mixed $Asset The string asset to be added. The asset can be one of two things.
-    * - <b>string</b>: The string will be rendered to the page.
-    * - <b>Gdn_IModule</b>: The Gdn_IModule::Render() method will be called when the asset is rendered.
-    */
-   public function PassAsset($AssetName, $Asset) {
-      $this->_AssetCollection[$AssetName][] = $Asset;
-      return $this;
-   }
-
-   public function PassData($Name, $Value) {
-      $this->_Data[$Name] = $Value;
-      return $this;
-   }
-
-   /**
-    * Allows the passing of any variable to the controller as a property.
-    *
-    * @param string $Name The name of the property to assign the variable to.
-    * @param mixed $Mixed The variable to be passed as a property of the controller.
-    */
-   public function PassProperty($Name, $Mixed) {
-      $this->_PropertyCollection[$Name] = $Mixed;
-      return $this;
-   }
-
-   /**
-    * Parses the query string looking for supplied request parameters. Places
-    * anything useful into this object's Controller properties.
-    *
-    * @param int $FolderDepth
-    */
-   protected function AnalyzeRequest(&$Request) {
-   
-      // Here is the basic format of a request:
-      // [/application]/controller[/method[.json|.xml]]/argn|argn=valn
-
-      // Here are some examples of what this method could/would receive:
-      // /application/controller/method/argn
-      // /controller/method/argn
-      // /application/controller/argn
-      // /controller/argn
-      // /controller
-
-      // Clear the slate
-      $this->_ApplicationFolder = '';
-      $this->_ControllerFolder = '';
-      $this->_ControllerName = '';
-      $this->_ControllerMethod = 'index';
-      $this->_ControllerMethodArgs = array();
-      $this->Request = $Request->Path(FALSE);
-
-      $PathAndQuery = $Request->PathAndQuery();
-      $MatchRoute = Gdn::Router()->MatchRoute($PathAndQuery);
-      
-      // We have a route. Take action.
-      if ($MatchRoute !== FALSE) {
-         switch ($MatchRoute['Type']) {
-            case 'Internal':
-               $Request->PathAndQuery($MatchRoute['FinalDestination']);
-               $this->Request = $Request->Path(FALSE);
-               break;
-
-            case 'Temporary':
-               header("HTTP/1.1 302 Moved Temporarily" );
-               header("Location: ".Url($MatchRoute['FinalDestination']));
-               exit();
-               break;
-
-            case 'Permanent':
-               header("HTTP/1.1 301 Moved Permanently" );
-               header("Location: ".Url($MatchRoute['FinalDestination']));
-               exit();
-               break;
-
-            case 'NotAuthorized':
-               header("HTTP/1.1 401 Not Authorized" );
-               $this->Request = $MatchRoute['FinalDestination'];
-               break;
-
-            case 'NotFound':
-               header("HTTP/1.1 404 Not Found" );
-               $this->Request = $MatchRoute['FinalDestination'];
-               break;
-         }
-      }
-      
-      switch ($Request->OutputFormat()) {
-         case 'rss':
-            $this->_SyndicationMethod = SYNDICATION_RSS;
-            break;
-         case 'atom':
-            $this->_SyndicationMethod = SYNDICATION_ATOM;
-            break;
-         case 'default':
-         default:
-            $this->_SyndicationMethod = SYNDICATION_NONE;
-            break;
-      }
-
-      if ($this->Request == '') {
-         $DefaultController = Gdn::Router()->GetRoute('DefaultController');
-         $this->Request = $DefaultController['Destination'];
-      }
-
-      $Parts = explode('/', str_replace('\\', '/', $this->Request));
-
-      /**
-       * The application folder is either the first argument or is not provided. The controller is therefore
-       * either the second argument or the first, depending on the result of the previous statement. Check that.
-       */
-      try {
-<<<<<<< HEAD
-      
-         // if the 1st argument is a valid application, check if it has a controller matching the 2nd argument
-         if (in_array($Parts[0], $this->EnabledApplicationFolders()))
-            $this->FindController(1, $Parts);
-         
-         // if no match, see if the first argument is a controller
-=======
-         // 1] if the 1st argument is a valid application, check if it has a controller matching the 2nd argument
-         if (in_array($Parts[0], $this->EnabledApplicationFolders()))
-            $this->FindController(1, $Parts);
-
-         // 2] if no match, see if the first argument is a controller
->>>>>>> accbb2b3
-         $this->FindController(0, $Parts);
-
-         // 3] See if there is a plugin trying to create a root method.
-         list($MethodName, $DeliveryMethod) = $this->_SplitDeliveryMethod(GetValue(0, $Parts), TRUE);
-         if ($MethodName && Gdn::PluginManager()->HasNewMethod('RootController', $MethodName, TRUE)) {
-            $this->_DeliveryMethod = $DeliveryMethod;
-            $Parts[0] = $MethodName;
-            $Parts = array_merge(array('root'), $Parts);
-            $this->FindController(0, $Parts);
-         }
-
-         throw new GdnDispatcherControllerNotFoundException();
-      } catch (GdnDispatcherControllerFoundException $e) {
-
-         switch ($this->_DeliveryMethod) {
-            case DELIVERY_METHOD_JSON:
-            case DELIVERY_METHOD_XML:
-               $this->_DeliveryType = DELIVERY_TYPE_DATA;
-               break;
-            case DELIVERY_METHOD_TEXT:
-               $this->_DeliveryType = DELIVERY_TYPE_VIEW;
-               break;
-            case DELIVERY_METHOD_XHTML:
-               break;
-            default:
-               $this->_DeliveryMethod = DELIVERY_METHOD_XHTML;
-               break;
-         }
-
-         return TRUE;
-      } catch (GdnDispatcherControllerNotFoundException $e) {
-         header("HTTP/1.1 404 Not Found");
-         $Request->WithRoute('Default404');
-         return $this->AnalyzeRequest($Request);
-      }
-   }
-
-   protected function FindController($ControllerKey, $Parts) {
-<<<<<<< HEAD
-      
-=======
-      $Application = GetValue($ControllerKey - 1, $Parts, NULL);
->>>>>>> accbb2b3
-      $Controller = GetValue($ControllerKey, $Parts, NULL);
-      $Controller = ucfirst(strtolower($Controller));
-      $Application = GetValue($ControllerKey-1, $Parts, NULL);
-
-      // Check for a file extension on the controller.
-      list($Controller, $this->_DeliveryMethod) = $this->_SplitDeliveryMethod($Controller, TRUE);
-      
-      // If we're loading from a fully qualified path, prioritize this app's library
-      if (!is_null($Application)) {
-         Gdn_Autoloader::Priority(
-            Gdn_Autoloader::CONTEXT_APPLICATION, 
-            $Application,
-            Gdn_Autoloader::MAP_CONTROLLER, 
-            Gdn_Autoloader::PRIORITY_TYPE_RESTRICT,
-            Gdn_Autoloader::PRIORITY_ONCE);
-      }
-      
-      $ControllerName = $Controller.'Controller';
-      $ControllerPath = Gdn_Autoloader::Lookup($ControllerName, array('Quiet' => TRUE));
-      if ($ControllerPath !== FALSE) {
-         
-         // This was a guess search with no specified application. Look up
-         // the application folder from the controller path.
-         if (is_null($Application)) {
-            $InterimPath = explode('/controllers/', $ControllerPath);
-            array_pop($InterimPath); // Get rid of the end. Useless;
-            $InterimPath = explode('/', trim(array_pop($InterimPath)));
-            $Application = array_pop($InterimPath);
-            if (!in_array($Application, $this->EnabledApplicationFolders()))
-               return FALSE;
-         }
-      
-         Gdn_Autoloader::Priority(
-            Gdn_Autoloader::CONTEXT_APPLICATION, 
-            $Application,
-            Gdn_Autoloader::MAP_CONTROLLER, 
-            Gdn_Autoloader::PRIORITY_TYPE_PREFER,
-            Gdn_Autoloader::PRIORITY_PERSIST);
-      
-         $this->_ControllerName = $Controller;
-         $this->_ApplicationFolder = (is_null($Application) ? '' : $Application);
-         $this->_ControllerFolder = '';
-         
-         $Length = sizeof($Parts);
-         if ($Length > $ControllerKey + 1)
-            list($this->_ControllerMethod, $this->_DeliveryMethod) = $this->_SplitDeliveryMethod($Parts[$ControllerKey + 1], TRUE);
-   
-         if ($Length > $ControllerKey + 2) {
-            for ($i = $ControllerKey + 2; $i < $Length; ++$i) {
-               if ($Parts[$i] != '')
-                  $this->_ControllerMethodArgs[] = $Parts[$i];
-            }
-         }
-         
-         require_once($ControllerPath);
-         
-         throw new GdnDispatcherControllerFoundException();
-      }
-      
-      return FALSE;
-   }
-   
-   /**
-    * An internal method used to map parts of the request to various properties
-    * of this object that represent the controller, controller method, and
-    * controller method arguments.
-    *
-    * @param array $Parts An array of parts of the request.
-    * @param int $ControllerKey An integer representing the key of the controller in the $Parts array.
-    */
-   private function _MapParts($Parts, $ControllerKey) {
-      $Length = count($Parts);
-      if ($Length > $ControllerKey)
-         $this->_ControllerName = ucfirst(strtolower($Parts[$ControllerKey]));
-
-      if ($Length > $ControllerKey + 1)
-         list($this->_ControllerMethod, $this->_DeliveryMethod) = $this->_SplitDeliveryMethod($Parts[$ControllerKey + 1]);
-
-      if ($Length > $ControllerKey + 2) {
-         for ($i = $ControllerKey + 2; $i < $Length; ++$i) {
-            if ($Parts[$i] != '')
-               $this->_ControllerMethodArgs[] = $Parts[$i];
-         }
-      }
-   }
-
-   protected function _ReflectControllerArgs($Controller) {
-      // Reflect the controller arguments based on the get.
-      if (count($Controller->Request->Get()) == 0)
-         return;
-
-      if (!method_exists($Controller, $this->_ControllerMethod))
-         return;
-
-      $Meth = new ReflectionMethod($Controller, $this->_ControllerMethod);
-      $MethArgs = $Meth->getParameters();
-      $Args = array();
-      $Get = array_change_key_case($Controller->Request->Get());
-      $MissingArgs = array();
-      
-      if (count($MethArgs) == 0) {
-         // The method has no arguments so just pass all of the arguments in.
-         return;
-      }
-
-      // Set all of the parameters.
-      foreach ($MethArgs as $Index => $MethParam) {
-         $ParamName = strtolower($MethParam->getName());
-
-         if (isset($this->_ControllerMethodArgs[$Index]))
-            $Args[] = $this->_ControllerMethodArgs[$Index];
-         elseif (isset($Get[$ParamName]))
-            $Args[] = $Get[$ParamName];
-         elseif ($MethParam->isDefaultValueAvailable())
-            $Args[] = $MethParam->getDefaultValue();
-         else {
-            $Args[] = NULL;
-            $MissingArgs[] = "{$Index}: {$ParamName}";
-         }
-      }
-
-      $this->_ControllerMethodArgs = $Args;
-         
-   }
-
-   protected function _SplitDeliveryMethod($Name, $AllowAll = FALSE) {
-      $Parts = explode('.', $Name, 2);
-      if (count($Parts) >= 2) {
-         if ($AllowAll || in_array(strtoupper($Parts[1]), array(DELIVERY_METHOD_JSON, DELIVERY_METHOD_XHTML, DELIVERY_METHOD_XML, DELIVERY_METHOD_TEXT))) {
-            return array($Parts[0], strtoupper($Parts[1]));
-         } else {
-            return array($Name, $this->_DeliveryMethod);
-         }
-      } else {
-         return array($Name, $this->_DeliveryMethod);
-      }
-   }
-}
-
-class GdnDispatcherControllerNotFoundException extends Exception {}
+<?php if (!defined('APPLICATION')) exit();
+/*
+Copyright 2008, 2009 Vanilla Forums Inc.
+This file is part of Garden.
+Garden is free software: you can redistribute it and/or modify it under the terms of the GNU General Public License as published by the Free Software Foundation, either version 3 of the License, or (at your option) any later version.
+Garden is distributed in the hope that it will be useful, but WITHOUT ANY WARRANTY; without even the implied warranty of MERCHANTABILITY or FITNESS FOR A PARTICULAR PURPOSE. See the GNU General Public License for more details.
+You should have received a copy of the GNU General Public License along with Garden.  If not, see <http://www.gnu.org/licenses/>.
+Contact Vanilla Forums Inc. at support [at] vanillaforums [dot] com
+*/
+
+/**
+ * Dispatcher handles all requests.
+ *
+ * @author Mark O'Sullivan
+ * @copyright 2003 Mark O'Sullivan
+ * @license http://www.opensource.org/licenses/gpl-2.0.php GPL
+ * @package Garden
+ * @version @@GARDEN-VERSION@@
+ * @namespace Garden.Core
+ */
+
+class Gdn_Dispatcher extends Gdn_Pluggable {
+
+   /**
+    * An array of folders within the application that are OK to search through
+    * for controllers. This property is filled by the applications array
+    * located in /conf/applications.php and included in /bootstrap.php
+    *
+    * @var array
+    */
+   private $_EnabledApplicationFolders;
+
+   /**
+    * An associative array of ApplicationName => ApplicationFolder. This
+    * property is filled by the applications array located in
+    * /conf/applications.php and included in /bootstrap.php
+    *
+    * @var array
+    */
+   private $_EnabledApplications;
+
+   /**
+    * The currently requested url (defined in _AnalyzeRequest)
+    *
+    * @var string
+    */
+   public $Request;
+
+   /**
+    * The name of the application folder that contains the controller that has
+    * been requested.
+    *
+    * @var string
+    */
+   private $_ApplicationFolder;
+
+   /**
+    * An associative collection of AssetName => Strings that will get passed
+    * into the controller once it has been instantiated.
+    *
+    * @var array
+    */
+   private $_AssetCollection;
+
+   /**
+    * The name of the controller folder that contains the controller that has
+    * been requested.
+    *
+    * @var string
+    */
+   private $_ControllerFolder;
+
+   /**
+    * The name of the controller to be dispatched.
+    *
+    * @var string
+    */
+   private $_ControllerName;
+
+   /**
+    * The method of the controller to be called.
+    *
+    * @var string
+    */
+   private $_ControllerMethod;
+
+   /**
+    * Any query string arguments supplied to the controller method.
+    *
+    * @var string
+    */
+   private $_ControllerMethodArgs = array();
+
+   /**
+    * @var string|FALSE The delivery method to set on the controller.
+    */
+   private $_DeliveryMethod = FALSE;
+
+
+   /**
+    * @var string|FALSE The delivery type to set on the controller.
+    */
+   private $_DeliveryType = FALSE;
+
+   /**
+    * An associative collection of variables that will get passed into the
+    * controller as properties once it has been instantiated.
+    *
+    * @var array
+    */
+   private $_PropertyCollection;
+
+   /**
+    * Defined by the url of the request: SYNDICATION_RSS, SYNDICATION_ATOM, or
+    * SYNDICATION_NONE (default).
+    *
+    * @var string
+    */
+   private $_SyndicationMethod;
+   
+   const BLOCK_NEVER = 0;
+   const BLOCK_PERMISSION = 1;
+   const BLOCK_ANY = 2;
+
+   /**
+    * Class constructor.
+    */
+   public function __construct() {
+      parent::__construct();
+      $this->_EnabledApplicationFolders = array();
+      $this->Request = '';
+      $this->_ApplicationFolder = '';
+      $this->_AssetCollection = array();
+      $this->_ControllerFolder = '';
+      $this->_ControllerName = '';
+      $this->_ControllerMethod = '';
+      $this->_ControllerMethodArgs = array();
+      $this->_PropertyCollection = array();
+      $this->_Data = array();
+   }
+   
+   public function Cleanup() {
+      // Destruct the db connection;
+      $Database = Gdn::Database();
+      if($Database != null)
+         $Database->CloseConnection();
+   }
+
+
+   /**
+    * Return the properly formatted controller class name.
+    */
+   public function ControllerName() {
+      return $this->_ControllerName.'Controller';
+   }
+   
+   public function Application() {
+      return $this->_ApplicationFolder;
+   }
+   
+   public function Controller() {
+      return $this->_ControllerName;
+   }
+   
+   public function ControllerMethod() {
+      return $this->_ControllerMethod;
+   }
+   
+   public function ControllerArguments() {
+      return $this->_ControllerMethodArgs;
+   }
+
+   /**
+    * Analyzes the supplied query string and decides how to dispatch the request.
+    */
+   public function Dispatch($ImportRequest = NULL, $Permanent = TRUE) {
+      
+      if ($ImportRequest && is_string($ImportRequest))
+         $ImportRequest = Gdn_Request::Create()->FromEnvironment()->WithURI($ImportRequest);
+      
+      if (is_a($ImportRequest, 'Gdn_Request') && $Permanent) {
+         Gdn::Request($ImportRequest);
+      }
+      
+      $Request = is_a($ImportRequest, 'Gdn_Request') ? $ImportRequest : Gdn::Request();
+      
+      // By default, all requests can be blocked by UpdateMode/PrivateCommunity
+      $CanBlock = self::BLOCK_ANY;
+      
+      try {
+         $BlockExceptions = array(
+             '/utility(\/.*)?$/'                   => self::BLOCK_NEVER,
+             '/plugin(\/.*)?$/'                    => self::BLOCK_NEVER,
+             '/entry(\/.*)?$/'                     => self::BLOCK_PERMISSION,
+             '/user\/usernameavailable(\/.*)?$/'   => self::BLOCK_PERMISSION,
+             '/user\/emailavailable(\/.*)?$/'      => self::BLOCK_PERMISSION,
+             '/home\/termsofservice(\/.*)?$/'      => self::BLOCK_PERMISSION
+         );
+         
+         $this->EventArguments['BlockExceptions'] = &$BlockExceptions;
+         $this->FireEvent('BeforeBlockDetect');
+         
+         $PathRequest = Gdn::Request()->Path();
+         foreach ($BlockExceptions as $BlockException => $BlockLevel)
+            if (preg_match($BlockException, $PathRequest))
+               throw new Exception("Block detected", $BlockLevel);
+         
+         // Never block an admin
+         if (Gdn::Session()->CheckPermission('Garden.Settings.Manage'))
+            throw new Exception("Block detected", self::BLOCK_NEVER);
+         
+         if (Gdn::Session()->IsValid())
+            throw new Exception("Block detected", self::BLOCK_PERMISSION);
+         
+      } catch (Exception $e) {
+         // BlockLevel
+         //  TRUE = Block any time
+         //  FALSE = Absolutely no blocking
+         //  NULL = Block for permissions (e.g. PrivateCommunity)
+         $CanBlock = $e->getCode();
+      }
+   
+      // If we're in updatemode and arent explicitly prevented from blocking, block
+      if (Gdn::Config('Garden.UpdateMode', FALSE) && $CanBlock > self::BLOCK_NEVER)
+         $Request->WithURI(Gdn::Router()->GetDestination('UpdateMode'));
+      
+      // If we're in updatemode and can block, redirect to signin
+      if (C('Garden.PrivateCommunity') && $CanBlock > self::BLOCK_PERMISSION) {
+         Redirect('/entry/signin?Target='.urlencode($this->Request));
+         exit();
+      }
+      
+      $this->FireEvent('BeforeDispatch');
+      $this->AnalyzeRequest($Request);
+      
+      $ControllerName = $this->ControllerName();
+      if ($ControllerName != '' && class_exists($ControllerName)) {
+         // Create it and call the appropriate method/action
+         $Controller = new $ControllerName();
+         
+         $this->EventArguments['Controller'] =& $Controller;
+
+         // Pass along any assets
+         if (is_array($this->_AssetCollection)) {
+            foreach ($this->_AssetCollection as $AssetName => $Assets) {
+               foreach ($Assets as $Asset) {
+                  $Controller->AddAsset($AssetName, $Asset);
+               }
+            }
+         }
+
+         // Instantiate Imported & Uses classes
+         $Controller->GetImports();
+
+         // Pass in the syndication method
+         $Controller->SyndicationMethod = $this->_SyndicationMethod;
+
+         // Pass along the request
+         $Controller->SelfUrl = $this->Request;
+
+         // Pass along any objects
+         foreach ($this->_PropertyCollection as $Name => $Mixed) {
+            $Controller->$Name = $Mixed;
+         }
+
+         // Pass along any data.
+         if (is_array($this->_Data))
+            $Controller->Data = $this->_Data;
+
+         // Set up a default controller method in case one isn't defined.
+         $ControllerMethod = str_replace('_', '', $this->_ControllerMethod);
+         $Controller->OriginalRequestMethod = $ControllerMethod;
+
+         $this->FireEvent('AfterAnalyzeRequest');
+
+         // Take enabled plugins into account, as well
+         $PluginReplacement = Gdn::PluginManager()->HasNewMethod($this->ControllerName(), $this->_ControllerMethod);
+         if (!$PluginReplacement && ($this->_ControllerMethod == '' || !method_exists($Controller, $ControllerMethod))) {
+            // Check to see if there is an 'x' version of the method.
+            if (method_exists($Controller, 'x' . $ControllerMethod)) {
+               // $PluginManagerHasReplacementMethod = TRUE;
+               $ControllerMethod = 'x' . $ControllerMethod;
+            } else {
+               if ($this->_ControllerMethod != '')
+                  array_unshift($this->_ControllerMethodArgs, $this->_ControllerMethod);
+
+               $this->_ControllerMethod = 'Index';
+               $ControllerMethod = 'Index';
+
+               $PluginReplacement = Gdn::PluginManager()->HasNewMethod($this->ControllerName(), $this->_ControllerMethod);
+            }
+         }
+
+         // Pass in the querystring values
+         $Controller->ApplicationFolder = $this->_ApplicationFolder;
+         $Controller->Application = $this->EnabledApplication();
+         $Controller->ControllerFolder = $this->_ControllerFolder;
+         $Controller->RequestMethod = $this->_ControllerMethod;
+         $Controller->RequestArgs = $this->_ControllerMethodArgs;
+         $Controller->Request = $Request;
+         $Controller->DeliveryType($Request->GetValue('DeliveryType', $this->_DeliveryType));
+         $Controller->DeliveryMethod($Request->GetValue('DeliveryMethod', $this->_DeliveryMethod));
+
+         // Set special controller method options for REST APIs.
+         Gdn::Controller($Controller);
+         $Controller->Initialize();
+
+         // Call the requested method on the controller - error out if not defined.
+         if ($PluginReplacement) {
+            // Set the application folder to the plugin's key.
+            $PluginInfo = Gdn::PluginManager()->GetPluginInfo($PluginReplacement, Gdn_PluginManager::ACCESS_CLASSNAME);
+            if ($PluginInfo) {
+               $Controller->ApplicationFolder = 'plugins/'.GetValue('Name', $PluginInfo);
+            }
+            
+            // Reflect the args for the method.
+            $Callback = Gdn::PluginManager()->GetCallback($Controller->ControllerName, $ControllerMethod);
+            // Augment the arguments to the plugin with the sender and these arguments.
+            $InputArgs = array_merge(array($Controller), $this->_ControllerMethodArgs, array('Sender' => $Controller, 'Args' => $this->_ControllerMethodArgs));
+//            decho(array_keys($InputArgs), 'InputArgs');
+            $Args = ReflectArgs($Callback, $InputArgs, $Request->Get());
+//            array_shift($Args);
+//            decho($Args, 'Args');
+//            die();
+            
+            $this->FireEvent('BeforeControllerMethod');
+            try {
+               call_user_func_array($Callback, $Args);
+            } catch (Exception $Ex) {
+               $Controller->RenderException($Ex);
+            }
+         } elseif (method_exists($Controller, $ControllerMethod)) {
+            $Args = ReflectArgs(array($Controller, $ControllerMethod), $this->_ControllerMethodArgs, $Request->Get());
+            $this->_ControllerMethodArgs = $Args;
+            
+            $this->FireEvent('BeforeControllerMethod');
+            try {
+               call_user_func_array(array($Controller, $ControllerMethod), $Args);
+            } catch (Exception $Ex) {
+               $Controller->RenderException($Ex);
+               exit();
+            }
+         } else {
+            Gdn::Request()->WithRoute('Default404');
+            return $this->Dispatch();
+         }
+      }
+   }
+   
+   /**
+    * Undocumented method.
+    *
+    * @param string $EnabledApplications
+    * @todo Method EnabledApplicationFolders() and $EnabledApplications needs descriptions.
+    */
+   public function EnabledApplicationFolders($EnabledApplications = '') {
+      if ($EnabledApplications != '' && count($this->_EnabledApplicationFolders) == 0) {
+         $this->_EnabledApplications = $EnabledApplications;
+         $this->_EnabledApplicationFolders = array_values($EnabledApplications);
+      }
+      return $this->_EnabledApplicationFolders;
+   }
+
+   /**
+    * Returns the name of the enabled application based on $ApplicationFolder.
+    *
+    * @param string The application folder related to the application name you want to return.
+    */
+   public function EnabledApplication($ApplicationFolder = '') {
+      if ($ApplicationFolder == '')
+         $ApplicationFolder = $this->_ApplicationFolder;
+
+      foreach (Gdn::ApplicationManager()->AvailableApplications() as $ApplicationName => $ApplicationInfo) {
+         if (GetValue('Folder', $ApplicationInfo, FALSE) === $ApplicationFolder) {
+            $EnabledApplication = $ApplicationName;
+            $this->EventArguments['EnabledApplication'] = $EnabledApplication;
+            $this->FireEvent('AfterEnabledApplication');
+            return $EnabledApplication;
+         }
+      }
+      return FALSE;
+   }
+
+   /**
+    * Allows the passing of a string to the controller's asset collection.
+    *
+    * @param string $AssetName The name of the asset collection to add the string to.
+    * @param mixed $Asset The string asset to be added. The asset can be one of two things.
+    * - <b>string</b>: The string will be rendered to the page.
+    * - <b>Gdn_IModule</b>: The Gdn_IModule::Render() method will be called when the asset is rendered.
+    */
+   public function PassAsset($AssetName, $Asset) {
+      $this->_AssetCollection[$AssetName][] = $Asset;
+      return $this;
+   }
+
+   public function PassData($Name, $Value) {
+      $this->_Data[$Name] = $Value;
+      return $this;
+   }
+
+   /**
+    * Allows the passing of any variable to the controller as a property.
+    *
+    * @param string $Name The name of the property to assign the variable to.
+    * @param mixed $Mixed The variable to be passed as a property of the controller.
+    */
+   public function PassProperty($Name, $Mixed) {
+      $this->_PropertyCollection[$Name] = $Mixed;
+      return $this;
+   }
+
+   /**
+    * Parses the query string looking for supplied request parameters. Places
+    * anything useful into this object's Controller properties.
+    *
+    * @param int $FolderDepth
+    */
+   protected function AnalyzeRequest(&$Request) {
+   
+      // Here is the basic format of a request:
+      // [/application]/controller[/method[.json|.xml]]/argn|argn=valn
+
+      // Here are some examples of what this method could/would receive:
+      // /application/controller/method/argn
+      // /controller/method/argn
+      // /application/controller/argn
+      // /controller/argn
+      // /controller
+
+      // Clear the slate
+      $this->_ApplicationFolder = '';
+      $this->_ControllerFolder = '';
+      $this->_ControllerName = '';
+      $this->_ControllerMethod = 'index';
+      $this->_ControllerMethodArgs = array();
+      $this->Request = $Request->Path(FALSE);
+
+      $PathAndQuery = $Request->PathAndQuery();
+      $MatchRoute = Gdn::Router()->MatchRoute($PathAndQuery);
+      
+      // We have a route. Take action.
+      if ($MatchRoute !== FALSE) {
+         switch ($MatchRoute['Type']) {
+            case 'Internal':
+               $Request->PathAndQuery($MatchRoute['FinalDestination']);
+               $this->Request = $Request->Path(FALSE);
+               break;
+
+            case 'Temporary':
+               header("HTTP/1.1 302 Moved Temporarily" );
+               header("Location: ".Url($MatchRoute['FinalDestination']));
+               exit();
+               break;
+
+            case 'Permanent':
+               header("HTTP/1.1 301 Moved Permanently" );
+               header("Location: ".Url($MatchRoute['FinalDestination']));
+               exit();
+               break;
+
+            case 'NotAuthorized':
+               header("HTTP/1.1 401 Not Authorized" );
+               $this->Request = $MatchRoute['FinalDestination'];
+               break;
+
+            case 'NotFound':
+               header("HTTP/1.1 404 Not Found" );
+               $this->Request = $MatchRoute['FinalDestination'];
+               break;
+         }
+      }
+      
+      switch ($Request->OutputFormat()) {
+         case 'rss':
+            $this->_SyndicationMethod = SYNDICATION_RSS;
+            break;
+         case 'atom':
+            $this->_SyndicationMethod = SYNDICATION_ATOM;
+            break;
+         case 'default':
+         default:
+            $this->_SyndicationMethod = SYNDICATION_NONE;
+            break;
+      }
+
+      if ($this->Request == '') {
+         $DefaultController = Gdn::Router()->GetRoute('DefaultController');
+         $this->Request = $DefaultController['Destination'];
+      }
+
+      $Parts = explode('/', str_replace('\\', '/', $this->Request));
+
+      /**
+       * The application folder is either the first argument or is not provided. The controller is therefore
+       * either the second argument or the first, depending on the result of the previous statement. Check that.
+       */
+      try {
+         // if the 1st argument is a valid application, check if it has a controller matching the 2nd argument
+         if (in_array($Parts[0], $this->EnabledApplicationFolders()))
+            $this->FindController(1, $Parts);
+
+         // if no match, see if the first argument is a controller
+         $this->FindController(0, $Parts);
+
+         // 3] See if there is a plugin trying to create a root method.
+         list($MethodName, $DeliveryMethod) = $this->_SplitDeliveryMethod(GetValue(0, $Parts), TRUE);
+         if ($MethodName && Gdn::PluginManager()->HasNewMethod('RootController', $MethodName, TRUE)) {
+            $this->_DeliveryMethod = $DeliveryMethod;
+            $Parts[0] = $MethodName;
+            $Parts = array_merge(array('root'), $Parts);
+            $this->FindController(0, $Parts);
+         }
+
+         throw new GdnDispatcherControllerNotFoundException();
+      } catch (GdnDispatcherControllerFoundException $e) {
+
+         switch ($this->_DeliveryMethod) {
+            case DELIVERY_METHOD_JSON:
+            case DELIVERY_METHOD_XML:
+               $this->_DeliveryType = DELIVERY_TYPE_DATA;
+               break;
+            case DELIVERY_METHOD_TEXT:
+               $this->_DeliveryType = DELIVERY_TYPE_VIEW;
+               break;
+            case DELIVERY_METHOD_XHTML:
+               break;
+            default:
+               $this->_DeliveryMethod = DELIVERY_METHOD_XHTML;
+               break;
+         }
+
+         return TRUE;
+      } catch (GdnDispatcherControllerNotFoundException $e) {
+         header("HTTP/1.1 404 Not Found");
+         $Request->WithRoute('Default404');
+         return $this->AnalyzeRequest($Request);
+      }
+   }
+
+   protected function FindController($ControllerKey, $Parts) {
+      $Controller = GetValue($ControllerKey, $Parts, NULL);
+      $Controller = ucfirst(strtolower($Controller));
+      $Application = GetValue($ControllerKey-1, $Parts, NULL);
+
+      // Check for a file extension on the controller.
+      list($Controller, $this->_DeliveryMethod) = $this->_SplitDeliveryMethod($Controller, TRUE);
+      
+      // If we're loading from a fully qualified path, prioritize this app's library
+      if (!is_null($Application)) {
+         Gdn_Autoloader::Priority(
+            Gdn_Autoloader::CONTEXT_APPLICATION, 
+            $Application,
+            Gdn_Autoloader::MAP_CONTROLLER, 
+            Gdn_Autoloader::PRIORITY_TYPE_RESTRICT,
+            Gdn_Autoloader::PRIORITY_ONCE);
+      }
+      
+      $ControllerName = $Controller.'Controller';
+      $ControllerPath = Gdn_Autoloader::Lookup($ControllerName, array('Quiet' => TRUE));
+      if ($ControllerPath !== FALSE) {
+         
+         // This was a guess search with no specified application. Look up
+         // the application folder from the controller path.
+         if (is_null($Application)) {
+            $InterimPath = explode('/controllers/', $ControllerPath);
+            array_pop($InterimPath); // Get rid of the end. Useless;
+            $InterimPath = explode('/', trim(array_pop($InterimPath)));
+            $Application = array_pop($InterimPath);
+            if (!in_array($Application, $this->EnabledApplicationFolders()))
+               return FALSE;
+         }
+      
+         Gdn_Autoloader::Priority(
+            Gdn_Autoloader::CONTEXT_APPLICATION, 
+            $Application,
+            Gdn_Autoloader::MAP_CONTROLLER, 
+            Gdn_Autoloader::PRIORITY_TYPE_PREFER,
+            Gdn_Autoloader::PRIORITY_PERSIST);
+      
+         $this->_ControllerName = $Controller;
+         $this->_ApplicationFolder = (is_null($Application) ? '' : $Application);
+         $this->_ControllerFolder = '';
+         
+         $Length = sizeof($Parts);
+         if ($Length > $ControllerKey + 1)
+            list($this->_ControllerMethod, $this->_DeliveryMethod) = $this->_SplitDeliveryMethod($Parts[$ControllerKey + 1], TRUE);
+   
+         if ($Length > $ControllerKey + 2) {
+            for ($i = $ControllerKey + 2; $i < $Length; ++$i) {
+               if ($Parts[$i] != '')
+                  $this->_ControllerMethodArgs[] = $Parts[$i];
+            }
+         }
+         
+         require_once($ControllerPath);
+         
+         throw new GdnDispatcherControllerFoundException();
+      }
+      
+      return FALSE;
+   }
+   
+   /**
+    * An internal method used to map parts of the request to various properties
+    * of this object that represent the controller, controller method, and
+    * controller method arguments.
+    *
+    * @param array $Parts An array of parts of the request.
+    * @param int $ControllerKey An integer representing the key of the controller in the $Parts array.
+    */
+   private function _MapParts($Parts, $ControllerKey) {
+      $Length = count($Parts);
+      if ($Length > $ControllerKey)
+         $this->_ControllerName = ucfirst(strtolower($Parts[$ControllerKey]));
+
+      if ($Length > $ControllerKey + 1)
+         list($this->_ControllerMethod, $this->_DeliveryMethod) = $this->_SplitDeliveryMethod($Parts[$ControllerKey + 1]);
+
+      if ($Length > $ControllerKey + 2) {
+         for ($i = $ControllerKey + 2; $i < $Length; ++$i) {
+            if ($Parts[$i] != '')
+               $this->_ControllerMethodArgs[] = $Parts[$i];
+         }
+      }
+   }
+
+   protected function _ReflectControllerArgs($Controller) {
+      // Reflect the controller arguments based on the get.
+      if (count($Controller->Request->Get()) == 0)
+         return;
+
+      if (!method_exists($Controller, $this->_ControllerMethod))
+         return;
+
+      $Meth = new ReflectionMethod($Controller, $this->_ControllerMethod);
+      $MethArgs = $Meth->getParameters();
+      $Args = array();
+      $Get = array_change_key_case($Controller->Request->Get());
+      $MissingArgs = array();
+      
+      if (count($MethArgs) == 0) {
+         // The method has no arguments so just pass all of the arguments in.
+         return;
+      }
+
+      // Set all of the parameters.
+      foreach ($MethArgs as $Index => $MethParam) {
+         $ParamName = strtolower($MethParam->getName());
+
+         if (isset($this->_ControllerMethodArgs[$Index]))
+            $Args[] = $this->_ControllerMethodArgs[$Index];
+         elseif (isset($Get[$ParamName]))
+            $Args[] = $Get[$ParamName];
+         elseif ($MethParam->isDefaultValueAvailable())
+            $Args[] = $MethParam->getDefaultValue();
+         else {
+            $Args[] = NULL;
+            $MissingArgs[] = "{$Index}: {$ParamName}";
+         }
+      }
+
+      $this->_ControllerMethodArgs = $Args;
+         
+   }
+
+   protected function _SplitDeliveryMethod($Name, $AllowAll = FALSE) {
+      $Parts = explode('.', $Name, 2);
+      if (count($Parts) >= 2) {
+         if ($AllowAll || in_array(strtoupper($Parts[1]), array(DELIVERY_METHOD_JSON, DELIVERY_METHOD_XHTML, DELIVERY_METHOD_XML, DELIVERY_METHOD_TEXT))) {
+            return array($Parts[0], strtoupper($Parts[1]));
+         } else {
+            return array($Name, $this->_DeliveryMethod);
+         }
+      } else {
+         return array($Name, $this->_DeliveryMethod);
+      }
+   }
+}
+
+class GdnDispatcherControllerNotFoundException extends Exception {}
 class GdnDispatcherControllerFoundException extends Exception {}