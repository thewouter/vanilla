--- conflicted
+++ resolved
@@ -1,11 +1,4 @@
-<<<<<<< HEAD
-<?php if (!defined('APPLICATION')) {
-    exit();
-      }
-
-=======
 <?php
->>>>>>> 0aed7e80
 /**
  * Framework dispatcher.
  *
@@ -23,125 +16,27 @@
  */
 class Gdn_Dispatcher extends Gdn_Pluggable {
 
-<<<<<<< HEAD
-   /**
-    * An array of folders within the application that are OK to search through
+    /** Block condition. */
+    const BLOCK_NEVER = 0;
+
+    /** Block condition. */
+    const BLOCK_PERMISSION = 1;
+
+    /** Block condition. */
+    const BLOCK_ANY = 2;
+
+   /**
+     * @var array An array of folders within the application that are OK to search through
     * for controllers. This property is filled by the applications array
     * located in /conf/applications.php and included in /bootstrap.php
-    *
-    * @var array
     */
     private $_EnabledApplicationFolders;
 
    /**
-    * An associative array of ApplicationName => ApplicationFolder. This
+     * @var array An associative array of ApplicationName => ApplicationFolder. This
     * property is filled by the applications array located in
     * /conf/applications.php and included in /bootstrap.php
-    *
-    * @var array
-    */
-    private $_EnabledApplications;
-
-   /**
-    * The currently requested url (defined in _AnalyzeRequest)
-    *
-    * @var string
-    */
-    public $Request;
-
-   /**
-    * The name of the application folder that contains the controller that has
-    * been requested.
-    *
-    * @var string
-    */
-    private $_ApplicationFolder;
-
-   /**
-    * An associative collection of AssetName => Strings that will get passed
-    * into the controller once it has been instantiated.
-    *
-    * @var array
-    */
-    private $_AssetCollection;
-
-   /**
-    * The name of the controller to be dispatched.
-    *
-    * @var string
-    */
-    public $ControllerName;
-
-   /**
-    * The method of the controller to be called.
-    *
-    * @var string
-    */
-    public $ControllerMethod;
-
-   /**
-    * Any query string arguments supplied to the controller method.
-    *
-    * @var string
-    */
-    private $_ControllerMethodArgs = array();
-
-   /**
-    * @var string|FALSE The delivery method to set on the controller.
-    */
-    private $_DeliveryMethod = false;
-
-
-   /**
-    * @var string|FALSE The delivery type to set on the controller.
-    */
-    private $_DeliveryType = false;
-
-   /**
-    * An associative collection of variables that will get passed into the
-    * controller as properties once it has been instantiated.
-    *
-    * @var array
-    */
-    private $_PropertyCollection;
-
-   /**
-    * Defined by the url of the request: SYNDICATION_RSS, SYNDICATION_ATOM, or
-    * SYNDICATION_NONE (default).
-    *
-    * @var string
-    */
-    private $_SyndicationMethod;
-
-    const BLOCK_NEVER = 0;
-    const BLOCK_PERMISSION = 1;
-    const BLOCK_ANY = 2;
-
-   /**
-    * Class constructor.
-    */
-=======
-    /** Block condition. */
-    const BLOCK_NEVER = 0;
-
-    /** Block condition. */
-    const BLOCK_PERMISSION = 1;
-
-    /** Block condition. */
-    const BLOCK_ANY = 2;
-
-    /**
-     * @var array An array of folders within the application that are OK to search through
-     * for controllers. This property is filled by the applications array
-     * located in /conf/applications.php and included in /bootstrap.php
-     */
-    private $_EnabledApplicationFolders;
-
-    /**
-     * @var array An associative array of ApplicationName => ApplicationFolder. This
-     * property is filled by the applications array located in
-     * /conf/applications.php and included in /bootstrap.php
-     */
+    */
     private $_EnabledApplications;
 
     /** @var string The currently requested url (defined in _AnalyzeRequest). */
@@ -150,10 +45,10 @@
     /** @var string The name of the application folder that contains the controller that has been requested. */
     private $_ApplicationFolder;
 
-    /**
+   /**
      * @var array An associative collection of AssetName => Strings that will get passed
-     * into the controller once it has been instantiated.
-     */
+    * into the controller once it has been instantiated.
+    */
     private $_AssetCollection;
 
     /** @var string The name of the controller to be dispatched. */
@@ -172,19 +67,18 @@
     /** @var string|FALSE The delivery type to set on the controller. */
     private $_DeliveryType = false;
 
-    /**
+   /**
      * @var array An associative collection of variables that will get passed into the
-     * controller as properties once it has been instantiated.
-     */
+    * controller as properties once it has been instantiated.
+    */
     private $_PropertyCollection;
 
     /** @var string Defined by the url of the request: SYNDICATION_RSS, SYNDICATION_ATOM, or SYNDICATION_NONE (default). */
     private $_SyndicationMethod;
 
-    /**
-     * Class constructor.
-     */
->>>>>>> 0aed7e80
+   /**
+    * Class constructor.
+    */
     public function __construct() {
         parent::__construct();
         $this->_EnabledApplicationFolders = array();
@@ -198,32 +92,6 @@
         $this->_Data = array();
     }
 
-<<<<<<< HEAD
-    public function Cleanup() {
-        $this->FireEvent('Cleanup');
-    }
-
-   /**
-    * Return the properly formatted controller class name.
-    */
-    public function ControllerName() {
-        return $this->ControllerName.'Controller';
-    }
-
-    public function Application() {
-        return $this->_ApplicationFolder;
-    }
-
-    public function Controller() {
-        return $this->ControllerName;
-    }
-
-    public function ControllerMethod() {
-        return $this->ControllerMethod;
-    }
-
-    public function ControllerArguments($Value = null) {
-=======
     /**
      *
      *
@@ -233,9 +101,9 @@
         $this->fireEvent('Cleanup');
     }
 
-    /**
-     * Return the properly formatted controller class name.
-     */
+   /**
+    * Return the properly formatted controller class name.
+    */
     public function controllerName() {
         return $this->ControllerName.'Controller';
     }
@@ -253,43 +121,19 @@
     }
 
     public function controllerArguments($Value = null) {
->>>>>>> 0aed7e80
         if ($Value !== null) {
             $this->_ControllerMethodArgs = $Value;
         }
         return $this->_ControllerMethodArgs;
     }
 
-<<<<<<< HEAD
-    public function Start() {
-        $this->FireEvent('AppStartup');
-    }
-
-   /**
-    * Analyzes the supplied query string and decides how to dispatch the request.
-    */
-    public function Dispatch($ImportRequest = null, $Permanent = true) {
-
-        if ($ImportRequest && is_string($ImportRequest)) {
-            $ImportRequest = Gdn_Request::Create()->FromEnvironment()->WithURI($ImportRequest);
-        }
-
-        if (is_a($ImportRequest, 'Gdn_Request') && $Permanent) {
-            Gdn::Request($ImportRequest);
-        }
-
-        $Request = is_a($ImportRequest, 'Gdn_Request') ? $ImportRequest : Gdn::Request();
-
-        if (Gdn::Session()->NewVisit()) {
-            Gdn::UserModel()->FireEvent('Visit');
-=======
     public function start() {
         $this->fireEvent('AppStartup');
     }
 
-    /**
-     * Analyzes the supplied query string and decides how to dispatch the request.
-     */
+   /**
+    * Analyzes the supplied query string and decides how to dispatch the request.
+    */
     public function dispatch($ImportRequest = null, $Permanent = true) {
 
         if ($ImportRequest && is_string($ImportRequest)) {
@@ -304,43 +148,18 @@
 
         if (Gdn::session()->newVisit()) {
             Gdn::userModel()->fireEvent('Visit');
->>>>>>> 0aed7e80
         }
 
         $this->EventArguments['Request'] = &$Request;
 
-<<<<<<< HEAD
        // Move this up to allow pre-routing
-        $this->FireEvent('BeforeDispatch');
+        $this->fireEvent('BeforeDispatch');
 
        // By default, all requests can be blocked by UpdateMode/PrivateCommunity
-=======
-        // Move this up to allow pre-routing
-        $this->fireEvent('BeforeDispatch');
-
-        // By default, all requests can be blocked by UpdateMode/PrivateCommunity
->>>>>>> 0aed7e80
         $CanBlock = self::BLOCK_ANY;
 
         try {
             $BlockExceptions = array(
-<<<<<<< HEAD
-             '/^utility(\/.*)?$/'                   => self::BLOCK_NEVER,
-             '/^home\/error(\/.*)?/'                => self::BLOCK_NEVER,
-             '/^plugin(\/.*)?$/'                    => self::BLOCK_NEVER,
-             '/^sso(\/.*)?$/'                       => self::BLOCK_NEVER,
-             '/^discussions\/getcommentcounts/'     => self::BLOCK_NEVER,
-             '/^entry(\/.*)?$/'                     => self::BLOCK_PERMISSION,
-             '/^user\/usernameavailable(\/.*)?$/'   => self::BLOCK_PERMISSION,
-             '/^user\/emailavailable(\/.*)?$/'      => self::BLOCK_PERMISSION,
-             '/^home\/termsofservice(\/.*)?$/'      => self::BLOCK_PERMISSION
-            );
-
-            $this->EventArguments['BlockExceptions'] = &$BlockExceptions;
-            $this->FireEvent('BeforeBlockDetect');
-
-            $PathRequest = Gdn::Request()->Path();
-=======
                 '/^utility(\/.*)?$/' => self::BLOCK_NEVER,
                 '/^home\/error(\/.*)?/' => self::BLOCK_NEVER,
                 '/^plugin(\/.*)?$/' => self::BLOCK_NEVER,
@@ -356,20 +175,18 @@
             $this->fireEvent('BeforeBlockDetect');
 
             $PathRequest = Gdn::request()->path();
->>>>>>> 0aed7e80
             foreach ($BlockExceptions as $BlockException => $BlockLevel) {
                 if (preg_match($BlockException, $PathRequest)) {
                     throw new Exception("Block detected - {$BlockException}", $BlockLevel);
                 }
-<<<<<<< HEAD
             }
 
            // Never block an admin
-            if (Gdn::Session()->CheckPermission('Garden.Settings.Manage')) {
+            if (Gdn::session()->checkPermission('Garden.Settings.Manage')) {
                 throw new Exception("Block detected", self::BLOCK_NEVER);
             }
 
-            if (Gdn::Session()->IsValid()) {
+            if (Gdn::session()->isValid()) {
                 throw new Exception("Block detected", self::BLOCK_PERMISSION);
             }
 
@@ -382,52 +199,15 @@
         }
 
        // If we're in updatemode and arent explicitly prevented from blocking, block
-        if (Gdn::Config('Garden.UpdateMode', false) && $CanBlock > self::BLOCK_NEVER) {
-            $Request->WithURI(Gdn::Router()->GetDestination('UpdateMode'));
-        }
-
-       // Analyze the request AFTER checking for update mode.
-        $this->AnalyzeRequest($Request);
-        $this->FireEvent('AfterAnalyzeRequest');
-
-       // If we're in update mode and can block, redirect to signin
-        if (C('Garden.PrivateCommunity') && $CanBlock > self::BLOCK_PERMISSION) {
-            if ($this->_DeliveryType === DELIVERY_TYPE_DATA) {
-                safeHeader('HTTP/1.0 401 Unauthorized', true, 401);
-                safeHeader('Content-Type: application/json; charset='.C('Garden.Charset', 'utf-8'), true);
-                echo json_encode(array('Code' => '401', 'Exception' => T('You must sign in.')));
-            } else {
-                Redirect('/entry/signin?Target='.urlencode($this->Request));
-=======
-            }
-
-            // Never block an admin
-            if (Gdn::session()->checkPermission('Garden.Settings.Manage')) {
-                throw new Exception("Block detected", self::BLOCK_NEVER);
-            }
-
-            if (Gdn::session()->isValid()) {
-                throw new Exception("Block detected", self::BLOCK_PERMISSION);
-            }
-
-        } catch (Exception $e) {
-            // BlockLevel
-            //  TRUE = Block any time
-            //  FALSE = Absolutely no blocking
-            //  NULL = Block for permissions (e.g. PrivateCommunity)
-            $CanBlock = $e->getCode();
-        }
-
-        // If we're in updatemode and arent explicitly prevented from blocking, block
         if (Gdn::config('Garden.UpdateMode', false) && $CanBlock > self::BLOCK_NEVER) {
             $Request->withURI(Gdn::router()->getDestination('UpdateMode'));
         }
 
-        // Analyze the request AFTER checking for update mode.
+       // Analyze the request AFTER checking for update mode.
         $this->analyzeRequest($Request);
         $this->fireEvent('AfterAnalyzeRequest');
 
-        // If we're in update mode and can block, redirect to signin
+       // If we're in update mode and can block, redirect to signin
         if (C('Garden.PrivateCommunity') && $CanBlock > self::BLOCK_PERMISSION) {
             if ($this->_DeliveryType === DELIVERY_TYPE_DATA) {
                 safeHeader('HTTP/1.0 401 Unauthorized', true, 401);
@@ -435,53 +215,21 @@
                 echo json_encode(array('Code' => '401', 'Exception' => t('You must sign in.')));
             } else {
                 redirect('/entry/signin?Target='.urlencode($this->Request));
->>>>>>> 0aed7e80
             }
             exit();
         }
 
-<<<<<<< HEAD
-        $ControllerName = $this->ControllerName();
+        $ControllerName = $this->controllerName();
         if ($ControllerName != '' && class_exists($ControllerName)) {
            // Create it and call the appropriate method/action
            /* @var Gdn_Controller $Controller */
             $Controller = new $ControllerName();
-            Gdn::Controller($Controller);
-
-            $this->EventArguments['Controller'] =& $Controller;
-            $this->FireEvent('AfterControllerCreate');
-
-           // Pass along any assets
-            if (is_array($this->_AssetCollection)) {
-                foreach ($this->_AssetCollection as $AssetName => $Assets) {
-                    foreach ($Assets as $Asset) {
-                        $Controller->AddAsset($AssetName, $Asset);
-                    }
-                }
-            }
-
-           // Instantiate Imported & Uses classes
-            $Controller->GetImports();
-
-           // Pass in the syndication method
-            $Controller->SyndicationMethod = $this->_SyndicationMethod;
-
-           // Pass along the request
-            $Controller->SelfUrl = $this->Request;
-
-           // Pass along any objects
-=======
-        $ControllerName = $this->controllerName();
-        if ($ControllerName != '' && class_exists($ControllerName)) {
-            // Create it and call the appropriate method/action
-            /* @var Gdn_Controller $Controller */
-            $Controller = new $ControllerName();
             Gdn::controller($Controller);
 
             $this->EventArguments['Controller'] =& $Controller;
             $this->fireEvent('AfterControllerCreate');
 
-            // Pass along any assets
+           // Pass along any assets
             if (is_array($this->_AssetCollection)) {
                 foreach ($this->_AssetCollection as $AssetName => $Assets) {
                     foreach ($Assets as $Asset) {
@@ -490,56 +238,37 @@
                 }
             }
 
-            // Instantiate Imported & Uses classes
+           // Instantiate Imported & Uses classes
             $Controller->getImports();
 
-            // Pass in the syndication method
+           // Pass in the syndication method
             $Controller->SyndicationMethod = $this->_SyndicationMethod;
 
-            // Pass along the request
+           // Pass along the request
             $Controller->SelfUrl = $this->Request;
 
-            // Pass along any objects
->>>>>>> 0aed7e80
+           // Pass along any objects
             foreach ($this->_PropertyCollection as $Name => $Mixed) {
                 $Controller->$Name = $Mixed;
             }
 
-<<<<<<< HEAD
            // Pass along any data.
-=======
-            // Pass along any data.
->>>>>>> 0aed7e80
             if (is_array($this->_Data)) {
                 $Controller->Data = $this->_Data;
             }
 
-<<<<<<< HEAD
            // Set up a default controller method in case one isn't defined.
-=======
-            // Set up a default controller method in case one isn't defined.
->>>>>>> 0aed7e80
             $ControllerMethod = str_replace('_', '', $this->ControllerMethod);
             $Controller->OriginalRequestMethod = $ControllerMethod;
             $this->EventArguments['ControllerMethod'] =& $ControllerMethod;
 
-<<<<<<< HEAD
            // Take enabled plugins into account, as well
-            $PluginReplacement = Gdn::PluginManager()->HasNewMethod($this->ControllerName(), $this->ControllerMethod);
+            $PluginReplacement = Gdn::pluginManager()->hasNewMethod($this->controllerName(), $this->ControllerMethod);
             if (!$PluginReplacement && ($this->ControllerMethod == '' || !method_exists($Controller, $ControllerMethod)) && !$Controller->isInternal($ControllerMethod)) {
                // Check to see if there is an 'x' version of the method.
-                if (method_exists($Controller, 'x' . $ControllerMethod)) {
+                if (method_exists($Controller, 'x'.$ControllerMethod)) {
                    // $PluginManagerHasReplacementMethod = TRUE;
-                    $ControllerMethod = 'x' . $ControllerMethod;
-=======
-            // Take enabled plugins into account, as well
-            $PluginReplacement = Gdn::pluginManager()->hasNewMethod($this->controllerName(), $this->ControllerMethod);
-            if (!$PluginReplacement && ($this->ControllerMethod == '' || !method_exists($Controller, $ControllerMethod)) && !$Controller->isInternal($ControllerMethod)) {
-                // Check to see if there is an 'x' version of the method.
-                if (method_exists($Controller, 'x'.$ControllerMethod)) {
-                    // $PluginManagerHasReplacementMethod = TRUE;
                     $ControllerMethod = 'x'.$ControllerMethod;
->>>>>>> 0aed7e80
                 } else {
                     if ($this->ControllerMethod != '') {
                         array_unshift($this->_ControllerMethodArgs, $this->ControllerMethod);
@@ -548,61 +277,11 @@
                     $this->ControllerMethod = 'Index';
                     $ControllerMethod = 'Index';
 
-<<<<<<< HEAD
-                    $PluginReplacement = Gdn::PluginManager()->HasNewMethod($this->ControllerName(), $this->ControllerMethod);
+                    $PluginReplacement = Gdn::pluginManager()->hasNewMethod($this->controllerName(), $this->ControllerMethod);
                 }
             }
 
            // Pass in the querystring values
-            $Controller->ApplicationFolder = $this->_ApplicationFolder;
-            $Controller->Application = $this->EnabledApplication();
-            $Controller->RequestMethod = $this->ControllerMethod;
-            $Controller->RequestArgs = $this->_ControllerMethodArgs;
-            $Controller->Request = $Request;
-            $Controller->DeliveryType($Request->GetValue('DeliveryType', $this->_DeliveryType));
-            $Controller->DeliveryMethod($Request->GetValue('DeliveryMethod', $this->_DeliveryMethod));
-
-           // Set special controller method options for REST APIs.
-            $Controller->Initialize();
-
-            $this->EventArguments['Controller'] = &$Controller;
-            $this->FireEvent('AfterControllerInit');
-
-            $ReflectionArguments = $Request->Get();
-            $this->EventArguments['Arguments'] = &$ReflectionArguments;
-            $this->FireEvent('BeforeReflect');
-
-           // Call the requested method on the controller - error out if not defined.
-            if ($PluginReplacement) {
-               // Set the application folder to the plugin's key.
-   //            $PluginInfo = Gdn::PluginManager()->GetPluginInfo($PluginReplacement, Gdn_PluginManager::ACCESS_CLASSNAME);
-   //            if ($PluginInfo) {
-   //               $Controller->ApplicationFolder = 'plugins/'.GetValue('Index', $PluginInfo);
-   //            }
-
-               // Reflect the args for the method.
-                $Callback = Gdn::PluginManager()->GetCallback($Controller->ControllerName, $ControllerMethod);
-               // Augment the arguments to the plugin with the sender and these arguments.
-                $InputArgs = array_merge(array($Controller), $this->_ControllerMethodArgs, array('Sender' => $Controller, 'Args' => $this->_ControllerMethodArgs));
-                $Args = ReflectArgs($Callback, $InputArgs, $ReflectionArguments);
-                $Controller->ReflectArgs = $Args;
-
-                try {
-                    $this->FireEvent('BeforeControllerMethod');
-                    Gdn::PluginManager()->CallEventHandlers($Controller, $Controller->ControllerName, $ControllerMethod, 'Before');
-
-                    call_user_func_array($Callback, $Args);
-                } catch (Exception $Ex) {
-                    $Controller->RenderException($Ex);
-                }
-            } elseif (method_exists($Controller, $ControllerMethod) && !$Controller->isInternal($ControllerMethod)) {
-                $Args = ReflectArgs(array($Controller, $ControllerMethod), $this->_ControllerMethodArgs, $ReflectionArguments);
-=======
-                    $PluginReplacement = Gdn::pluginManager()->hasNewMethod($this->controllerName(), $this->ControllerMethod);
-                }
-            }
-
-            // Pass in the querystring values
             $Controller->ApplicationFolder = $this->_ApplicationFolder;
             $Controller->Application = $this->enabledApplication();
             $Controller->RequestMethod = $this->ControllerMethod;
@@ -611,7 +290,7 @@
             $Controller->deliveryType($Request->getValue('DeliveryType', $this->_DeliveryType));
             $Controller->deliveryMethod($Request->getValue('DeliveryMethod', $this->_DeliveryMethod));
 
-            // Set special controller method options for REST APIs.
+           // Set special controller method options for REST APIs.
             $Controller->initialize();
 
             $this->EventArguments['Controller'] = &$Controller;
@@ -621,11 +300,11 @@
             $this->EventArguments['Arguments'] = &$ReflectionArguments;
             $this->fireEvent('BeforeReflect');
 
-            // Call the requested method on the controller - error out if not defined.
+           // Call the requested method on the controller - error out if not defined.
             if ($PluginReplacement) {
-                // Reflect the args for the method.
+               // Reflect the args for the method.
                 $Callback = Gdn::pluginManager()->getCallback($Controller->ControllerName, $ControllerMethod);
-                // Augment the arguments to the plugin with the sender and these arguments.
+               // Augment the arguments to the plugin with the sender and these arguments.
                 $InputArgs = array_merge(array($Controller), $this->_ControllerMethodArgs, array('Sender' => $Controller, 'Args' => $this->_ControllerMethodArgs));
                 $Args = reflectArgs($Callback, $InputArgs, $ReflectionArguments);
                 $Controller->ReflectArgs = $Args;
@@ -640,189 +319,21 @@
                 }
             } elseif (method_exists($Controller, $ControllerMethod) && !$Controller->isInternal($ControllerMethod)) {
                 $Args = reflectArgs(array($Controller, $ControllerMethod), $this->_ControllerMethodArgs, $ReflectionArguments);
->>>>>>> 0aed7e80
                 $this->_ControllerMethodArgs = $Args;
                 $Controller->ReflectArgs = $Args;
 
                 try {
-<<<<<<< HEAD
-                    $this->FireEvent('BeforeControllerMethod');
-                    Gdn::PluginManager()->CallEventHandlers($Controller, $Controller->ControllerName, $ControllerMethod, 'Before');
-
-                    call_user_func_array(array($Controller, $ControllerMethod), $Args);
-                } catch (Exception $Ex) {
-                    $Controller->RenderException($Ex);
-=======
                     $this->fireEvent('BeforeControllerMethod');
                     Gdn::pluginManager()->callEventHandlers($Controller, $Controller->ControllerName, $ControllerMethod, 'Before');
 
                     call_user_func_array(array($Controller, $ControllerMethod), $Args);
                 } catch (Exception $Ex) {
                     $Controller->renderException($Ex);
->>>>>>> 0aed7e80
                     exit();
                 }
             } else {
                 $this->EventArguments['Handled'] = false;
                 $Handled =& $this->EventArguments['Handled'];
-<<<<<<< HEAD
-                $this->FireEvent('NotFound');
-
-                if (!$Handled) {
-                    Gdn::Request()->WithRoute('Default404');
-                    return $this->Dispatch();
-                } else {
-                    return $Handled;
-                }
-            }
-        }
-    }
-
-   /**
-    * Undocumented method.
-    *
-    * @param string $EnabledApplications
-    * @todo Method EnabledApplicationFolders() and $EnabledApplications needs descriptions.
-    */
-    public function EnabledApplicationFolders($EnabledApplications = '') {
-        if ($EnabledApplications != '' && count($this->_EnabledApplicationFolders) == 0) {
-            $this->_EnabledApplications = $EnabledApplications;
-            $this->_EnabledApplicationFolders = array_values($EnabledApplications);
-        }
-        return $this->_EnabledApplicationFolders;
-    }
-
-   /**
-    * Returns the name of the enabled application based on $ApplicationFolder.
-    *
-    * @param string The application folder related to the application name you want to return.
-    */
-    public function EnabledApplication($ApplicationFolder = '') {
-        if ($ApplicationFolder == '') {
-            $ApplicationFolder = $this->_ApplicationFolder;
-        }
-
-        if (strpos($ApplicationFolder, 'plugins/') === 0) {
-            $Plugin = StringBeginsWith($ApplicationFolder, 'plugins/', false, true);
-
-            if (array_key_exists($Plugin, Gdn::PluginManager()->AvailablePlugins())) {
-                return $Plugin;
-            }
-
-            return false;
-        } else {
-            foreach (Gdn::ApplicationManager()->AvailableApplications() as $ApplicationName => $ApplicationInfo) {
-                if (GetValue('Folder', $ApplicationInfo, false) === $ApplicationFolder) {
-                    $EnabledApplication = $ApplicationName;
-                    $this->EventArguments['EnabledApplication'] = $EnabledApplication;
-                    $this->FireEvent('AfterEnabledApplication');
-                    return $EnabledApplication;
-                }
-            }
-        }
-        return false;
-    }
-
-   /**
-    * Allows the passing of a string to the controller's asset collection.
-    *
-    * @param string $AssetName The name of the asset collection to add the string to.
-    * @param mixed $Asset The string asset to be added. The asset can be one of two things.
-    * - <b>string</b>: The string will be rendered to the page.
-    * - <b>Gdn_IModule</b>: The Gdn_IModule::Render() method will be called when the asset is rendered.
-    */
-    public function PassAsset($AssetName, $Asset) {
-        $this->_AssetCollection[$AssetName][] = $Asset;
-        return $this;
-    }
-
-    public function PassData($Name, $Value) {
-        $this->_Data[$Name] = $Value;
-        return $this;
-    }
-
-   /**
-    * Allows the passing of any variable to the controller as a property.
-    *
-    * @param string $Name The name of the property to assign the variable to.
-    * @param mixed $Mixed The variable to be passed as a property of the controller.
-    */
-    public function PassProperty($Name, $Mixed) {
-        $this->_PropertyCollection[$Name] = $Mixed;
-        return $this;
-    }
-
-   /**
-    * Parses the query string looking for supplied request parameters. Places
-    * anything useful into this object's Controller properties.
-    *
-    * @param int $FolderDepth
-    */
-    protected function AnalyzeRequest(&$Request) {
-
-       // Here is the basic format of a request:
-       // [/application]/controller[/method[.json|.xml]]/argn|argn=valn
-
-       // Here are some examples of what this method could/would receive:
-       // /application/controller/method/argn
-       // /controller/method/argn
-       // /application/controller/argn
-       // /controller/argn
-       // /controller
-
-       // Clear the slate
-        $this->_ApplicationFolder = '';
-        $this->ControllerName = '';
-        $this->ControllerMethod = 'index';
-        $this->_ControllerMethodArgs = array();
-        $this->Request = $Request->Path(false);
-
-        $PathAndQuery = $Request->PathAndQuery();
-        $MatchRoute = Gdn::Router()->MatchRoute($PathAndQuery);
-
-       // We have a route. Take action.
-        if ($MatchRoute !== false) {
-            switch ($MatchRoute['Type']) {
-                case 'Internal':
-                    $Request->PathAndQuery($MatchRoute['FinalDestination']);
-                    $this->Request = $Request->Path(false);
-                    break;
-
-                case 'Temporary':
-                    safeHeader("HTTP/1.1 302 Moved Temporarily");
-                    safeHeader("Location: ".Url($MatchRoute['FinalDestination']));
-                    exit();
-                break;
-
-                case 'Permanent':
-                    safeHeader("HTTP/1.1 301 Moved Permanently");
-                    safeHeader("Location: ".Url($MatchRoute['FinalDestination']));
-                    exit();
-                break;
-
-                case 'NotAuthorized':
-                    safeHeader("HTTP/1.1 401 Not Authorized");
-                    $this->Request = $MatchRoute['FinalDestination'];
-                    break;
-
-                case 'NotFound':
-                    safeHeader("HTTP/1.1 404 Not Found");
-                    $this->Request = $MatchRoute['FinalDestination'];
-                    break;
-                case 'Test':
-                    $Request->PathAndQuery($MatchRoute['FinalDestination']);
-                    $this->Request = $Request->Path(false);
-                    decho($MatchRoute, 'Route');
-                    decho(array(
-                    'Path' => $Request->Path(),
-                    'Get' => $Request->Get()
-                    ), 'Request');
-                    die();
-            }
-        }
-
-        switch ($Request->OutputFormat()) {
-=======
                 $this->fireEvent('NotFound');
 
                 if (!$Handled) {
@@ -835,11 +346,11 @@
         }
     }
 
-    /**
+   /**
      *
-     *
-     * @param string $EnabledApplications
-     */
+    *
+    * @param string $EnabledApplications
+    */
     public function enabledApplicationFolders($EnabledApplications = '') {
         if ($EnabledApplications != '' && count($this->_EnabledApplicationFolders) == 0) {
             $this->_EnabledApplications = $EnabledApplications;
@@ -848,11 +359,11 @@
         return $this->_EnabledApplicationFolders;
     }
 
-    /**
-     * Returns the name of the enabled application based on $ApplicationFolder.
-     *
-     * @param string The application folder related to the application name you want to return.
-     */
+   /**
+    * Returns the name of the enabled application based on $ApplicationFolder.
+    *
+    * @param string The application folder related to the application name you want to return.
+    */
     public function enabledApplication($ApplicationFolder = '') {
         if ($ApplicationFolder == '') {
             $ApplicationFolder = $this->_ApplicationFolder;
@@ -879,14 +390,14 @@
         return false;
     }
 
-    /**
-     * Allows the passing of a string to the controller's asset collection.
-     *
-     * @param string $AssetName The name of the asset collection to add the string to.
-     * @param mixed $Asset The string asset to be added. The asset can be one of two things.
-     * - <b>string</b>: The string will be rendered to the page.
-     * - <b>Gdn_IModule</b>: The Gdn_IModule::Render() method will be called when the asset is rendered.
-     */
+   /**
+    * Allows the passing of a string to the controller's asset collection.
+    *
+    * @param string $AssetName The name of the asset collection to add the string to.
+    * @param mixed $Asset The string asset to be added. The asset can be one of two things.
+    * - <b>string</b>: The string will be rendered to the page.
+    * - <b>Gdn_IModule</b>: The Gdn_IModule::Render() method will be called when the asset is rendered.
+    */
     public function passAsset($AssetName, $Asset) {
         $this->_AssetCollection[$AssetName][] = $Asset;
         return $this;
@@ -904,36 +415,36 @@
         return $this;
     }
 
-    /**
-     * Allows the passing of any variable to the controller as a property.
-     *
-     * @param string $Name The name of the property to assign the variable to.
-     * @param mixed $Mixed The variable to be passed as a property of the controller.
-     */
+   /**
+    * Allows the passing of any variable to the controller as a property.
+    *
+    * @param string $Name The name of the property to assign the variable to.
+    * @param mixed $Mixed The variable to be passed as a property of the controller.
+    */
     public function passProperty($Name, $Mixed) {
         $this->_PropertyCollection[$Name] = $Mixed;
         return $this;
     }
 
-    /**
-     * Parses the query string looking for supplied request parameters. Places
-     * anything useful into this object's Controller properties.
-     *
-     * @param int $FolderDepth
-     */
+   /**
+    * Parses the query string looking for supplied request parameters. Places
+    * anything useful into this object's Controller properties.
+    *
+    * @param int $FolderDepth
+    */
     protected function analyzeRequest(&$Request) {
 
-        // Here is the basic format of a request:
-        // [/application]/controller[/method[.json|.xml]]/argn|argn=valn
-
-        // Here are some examples of what this method could/would receive:
-        // /application/controller/method/argn
-        // /controller/method/argn
-        // /application/controller/argn
-        // /controller/argn
-        // /controller
-
-        // Clear the slate
+       // Here is the basic format of a request:
+       // [/application]/controller[/method[.json|.xml]]/argn|argn=valn
+
+       // Here are some examples of what this method could/would receive:
+       // /application/controller/method/argn
+       // /controller/method/argn
+       // /application/controller/argn
+       // /controller/argn
+       // /controller
+
+       // Clear the slate
         $this->_ApplicationFolder = '';
         $this->ControllerName = '';
         $this->ControllerMethod = 'index';
@@ -943,7 +454,7 @@
         $PathAndQuery = $Request->PathAndQuery();
         $MatchRoute = Gdn::router()->matchRoute($PathAndQuery);
 
-        // We have a route. Take action.
+       // We have a route. Take action.
         if ($MatchRoute !== false) {
             switch ($MatchRoute['Type']) {
                 case 'Internal':
@@ -955,13 +466,13 @@
                     safeHeader("HTTP/1.1 302 Moved Temporarily");
                     safeHeader("Location: ".Url($MatchRoute['FinalDestination']));
                     exit();
-                    break;
+                break;
 
                 case 'Permanent':
                     safeHeader("HTTP/1.1 301 Moved Permanently");
                     safeHeader("Location: ".Url($MatchRoute['FinalDestination']));
                     exit();
-                    break;
+                break;
 
                 case 'NotAuthorized':
                     safeHeader("HTTP/1.1 401 Not Authorized");
@@ -985,7 +496,6 @@
         }
 
         switch ($Request->outputFormat()) {
->>>>>>> 0aed7e80
             case 'rss':
                 $this->_SyndicationMethod = SYNDICATION_RSS;
                 $this->_DeliveryMethod = DELIVERY_METHOD_RSS;
@@ -1001,37 +511,32 @@
         }
 
         if ($this->Request == '') {
-<<<<<<< HEAD
-            $DefaultController = Gdn::Router()->GetRoute('DefaultController');
-=======
             $DefaultController = Gdn::router()->getRoute('DefaultController');
->>>>>>> 0aed7e80
             $this->Request = $DefaultController['Destination'];
         }
 
         $Parts = explode('/', str_replace('\\', '/', $this->Request));
 
-<<<<<<< HEAD
        /**
        * The application folder is either the first argument or is not provided. The controller is therefore
        * either the second argument or the first, depending on the result of the previous statement. Check that.
        */
         try {
            // if the 1st argument is a valid application, check if it has a controller matching the 2nd argument
-            if (in_array($Parts[0], $this->EnabledApplicationFolders())) {
-                $this->FindController(1, $Parts);
+            if (in_array($Parts[0], $this->enabledApplicationFolders())) {
+                $this->findController(1, $Parts);
             }
 
            // if no match, see if the first argument is a controller
-            $this->FindController(0, $Parts);
+            $this->findController(0, $Parts);
 
            // 3] See if there is a plugin trying to create a root method.
-            list($MethodName, $DeliveryMethod) = $this->_SplitDeliveryMethod(GetValue(0, $Parts), true);
-            if ($MethodName && Gdn::PluginManager()->HasNewMethod('RootController', $MethodName, true)) {
+            list($MethodName, $DeliveryMethod) = $this->_splitDeliveryMethod(GetValue(0, $Parts), true);
+            if ($MethodName && Gdn::pluginManager()->hasNewMethod('RootController', $MethodName, true)) {
                 $this->_DeliveryMethod = $DeliveryMethod;
                 $Parts[0] = $MethodName;
                 $Parts = array_merge(array('root'), $Parts);
-                $this->FindController(0, $Parts);
+                $this->findController(0, $Parts);
             }
 
             throw new GdnDispatcherControllerNotFoundException();
@@ -1056,233 +561,6 @@
         } catch (GdnDispatcherControllerNotFoundException $e) {
             $this->EventArguments['Handled'] = false;
             $Handled =& $this->EventArguments['Handled'];
-            $this->FireEvent('NotFound');
-
-            if (!$Handled) {
-                safeHeader("HTTP/1.1 404 Not Found");
-                $Request->WithRoute('Default404');
-                return $this->AnalyzeRequest($Request);
-            }
-        }
-    }
-
-    protected function FindController($ControllerKey, $Parts) {
-        $Controller = GetValue($ControllerKey, $Parts, null);
-        $Controller = ucfirst(strtolower($Controller));
-        $Application = GetValue($ControllerKey-1, $Parts, null);
-
-       // Check for a file extension on the controller.
-        list($Controller, $this->_DeliveryMethod) = $this->_SplitDeliveryMethod($Controller, false);
-
-       // If we're loading from a fully qualified path, prioritize this app's library
-        if (!is_null($Application)) {
-            Gdn_Autoloader::Priority(
-                Gdn_Autoloader::CONTEXT_APPLICATION,
-                $Application,
-                Gdn_Autoloader::MAP_CONTROLLER,
-                Gdn_Autoloader::PRIORITY_TYPE_RESTRICT,
-                Gdn_Autoloader::PRIORITY_ONCE
-            );
-        }
-
-        $ControllerName = $Controller.'Controller';
-        $ControllerPath = Gdn_Autoloader::Lookup($ControllerName, array('MapType' => null));
-
-        try {
-           // If the lookup succeeded, good to go
-            if (class_exists($ControllerName, false)) {
-                throw new GdnDispatcherControllerFoundException();
-            }
-
-        } catch (GdnDispatcherControllerFoundException $Ex) {
-           // This was a guess search with no specified application. Look up
-           // the application folder from the controller path.
-            if (is_null($Application)) {
-                if (!$ControllerPath && class_exists($ControllerName, false)) {
-                    $Reflect = new ReflectionClass($ControllerName);
-                    $Found = false;
-                    do {
-                        $ControllerPath = $Reflect->getFilename();
-                        $Found = (bool)preg_match('`\/controllers\/`i', $ControllerPath);
-                        if (!$Found) {
-                            $Reflect = $Reflect->getParentClass();
-                        }
-                    } while (!$Found && $Reflect);
-                    if (!$Found) {
-                        return false;
-                    }
-                }
-
-                if ($ControllerPath) {
-                    $InterimPath = explode('/controllers/', $ControllerPath);
-                    array_pop($InterimPath); // Get rid of the end. Useless;
-                    $InterimPath = explode('/', trim(array_pop($InterimPath)));
-                    $Application = array_pop($InterimPath);
-                    $AddonType = array_pop($InterimPath);
-                    switch ($AddonType) {
-                        case 'plugins':
-                            if (!in_array($Application, Gdn::PluginManager()->EnabledPluginFolders())) {
-                                return false;
-                            }
-                            $Application = 'plugins/'.$Application;
-                            break;
-                        case 'applications':
-                            if (!in_array($Application, $this->EnabledApplicationFolders())) {
-                                return false;
-                            }
-                            break;
-                        default:
-                            return false;
-                    }
-
-
-                } else {
-                    return false;
-                }
-            }
-
-           // If we need to autoload the class, do it here
-            if (!class_exists($ControllerName, false)) {
-                Gdn_Autoloader::Priority(
-                    Gdn_Autoloader::CONTEXT_APPLICATION,
-                    $Application,
-                    Gdn_Autoloader::MAP_CONTROLLER,
-                    Gdn_Autoloader::PRIORITY_TYPE_PREFER,
-                    Gdn_Autoloader::PRIORITY_PERSIST
-                );
-
-                require_once($ControllerPath);
-            }
-
-            $this->ControllerName = $Controller;
-            $this->_ApplicationFolder = (is_null($Application) ? '' : $Application);
-
-            $Length = sizeof($Parts);
-            if ($Length > $ControllerKey + 1) {
-                list($this->ControllerMethod, $this->_DeliveryMethod) = $this->_SplitDeliveryMethod($Parts[$ControllerKey + 1], false);
-            }
-
-            if ($Length > $ControllerKey + 2) {
-                for ($i = $ControllerKey + 2; $i < $Length; ++$i) {
-                    if ($Parts[$i] != '') {
-                        $this->_ControllerMethodArgs[] = $Parts[$i];
-                    }
-                }
-            }
-
-            throw $Ex;
-        }
-
-        return false;
-    }
-
-   /**
-    * An internal method used to map parts of the request to various properties
-    * of this object that represent the controller, controller method, and
-    * controller method arguments.
-    *
-    * @param array $Parts An array of parts of the request.
-    * @param int $ControllerKey An integer representing the key of the controller in the $Parts array.
-    */
-    private function _MapParts($Parts, $ControllerKey) {
-        $Length = count($Parts);
-        if ($Length > $ControllerKey) {
-            $this->ControllerName = ucfirst(strtolower($Parts[$ControllerKey]));
-        }
-
-        if ($Length > $ControllerKey + 1) {
-            list($this->ControllerMethod, $this->_DeliveryMethod) = $this->_SplitDeliveryMethod($Parts[$ControllerKey + 1]);
-        }
-
-        if ($Length > $ControllerKey + 2) {
-            for ($i = $ControllerKey + 2; $i < $Length; ++$i) {
-                if ($Parts[$i] != '') {
-                    $this->_ControllerMethodArgs[] = $Parts[$i];
-                }
-            }
-        }
-    }
-
-    protected function _ReflectControllerArgs($Controller) {
-       // Reflect the controller arguments based on the get.
-        if (count($Controller->Request->Get()) == 0) {
-            return;
-        }
-
-        if (!method_exists($Controller, $this->ControllerMethod)) {
-            return;
-        }
-
-        $Meth = new ReflectionMethod($Controller, $this->ControllerMethod);
-        $MethArgs = $Meth->getParameters();
-        $Args = array();
-        $Get = array_change_key_case($Controller->Request->Get());
-        $MissingArgs = array();
-
-        if (count($MethArgs) == 0) {
-           // The method has no arguments so just pass all of the arguments in.
-            return;
-        }
-
-       // Set all of the parameters.
-        foreach ($MethArgs as $Index => $MethParam) {
-            $ParamName = strtolower($MethParam->getName());
-
-            if (isset($this->_ControllerMethodArgs[$Index])) {
-                $Args[] = $this->_ControllerMethodArgs[$Index];
-            } elseif (isset($Get[$ParamName]))
-            $Args[] = $Get[$ParamName];
-            elseif ($MethParam->isDefaultValueAvailable())
-            $Args[] = $MethParam->getDefaultValue();
-            else {
-                $Args[] = null;
-                $MissingArgs[] = "{$Index}: {$ParamName}";
-            }
-=======
-        /**
-         * The application folder is either the first argument or is not provided. The controller is therefore
-         * either the second argument or the first, depending on the result of the previous statement. Check that.
-         */
-        try {
-            // if the 1st argument is a valid application, check if it has a controller matching the 2nd argument
-            if (in_array($Parts[0], $this->enabledApplicationFolders())) {
-                $this->findController(1, $Parts);
-            }
-
-            // if no match, see if the first argument is a controller
-            $this->findController(0, $Parts);
-
-            // 3] See if there is a plugin trying to create a root method.
-            list($MethodName, $DeliveryMethod) = $this->_splitDeliveryMethod(GetValue(0, $Parts), true);
-            if ($MethodName && Gdn::pluginManager()->hasNewMethod('RootController', $MethodName, true)) {
-                $this->_DeliveryMethod = $DeliveryMethod;
-                $Parts[0] = $MethodName;
-                $Parts = array_merge(array('root'), $Parts);
-                $this->findController(0, $Parts);
-            }
-
-            throw new GdnDispatcherControllerNotFoundException();
-        } catch (GdnDispatcherControllerFoundException $e) {
-            switch ($this->_DeliveryMethod) {
-                case DELIVERY_METHOD_JSON:
-                case DELIVERY_METHOD_XML:
-                    $this->_DeliveryType = DELIVERY_TYPE_DATA;
-                    break;
-                case DELIVERY_METHOD_TEXT:
-                    $this->_DeliveryType = DELIVERY_TYPE_VIEW;
-                    break;
-                case DELIVERY_METHOD_XHTML:
-                case DELIVERY_METHOD_RSS:
-                    break;
-                default:
-                    $this->_DeliveryMethod = DELIVERY_METHOD_XHTML;
-                    break;
-            }
-
-            return true;
-        } catch (GdnDispatcherControllerNotFoundException $e) {
-            $this->EventArguments['Handled'] = false;
-            $Handled =& $this->EventArguments['Handled'];
             $this->fireEvent('NotFound');
 
             if (!$Handled) {
@@ -1307,10 +585,10 @@
         $Controller = ucfirst(strtolower($Controller));
         $Application = val($ControllerKey - 1, $Parts, null);
 
-        // Check for a file extension on the controller.
+       // Check for a file extension on the controller.
         list($Controller, $this->_DeliveryMethod) = $this->_splitDeliveryMethod($Controller, false);
 
-        // If we're loading from a fully qualified path, prioritize this app's library
+       // If we're loading from a fully qualified path, prioritize this app's library
         if (!is_null($Application)) {
             Gdn_Autoloader::priority(
                 Gdn_Autoloader::CONTEXT_APPLICATION,
@@ -1325,14 +603,14 @@
         $ControllerPath = Gdn_Autoloader::lookup($ControllerName, array('MapType' => null));
 
         try {
-            // If the lookup succeeded, good to go
+           // If the lookup succeeded, good to go
             if (class_exists($ControllerName, false)) {
                 throw new GdnDispatcherControllerFoundException();
             }
 
         } catch (GdnDispatcherControllerFoundException $Ex) {
-            // This was a guess search with no specified application. Look up
-            // the application folder from the controller path.
+           // This was a guess search with no specified application. Look up
+           // the application folder from the controller path.
             if (is_null($Application)) {
                 if (!$ControllerPath && class_exists($ControllerName, false)) {
                     $Reflect = new ReflectionClass($ControllerName);
@@ -1377,7 +655,7 @@
                 }
             }
 
-            // If we need to autoload the class, do it here
+           // If we need to autoload the class, do it here
             if (!class_exists($ControllerName, false)) {
                 Gdn_Autoloader::priority(
                     Gdn_Autoloader::CONTEXT_APPLICATION,
@@ -1412,14 +690,14 @@
         return false;
     }
 
-    /**
-     * An internal method used to map parts of the request to various properties
-     * of this object that represent the controller, controller method, and
-     * controller method arguments.
-     *
-     * @param array $Parts An array of parts of the request.
-     * @param int $ControllerKey An integer representing the key of the controller in the $Parts array.
-     */
+   /**
+    * An internal method used to map parts of the request to various properties
+    * of this object that represent the controller, controller method, and
+    * controller method arguments.
+    *
+    * @param array $Parts An array of parts of the request.
+    * @param int $ControllerKey An integer representing the key of the controller in the $Parts array.
+    */
     private function _mapParts($Parts, $ControllerKey) {
         $Length = count($Parts);
         if ($Length > $ControllerKey) {
@@ -1440,7 +718,7 @@
     }
 
     protected function _reflectControllerArgs($Controller) {
-        // Reflect the controller arguments based on the get.
+       // Reflect the controller arguments based on the get.
         if (count($Controller->Request->get()) == 0) {
             return;
         }
@@ -1456,32 +734,30 @@
         $MissingArgs = array();
 
         if (count($MethArgs) == 0) {
-            // The method has no arguments so just pass all of the arguments in.
+           // The method has no arguments so just pass all of the arguments in.
             return;
         }
 
-        // Set all of the parameters.
+       // Set all of the parameters.
         foreach ($MethArgs as $Index => $MethParam) {
             $ParamName = strtolower($MethParam->getName());
 
             if (isset($this->_ControllerMethodArgs[$Index])) {
                 $Args[] = $this->_ControllerMethodArgs[$Index];
             } elseif (isset($Get[$ParamName]))
-                $Args[] = $Get[$ParamName];
+            $Args[] = $Get[$ParamName];
             elseif ($MethParam->isDefaultValueAvailable())
-                $Args[] = $MethParam->getDefaultValue();
+            $Args[] = $MethParam->getDefaultValue();
             else {
                 $Args[] = null;
                 $MissingArgs[] = "{$Index}: {$ParamName}";
             }
->>>>>>> 0aed7e80
         }
 
         $this->_ControllerMethodArgs = $Args;
 
     }
 
-<<<<<<< HEAD
    /**
     * Parses methods that may be using dot-syntax to express a delivery type
     *
@@ -1492,20 +768,7 @@
     * @param type $AllowAll Whether to allow delivery types that don't exist
     * @return type
     */
-    protected function _SplitDeliveryMethod($Name, $AllowAll = false) {
-=======
-    /**
-     * Parses methods that may be using dot-syntax to express a delivery type
-     *
-     * For example, /controller/method.json
-     * method.json should be split up and return array('method', 'JSON')
-     *
-     * @param type $Name Name of method to search for forced delivery types
-     * @param type $AllowAll Whether to allow delivery types that don't exist
-     * @return type
-     */
     protected function _splitDeliveryMethod($Name, $AllowAll = false) {
->>>>>>> 0aed7e80
         $Parts = explode('.', $Name);
         if (count($Parts) >= 2) {
             $DeliveryPart = array_pop($Parts);
@@ -1522,10 +785,6 @@
     }
 }
 
-<<<<<<< HEAD
-class GdnDispatcherControllerNotFoundException extends Exception {
-}
-=======
 /**
  * Class GdnDispatcherControllerNotFoundException
  */
@@ -1535,6 +794,5 @@
 /**
  * Class GdnDispatcherControllerFoundException
  */
->>>>>>> 0aed7e80
 class GdnDispatcherControllerFoundException extends Exception {
 }