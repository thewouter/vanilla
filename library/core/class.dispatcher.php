--- conflicted
+++ resolved
@@ -253,10 +253,6 @@
               }
             }
          } else {
-<<<<<<< HEAD
-=======
-            
->>>>>>> 944f2329
             Gdn::Request()->WithURI(Gdn::Router()->GetDestination('Default404'));
             return $this->Dispatch();
          }
@@ -348,7 +344,7 @@
       $this->_ControllerMethodArgs = array();
       
       $this->Request = Gdn::Request()->Path();
-      
+
       switch (Gdn::Request()->OutputFormat()) {
          case 'rss':
             $this->_SyndicationMethod = SYNDICATION_RSS;
