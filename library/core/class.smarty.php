<?php if (!defined('APPLICATION')) exit();

/**
 * Smart abstraction layer
 * 
 * Vanilla implementation of Smarty templating engine.
 *
 * @author Mark O'Sullivan <markm@vanillaforums.com>
 * @copyright 2003 Vanilla Forums, Inc
 * @license http://www.opensource.org/licenses/gpl-2.0.php GPL
 * @package Garden
 * @since 2.0
 */

class Gdn_Smarty {
   /// Constructor ///

   /// Properties ///

   /**
    * @var Smarty The smarty object used for the template.
    */
   protected $_Smarty = NULL;

   /// Methods ///

   
   public function Init($Path, $Controller) {
      $Smarty = $this->Smarty();

      // Get a friendly name for the controller.
      $ControllerName = get_class($Controller);
      if (StringEndsWith($ControllerName, 'Controller', TRUE)) {
         $ControllerName = substr($ControllerName, 0, -10);
      }

      // Get an ID for the body.
      $BodyIdentifier = strtolower($Controller->ApplicationFolder.'_'.$ControllerName.'_'.Gdn_Format::AlphaNumeric(strtolower($Controller->RequestMethod)));
      $Smarty->assign('BodyID', $BodyIdentifier);
      //$Smarty->assign('Config', Gdn::Config());

      // Assign some information about the user.
      $Session = Gdn::Session();
      if($Session->IsValid()) {
         $User = array(
            'Name' => $Session->User->Name,
            'Photo' => '',
            'CountNotifications' => (int)GetValue('CountNotifications', $Session->User, 0),
            'CountUnreadConversations' => (int)GetValue('CountUnreadConversations', $Session->User, 0),
            'SignedIn' => TRUE);
         
         $Photo = $Session->User->Photo;
         if ($Photo) {
            if (!preg_match('`^https?://`i', $Photo)) {
               $Photo = Gdn_Upload::Url(ChangeBasename($Photo, 'n%s'));
            }
         } else {
            if (function_exists('UserPhotoDefaultUrl'))
<<<<<<< HEAD
               $Photo = UserPhotoDefaultUrl($Session->User, 'ProfilePhoto');
=======
               $Photo = UserPhotoDefaultUrl($Session->User);
            elseif ($ConfigPhoto = C('Garden.DefaultAvatar'))
               $Photo = Gdn_Upload::Url($ConfigPhoto);
>>>>>>> 38321ef1
            else
               $Photo = Asset('/applications/dashboard/design/images/defaulticon.png', TRUE);
         }
         $User['Photo'] = $Photo;
      } else {
         $User = FALSE; /*array(
            'Name' => '',
            'CountNotifications' => 0,
            'SignedIn' => FALSE);*/
      }
      $Smarty->assign('User', $User);

      // Make sure that any datasets use arrays instead of objects.
      foreach($Controller->Data as $Key => $Value) {
         if($Value instanceof Gdn_DataSet) {
            $Controller->Data[$Key] = $Value->ResultArray();
         } elseif($Value instanceof stdClass) {
            $Controller->Data[$Key] = (array)$Value;
         }
      }
      
      $BodyClass = GetValue('CssClass', $Controller->Data, '', TRUE);
      $Sections = Gdn_Theme::Section(NULL, 'get');
      if (is_array($Sections)) {
         foreach ($Sections as $Section) {
            $BodyClass .= ' Section-'.$Section;
         }
      }
     
      $Controller->Data['BodyClass'] = $BodyClass;

      $Smarty->assign('Assets', (array)$Controller->Assets);
      $Smarty->assign('Path', Gdn::Request()->Path());

      // Assigign the controller data last so the controllers override any default data.
      $Smarty->assign($Controller->Data);

      $Smarty->Controller = $Controller; // for smarty plugins
      $Smarty->security = TRUE;
      $Smarty->security_settings['IF_FUNCS'] = array_merge($Smarty->security_settings['IF_FUNCS'],
         array('CheckPermission', 'MultiCheckPermission', 'GetValue', 'SetValue', 'Url', 'InSection'));
      $Smarty->secure_dir = array($Path);
   }   
   
   /**
    * Render the given view.
    *
    * @param string $Path The path to the view's file.
    * @param Controller $Controller The controller that is rendering the view.
    */
   public function Render($Path, $Controller) {
      $Smarty = $this->Smarty();
      $this->Init($Path, $Controller);
      $CompileID = $Smarty->compile_id;
      if (defined('CLIENT_NAME'))
         $CompileID = CLIENT_NAME;
      
      $Smarty->display($Path, NULL, $CompileID);
   }

   /**
    * @return Smarty The smarty object used for rendering.
    */
   public function Smarty() {
      if(is_null($this->_Smarty)) {
         $Smarty = Gdn::Factory('Smarty');

         $Smarty->cache_dir = PATH_CACHE . DS . 'Smarty' . DS . 'cache';
         $Smarty->compile_dir = PATH_CACHE . DS . 'Smarty' . DS . 'compile';
         $Smarty->plugins_dir[] = PATH_LIBRARY . DS . 'vendors' . DS . 'SmartyPlugins';
         
//         Gdn::PluginManager()->Trace = TRUE;
         Gdn::PluginManager()->CallEventHandlers($Smarty, 'Gdn_Smarty', 'Init');
         
         $this->_Smarty = $Smarty;
      }
      return $this->_Smarty;
   }
   
   /** 
    * See if the provided template causes any errors. 
    * @param type $Path Path of template file to test.
    * @return boolean TRUE if template loads successfully.
    */
   public function TestTemplate($Path) {
      $Smarty = $this->Smarty();
      $this->Init($Path, Gdn::Controller());
      $CompileID = $Smarty->compile_id;
      if (defined('CLIENT_NAME'))
         $CompileID = CLIENT_NAME;

      $Return = TRUE;
      try {
         $Result = $Smarty->fetch($Path, NULL, $CompileID);
         // echo Wrap($Result, 'textarea', array('style' => 'width: 900px; height: 400px;'));
         $Return = ($Result == '' || strpos($Result, '<title>Fatal Error</title>') > 0 || strpos($Result, '<h1>Something has gone wrong.</h1>') > 0) ? FALSE : TRUE;
      } catch(Exception $ex) {
         $Return = FALSE;
      }
      return $Return;
   }
}<|MERGE_RESOLUTION|>--- conflicted
+++ resolved
@@ -56,13 +56,9 @@
             }
          } else {
             if (function_exists('UserPhotoDefaultUrl'))
-<<<<<<< HEAD
                $Photo = UserPhotoDefaultUrl($Session->User, 'ProfilePhoto');
-=======
-               $Photo = UserPhotoDefaultUrl($Session->User);
             elseif ($ConfigPhoto = C('Garden.DefaultAvatar'))
                $Photo = Gdn_Upload::Url($ConfigPhoto);
->>>>>>> 38321ef1
             else
                $Photo = Asset('/applications/dashboard/design/images/defaulticon.png', TRUE);
          }
