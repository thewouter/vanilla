<?php if (!defined('APPLICATION')) exit();

/**
 * Incoming request parser
 *
 * Represents a Request to the application, typically from the browser but potentially generated internally, in a format
 * that can be accessed directly by the Dispatcher.
 *
 * @method string RequestURI($URI = NULL) Get/Set the Request URI (REQUEST_URI).
 * @method string RequestScript($ScriptName = NULL) Get/Set the Request ScriptName (SCRIPT_NAME).
 * @method string RequestMethod($Method = NULL) Get/Set the Request Method (REQUEST_METHOD).
 * @method string RequestHost($URI = NULL) Get/Set the Request Host (HTTP_HOST).
 * @method string RequestFolder($URI = NULL) Get/Set the Request script's Folder.
 *
 * @author Todd Burry <todd@vanillaforums.com>
 * @author Tim Gunter <tim@vanillaforums.com>
 * @copyright 2003 Vanilla Forums, Inc
 * @license http://www.opensource.org/licenses/gpl-2.0.php GPL
 * @package Garden
 * @since 2.0
 */

class Gdn_Request {

   const INPUT_CUSTOM   = "custom";
   const INPUT_ENV      = "env";
   const INPUT_FILES    = "files";
   const INPUT_GET      = "get";
   const INPUT_POST     = "post";
   const INPUT_SERVER   = "server";
   const INPUT_COOKIES  = "cookies";

   protected $_HaveParsedRequest = FALSE; // Bool, signifies whether or not _ParseRequest has been called yet.
   protected $_Environment;               // Raw environment variables, unparsed
   protected $_ParsedRequest;             // Resolved/parsed request information
   protected $_Parsing = FALSE;
   protected $_RequestArguments;          // Request data/parameters, either from superglobals or from a custom array of key/value pairs

   private function __construct() {
      $this->Reset();
   }

   /**
    * Gets/Sets the relative path to the asset include path.
    *
    * The asset root represents the folder that static assets are served from.
    *
    * @param $AssetRoot Optional An asset root to set
    * @return string Returns the current asset root.
    */
   public function AssetRoot($AssetRoot = null) {
      if ($AssetRoot !== null) {
         $Result = $this->_ParsedRequestElement('AssetRoot', rtrim('/'.trim($AssetRoot, '/'), '/'));
      } else {
         $Result = $this->_ParsedRequestElement('AssetRoot');
      }
      return $Result;
   }

   /**
    * Generic chainable object creation method.
    *
    * This creates a new Gdn_Request object, loaded with the current Environment $_SERVER and $_ENV superglobal imports, such
    * as REQUEST_URI, SCRIPT_NAME, etc. The intended usage is for additional setter methods to be chained
    * onto this call in order to fully set up the object.
    *
    * @flow chain
    * @return Gdn_Request
    */
   public static function Create() {
      return new Gdn_Request();
   }

   /**
    * Gets/Sets the domain from the current url. e.g. "http://localhost" in
    * "http://localhost/this/that/garden/index.php?/controller/action/"
    *
    * @param $Domain optional value to set
    * @return string | NULL
    */
   public function Domain($Domain = NULL) {
      return $this->_ParsedRequestElement('Domain', $Domain);
   }

   /**
    * Accessor method for unparsed request environment data, such as the REQUEST_URI, SCRIPT_NAME,
    * HTTP_HOST and REQUEST_METHOD keys in $_SERVER.
    *
    * A second argument can be supplied, which causes the value of the specified key to be changed
    * to that of the second parameter itself.
    *
    * Currently recognized keys (and their relation to $_SERVER) are:
    *  - URI      -> REQUEST_URI
    *  - SCRIPT   -> SCRIPT_NAME
    *  - HOST     -> HTTP_HOST
    *  - METHOD   -> REQUEST_METHOD
    *  - FOLDER   -> none. this is extracted from SCRIPT_NAME and only available after _ParseRequest()
    *  - SCHEME   -> none. this is derived from 'HTTPS' and 'X-Forwarded-Proto'
    *
    * @param $Key Key to retrieve or set.
    * @param $Value Value of $Key key to set.
    * @return string | NULL
    */
   protected function _EnvironmentElement($Key, $Value=NULL) {
      $Key = strtoupper($Key);
      if ($Value !== NULL) {
         $this->_HaveParsedRequest = FALSE;

         switch ($Key) {
            case 'URI':
               $Value = !is_null($Value) ? urldecode($Value) : $Value;
               break;
            case 'SCRIPT':
               $Value = !is_null($Value) ? trim($Value, '/') : $Value;
               break;
            case 'HOST':
               $HostParts = explode(':', $Value);
               $Value = array_shift($HostParts);
               break;
            case 'SCHEME':
            case 'METHOD':
            case 'FOLDER':
            default:
               // Do nothing special for these
            break;
         }

         $this->_Environment[$Key] = $Value;
      }

      if (array_key_exists($Key, $this->_Environment))
         return $this->_Environment[$Key];

      return NULL;
   }

   /**
    * Convenience method for accessing unparsed environment data via Request(ELEMENT) method calls.
    *
    * @return string
    */
   public function __call($Method, $Args) {
      $Matches = array();
      if (preg_match('/^(Request)(.*)$/i',$Method,$Matches)) {
         $PassedArg = (is_array($Args) && sizeof($Args)) ? $Args[0] : NULL;
         return $this->_EnvironmentElement(strtoupper($Matches[2]),$PassedArg);
      }
      else {
         trigger_error("Call to unknown method 'Gdn_Request->{$Method}'", E_USER_ERROR);
      }
   }

   /**
    * This method allows requests to export their internal data.
    *
    * Mostly used in conjunction with FromImport()
    *
    * @param $Export Data group to export
    * @return mixed
    */
   public function Export($Export) {
      switch ($Export) {
         case 'Environment':  return $this->_Environment;
         case 'Arguments':    return $this->_RequestArguments;
         case 'Parsed':       return $this->_ParsedRequest;
         default:             return NULL;
      }
   }

   /**
    * Gets/Sets the optional filename (ContentDisposition) of the output.
    *
    * As with the case above (OutputFormat), this value depends heavily on there being a filename
    * at the end of the URI. In the example above, Filename() would return 'cashflow2009.pdf'.
    *
    * @param $Filename Optional Filename to set.
    * @return string
    */
   public function Filename($Filename = NULL) {
      return $this->_ParsedRequestElement('Filename', $Filename);
   }

   /**
    * Chainable lazy Environment Bootstrap
    *
    * Convenience method allowing quick setup of the default request state... from the current environment.
    *
    * @flow chain
    * @return Gdn_Request
    */
   public function FromEnvironment() {
      $this->WithURI()
         ->WithArgs(self::INPUT_GET, self::INPUT_POST, self::INPUT_SERVER, self::INPUT_FILES, self::INPUT_COOKIES);

      return $this;
   }

   /**
    * Chainable Request Importer
    *
    * This method allows one method to import the raw information of another request
    *
    * @param $NewRequest New Request from which to import environment and arguments.
    * @flow chain
    * @return Gdn_Request
    */
   public function FromImport($NewRequest) {
      // Import Environment
      $this->_Environment = $NewRequest->Export('Environment');
      // Import Arguments
      $this->_RequestArguments = $NewRequest->Export('Arguments');

      $this->_HaveParsedRequest = FALSE;
      $this->_Parsing = FALSE;
      return $this;
   }

   /**
    * Get a value from the GET array or return the entire GET array.
    *
    * @param string|null $Key The key of the get item or null to return the entire get array.
    * @param mixed $Default The value to return if the item isn't set.
    * @return mixed
    */
   public function Get($Key = NULL, $Default = NULL) {
      if ($Key === NULL)
         return $this->GetRequestArguments (self::INPUT_GET);
      else
         return $this->GetValueFrom(self::INPUT_GET, $Key, $Default);
   }

   /**
    * Export an entire dataset (effectively, one of the superglobals) from the request arguments list
    *
    * @param int $ParamType Type of data to export. One of the self::INPUT_* constants
    * @return array
    */
   public function GetRequestArguments($ParamType = NULL) {
      if ($ParamType === NULL)
         return $this->_RequestArguments;
      elseif (!isset($this->_RequestArguments[$ParamType]))
         return array();
      else
         return $this->_RequestArguments[$ParamType];
   }

   /**
    * Search the currently attached data arrays for the requested argument (in order) and
    * return the first match. Return $Default if not found.
    *
    * @param string $Key Name of the request argument to retrieve.
    * @param mixed $Default Value to return if argument not found.
    * @return mixed
    */
   public function GetValue($Key, $Default = FALSE) {
      return $this->Merged($Key, $Default);
   }

   /**
    * Search one of the currently attached data arrays for the requested argument and return its value
    * or $Default if not found.
    *
    * @param $ParamType Which request argument array to query for this value. One of the self::INPUT_* constants
    * @param $Key Name of the request argument to retrieve.
    * @param $Default Value to return if argument not found.
    * @return mixed
    */
   public function GetValueFrom($ParamType, $Key, $Default = FALSE) {
      $ParamType = strtolower($ParamType);

      if (array_key_exists($ParamType, $this->_RequestArguments) && array_key_exists($Key, $this->_RequestArguments[$ParamType])) {
         $Val = $this->_RequestArguments[$ParamType][$Key];
         if (is_array($Val) || is_object($Val))
            return $Val;
         else
            return $Val;
      }
      return $Default;
   }

   /**
    * Gets/Sets the host from the current url. e.g. "foo.com" in
    * "http://foo.com/this/that/garden/index.php?/controller/action/"
    *
    * @param $HostName optional value to set.
    * @return string | NULL
    */
   public function Host($Hostname = NULL) {
      return $this->RequestHost($Hostname);
   }

   /**
    * Return the host and port together if the port isn't standard.
    * @return string
    * @since 2.1
    */
   public function HostAndPort() {
      $Host = $this->Host();
      $Port = $this->Port();
      if (!in_array($Port, array(80, 443)))
         return $Host.':'.$Port;
      else
         return $Host;
   }

   public function IpAddress() {
      return $this->RequestAddress();
   }

   /*
    * Returns a boolean value indicating if the current page has an authenticated postback.
    * @return type
    * @since 2.1
    */
   public function IsAuthenticatedPostBack() {
      if (!$this->IsPostBack())
         return FALSE;

      $PostBackKey = Gdn::Request()->Post('TransientKey', FALSE);
      return Gdn::Session()->ValidateTransientKey($PostBackKey, FALSE);
   }

   public function IsPostBack() {
      return strcasecmp($this->RequestMethod(), 'post') == 0;
   }

   /**
    * Gets/sets the port of the request.
    * @param int $Port
    * @return int
    * @since 2.1
    */
   public function Port($Port = NULL) {
      return $this->_EnvironmentElement('PORT', $Port);
   }

   /**
    * Gets/Sets the scheme from the current url. e.g. "http" in
    * "http://foo.com/this/that/garden/index.php?/controller/action/"
    *
    * @param $Scheme optional value to set.
    * @return string | NULL
    */
   public function Scheme($Scheme = NULL) {
      return $this->RequestScheme($Scheme);
   }

   /**
    * Load the basics of the current environment
    *
    * The purpose of this method is to consolidate all the various environment information into one
    * array under a set of common names, thereby removing the tedium of figuring out which superglobal
    * and key combination contain the requested information each time it is needed.
    *
    * @return void
    */
   protected function _LoadEnvironment() {
      $this->_EnvironmentElement('ConfigWebRoot', Gdn::Config('Garden.WebRoot'));
      $this->_EnvironmentElement('ConfigStripUrls', Gdn::Config('Garden.StripWebRoot', FALSE));

      if (isset($_SERVER['HTTP_X_FORWARDED_HOST'])) {
         $Host = $_SERVER['HTTP_X_FORWARDED_HOST'];
      } elseif (isset($_SERVER['HTTP_HOST'])) {
         $Host = $_SERVER['HTTP_HOST'];
      } else {
         $Host = val('SERVER_NAME', $_SERVER);
      }

      // The host can have the port passed in, remove it here if it exists
      $Host = explode(':', $Host, 2);
      $Host = $Host[0];

      $this->RequestHost($Host);
      $this->RequestMethod(isset($_SERVER['REQUEST_METHOD']) ? val('REQUEST_METHOD',$_SERVER) : 'CONSOLE');

      // Request IP

      // Loadbalancers
      if ($TestIP = val('HTTP_X_CLUSTER_CLIENT_IP', $_SERVER)) {
         $IP = $TestIP;
      } elseif ($TestIP = val('HTTP_CLIENT_IP', $_SERVER)) {
         $IP = $TestIP;
      } elseif ($TestIP = val('HTTP_X_FORWARDED_FOR', $_SERVER)) {
         $IP = $TestIP;
      } else {
         $IP = val('REMOTE_ADDR', $_SERVER);
      }

      if (strpos($IP, ',') !== FALSE) {
         $Matched = preg_match_all('/([\d]{1,3}\.[\d]{1,3}\.[\d]{1,3}\.[\d]{1,3})(?:, )?/i', $IP, $Matches);

         // If we found matching IPs
         if ($Matched) {
            $IPs = $Matches[1];
            $IP = $IPs[0];

         // Fallback
         } else { $IP = $_SERVER['REMOTE_ADDR']; }
      }

      // Varnish
      $OriginalIP = val('HTTP_X_ORIGINALLY_FORWARDED_FOR', $_SERVER, NULL);
      if (!is_null($OriginalIP)) $IP = $OriginalIP;

      $IP = ForceIPv4($IP);
      $this->RequestAddress($IP);

      // Request Scheme

      $Scheme = 'http';
      // Webserver-originated SSL
      if (isset($_SERVER['HTTPS']) && strtolower($_SERVER['HTTPS']) == 'on') $Scheme = 'https';
      // Loadbalancer-originated (and terminated) SSL
      if (isset($_SERVER['HTTP_X_FORWARDED_PROTO']) && strtolower($_SERVER['HTTP_X_FORWARDED_PROTO']) == 'https') $Scheme = 'https';
      // Varnish
      $OriginalProto = val('HTTP_X_ORIGINALLY_FORWARDED_PROTO', $_SERVER, NULL);
      if (!is_null($OriginalProto)) $Scheme = $OriginalProto;

      $this->RequestScheme($Scheme);

      if (isset($_SERVER['SERVER_PORT']))
         $Port = $_SERVER['SERVER_PORT'];
      elseif ($Scheme === 'https')
         $Port = 443;
      else
         $Port = 80;
      $this->Port($Port);

      if (is_array($_GET)) {
         $Get = FALSE;
         if ($Get === FALSE) $Get =& $_GET;
         if (!is_array($Get)) {
            $Original = array();
            parse_str($Get, $Original);
            SafeParseStr($Get, $Get, $Original);
         }

         if (!empty($_SERVER['X_REWRITE'])) {
            $Path = $_SERVER['PATH_INFO'];
         } elseif (isset($Get['_p'])) {
            $Path = $Get['_p'];
            unset($_GET['_p']);
         } elseif (isset($Get['p'])) {
            $Path = $Get['p'];
            unset($_GET['p']);
         } else {
            $Path = '';
         }

         $this->RequestURI($Path);
      }

      $PossibleScriptNames = array();
      if (isset($_SERVER['SCRIPT_NAME']))
         $PossibleScriptNames[] = $_SERVER['SCRIPT_NAME'];

      if (isset($_ENV['SCRIPT_NAME']))
         $PossibleScriptNames[] = $_ENV['SCRIPT_NAME'];

      if (PHP_SAPI === 'cgi' && isset($_ENV['SCRIPT_URL']))
         $PossibleScriptNames[] = $_ENV['SCRIPT_URL'];

      if (isset($_SERVER['SCRIPT_FILENAME']))
         $PossibleScriptNames[] = $_SERVER['SCRIPT_FILENAME'];

      if (isset($_SERVER['ORIG_SCRIPT_NAME']))
         $PossibleScriptNames[] = $_SERVER['ORIG_SCRIPT_NAME'];

      $this->RequestFolder('');
      $TrimURI = trim($this->RequestURI(),'/');
      foreach ($PossibleScriptNames as $ScriptName) {
         $Script = basename($ScriptName);
         $this->RequestScript($Script);

         $Folder = substr($ScriptName,0,0-strlen($Script));
         $TrimFolder = trim($Folder,'/');
         $TrimScript = trim($Script,'/');

         if (isset($_SERVER['DOCUMENT_ROOT']))
            $DocumentRoot = $_SERVER['DOCUMENT_ROOT'];
         else {
            $AbsolutePath = str_replace("\\","/",realpath($Script));
            $DocumentRoot = substr($AbsolutePath,0,strpos($AbsolutePath,$ScriptName));
         }

         if (!$DocumentRoot) continue;
         $TrimRoot = rtrim($DocumentRoot);
         $RealFolder = str_replace($TrimRoot,'', $Folder);

         if (!empty($RealFolder)) {
            $this->RequestFolder(ltrim($RealFolder,'/'));
            break;
         }
      }
   }

   /**
    * Gets/Sets the Output format
    *
    * This method sets the OutputFormat that the dispatcher will look at when determining
    * how to serve the request to the browser. Currently, the handled values are:
    *  - default        -> typical html response
    *  - rss            -> rss formatted
    *  - atom           -> atom formatted
    *
    * If the request ends with a filename, such as in the case of:
    *    http://www.forum.com/vanilla/index.php?/discussion/345897/attachment/234/download/cashflow2009.pdf
    * then this method will return the filetype (in this case 'pdf').
    *
    * @param $OutputFormat Optional OutputFormat to set.
    * @return string | NULL
    */
   public function OutputFormat($OutputFormat = NULL) {
      $OutputFormat = (!is_null($OutputFormat)) ? strtolower($OutputFormat) : $OutputFormat;
      return $this->_ParsedRequestElement('OutputFormat', $OutputFormat);
   }

   /**
    * Parse the Environment data into the ParsedRequest array.
    *
    * This method analyzes the Request environment and produces the ParsedRequest array which
    * contains the Path and OutputFormat keys. These are used by the Dispatcher to decide which
    * controller and method to invoke.
    *
    * @return void
    */
   protected function _ParseRequest() {
      $this->_Parsing = TRUE;

      /**
       * Resolve final request to send to dispatcher
       */

      $Path = $this->_EnvironmentElement('URI');

      // Get the dispatch string from the URI
      if($Path !== FALSE) {
         $this->Path(trim($Path, '/'));
      } else {
         $Expression = '/^(?:\/?'.str_replace('/', '\/', $this->_EnvironmentElement('Folder')).')?(?:'.$this->_EnvironmentElement('Script').')?\/?(.*?)\/?(?:[#?].*)?$/i';
         if (preg_match($Expression, $this->_EnvironmentElement('URI'), $Match))
            $this->Path($Match[1]);
         else
            $this->Path('');
      }

      /**
       * Resolve optional output modifying file extensions (rss, json, etc)
       */

      $UrlParts = explode('/', $this->Path());
      $Last = array_slice($UrlParts, -1, 1);
      $LastParam = array_pop($Last);
      $Match = array();
      if (preg_match('/^(.+)\.([^.]{1,4})$/', $LastParam, $Match)) {
         $this->OutputFormat($Match[2]);
         $this->Filename($Match[0]);
         //$this->Path(implode('/',array_slice($UrlParts, 0, -1)));
      }

      /**
       * Resolve WebRoot
       */

      // Attempt to get the webroot from the server
      $WebRoot = FALSE;
      if (!$WebRoot) {
         $WebRoot = explode('/', val('PHP_SELF', $_SERVER, ''));

         // Look for index.php to figure out where the web root is.
         $Key = array_search('index.php', $WebRoot);
         if ($Key !== FALSE) {
            $WebRoot = implode('/', array_slice($WebRoot, 0, $Key));
         } else {
            // Could not determine webroot.
            $WebRoot = '';
         }

      }

      $ParsedWebRoot = trim($WebRoot,'/');
      $this->WebRoot($ParsedWebRoot);
      $this->AssetRoot($ParsedWebRoot);

      /**
       * Resolve Domain
       */

      $Domain = FALSE;
      if ($Domain === FALSE || $Domain == '')
         $Domain = $this->HostAndPort();

      if ($Domain != '' && $Domain !== FALSE) {
         if (!stristr($Domain,'://'))
            $Domain = $this->Scheme().'://'.$Domain;

         $Domain = trim($Domain, '/');
      }
      $this->Domain($Domain);

      $this->_Parsing = FALSE;
      $this->_HaveParsedRequest = TRUE;
   }

   /**
    * Accessor method for parsed request data, such as the final 'controller/method' string,
    * as well as the resolved output format such as 'rss' or 'default'.
    *
    * A second argument can be supplied, which causes the value of the specified key to be changed
    * to that of the second parameter itself.
    *
    * @param string $Key element key to retrieve or set
    * @param string $Value value of $Key key to set
    * @return string|null
    */
   protected function _ParsedRequestElement($Key, $Value = NULL) {
      // Lazily parse if not already parsed
      if (!$this->_HaveParsedRequest && !$this->_Parsing)
         $this->_ParseRequest();

      if ($Value !== NULL)
         $this->_ParsedRequest[$Key] = $Value;

      if (array_key_exists($Key, $this->_ParsedRequest))
         return $this->_ParsedRequest[$Key];

      return NULL;
   }

   /**
    * Gets/Sets the final path to be sent to the dispatcher.
    *
    * @param string|true|null $Path Optional Path to set
    *  - string: Set a new path.
    *  - true: Url encode the returned path.
    *  - null: Return the path.
    * @return string | NULL
    */
   public function Path($Path = NULL) {
      if (is_string($Path)) {
         $Result = $this->_ParsedRequestElement('Path', $Path);
      } else {
         $Result = $this->_ParsedRequestElement('Path');
         if ($Path === TRUE) {
            // Encode the path.
            $Parts = explode('/', $Result);
            $Parts = array_map('urlencode', $Parts);
            $Result = implode('/', $Parts);
         }
      }

      return $Result;
   }

   public function PathAndQuery($PathAndQuery = NULL) {
      // Set the path and query if it is supplied.
      if ($PathAndQuery) {
         // Parse out the path into parts.
         $Parts = parse_url($PathAndQuery);
         $Path = val('path', $Parts, '');

         // Check for a filename.
         $Filename = basename($Path);
         if (strpos($Filename, '.') === FALSE)
            $Filename = 'default';
         $Path = trim($Path, '/');

         $Query = val('query', $Parts, '');
         if (strlen($Query) > 0) {
            parse_str($Query, $Get);
         } else {
            $Get = array();
         }

         // Set the parts of the query here.
         if (!$this->_HaveParsedRequest)
            $this->_ParseRequest();
         $this->_ParsedRequest['Path'] = $Path;
         $this->_ParsedRequest['Filename'] = $Filename;
         $this->_RequestArguments[self::INPUT_GET] = $Get;
      }

      // Construct the path and query.
      $Result = $this->Path();

//      $Filename = $this->Filename();
//      if ($Filename && $Filename != 'default')
//         $Result .= ConcatSep('/', $Result, $Filename);
      $Get = $this->GetRequestArguments(self::INPUT_GET);
      if (count($Get) > 0) {
         // mosullivan 2011-05-04 - There is a bug in this code that causes a qs
         // param to be present in the path, which makes appending with a ?
         // invalid. This code is too nasty to figure out. Kludge.
         $Result .= strpos($Result, '?') === FALSE ? '?' : '&';
         $Result .= http_build_query($Get);
      }

      return $Result;
   }

   /**
    * Get a value from the post array or return the entire POST array.
    *
    * @param string|null $Key The key of the post item or null to return the entire array.
    * @param mixed $Default The value to return if the item isn't set.
    * @return mixed
    */
   public function Post($Key = NULL, $Default = NULL) {
      if ($Key === NULL)
         return $this->GetRequestArguments (self::INPUT_POST);
      else
         return $this->GetValueFrom(self::INPUT_POST, $Key, $Default);
   }

   public function Reset() {
      $this->_Environment        = array();
      $this->_RequestArguments   = array();
      $this->_ParsedRequest      = array(
            'Path'               => '',
            'OutputFormat'       => 'default',
            'Filename'           => 'default',
            'WebRoot'            => '',
            'Domain'             => ''
      );
      $this->_LoadEnvironment();
   }

   /**
    * Get a value from the merged param array or return the entire merged array
    *
    * @param string|null $Key The key of the post item or null to return the entire array.
    * @param mixed $Default The value to return if the item isn't set.
    * @return mixed
    */
   public function Merged($Key = NULL, $Default = NULL) {
      $Merged = array();
      $QueryOrder = array(
         self::INPUT_CUSTOM,
         self::INPUT_GET,
         self::INPUT_POST,
         self::INPUT_FILES,
         self::INPUT_SERVER,
         self::INPUT_ENV,
         self::INPUT_COOKIES
      );
      $NumDataTypes = sizeof($QueryOrder);
      for ($i=$NumDataTypes; $i > 0; $i--) {
         $DataType = $QueryOrder[$i-1];
         if (!array_key_exists($DataType, $this->_RequestArguments)) continue;
         $Merged = array_merge($Merged, $this->_RequestArguments[$DataType]);
      }

      return (is_null($Key)) ? $Merged : val($Key, $Merged, $Default);
   }

   /**
    * Attach an array of request arguments to the request.
    *
    * @param int $ParamsType type of data to import. One of the self::INPUT_* constants
    * @param array $ParamsData optional data array to import if ParamsType is INPUT_CUSTOM
    * @return void
    */
   protected function _SetRequestArguments($ParamsType, $ParamsData = NULL) {
      switch ($ParamsType) {
         case self::INPUT_GET:
            $ArgumentData = $_GET;
            break;

         case self::INPUT_POST:
            $ArgumentData = $_POST;
            break;

         case self::INPUT_SERVER:
            $ArgumentData = $_SERVER;
            break;

         case self::INPUT_FILES:
            $ArgumentData = $_FILES;
            break;

         case self::INPUT_ENV:
            $ArgumentData = $_ENV;
            break;

         case self::INPUT_COOKIES:
            $ArgumentData = $_COOKIE;
            break;

         case self::INPUT_CUSTOM:
            $ArgumentData = is_array($ParamsData) ? $ParamsData : array();
            break;

      }
      $this->_RequestArguments[$ParamsType] = $ArgumentData;
   }

   public function SetRequestArguments($ParamsType, $ParamsData) {
      $this->_RequestArguments[$ParamsType] = $ParamsData;
   }

   public function SetValueOn($ParamType, $ParamName, $ParamValue) {
      if (!isset($this->_RequestArguments[$ParamType]))
         $this->_RequestArguments[$ParamType] = array();

      $this->_RequestArguments[$ParamType][$ParamName] = $ParamValue;
   }

   /**
    * Detach a dataset from the request
    *
    * @param int $ParamsType type of data to remove. One of the self::INPUT_* constants
    * @return void
    */
   public function _UnsetRequestArguments($ParamsType) {
      unset($this->_RequestArguments[$ParamsType]);
   }

   /**
    * This method allows safe creation of URLs that need to reference the application itself
    *
    * Taking the server's Rewrite ability into account, and using information from the
    * actual Request data, this method can construct a trustworthy URL that will point to
    * Garden's dispatcher. Examples:
    *    - Default port, no rewrites, subfolder:      http://www.forum.com/vanilla/index.php?/
    *    - Default port, rewrites                     http://www.forum.com/
    *    - Custom port, rewrites                      http://www.forum.com:8080/index.php?/
    *
    * @param sring $Path of the controller method.
    * @param mixed $WithDomain Whether or not to include the domain with the url. This can take the following values.
    * - true: Include the domain name.
    * - false: Do not include the domain. This is a relative path.
    * - //: Include the domain name, but use the // schemeless notation.
    * - /: Just return the path.
    * @param bool $SSL set to true to implement SSL
    * @return string
    *
    * @changes
    *    2.1   Added the // option to $WithDomain.
    *    2.2   Added the / option to $WithDomain.
    */
   public function Url($Path = '', $WithDomain = FALSE, $SSL = NULL) {
      static $AllowSSL = NULL; if ($AllowSSL === NULL) $AllowSSL = C('Garden.AllowSSL', FALSE);
      static $Rewrite = NULL; if ($Rewrite === NULL) $Rewrite = val('X_REWRITE', $_SERVER, C('Garden.RewriteUrls', FALSE));

      if (!$AllowSSL) {
         $SSL = NULL;
      } elseif ($WithDomain === 'https') {
         $SSL = true;
         $WithDomain = true;
      }

      // If we are explicitly setting ssl urls one way or another
      if (!is_null($SSL)) {
         // Force the full domain in the url
         $WithDomain = TRUE;
         // And make sure to use ssl or not
         if ($SSL) {
            $Path = str_replace('http:', 'https:', $Path);
            $Scheme = 'https';
         } else {
            $Path = str_replace('https:', 'http:', $Path);
            $Scheme = 'http';
         }
      } elseif (!$AllowSSL) {
         $Scheme = 'http';
      } else {
         $Scheme = $this->Scheme();
      }
<<<<<<< HEAD
      if (substr($Path, 0, 2) == '//' || in_array(strpos($Path, '://'), array(4, 5))) {// Accounts for http:// and https:// - some querystring params may have "://", and this would cause things to break.
=======
      if (substr($Path, 0, 2) == '//' || in_array(strpos($Path, '://'), array(4, 5))) { // Accounts for http:// and https:// - some querystring params may have "://", and this would cause things to break.
>>>>>>> 639496a7
         return $Path;
      }

      $Parts = array();

      $Port = $this->Port();
      $Host = $this->Host();
      if (!in_array($Port, array(80, 443)) && (strpos($Host, ':'.$Port) === FALSE))
         $Host .= ':'.$Port;

      if ($WithDomain === '//' && $AllowSSL) {
         $Parts[] = '//'.$Host;
      } elseif ($WithDomain && $WithDomain !== '/') {
         $Parts[] = $Scheme.'://'.$Host;
      } else {
         $Parts[] = '';
      }

      if ($WithDomain !== '/' && $this->WebRoot() != '') {
         $Parts[] = $this->WebRoot();
      }

      // Strip out the hash.
      $Hash = strchr($Path, '#');
      if (strlen($Hash) > 0) {
         $Path = substr($Path, 0, -strlen($Hash));
      }

      // Strip out the querystring.
      $Query = strrchr($Path, '?');
      if (strlen($Query) > 0) {
         $Path = substr($Path, 0, -strlen($Query));
      }

<<<<<<< HEAD
      if (!$RewriteUrls && $WithDomain !== '/') {
=======
      if (!$Rewrite && $WithDomain !== '/') {
>>>>>>> 639496a7
         $Parts[] = $this->_EnvironmentElement('Script').'?p=';
         $Query = str_replace('?', '&', $Query);
      }

      if($Path == '') {
         $PathParts = explode('/', $this->Path());
         $PathParts = array_map('rawurlencode', $PathParts);
         $Path = implode('/', $PathParts);
         // Grab the get parameters too.
         if (!$Query) {
            $Query = $this->GetRequestArguments(self::INPUT_GET);
            if (count($Query) > 0)
               $Query = ($Rewrite ? '?' : '&amp;').http_build_query($Query);
            else
               unset($Query);
         }
      }
      $Parts[] = ltrim($Path, '/');

      $Result = implode('/', $Parts);

      // If we are explicitly setting ssl urls one way or another
      if (!is_null($SSL)) {
         // And make sure to use ssl or not
         if ($SSL) {
            $Result = str_replace('http:', 'https:', $Result);
         } else {
            $Result = str_replace('https:', 'http:', $Result);
         }
      }

      if (isset($Query)) {
         $Result .= $Query;
      }

      if (isset($Hash)) {
         $Result .= $Hash;
      }

      return $Result;
   }

   /**
    * Compare two urls for equality.
    *
    * @param string $url1 The first url to compare.
    * @param string $url2 The second url to compare.
    * @return int Returns 0 if the urls are equal or 1, -1 if they are not.
    */
   function UrlCompare($url1, $url2) {
      $parts1 = parse_url($this->Url($url1));
      $parts2 = parse_url($this->Url($url2));


      $defaults = array(
         'scheme' => $this->Scheme(),
         'host' => $this->HostAndPort(),
         'path' => '/',
         'query' => ''
      );

      $parts1 = array_replace($defaults, $parts1 ?: array());
      $parts2 = array_replace($defaults, $parts2 ?: array());

      if ($parts1['host'] === $parts2['host']
         && ltrim($parts1['path'], '/') === ltrim($parts2['path'], '/')
         && $parts1['query'] === $parts2['query']) {
         return 0;
      }

      return strcmp($url1, $url2);
   }

   /**
    * Conditionally gets the domain of the request.
    *
    * This method will return nothing or the domain with an http, https, or // scheme depending on {@link $withDomain}.
    *
    * @param bool $withDomain How to include the domain in the result.
    * - false or /: The domain will not be returned.
    * - //: The domain prefixed with //.
    * - http: The domain prefixed with http://.
    * - https: The domain prefixed with https://.
    * - true: The domain prefixed with the current request scheme.
    * @return string Returns the domain according to the rules set by {@see $withDomain}.
    */
   public function UrlDomain($withDomain = true) {
      static $allowSSL = null;

      if ($allowSSL === null) {
         $allowSSL = C('Garden.AllowSSL', null);
      }

      if (!$withDomain || $withDomain === '/') {
         return '';
      }

      if (!$allowSSL && $withDomain === 'https') {
         $withDomain = 'http';
      }

      if ($withDomain === true) {
         $withDomain = $this->Scheme().'://';
      } elseif ($withDomain !== '//') {
         $withDomain .= '://';
      }

      return $withDomain.$this->HostAndPort();
   }


   /**
    * Gets/Sets the relative path to the application's dispatcher.
    *
    * @param $WebRoot Optional Webroot to set
    * @return string
    */
   public function WebRoot($WebRoot = NULL) {
      $Path = (string)$this->_ParsedRequestElement('WebRoot', $WebRoot);
      $WebRootFromConfig = $this->_EnvironmentElement('ConfigWebRoot');

      $RemoveWebRootConfig = $this->_EnvironmentElement('ConfigStripUrls');
      if ($WebRootFromConfig && $RemoveWebRootConfig) {
         $Path = str_replace($WebRootFromConfig, '', $Path);
      }
      return $Path;
   }

   /**
    * Chainable Superglobal arguments setter
    *
    * This method expects a variable number of parameters, each of which need to be a defined INPUT_*
    * constant, and will interpret these as superglobal references. These constants each refer to a
    * specific PHP superglobal and including them here causes their data to be imported into the request
    * object.
    *
    * @param self::INPUT_*
    * @flow chain
    * @return Gdn_Request
    */
   public function WithArgs() {
      $ArgAliasList = func_get_args();
      if (count($ArgAliasList))
         foreach ($ArgAliasList as $ArgAlias) {
            $this->_SetRequestArguments(strtolower($ArgAlias));
         }

      return $this;
   }

   /**
    * Chainable Custom arguments setter
    *
    * The request object allows for a custom array of data (that does not come from the request
    * itself) to be attached in front of the other request superglobals and transparently override
    * their values when they are requested via val(). This method sets that data.
    *
    * @param $CustomArgs key/value array of custom request argument data.
    * @flow chain
    * @return Gdn_Request
    */
   public function WithCustomArgs($CustomArgs) {
      $this->_SetRequestArguments(self::INPUT_CUSTOM, $CustomArgs);
      return $this;
   }

   /**
    * Chainable URI Setter, source is a controller + method + args list
    *
    * @param $Controller Gdn_Controller Object or string controller name.
    * @param $Method Optional name of the method to call. Omit or NULL for default (Index).
    * @param $Args Optional argument list to forward to the method. Omit for none.
    * @flow chain
    * @return Gdn_Request
    */
   public function WithControllerMethod($Controller, $Method = NULL, $Args = array()) {
      if (is_a($Controller, 'Gdn_Controller')) {
         // Convert object to string
         $Matches = array();
         preg_match('/^(.*)Controller$/',get_class($Controller),$Matches);
         $Controller = $Matches[1];
      }

      $Method = is_null($Method) ? 'index' : $Method;
      $Path = trim(implode('/',array_merge(array($Controller,$Method),$Args)),'/');
      $this->_EnvironmentElement('URI', $Path);
      return $this;
   }

   public function WithDeliveryType($DeliveryType) {
      $this->SetValueOn(self::INPUT_GET, 'DeliveryType', $DeliveryType);
      return $this;
   }

   public function WithDeliveryMethod($DeliveryMethod) {
      $this->SetValueOn(self::INPUT_GET, 'DeliveryMethod', $DeliveryMethod);
      return $this;
   }

   public function WithRoute($Route) {
      $ParsedURI = Gdn::Router()->GetDestination($Route);
      if ($ParsedURI)
         $this->_EnvironmentElement('URI',$ParsedURI);
      return $this;
   }

   /**
    * Chainable URI Setter, source is a simple string
    *
    * @param $URI optional URI to set as as replacement for the REQUEST_URI superglobal value
    * @flow chain
    * @return Gdn_Request
    */
   public function WithURI($URI = NULL) {
      $this->_EnvironmentElement('URI',$URI);
      return $this;
   }

}<|MERGE_RESOLUTION|>--- conflicted
+++ resolved
@@ -866,11 +866,7 @@
       } else {
          $Scheme = $this->Scheme();
       }
-<<<<<<< HEAD
-      if (substr($Path, 0, 2) == '//' || in_array(strpos($Path, '://'), array(4, 5))) {// Accounts for http:// and https:// - some querystring params may have "://", and this would cause things to break.
-=======
       if (substr($Path, 0, 2) == '//' || in_array(strpos($Path, '://'), array(4, 5))) { // Accounts for http:// and https:// - some querystring params may have "://", and this would cause things to break.
->>>>>>> 639496a7
          return $Path;
       }
 
@@ -881,7 +877,7 @@
       if (!in_array($Port, array(80, 443)) && (strpos($Host, ':'.$Port) === FALSE))
          $Host .= ':'.$Port;
 
-      if ($WithDomain === '//' && $AllowSSL) {
+      if ($WithDomain === '//') {
          $Parts[] = '//'.$Host;
       } elseif ($WithDomain && $WithDomain !== '/') {
          $Parts[] = $Scheme.'://'.$Host;
@@ -905,11 +901,7 @@
          $Path = substr($Path, 0, -strlen($Query));
       }
 
-<<<<<<< HEAD
-      if (!$RewriteUrls && $WithDomain !== '/') {
-=======
       if (!$Rewrite && $WithDomain !== '/') {
->>>>>>> 639496a7
          $Parts[] = $this->_EnvironmentElement('Script').'?p=';
          $Query = str_replace('?', '&', $Query);
       }
