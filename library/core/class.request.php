<?php if (!defined('APPLICATION')) exit();

/**
 * Incoming request parser
 *
 * Represents a Request to the application, typically from the browser but potentially generated internally, in a format
 * that can be accessed directly by the Dispatcher.
 *
 * @method string RequestURI($URI = NULL) Get/Set the Request URI (REQUEST_URI).
 * @method string RequestScript($ScriptName = NULL) Get/Set the Request ScriptName (SCRIPT_NAME).
 * @method string RequestMethod($Method = NULL) Get/Set the Request Method (REQUEST_METHOD).
 * @method string RequestHost($URI = NULL) Get/Set the Request Host (HTTP_HOST).
 * @method string RequestFolder($URI = NULL) Get/Set the Request script's Folder.
 *
 * @author Todd Burry <todd@vanillaforums.com> 
 * @author Tim Gunter <tim@vanillaforums.com>
 * @copyright 2003 Vanilla Forums, Inc
 * @license http://www.opensource.org/licenses/gpl-2.0.php GPL
 * @package Garden
 * @since 2.0
 */

class Gdn_Request {

   const INPUT_CUSTOM   = "custom";
   const INPUT_ENV      = "env";
   const INPUT_FILES    = "files";
   const INPUT_GET      = "get";
   const INPUT_POST     = "post";
   const INPUT_SERVER   = "server";
   const INPUT_COOKIES  = "cookies";
   
   protected $_HaveParsedRequest = FALSE; // Bool, signifies whether or not _ParseRequest has been called yet.
   protected $_Environment;               // Raw environment variables, unparsed
   protected $_ParsedRequest;             // Resolved/parsed request information
   protected $_Parsing = FALSE;
   protected $_RequestArguments;          // Request data/parameters, either from superglobals or from a custom array of key/value pairs

   private function __construct() {
      $this->Reset();
   }

   /**
    * Generic chainable object creation method.
    * 
    * This creates a new Gdn_Request object, loaded with the current Environment $_SERVER and $_ENV superglobal imports, such
    * as REQUEST_URI, SCRIPT_NAME, etc. The intended usage is for additional setter methods to be chained 
    * onto this call in order to fully set up the object.
    *
    * @flow chain
    * @return Gdn_Request
    */
   public static function Create() {
      return new Gdn_Request();
   }
   
   /**
    * Gets/Sets the domain from the current url. e.g. "http://localhost" in
    * "http://localhost/this/that/garden/index.php?/controller/action/"
    *
    * @param $Domain optional value to set
    * @return string | NULL
    */
   public function Domain($Domain = NULL) {
      return $this->_ParsedRequestElement('Domain', $Domain);
   }

   /**
    * Accessor method for unparsed request environment data, such as the REQUEST_URI, SCRIPT_NAME,
    * HTTP_HOST and REQUEST_METHOD keys in $_SERVER.
    *
    * A second argument can be supplied, which causes the value of the specified key to be changed
    * to that of the second parameter itself.
    *
    * Currently recognized keys (and their relation to $_SERVER) are:
    *  - URI      -> REQUEST_URI
    *  - SCRIPT   -> SCRIPT_NAME
    *  - HOST     -> HTTP_HOST
    *  - METHOD   -> REQUEST_METHOD
    *  - FOLDER   -> none. this is extracted from SCRIPT_NAME and only available after _ParseRequest()
    *  - SCHEME   -> none. this is derived from 'HTTPS' and 'X-Forwarded-Proto'
    *
    * @param $Key Key to retrieve or set.
    * @param $Value Value of $Key key to set.
    * @return string | NULL
    */
   protected function _EnvironmentElement($Key, $Value=NULL) {
      $Key = strtoupper($Key);
      if ($Value !== NULL) {
         $this->_HaveParsedRequest = FALSE;
         
         switch ($Key) {
            case 'URI':
               $Value = !is_null($Value) ? urldecode($Value) : $Value;
               break;
            case 'SCRIPT':
               $Value = !is_null($Value) ? trim($Value, '/') : $Value;
               break;
            case 'HOST':
               $HostParts = explode(':', $Value);
               $Value = array_shift($HostParts);
               break;
            case 'SCHEME':
            case 'METHOD':
            case 'FOLDER':
            default:
               // Do nothing special for these
            break;
         }
         
         $this->_Environment[$Key] = $Value;
      }

      if (array_key_exists($Key, $this->_Environment))
         return $this->_Environment[$Key];

      return NULL;
   }
   
   /**
    * Convenience method for accessing unparsed environment data via Request(ELEMENT) method calls.
    *
    * @return string
    */
   public function __call($Method, $Args) {
      $Matches = array();
      if (preg_match('/^(Request)(.*)$/',$Method,$Matches)) {
         $PassedArg = (is_array($Args) && sizeof($Args)) ? $Args[0] : NULL;
         return $this->_EnvironmentElement(strtoupper($Matches[2]),$PassedArg);
      }
      else {
         trigger_error("Call to unknown method 'Gdn_Request->{$Method}'", E_USER_ERROR);
      }
   }

   /**
    * This method allows requests to export their internal data.
    *
    * Mostly used in conjunction with FromImport()
    *
    * @param $Export Data group to export
    * @return mixed
    */
   public function Export($Export) {
      switch ($Export) {
         case 'Environment':  return $this->_Environment;
         case 'Arguments':    return $this->_RequestArguments;
         case 'Parsed':       return $this->_ParsedRequest;
         default:             return NULL;
      }
   }
   
   /**
    * Gets/Sets the optional filename (ContentDisposition) of the output.
    *
    * As with the case above (OutputFormat), this value depends heavily on there being a filename
    * at the end of the URI. In the example above, Filename() would return 'cashflow2009.pdf'.
    *
    * @param $Filename Optional Filename to set.
    * @return string
    */
   public function Filename($Filename = NULL) {
      return $this->_ParsedRequestElement('Filename', $Filename);
   }

   /**
    * Chainable lazy Environment Bootstrap
    *
    * Convenience method allowing quick setup of the default request state... from the current environment.
    *
    * @flow chain
    * @return Gdn_Request
    */
   public function FromEnvironment() {
      $this->WithURI()
         ->WithArgs(self::INPUT_GET, self::INPUT_POST, self::INPUT_SERVER, self::INPUT_FILES, self::INPUT_COOKIES);
         
      return $this;
   }
   
   /**
    * Chainable Request Importer
    *
    * This method allows one method to import the raw information of another request
    * 
    * @param $NewRequest New Request from which to import environment and arguments.
    * @flow chain
    * @return Gdn_Request
    */
   public function FromImport($NewRequest) {
      // Import Environment
      $this->_Environment = $NewRequest->Export('Environment');
      // Import Arguments
      $this->_RequestArguments = $NewRequest->Export('Arguments');
      
      $this->_HaveParsedRequest = FALSE;
      $this->_Parsing = FALSE;
      return $this;
   }

   /**
    * Get a value from the GET array or return the entire GET array.
    *
    * @param string|null $Key The key of the get item or null to return the entire get array.
    * @param mixed $Default The value to return if the item isn't set.
    * @return mixed
    */
   public function Get($Key = NULL, $Default = NULL) {
      if ($Key === NULL)
         return $this->GetRequestArguments (self::INPUT_GET);
      else
         return $this->GetValueFrom(self::INPUT_GET, $Key, $Default);
   }
   
   /**
    * Export an entire dataset (effectively, one of the superglobals) from the request arguments list
    *
    * @param int $ParamType Type of data to export. One of the self::INPUT_* constants
    * @return array
    */
   public function GetRequestArguments($ParamType = NULL) {
      if ($ParamType === NULL)
         return $this->_RequestArguments;
      elseif (!isset($this->_RequestArguments[$ParamType]))
         return array();
      else
         return $this->_RequestArguments[$ParamType];
   }

   /**
    * Search the currently attached data arrays for the requested argument (in order) and
    * return the first match. Return $Default if not found.
    *
    * @param string $Key Name of the request argument to retrieve.
    * @param mixed $Default Value to return if argument not found.
    * @return mixed
    */
   public function GetValue($Key, $Default = FALSE) {
      return $this->Merged($Key, $Default);
   }
   
   /**
    * Search one of the currently attached data arrays for the requested argument and return its value
    * or $Default if not found.
    *
    * @param $ParamType Which request argument array to query for this value. One of the self::INPUT_* constants
    * @param $Key Name of the request argument to retrieve.
    * @param $Default Value to return if argument not found.
    * @return mixed
    */
   public function GetValueFrom($ParamType, $Key, $Default = FALSE) {
      $ParamType = strtolower($ParamType);
      
      if (array_key_exists($ParamType, $this->_RequestArguments) && array_key_exists($Key, $this->_RequestArguments[$ParamType])) {
         $Val = $this->_RequestArguments[$ParamType][$Key];
         if (is_array($Val) || is_object($Val))
            return $Val;
         else
            return $Val;
      }
      return $Default;
   }

   /**
    * Gets/Sets the host from the current url. e.g. "foo.com" in
    * "http://foo.com/this/that/garden/index.php?/controller/action/"
    *
    * @param $HostName optional value to set.
    * @return string | NULL
    */
   public function Host($Hostname = NULL) {
      return $this->RequestHost($Hostname);
   }

   public function IpAddress() {
      return $this->RequestAddress();
   }
   
   /* 
    * Returns a boolean value indicating if the current page has an authenticated postback.
    * @return type
    * @since 2.1
    */
   public function IsAuthenticatedPostBack() {
      if (!$this->IsPostBack())
         return FALSE;

      $PostBackKey = Gdn::Request()->Post('TransientKey', FALSE);
      return Gdn::Session()->ValidateTransientKey($PostBackKey, FALSE);
   }
   
   public function IsPostBack() {
      return strcasecmp($this->RequestMethod(), 'post') == 0;
   }

   /**
    * Gets/Sets the scheme from the current url. e.g. "http" in
    * "http://foo.com/this/that/garden/index.php?/controller/action/"
    *
    * @param $Scheme optional value to set.
    * @return string | NULL
    */
   public function Scheme($Scheme = NULL) {
      return $this->RequestScheme($Scheme);
   }
   
   /**
    * Load the basics of the current environment
    *
    * The purpose of this method is to consolidate all the various environment information into one
    * array under a set of common names, thereby removing the tedium of figuring out which superglobal 
    * and key combination contain the requested information each time it is needed.
    * 
    * @return void
    */
   protected function _LoadEnvironment() {
      $this->_EnvironmentElement('ConfigWebRoot', Gdn::Config('Garden.WebRoot'));
      $this->_EnvironmentElement('ConfigStripUrls', Gdn::Config('Garden.StripWebRoot', FALSE));

      $this->RequestHost(     isset($_SERVER['HTTP_X_FORWARDED_HOST']) ? GetValue('HTTP_X_FORWARDED_HOST',$_SERVER) : (isset($_SERVER['HTTP_HOST']) ? GetValue('HTTP_HOST',$_SERVER) : GetValue('SERVER_NAME',$_SERVER)));
      $this->RequestMethod(   isset($_SERVER['REQUEST_METHOD']) ? GetValue('REQUEST_METHOD',$_SERVER) : 'CONSOLE');
      
      // Request IP
      
      // Loadbalancers
      $IP = isset($_SERVER['HTTP_X_FORWARDED_FOR']) ? GetValue('HTTP_X_FORWARDED_FOR',$_SERVER) : $_SERVER['REMOTE_ADDR'];
      if (strpos($IP, ',') !== FALSE) {
         $Matched = preg_match_all('/([\d]{1,3}\.[\d]{1,3}\.[\d]{1,3}\.[\d]{1,3})(?:, )?/i', $IP, $Matches);
         
         // If we found matching IPs
         if ($Matched) {
            $IPs = $Matches[1];
<<<<<<< HEAD
            $IP = $Matches[0];
=======
            $IP = $IPs[0];
>>>>>>> 084c4cfa
            
         // Fallback 
         } else { $IP = $_SERVER['REMOTE_ADDR']; }
      }
      
      // Varnish
      $OriginalIP = GetValue('HTTP_X_ORIGINALLY_FORWARDED_FOR', $_SERVER, NULL);
      if (!is_null($OriginalIP)) $IP = $OriginalIP;
      
      $this->RequestAddress($IP);
      
      // Request Scheme
      
      $Scheme = 'http';
      // Webserver-originated SSL
      if (isset($_SERVER['HTTPS']) && strtolower($_SERVER['HTTPS']) == 'on') $Scheme = 'https';
      // Loadbalancer-originated (and terminated) SSL
      if (isset($_SERVER['HTTP_X_FORWARDED_PROTO']) && strtolower($_SERVER['HTTP_X_FORWARDED_PROTO']) == 'https') $Scheme = 'https';
      // Varnish
      $OriginalProto = GetValue('HTTP_X_ORIGINALLY_FORWARDED_PROTO', $_SERVER, NULL);
      if (!is_null($OriginalProto)) $Scheme = $OriginalProto;
      
      $this->RequestScheme($Scheme);
      
      if (is_array($_GET)) {
         $Get = FALSE;
         if ($Get === FALSE) $Get =& $_GET;
         if (!is_array($Get)) {
            $Original = array();
            parse_str($Get, $Original);
            SafeParseStr($Get, $Get, $Original);
         }

         if (isset($Get['_p'])) {
            $Path = $Get['_p'];
            unset($_GET['_p']);
         } elseif (isset($Get['p'])) {
            $Path = $Get['p'];
            unset($_GET['p']);
         } else {
            $Path = '';
         }
         
         $this->RequestURI($Path);
      }
      
      $PossibleScriptNames = array();
      if (isset($_SERVER['SCRIPT_NAME']))
         $PossibleScriptNames[] = $_SERVER['SCRIPT_NAME'];

      if (isset($_ENV['SCRIPT_NAME']))
         $PossibleScriptNames[] = $_ENV['SCRIPT_NAME'];

      if (PHP_SAPI === 'cgi' && isset($_ENV['SCRIPT_URL']))
         $PossibleScriptNames[] = $_ENV['SCRIPT_URL'];
      
      if (isset($_SERVER['SCRIPT_FILENAME']))
         $PossibleScriptNames[] = $_SERVER['SCRIPT_FILENAME'];
         
      if (isset($_SERVER['ORIG_SCRIPT_NAME']))
         $PossibleScriptNames[] = $_SERVER['ORIG_SCRIPT_NAME'];
      
      $this->RequestFolder('');
      $TrimURI = trim($this->RequestURI(),'/');
      foreach ($PossibleScriptNames as $ScriptName) {
         $Script = basename($ScriptName);
         $this->RequestScript($Script);
         
         $Folder = substr($ScriptName,0,0-strlen($Script));
         $TrimFolder = trim($Folder,'/');
         $TrimScript = trim($Script,'/');
         
         if (isset($_SERVER['DOCUMENT_ROOT']))
            $DocumentRoot = $_SERVER['DOCUMENT_ROOT'];
         else {
            $AbsolutePath = str_replace("\\","/",realpath($Script));
            $DocumentRoot = substr($AbsolutePath,0,strpos($AbsolutePath,$ScriptName));
         }
         
         if (!$DocumentRoot) continue;
         $TrimRoot = rtrim($DocumentRoot);
         $RealFolder = str_replace($TrimRoot,'', $Folder);
         
         if (!empty($RealFolder)) {
            $this->RequestFolder(ltrim($RealFolder,'/'));
            break;
         }
      }
   }
   
   /**
    * Gets/Sets the Output format
    *
    * This method sets the OutputFormat that the dispatcher will look at when determining
    * how to serve the request to the browser. Currently, the handled values are:
    *  - default        -> typical html response
    *  - rss            -> rss formatted
    *  - atom           -> atom formatted
    *
    * If the request ends with a filename, such as in the case of:
    *    http://www.forum.com/vanilla/index.php?/discussion/345897/attachment/234/download/cashflow2009.pdf
    * then this method will return the filetype (in this case 'pdf').
    *
    * @param $OutputFormat Optional OutputFormat to set.
    * @return string | NULL
    */
   public function OutputFormat($OutputFormat = NULL) {
      $OutputFormat = (!is_null($OutputFormat)) ? strtolower($OutputFormat) : $OutputFormat;
      return $this->_ParsedRequestElement('OutputFormat', $OutputFormat);
   }
   
   /**
    * Parse the Environment data into the ParsedRequest array.
    *
    * This method analyzes the Request environment and produces the ParsedRequest array which
    * contains the Path and OutputFormat keys. These are used by the Dispatcher to decide which 
    * controller and method to invoke.
    *
    * @return void
    */
   protected function _ParseRequest() {
      $this->_Parsing = TRUE;

      /**
       * Resolve final request to send to dispatcher
       */
       
      $Path = $this->_EnvironmentElement('URI');
       
      // Get the dispatch string from the URI
      if($Path !== FALSE) {
         $this->Path(trim($Path, '/'));
      } else {
         $Expression = '/^(?:\/?'.str_replace('/', '\/', $this->_EnvironmentElement('Folder')).')?(?:'.$this->_EnvironmentElement('Script').')?\/?(.*?)\/?(?:[#?].*)?$/i';
         if (preg_match($Expression, $this->_EnvironmentElement('URI'), $Match))
            $this->Path($Match[1]);
         else
            $this->Path('');
      }

      /**
       * Resolve optional output modifying file extensions (rss, json, etc)
       */

      $UrlParts = explode('/', $this->Path());
      $Last = array_slice($UrlParts, -1, 1);
      $LastParam = array_pop($Last);
      $Match = array();
      if (preg_match('/^(.+)\.([^.]{1,4})$/', $LastParam, $Match)) {
         $this->OutputFormat($Match[2]);
         $this->Filename($Match[0]);
         //$this->Path(implode('/',array_slice($UrlParts, 0, -1)));
      }

      /**
       * Resolve WebRoot
       */

      // Attempt to get the webroot from the server
      $WebRoot = FALSE;
      if (!$WebRoot) {
         $WebRoot = explode('/', GetValue('PHP_SELF', $_SERVER, ''));

         // Look for index.php to figure out where the web root is.
         $Key = array_search('index.php', $WebRoot);
         if ($Key !== FALSE) {
            $WebRoot = implode('/', array_slice($WebRoot, 0, $Key));
         } else {
            // Could not determine webroot.
            $WebRoot = '';
         }
         
      }
      
      $ParsedWebRoot = trim($WebRoot,'/');
      $this->WebRoot($ParsedWebRoot);

      /**
       * Resolve Domain
       */

      $Domain = FALSE;
      if ($Domain === FALSE || $Domain == '')
         $Domain = $this->Host();

      if ($Domain != '' && $Domain !== FALSE) {
         if (!stristr($Domain,'://'))
            $Domain = $this->Scheme().'://'.$Domain;

         $Domain = trim($Domain, '/');
      }
      $this->Domain($Domain);
      
      $this->_Parsing = FALSE;
      $this->_HaveParsedRequest = TRUE;
   }
   
   /**
    * Accessor method for parsed request data, such as the final 'controller/method' string,
    * as well as the resolved output format such as 'rss' or 'default'.
    *
    * A second argument can be supplied, which causes the value of the specified key to be changed
    * to that of the second parameter itself.
    *
    * @param $Key element key to retrieve or set
    * @param $Value value of $Key key to set
    * @return string | NULL
    */
   protected function _ParsedRequestElement($Key, $Value = NULL) {
      // Lazily parse if not already parsed
      if (!$this->_HaveParsedRequest && !$this->_Parsing)
         $this->_ParseRequest();
         
      if ($Value !== NULL)
         $this->_ParsedRequest[$Key] = $Value;

      if (array_key_exists($Key, $this->_ParsedRequest))
         return $this->_ParsedRequest[$Key];

      return NULL;
   }
   
   /**
    * Gets/Sets the final path to be sent to the dispatcher.
    *
    * @param string|true|null $Path Optional Path to set
    *  - string: Set a new path.
    *  - true: Url encode the returned path.
    *  - null: Return the path.
    * @return string | NULL
    */
   public function Path($Path = NULL) {
      if (is_string($Path)) {
         $Result = $this->_ParsedRequestElement('Path', $Path);
      } else {
         $Result = $this->_ParsedRequestElement('Path');
         if ($Path === TRUE) {
            // Encode the path.
            $Parts = explode('/', $Result);
            $Parts = array_map('urlencode', $Parts);
            $Result = implode('/', $Parts);
         }
      }
      
      return $Result;
   }

   public function PathAndQuery($PathAndQuery = NULL) {
      // Set the path and query if it is supplied.
      if ($PathAndQuery) {
         // Parse out the path into parts.
         $Parts = parse_url($PathAndQuery);
         $Path = GetValue('path', $Parts, '');

         // Check for a filename.
         $Filename = basename($Path);
         if (strpos($Filename, '.') === FALSE)
            $Filename = 'default';
         $Path = trim($Path, '/');

         $Query = GetValue('query', $Parts, '');
         if (strlen($Query) > 0) {
            parse_str($Query, $Get);
         } else {
            $Get = array();
         }

         // Set the parts of the query here.
         if (!$this->_HaveParsedRequest)
            $this->_ParseRequest();
         $this->_ParsedRequest['Path'] = $Path;
         $this->_ParsedRequest['Filename'] = $Filename;
         $this->_RequestArguments[self::INPUT_GET] = $Get;
      }

      // Construct the path and query.
      $Result = $this->Path();

//      $Filename = $this->Filename();
//      if ($Filename && $Filename != 'default')
//         $Result .= ConcatSep('/', $Result, $Filename);
      $Get = $this->GetRequestArguments(self::INPUT_GET);
      if (count($Get) > 0) {
         // mosullivan 2011-05-04 - There is a bug in this code that causes a qs
         // param to be present in the path, which makes appending with a ?
         // invalid. This code is too nasty to figure out. Kludge.
         $Result .= strpos($Result, '?') === FALSE ? '?' : '&';
         $Result .= http_build_query($Get);
      }

      return $Result;
   }

   /**
    * Get a value from the post array or return the entire POST array.
    *
    * @param string|null $Key The key of the post item or null to return the entire array.
    * @param mixed $Default The value to return if the item isn't set.
    * @return mixed
    */
   public function Post($Key = NULL, $Default = NULL) {
      if ($Key === NULL)
         return $this->GetRequestArguments (self::INPUT_POST);
      else
         return $this->GetValueFrom(self::INPUT_POST, $Key, $Default);
   }
   
   public function Reset() {
      $this->_Environment        = array();
      $this->_RequestArguments   = array();
      $this->_ParsedRequest      = array(
            'Path'               => '',
            'OutputFormat'       => 'default',
            'Filename'           => 'default',
            'WebRoot'            => '',
            'Domain'             => ''
      );
      $this->_LoadEnvironment();
   }
   
   /**
    * Get a value from the merged param array or return the entire merged array
    *
    * @param string|null $Key The key of the post item or null to return the entire array.
    * @param mixed $Default The value to return if the item isn't set.
    * @return mixed
    */
   public function Merged($Key = NULL, $Default = NULL) {
      $Merged = array();
      $QueryOrder = array(
         self::INPUT_CUSTOM,
         self::INPUT_GET,
         self::INPUT_POST,
         self::INPUT_FILES,
         self::INPUT_SERVER,
         self::INPUT_ENV,
         self::INPUT_COOKIES
      );
      $NumDataTypes = sizeof($QueryOrder);
      for ($i=$NumDataTypes; $i > 0; $i--) {
         $DataType = $QueryOrder[$i-1];
         if (!array_key_exists($DataType, $this->_RequestArguments)) continue;
         $Merged = array_merge($Merged, $this->_RequestArguments[$DataType]);
      }
      
      return (is_null($Key)) ? $Merged : GetValue($Key, $Merged, $Default);
   }
   
   /**
    * Attach an array of request arguments to the request.
    *
    * @param int $ParamsType type of data to import. One of the self::INPUT_* constants
    * @param array $ParamsData optional data array to import if ParamsType is INPUT_CUSTOM
    * @return void
    */
   protected function _SetRequestArguments($ParamsType, $ParamsData = NULL) {
      switch ($ParamsType) {
         case self::INPUT_GET:
            $ArgumentData = $_GET;
            break;
            
         case self::INPUT_POST:
            $ArgumentData = $_POST;
            break;
            
         case self::INPUT_SERVER:
            $ArgumentData = $_SERVER;
            break;
            
         case self::INPUT_FILES:
            $ArgumentData = $_FILES;
            break;
            
         case self::INPUT_ENV:
            $ArgumentData = $_ENV;
            break;
            
         case self::INPUT_COOKIES:
            $ArgumentData = $_COOKIE;
            break;
            
         case self::INPUT_CUSTOM:
            $ArgumentData = is_array($ParamsData) ? $ParamsData : array();
            break;
      
      }
      $this->_RequestArguments[$ParamsType] = $ArgumentData;
   }
   
   public function SetRequestArguments($ParamsType, $ParamsData) {
      $this->_RequestArguments[$ParamsType] = $ParamsData;
   }
   
   public function SetValueOn($ParamType, $ParamName, $ParamValue) {
      if (!isset($this->_RequestArguments[$ParamType]))
         $this->_RequestArguments[$ParamType] = array();
         
      $this->_RequestArguments[$ParamType][$ParamName] = $ParamValue;
   }
   
   /**
    * Detach a dataset from the request
    *
    * @param int $ParamsType type of data to remove. One of the self::INPUT_* constants
    * @return void
    */
   public function _UnsetRequestArguments($ParamsType) {
      unset($this->_RequestArguments[$ParamsType]);
   }

   /**
    * This method allows safe creation of URLs that need to reference the application itself
    *
    * Taking the server's RewriteUrls ability into account, and using information from the
    * actual Request data, this method can construct a trustworthy URL that will point to
    * Garden's dispatcher. Examples:
    *    - Default port, no rewrites, subfolder:      http://www.forum.com/vanilla/index.php?/
    *    - Default port, rewrites                     http://www.forum.com/
    *    - Custom port, rewrites                      http://www.forum.com:8080/index.php?/
    *
    * @param sring $Path of the controller method.
    * @param bool $WithDomain set to false to create a relative URL
    * @param bool $SSL set to true to implement SSL
    * @return string
    */
   public function Url($Path = '', $WithDomain = FALSE, $SSL = NULL) {
      static $AllowSSL = NULL; if ($AllowSSL === NULL) $AllowSSL = C('Garden.AllowSSL', FALSE);
      static $RewriteUrls = NULL; if ($RewriteUrls === NULL) $RewriteUrls = C('Garden.RewriteUrls', FALSE);
      
      if (!$AllowSSL)
         $SSL = NULL;
      
      // If we are explicitly setting ssl urls one way or another
      if (!is_null($SSL)) {
         // Force the full domain in the url
         $WithDomain = TRUE;
         // And make sure to use ssl or not
         if ($SSL) {
            $Path = str_replace('http:', 'https:', $Path);
            $Scheme = 'https';
         } else {
            $Path = str_replace('https:', 'http:', $Path);
            $Scheme = 'http';
         }
      } else {
         $Scheme = $this->Scheme();
      }
      if (substr($Path, 0, 2) == '//' || in_array(strpos($Path, '://'), array(4, 5))) // Accounts for http:// and https:// - some querystring params may have "://", and this would cause things to break.
         return $Path;

      $Parts = array();
      
      if ($WithDomain === '//') {
         $Parts[] = '//'.$this->Host();
      } elseif ($WithDomain) {
         $Parts[] = $Scheme.'://'.$this->Host();
      } else
         $Parts[] = '';

      if ($this->WebRoot() != '')
         $Parts[] = $this->WebRoot();

      // Strip out the hash.
      $Hash = strchr($Path, '#');
      if (strlen($Hash) > 0)
         $Path = substr($Path, 0, -strlen($Hash));

      // Strip out the querystring.
      $Query = strrchr($Path, '?');
      if (strlen($Query) > 0)
         $Path = substr($Path, 0, -strlen($Query));

      if (!$RewriteUrls) {
         $Parts[] = $this->_EnvironmentElement('Script').'?p=';
         $Query = str_replace('?', '&', $Query);
      }

      if($Path == '') {
         $PathParts = explode('/', $this->Path());
         $PathParts = array_map('rawurlencode', $PathParts);
         $Path = implode('/', $PathParts);
         // Grab the get parameters too.
         if (!$Query) {
            $Query = $this->GetRequestArguments(self::INPUT_GET);
            if (count($Query) > 0)
               $Query = ($RewriteUrls ? '?' : '&amp;').http_build_query($Query);
            else
               unset($Query);
         }
      }
      $Parts[] = ltrim($Path, '/');

      $Result = implode('/', $Parts);
      
      // If we are explicitly setting ssl urls one way or another
      if (!is_null($SSL)) {
         // And make sure to use ssl or not
         if ($SSL) {
            $Result = str_replace('http:', 'https:', $Result);
         } else {
            $Result = str_replace('https:', 'http:', $Result);
         }
      }

      if (isset($Query))
         $Result .= $Query;

      if (isset($Hash))
         $Result .= $Hash;
         
      return $Result;
   }
   
   /**
    * Gets/Sets the relative path to the application's dispatcher.
    *
    * @param $WebRoot Optional Webroot to set
    * @return string
    */
   public function WebRoot($WebRoot = NULL) {
      $Path = (string)$this->_ParsedRequestElement('WebRoot', $WebRoot);
      $WebRootFromConfig = $this->_EnvironmentElement('ConfigWebRoot');

      $RemoveWebRootConfig = $this->_EnvironmentElement('ConfigStripUrls');
      if ($WebRootFromConfig && $RemoveWebRootConfig) {
         $Path = str_replace($WebRootFromConfig, '', $Path);
      }
      return $Path;
   }
   
   /**
    * Chainable Superglobal arguments setter
    * 
    * This method expects a variable number of parameters, each of which need to be a defined INPUT_* 
    * constant, and will interpret these as superglobal references. These constants each refer to a 
    * specific PHP superglobal and including them here causes their data to be imported into the request 
    * object.
    *
    * @param self::INPUT_*
    * @flow chain
    * @return Gdn_Request
    */
   public function WithArgs() {
      $ArgAliasList = func_get_args();
      if (count($ArgAliasList))
         foreach ($ArgAliasList as $ArgAlias) {
            $this->_SetRequestArguments(strtolower($ArgAlias));
         }
         
      return $this;
   }
   
   /**
    * Chainable Custom arguments setter
    *
    * The request object allows for a custom array of data (that does not come from the request
    * itself) to be attached in front of the other request superglobals and transparently override 
    * their values when they are requested via GetValue(). This method sets that data.
    *
    * @param $CustomArgs key/value array of custom request argument data.
    * @flow chain
    * @return Gdn_Request
    */
   public function WithCustomArgs($CustomArgs) {
      $this->_SetRequestArguments(self::INPUT_CUSTOM, $CustomArgs);
      return $this;
   }
   
   /**
    * Chainable URI Setter, source is a controller + method + args list
    *
    * @param $Controller Gdn_Controller Object or string controller name.
    * @param $Method Optional name of the method to call. Omit or NULL for default (Index).
    * @param $Args Optional argument list to forward to the method. Omit for none.
    * @flow chain
    * @return Gdn_Request
    */
   public function WithControllerMethod($Controller, $Method = NULL, $Args = array()) {
      if (is_a($Controller, 'Gdn_Controller')) {
         // Convert object to string
         $Matches = array();
         preg_match('/^(.*)Controller$/',get_class($Controller),$Matches);
         $Controller = $Matches[1];
      }
      
      $Method = is_null($Method) ? 'index' : $Method;
      $Path = trim(implode('/',array_merge(array($Controller,$Method),$Args)),'/');
      $this->_EnvironmentElement('URI', $Path);
      return $this;
   }
   
   public function WithDeliveryType($DeliveryType) {
      $this->SetValueOn(self::INPUT_GET, 'DeliveryType', $DeliveryType);
      return $this;
   }
   
   public function WithDeliveryMethod($DeliveryMethod) {
      $this->SetValueOn(self::INPUT_GET, 'DeliveryMethod', $DeliveryMethod);
      return $this;
   }
   
   public function WithRoute($Route) {
      $ParsedURI = Gdn::Router()->GetDestination($Route);
      if ($ParsedURI)
         $this->_EnvironmentElement('URI',$ParsedURI);
      return $this;
   }
   
   /**
    * Chainable URI Setter, source is a simple string
    * 
    * @param $URI optional URI to set as as replacement for the REQUEST_URI superglobal value
    * @flow chain
    * @return Gdn_Request
    */
   public function WithURI($URI = NULL) {
      $this->_EnvironmentElement('URI',$URI);
      return $this;
   }

}<|MERGE_RESOLUTION|>--- conflicted
+++ resolved
@@ -330,11 +330,7 @@
          // If we found matching IPs
          if ($Matched) {
             $IPs = $Matches[1];
-<<<<<<< HEAD
-            $IP = $Matches[0];
-=======
             $IP = $IPs[0];
->>>>>>> 084c4cfa
             
          // Fallback 
          } else { $IP = $_SERVER['REMOTE_ADDR']; }
