<?php if (!defined('APPLICATION')) exit();

/**
 * Controller base class
 * 
 * A base class that all controllers can inherit for common controller
 * properties and methods.
 * 
 * @method void Render() Render the controller's view.
 * @param string $View
 * @param string $ControllerName
 * @param string $ApplicationFolder
 * @param string $AssetName The name of the asset container that the content should be rendered in.
 *
 * @author Mark O'Sullivan <markm@vanillaforums.com>
 * @author Todd Burry <todd@vanillaforums.com> 
 * @author Tim Gunter <tim@vanillaforums.com>
 * @copyright 2003 Vanilla Forums, Inc
 * @license http://www.opensource.org/licenses/gpl-2.0.php GPL
 * @package Garden
 * @since 2.0
 * @abstract
 */

class Gdn_Controller extends Gdn_Pluggable {

   /**
    * The name of the application that this controller can be found in
    * (ie. Vanilla, Garden, etc).
    *
    * @var string
    */
   public $Application;

   /**
    * The name of the application folder that this controller can be found in
    * (ie. vanilla, dashboard, etc).
    *
    * @var string
    */
   public $ApplicationFolder;

   /**
    * An associative array that contains content to be inserted into the
    * master view. All assets are placed in this array before being passed to
    * the master view. If an asset's key is not called by the master view,
    * that asset will not be rendered.
    *
    * @var array
    */
   public $Assets;


   protected $_CanonicalUrl;

   /**
    * The controllers subfolder that this controller is placed in (if present).
    * This is defined by the dispatcher.
    *
    * @var string
    */
   public $ControllerFolder;

   /**
    * The name of the controller that holds the view (used by $this->FetchView
    * when retrieving the view). Default value is $this->ClassName.
    *
    * @var string
    */
   public $ControllerName;

   /**
    * A CSS class to apply to the body tag of the page. Note: you can only
    * assume that the master view will use this property (ie. a custom theme
    * may not decide to implement this property).
    *
    * @var string
    */
   public $CssClass;
   
   /**
    * The data that a controller method has built up from models and other calcualtions.
    *
    * @var array The data from method calls.
    */
   public $Data = array();

   /**
    * The Head module that this controller should use to add CSS files.
    *
    * @var HeadModule
    */
   public $Head;

   /**
    * The name of the master view that has been requested. Typically this is
    * part of the master view's file name. ie. $this->MasterView.'.master.tpl'
    *
    * @var string
    */
   public $MasterView;
   
   /**
    * A Menu module for rendering the main menu on each page.
    *
    * @var object
    */
   public $Menu;

   /**
    * An associative array of assets and what order their modules should be rendered in.
    * You can set module sort orders in the config using Modules.ModuleSortContainer.AssetName.
    *
    * @example $Configuration['Modules']['Vanilla']['Panel'] = array('CategoryModule', 'NewDiscussionModule');
    * @var string
    */
   public $ModuleSortContainer;

   /**
    * The method that was requested before the dispatcher did any re-routing.
    *
    * @var string
    */
   public $OriginalRequestMethod;

   /**
    * The url to redirect the user to by ajax'd forms after the form is
    * successfully saved.
    *
    * @var string
    */
   public $RedirectUrl;
   
   /**
    * @var string Fully resolved path to the application/controller/method
    * @since 2.1
    */
   public $ResolvedPath;
   
   /**
    * @var array The arguments passed into the controller mapped to their proper argument names.
    * @since 2.1
    */
   public $ReflectArgs;

   /**
    * This is typically an array of arguments passed after the controller
    * name and controller method in the query string. Additional arguments are
    * parsed out by the @@Dispatcher and sent to $this->RequestArgs as an
    * array. If there are no additional arguments specified, this value will
    * remain FALSE.
    * ie. http://localhost/index.php?/controller_name/controller_method/arg1/arg2/arg3
    * translates to: array('arg1', 'arg2', 'arg3');
    *
    * @var mixed
    */
   public $RequestArgs;

   /**
    * The method that has been requested. The request method is defined by the
    * @@Dispatcher as the second parameter passed in the query string. In the
    * following example it would be "controller_method" and it relates
    * directly to the method that will be called in the controller. This value
    * is also used as $this->View unless $this->View has already been
    * hard-coded to be something else.
    * ie. http://localhost/index.php?/controller_name/controller_method/
    *
    * @var string
    */
   public $RequestMethod;
   
   /**
    * Reference to the Request object that spawned this controller
    * 
    * @var Gdn_Request
    */
   public $Request;

   /**
    * The requested url to this controller.
    *
    * @var string
    */
   public $SelfUrl;

   /**
    * The message to be displayed on the screen by ajax'd forms after the form
    * is successfully saved.
    *
    * @deprecated since 2.0.18; $this->ErrorMessage() and $this->InformMessage()
    * are to be used going forward.
    * 
    * @var string
    */
   public $StatusMessage;

   /**
    * Defined by the dispatcher: SYNDICATION_RSS, SYNDICATION_ATOM, or
    * SYNDICATION_NONE (default).
    *
    * @var string
    */
   public $SyndicationMethod;

   /**
    * The name of the folder containing the views to be used by this
    * controller. This value is retrieved from the $Configuration array when
    * this class is instantiated. Any controller can then override the property
    * before render if there is a need.
    *
    * @var string
    */
   public $Theme;

   /**
    * Specific options on the currently selected theme.
    * @var array
    */
   public $ThemeOptions;

   /**
    * The name of the view that has been requested. Typically this is part of
    * the view's file name. ie. $this->View.'.php'
    *
    * @var string
    */
   public $View;

   /**
    * An array of CSS file names to search for in theme folders & include in
    * the page.
    *
    * @var array
    */
   protected $_CssFiles;

   /**
    * A collection of definitions that will be written to the screen in a
    * hidden unordered list so that JavaScript has access to them (ie. for
    * language translations, web root, etc).
    *
    * @var array
    */
   protected $_Definitions;

   /**
    * An enumerator indicating how the response should be delivered to the
    * output buffer. Options are:
    *    DELIVERY_METHOD_XHTML: page contents are delivered as normal.
    *    DELIVERY_METHOD_JSON: page contents and extra information delivered as JSON.
    * The default value is DELIVERY_METHOD_XHTML.
    *
    * @var string
    */
   protected $_DeliveryMethod;

   /**
    * An enumerator indicating what should be delivered to the screen. Options
    * are:
    *    DELIVERY_TYPE_ALL: The master view and everything in the requested asset.
    *    DELIVERY_TYPE_ASSET: Everything in the requested asset.
    *    DELIVERY_TYPE_VIEW: Only the requested view.
    *    DELIVERY_TYPE_BOOL: Deliver only the success status (or error) of the request
    *    DELIVERY_TYPE_NONE: Deliver nothing
    * The default value is DELIVERY_TYPE_ALL.
    *
    * @var string
    */
   protected $_DeliveryType;
   
   /**
    * A string of html containing error messages to be displayed to the user.
    *
    * @since 2.0.18
    * @var string
    */
   protected $_ErrorMessages;

   /**
    * @var bool Allows overriding 'FormSaved' property to send with DELIVERY_METHOD_JSON.
    */
   protected $_FormSaved;

   /**
    * An associative array of header values to be sent to the browser before
    * the page is rendered.
    *
    * @var array
    */
   protected $_Headers;

   /**
    * A collection of "inform" messages to be displayed to the user.
    *
    * @since 2.0.18
    * @var array
    */
   protected $_InformMessages;

   /**
    * An array of JS file names to search for in app folders & include in
    * the page.
    *
    * @var array
    */
   protected $_JsFiles;
   
   /**
    * An array of Mustache templates to send with the output
    * 
    * @var array
    */
   protected $_TemplateFiles;

   /**
    * If JSON is going to be delivered to the client (see the render method),
    * this property will hold the values being sent.
    *
    * @var array
    */
   protected $_Json;

   /**
    * A collection of view locations that have already been found. Used to
    * prevent re-finding views.
    *
    * @var array
    */
   protected $_ViewLocations;

   /**
    * Undocumented method.
    *
    * @todo Method __construct() needs a description.
    */
   public function __construct() {
      $this->Application = '';
      $this->ApplicationFolder = '';
      $this->Assets = array();
      $this->ControllerFolder = '';
      $this->CssClass = '';
      $this->Head = Gdn::Factory('Dummy');
      $this->MasterView = '';
      $this->ModuleSortContainer = '';
      $this->OriginalRequestMethod = '';
      $this->RedirectUrl = '';
      $this->RequestMethod = '';
      $this->RequestArgs = FALSE;
      $this->Request = FALSE;
      $this->SelfUrl = '';
      $this->SyndicationMethod = SYNDICATION_NONE;
      $this->Theme = Theme();
      $this->ThemeOptions = Gdn::Config('Garden.ThemeOptions', array());
      $this->View = '';
      $this->_CssFiles = array();
      $this->_JsFiles = array();
      $this->_TemplateFiles = array();
      $this->_Definitions = array();
      $this->_DeliveryMethod = DELIVERY_METHOD_XHTML;
      $this->_DeliveryType = DELIVERY_TYPE_ALL;
      $this->_FormSaved = '';
      $this->_Json = array();
      $this->_Headers = array(
         'X-Garden-Version'   => APPLICATION.' '.APPLICATION_VERSION,
         'Content-Type'       => Gdn::Config('Garden.ContentType', '').'; charset='.Gdn::Config('Garden.Charset', '') // PROPERLY ENCODE THE CONTENT
//         'Last-Modified' => gmdate('D, d M Y H:i:s') . ' GMT', // PREVENT PAGE CACHING: always modified (this can be overridden by specific controllers)
      );
      
      if (Gdn::Session()->IsValid()) {
         $this->_Headers = array_merge($this->_Headers, array(
            'Cache-Control'   => 'private, no-cache, no-store, max-age=0, must-revalidate', // PREVENT PAGE CACHING: HTTP/1.1 
            'Expires'         => 'Sat, 01 Jan 2000 00:00:00 GMT', // Make sure the client always checks at the server before using it's cached copy.
            'Pragma'          => 'no-cache', // PREVENT PAGE CACHING: HTTP/1.0
         ));
      }
      
      $this->_ErrorMessages = '';
      $this->_InformMessages = array();
      $this->StatusMessage = '';
      
      parent::__construct();
      $this->ControllerName = strtolower($this->ClassName);
   }

   /**
    * Add a breadcrumb to the list
    * 
    * @param string $Name Translation code
    * @param string $Link Optional. Hyperlink this breadcrumb somewhere.
    * @param string $Position Optional. Where in the list to add it? 'front', 'back'
    */
   public function AddBreadcrumb($Name, $Link = NULL, $Position = 'back') {
      $Breadcrumb = array(
         'Name'   => T($Name),
         'Url'    => $Link
      );
      
      $Breadcrumbs = $this->Data('Breadcrumbs', array());
      switch ($Position) {
         case 'back':
            $Breadcrumbs = array_merge($Breadcrumbs, array($Breadcrumb));
            break;
         case 'front':
            $Breadcrumbs = array_merge(array($Breadcrumb), $Breadcrumbs);
            break;
      }
      $this->SetData('Breadcrumbs', $Breadcrumbs);
   }
   
   /**
    * Adds as asset (string) to the $this->Assets collection. The assets will
    * later be added to the view if their $AssetName is called by
    * $this->RenderAsset($AssetName) within the view.
    *
    * @param string $AssetContainer The name of the asset container to add $Asset to.
    * @param mixed $Asset The asset to be rendered in the view. This can be one of:
    * - <b>string</b>: The string will be rendered.
    * - </b>Gdn_IModule</b>: Gdn_IModule::Render() will be called.
    * @param string $AssetName The name of the asset being added. This can be
    * used later to sort assets before rendering.
    */
   public function AddAsset($AssetContainer, $Asset, $AssetName = '') {
      if (is_object($AssetName)) {
         return FALSE;
      } else if ($AssetName == '') {
         $this->Assets[$AssetContainer][] = $Asset;
      } else {
         if (isset($this->Assets[$AssetContainer][$AssetName])) {
            if (!is_string($Asset))
               $Asset = $Asset->ToString();
            $this->Assets[$AssetContainer][$AssetName] .= $Asset;
         } else {
            $this->Assets[$AssetContainer][$AssetName] = $Asset;
         }
      }
   }

   /**
    * Adds a CSS file to search for in the theme folder(s).
    *
    * @param string $FileName The CSS file to search for.
    * @param string $AppFolder The application folder that should contain the CSS file. Default is to
    * use the application folder that this controller belongs to.
    *  - If you specify plugins/PluginName as $AppFolder then you can contain a CSS file in a plugin's design folder.
    */
   public function AddCssFile($FileName, $AppFolder = '', $Options = NULL) {
      $this->_CssFiles[] = array('FileName' => $FileName, 'AppFolder' => $AppFolder, 'Options' => $Options);
   }
   
   /**
    * Undocumented method.
    *
    * @param string $Term
    * @param string $Definition
    * @todo Method AddDefinition(), $Term and $Definition need descriptions.
    */
   public function AddDefinition($Term, $Definition = NULL) {
      if(!is_null($Definition)) {
         // Make sure the term is a valid id.
         if (!preg_match('/[a-z][0-9a-z_\-]*/i', $Term))
            throw new Exception('Definition term must start with a letter or an underscore and consist of alphanumeric characters.');
         $this->_Definitions[$Term] = $Definition;
      }
      return ArrayValue($Term, $this->_Definitions);
   }

   /**
    * Adds a JS file to search for in the application or global js folder(s).
    *
    * @param string $FileName The js file to search for.
    * @param string $AppFolder The application folder that should contain the JS file. Default is to use the application folder that this controller belongs to.
    */
   public function AddJsFile($FileName, $AppFolder = '', $Options = NULL) {
      $JsInfo = array('FileName' => $FileName, 'AppFolder' => $AppFolder, 'Options' => $Options);
      
      if (StringBeginsWith($AppFolder, 'plugins/')) {
         $Name = StringBeginsWith($AppFolder, 'plugins/', TRUE, TRUE);
         $Info = Gdn::PluginManager()->GetPluginInfo($Name, Gdn_PluginManager::ACCESS_PLUGINNAME);
         if ($Info) {
            $JsInfo['Version'] = GetValue('Version', $Info);
         }
      }
      
      $this->_JsFiles[] = $JsInfo;
      
      // Hedge our bets and try include non-js-prefixed version too
      //if (StringBeginsWith($FileName, 'js/')) {
      //   $JsInfo = array('FileName' => substr($FileName,3), 'AppFolder' => $AppFolder, 'Options' => $Options);
      //   $this->_JsFiles[] = $JsInfo;
      //}
   }

   /**
    * Adds the specified module to the specified asset target. 
    * 
    * If no asset target is defined, it will use the asset target defined by the 
    * module's AssetTarget method.
    *
    * @param mixed $Module A module or the name of a module to add to the page.
    * @param string $AssetTarget
    * @todo $AssetTarget need the correct variable type and description.
    */
   public function AddModule($Module, $AssetTarget = '') {
      $this->FireEvent('BeforeAddModule');
      $AssetModule = $Module;
      
      if (!is_object($AssetModule)) {
         if (property_exists($this, $Module) && is_object($this->$Module)) {
            $AssetModule = $this->$Module;
         } else {
            $ModuleClassExists = class_exists($Module);

            if ($ModuleClassExists) {
               // Make sure that the class implements Gdn_IModule
               $ReflectionClass = new ReflectionClass($Module);
               if ($ReflectionClass->implementsInterface("Gdn_IModule"))
                  $AssetModule = new $Module($this);
            }
         }
      }
      
      if (is_object($AssetModule)) {
         $AssetTarget = ($AssetTarget == '' ? $AssetModule->AssetTarget() : $AssetTarget);
         // echo '<div>adding: '.get_class($AssetModule).' ('.(property_exists($AssetModule, 'HtmlId') ? $AssetModule->HtmlId : '').') to '.$AssetTarget.' <textarea>'.$AssetModule->ToString().'</textarea></div>';
         $this->AddAsset($AssetTarget, $AssetModule, $AssetModule->Name());
      }

      $this->FireEvent('AfterAddModule');
   }
   
   
   /**
    * Add a Mustache template to the output
    * 
    * @param string $Template
    * @param string $ControllerName Optional.
    * @param string $ApplicationFolder Optional.
    * @return boolean
    */
   public function AddTemplateFile($Template = '', $ControllerName = NULL, $ApplicationFolder = FALSE) {
      if (is_null($ControllerName))
         $ControllerName = StringEndsWith($this->ControllerName, 'controller', TRUE, TRUE);
         
      if ($ControllerName)
         $Template = "{$ControllerName}/{$Template}";
         
      $Template = StringEndsWith($Template, '.mustache', TRUE, TRUE);
      $FileName = "{$Template}.mustache";
      $TemplateInfo = array(
         'FileName'  => $FileName, 
         'AppFolder' => $ApplicationFolder,
         'Options'   => array(
            'name'      => $Template
         )
      );
      
      if (StringBeginsWith($ApplicationFolder, 'plugins/')) {
         $Name = StringBeginsWith($ApplicationFolder, 'plugins/', TRUE, TRUE);
         $Info = Gdn::PluginManager()->GetPluginInfo($Name, Gdn_PluginManager::ACCESS_PLUGINNAME);
         if ($Info)
            $TemplateInfo['Version'] = GetValue('Version', $Info);
      } else {
         $TemplateInfo['Version'] = APPLICATION_VERSION;
      }
      
      $this->_TemplateFiles[] = $TemplateInfo;
   }
   
   public function AllowJSONP($Value = NULL) {
      static $_Value;
      
      if (isset($Value))
         $_Value = $Value;
      
      if (isset($_Value))
         return $_Value;
      else
         return C('Garden.AllowJSONP');
   }

   public function CanonicalUrl($Value = NULL) {
      if ($Value === NULL) {
         if ($this->_CanonicalUrl) {
            return $this->_CanonicalUrl;
         } else {
            $Parts = array();
            
            $Controller = strtolower(StringEndsWith($this->ControllerName, 'Controller', TRUE, TRUE));
            
            if ($Controller == 'settings')
               $Parts[] = strtolower($this->ApplicationFolder);

            $Parts[] = $Controller;

            if (strcasecmp($this->RequestMethod, 'index') != 0)
               $Parts[] = strtolower($this->RequestMethod);

            // The default canonical url is the fully-qualified url.
            if (is_array($this->RequestArgs))
               $Parts = array_merge($Parts, $this->RequestArgs);
            elseif (is_string($this->RequestArgs))
               $Parts = trim($this->RequestArgs, '/');

            $Path = implode('/', $Parts);
            $Result = Url($Path, TRUE);
            return $Result;
         }
      } else {
         $this->_CanonicalUrl = $Value;
         return $Value;
      }
   }
   
   public function ClearCssFiles() {
      $this->_CssFiles = array();
   }
   
   /**
    * Clear all js files from the collection.
    */
   public function ClearJsFiles() {
      $this->_JsFiles = array();
   }
   
   /**
    * Clear all Mustache files from the collection.
    */
   public function ClearTemplateFiles() {
      $this->_TemplateFiles = array();
   }
   
   public function ContentType($ContentType) {
      $this->SetHeader("Content-Type", $ContentType);
   }
   
   public function CssFiles() {
      return $this->_CssFiles;
   }

   /** Get a value out of the controller's data array.
    *
    * @param string $Path The path to the data.
    * @param mixed $Default The default value if the data array doesn't contain the path.
    * @return mixed
    * @see GetValueR()
    */
   public function Data($Path, $Default = '' ) {
      $Result = GetValueR($Path, $this->Data, $Default);
      return $Result;
   }

   /**
    * Undocumented method.
    *
    * @todo Method DefinitionList() needs a description.
    */
   public function DefinitionList() {
      $Session = Gdn::Session();
      if (!array_key_exists('TransportError', $this->_Definitions))
         $this->_Definitions['TransportError'] = T('Transport error: %s', 'A fatal error occurred while processing the request.<br />The server returned the following response: %s');

      if (!array_key_exists('TransientKey', $this->_Definitions))
         $this->_Definitions['TransientKey'] = $Session->TransientKey();

      if (!array_key_exists('WebRoot', $this->_Definitions))
         $this->_Definitions['WebRoot'] = CombinePaths(array(Gdn::Request()->Domain(), Gdn::Request()->WebRoot()), '/');

      if (!array_key_exists('UrlFormat', $this->_Definitions))
         $this->_Definitions['UrlFormat'] = Url('{Path}');

      if (!array_key_exists('Path', $this->_Definitions))
         $this->_Definitions['Path'] = Gdn::Request()->Path();
      
      if (!array_key_exists('Args', $this->_Definitions))
         $this->_Definitions['Args'] = http_build_query (Gdn::Request()->Get());
      
      if (!array_key_exists('ResolvedPath', $this->_Definitions))
         $this->_Definitions['ResolvedPath'] = $this->ResolvedPath;
      
      if (!array_key_exists('ResolvedArgs', $this->_Definitions)) {
         if (sizeof($this->ReflectArgs) && (
                 (isset($this->ReflectArgs[0]) && $this->ReflectArgs[0] instanceof Gdn_Pluggable) ||
                 (isset($this->ReflectArgs['Sender']) && $this->ReflectArgs['Sender'] instanceof Gdn_Pluggable)
               ))
            $ReflectArgs = json_encode(array_slice($this->ReflectArgs, 1));
         else
            $ReflectArgs = json_encode($this->ReflectArgs);
         
         $this->_Definitions['ResolvedArgs'] = $ReflectArgs;
      }

      if (!array_key_exists('SignedIn', $this->_Definitions)) {
         if (Gdn::Session()->CheckPermission('Garden.Moderation.Manage')) {
            $SignedIn = 2;
         } else {
            $SignedIn = (int)Gdn::Session()->IsValid();
         }
         $this->_Definitions['SignedIn'] = $SignedIn;
      }
      
      if (Gdn::Session()->IsValid()) {
         // Tell the client what our hour offset is so it can compare it to the user's real offset.
         TouchValue('SetHourOffset', $this->_Definitions, Gdn::Session()->User->HourOffset);
      }

      if (!array_key_exists('ConfirmHeading', $this->_Definitions))
         $this->_Definitions['ConfirmHeading'] = T('Confirm');

      if (!array_key_exists('ConfirmText', $this->_Definitions))
         $this->_Definitions['ConfirmText'] = T('Are you sure you want to do that?');

      if (!array_key_exists('Okay', $this->_Definitions))
         $this->_Definitions['Okay'] = T('Okay');

      if (!array_key_exists('Cancel', $this->_Definitions))
         $this->_Definitions['Cancel'] = T('Cancel');

      if (!array_key_exists('Search', $this->_Definitions))
         $this->_Definitions['Search'] = T('Search');

      $Return = '<!-- Various definitions for Javascript //-->
<div id="Definitions" style="display: none;">
';

      foreach ($this->_Definitions as $Term => $Definition) {
         $Return .= '<input type="hidden" id="'.$Term.'" value="'.Gdn_Format::Form($Definition).'" />'."\n";
      }

      return $Return .'</div>';
   }

   /**
    * Returns the requested delivery type of the controller if $Default is not
    * provided. Sets and returns the delivery type otherwise.
    *
    * @param string $Default One of the DELIVERY_TYPE_* constants.
    */
   public function DeliveryType($Default = '') {
      if ($Default)
         $this->_DeliveryType = $Default;
      
      return $this->_DeliveryType;
   }
   
   /**
    * Returns the requested delivery method of the controller if $Default is not
    * provided. Sets and returns the delivery method otherwise.
    *
    * @param string $Default One of the DELIVERY_METHOD_* constants.
    */
   public function DeliveryMethod($Default = '') {
      if ($Default != '')
         $this->_DeliveryMethod = $Default;

      return $this->_DeliveryMethod;
   }
   
   public function Description($Value = FALSE, $PlainText = FALSE) {
      if ($Value != FALSE) {
         if ($PlainText)
            $Value = Gdn_Format::PlainText($Value);
         $this->SetData('_Description', $Value);
      }
      return $this->Data('_Description');
   }

   /**
    * Add error messages to be displayed to the user.
    *
    * @since 2.0.18
    *
    * @param string $Messages The html of the errors to be display.
    */
   public function ErrorMessage($Messages) {
      $this->_ErrorMessages = $Messages;
   }

   /**
    * Fetches the contents of a view into a string and returns it. Returns
    * false on failure.
    *
    * @param string $View The name of the view to fetch. If not specified, it will use the value
    * of $this->View. If $this->View is not specified, it will use the value
    * of $this->RequestMethod (which is defined by the dispatcher class).
    * @param string $ControllerName The name of the controller that owns the view if it is not $this.
    * @param string $ApplicationFolder The name of the application folder that contains the requested controller
    * if it is not $this->ApplicationFolder.
    */
   public function FetchView($View = '', $ControllerName = FALSE, $ApplicationFolder = FALSE) {
      $ViewPath = $this->FetchViewLocation($View, $ControllerName, $ApplicationFolder);
      
      // Check to see if there is a handler for this particular extension.
      $ViewHandler = Gdn::Factory('ViewHandler' . strtolower(strrchr($ViewPath, '.')));
      
      $ViewContents = '';
      ob_start();
      if(is_null($ViewHandler)) {   
         // Parse the view and place it into the asset container if it was found.
         include($ViewPath);
      } else {
         // Use the view handler to parse the view.
         $ViewHandler->Render($ViewPath, $this);
      }
      $ViewContents = ob_get_clean();
      
      return $ViewContents;
   }

   /**
    * Fetches the location of a view into a string and returns it. Returns
    * false on failure.
    *
    * @param string $View The name of the view to fetch. If not specified, it will use the value
    * of $this->View. If $this->View is not specified, it will use the value
    * of $this->RequestMethod (which is defined by the dispatcher class).
    * @param string $ControllerName The name of the controller that owns the view if it is not $this.
    *  - If the controller name is FALSE then the name of the current controller will be used.
    *  - If the controller name is an empty string then the view will be looked for in the base views folder.
    * @param string $ApplicationFolder The name of the application folder that contains the requested controller if it is not $this->ApplicationFolder.
    */
   public function FetchViewLocation($View = '', $ControllerName = FALSE, $ApplicationFolder = FALSE, $ThrowError = TRUE) {
      // Accept an explicitly defined view, or look to the method that was called on this controller
      if ($View == '')
         $View = $this->View;

      if ($View == '')
         $View = $this->RequestMethod;

      if ($ControllerName === FALSE)
         $ControllerName = $this->ControllerName;

      // Munge the controller folder onto the controller name if it is present.
      if ($this->ControllerFolder != '')
         $ControllerName = $this->ControllerFolder . DS . $ControllerName;

      if (StringEndsWith($ControllerName, 'controller', TRUE))
         $ControllerName = substr($ControllerName, 0, -10);

      if (strtolower(substr($ControllerName, 0, 4)) == 'gdn_')
         $ControllerName = substr($ControllerName, 4);

      if (!$ApplicationFolder)
         $ApplicationFolder = $this->ApplicationFolder;

      //$ApplicationFolder = strtolower($ApplicationFolder);
      $ControllerName = strtolower($ControllerName);
      if(strpos($View, DS) === FALSE) // keep explicit paths as they are.
         $View = strtolower($View);

      // If this is a syndication request, append the method to the view
      if ($this->SyndicationMethod == SYNDICATION_ATOM)
         $View .= '_atom';
      else if ($this->SyndicationMethod == SYNDICATION_RSS)
         $View .= '_rss';
      
      $ViewPath = ViewLocation($View, $ControllerName, $ApplicationFolder);
      
      // echo '<div>['.$LocationName.'] RETURNS ['.$ViewPath.']</div>';
      if ($ViewPath === FALSE && $ThrowError) {
         throw NotFoundException('View');
//         trigger_error(ErrorMessage("Could not find a '$View' view for the '$ControllerName' controller in the '$ApplicationFolder' application.", $this->ClassName, 'FetchViewLocation'), E_USER_ERROR);
      }
      
      return $ViewPath;
   }

   /**
    * Cleanup any remaining resources for this controller.
    */
   public function Finalize() {
      $this->FireAs('Gdn_Controller')->FireEvent('Finalize');
   }

   /**
    * Undocumented method.
    *
    * @param string $AssetName
    * @todo Method GetAsset() and $AssetName needs descriptions.
    */
   public function GetAsset($AssetName) {
      if (!array_key_exists($AssetName, $this->Assets))
         return '';
      if (!is_array($this->Assets[$AssetName]))
         return $this->Assets[$AssetName];
      
      // Include the module sort
      $Modules = Gdn::Config('Modules', array());
      if ($this->ModuleSortContainer === FALSE)
         $ModuleSort = FALSE; // no sort wanted
      elseif (array_key_exists($this->ModuleSortContainer, $Modules) && array_key_exists($AssetName, $Modules[$this->ModuleSortContainer]))
         $ModuleSort = $Modules[$this->ModuleSortContainer][$AssetName]; // explicit sort
      elseif (array_key_exists($this->Application, $Modules) && array_key_exists($AssetName, $Modules[$this->Application]))
         $ModuleSort = $Modules[$this->Application][$AssetName]; // application default sort

      // Get all the assets for this AssetContainer
      $ThisAssets = $this->Assets[$AssetName];
      $Assets = array();
      
      if (isset($ModuleSort) && is_array($ModuleSort)) {
         // There is a specified sort so sort by it.
         foreach ($ModuleSort as $Name) {
            if (array_key_exists($Name, $ThisAssets)) {
               $Assets[] = $ThisAssets[$Name];
               unset($ThisAssets[$Name]);
            }
         }
      }
      
      // Pick up any leftover assets that werent explicitly sorted
      foreach ($ThisAssets as $Name => $Asset)
         $Assets[] = $Asset;
         
      if (count($Assets) == 0) {
         return '';
      } elseif (count($Assets) == 1) {
         return $Assets[0];
      } else {
         $Result = new Gdn_ModuleCollection();
         $Result->Items = $Assets;
         return $Result;
      }
   }
   
   /**
    * Undocumented method.
    *
    * @todo Method GetImports() needs a description.
    */
   public function GetImports() {
      if(!isset($this->Uses) || !is_array($this->Uses))
         return;
      
      // Load any classes in the uses array and make them properties of this class
      foreach ($this->Uses as $Class) {
         if(strlen($Class) >= 4 && substr_compare($Class, 'Gdn_', 0, 4) == 0) {
            $Property = substr($Class, 4);
         } else {
            $Property = $Class;
         }
         
         // Find the class and instantiate an instance..
         if(Gdn::FactoryExists($Property)) {
            $this->$Property = Gdn::Factory($Property);
         } if(Gdn::FactoryExists($Class)) {
            // Instantiate from the factory.
            $this->$Property = Gdn::Factory($Class);
         } elseif(class_exists($Class)) {               
            // Instantiate as an object.
            $ReflectionClass = new ReflectionClass($Class);
            // Is this class a singleton?
            if ($ReflectionClass->implementsInterface("ISingleton")) {
               eval('$this->'.$Property.' = '.$Class.'::GetInstance();');
            } else {
               $this->$Property = new $Class();
            }
         } else {
            trigger_error(ErrorMessage('The "'.$Class.'" class could not be found.', $this->ClassName, '__construct'), E_USER_ERROR);
         }
      }
   }

   public function GetJson() {
      return $this->_Json;
   }

   /** 
    * Allows images to be specified for the page, to be used by the head module 
    * to add facebook open graph information.
    * @param mixed $Img An image or array of image urls.
    * @return array The array of image urls. 
    */
   public function Image($Img = FALSE) {
      if ($Img) {
         if (!is_array($Img))
            $Img = array($Img);

         $CurrentImages = $this->Data('_Images');
         if (!is_array($CurrentImages))
            $this->SetData('_Images', $Img);
         else {
            $Images = array_unique(array_merge($CurrentImages, $Img));
            $this->SetData('_Images', $Images);
         }
      }
      $Images = $this->Data('_Images');
      return is_array($Images) ? $Images : array();
   }

   /**
    * Add an "inform" message to be displayed to the user.
    *
    * @since 2.0.18
    * 
    * @param string $Message The message to be displayed.
    * @param mixed $Options An array of options for the message. If not an array, it is assumed to be a string of CSS classes to apply to the message.
    */
   public function InformMessage($Message, $Options = 'Dismissable AutoDismiss') {
      // If $Options isn't an array of options, accept it as a string of css classes to be assigned to the message.
      if (!is_array($Options))
         $Options = array('CssClass' => $Options);
      
      if (!$Message && !array_key_exists('id', $Options))
         return;
      
      $Options['Message'] = $Message;
      $this->_InformMessages[] = $Options;
   }

   /**
    * The initialize method is called by the dispatcher after the constructor
    * has completed, objects have been passed along, assets have been
    * retrieved, and before the requested method fires. Use it in any extended
    * controller to do things like loading script and CSS into the head.
    */
   public function Initialize() {
      if (in_array($this->SyndicationMethod, array(SYNDICATION_ATOM, SYNDICATION_RSS))) {
         $this->_Headers['Content-Type'] = 'text/xml; charset='.C('Garden.Charset', '');
      }
      
      if (is_object($this->Menu))
         $this->Menu->Sort = Gdn::Config('Garden.Menu.Sort');
      
      $ResolvedPath = strtolower(CombinePaths(array(Gdn::Dispatcher()->Application(), Gdn::Dispatcher()->ControllerName, Gdn::Dispatcher()->ControllerMethod)));
      $this->ResolvedPath = $ResolvedPath;
      
      $this->FireEvent('Initialize');
   }
   
   public function JsFiles() {
      return $this->_JsFiles;
   }
   
   /**
    * If JSON is going to be sent to the client, this method allows you to add
    * extra values to the JSON array.
    *
    * @param string $Key The name of the array key to add.
    * @param mixed $Value The value to be added. If null, then it won't be set.
    * @return mixed The value at the key.
    */
   public function Json($Key, $Value = NULL) {
      if(!is_null($Value)) {
         $this->_Json[$Key] = $Value;
      }
      return ArrayValue($Key, $this->_Json, NULL);
   }
   
   public function JsonTarget($Target, $Data, $Type = 'Html') {
      $Item = array('Target' => $Target, 'Data' => $Data, 'Type' => $Type);
      
      if(!array_key_exists('Targets', $this->_Json))
         $this->_Json['Targets'] = array($Item);
      else
         $this->_Json['Targets'][] = $Item;
   }
   
   /**
    * Define & return the master view.
    */
   public function MasterView() {
      // Define some default master views unless one was explicitly defined
      if ($this->MasterView == '') {
         // If this is a syndication request, use the appropriate master view
         if ($this->SyndicationMethod == SYNDICATION_ATOM)
            $this->MasterView = 'atom';
         else if ($this->SyndicationMethod == SYNDICATION_RSS)
            $this->MasterView = 'rss';
         else
            $this->MasterView = 'default'; // Otherwise go with the default
      }
      return $this->MasterView;
   }

   protected $_PageName = NULL;

   /**
    * Gets or sets the name of the page for the controller.
    * The page name is meant to be a friendly name suitable to be consumed by developers.
    *
    * @param string|NULL $Value A new value to set.
    */
   public function PageName($Value = NULL) {
      if ($Value !== NULL) {
         $this->_PageName = $Value;
         return $Value;
      }

      if ($this->_PageName === NULL) {
         if ($this->ControllerName)
            $Name = $this->ControllerName;
         else
            $Name = get_class($this);
         $Name = strtolower($Name);
         
         if (StringEndsWith($Name, 'controller', FALSE))
            $Name = substr($Name, 0, -strlen('controller'));

         return $Name;
      } else {
         return $this->_PageName;
      }
   }
   
   /**
    * Checks that the user has the specified permissions. If the user does not, they are redirected to the DefaultPermission route.
    * @param mixed $Permission A permission or array of permission names required to access this resource.
    * @param bool $FullMatch If $Permission is an array, $FullMatch indicates if all permissions specified are required. If false, the user only needs one of the specified permissions.
	 * @param string $JunctionTable The name of the junction table for a junction permission.
	 * @param in $JunctionID The ID of the junction permission.
	 */
   public function Permission($Permission, $FullMatch = TRUE, $JunctionTable = '', $JunctionID = '') {
      $Session = Gdn::Session();

      if (!$Session->CheckPermission($Permission, $FullMatch, $JunctionTable, $JunctionID)) {
        if (!$Session->IsValid() && $this->DeliveryType() == DELIVERY_TYPE_ALL) {
           Redirect('/entry/signin?Target='.urlencode($this->SelfUrl));
        } else {
           Gdn::Dispatcher()->Dispatch('DefaultPermission');
           exit();
        }
      }
   }
   
   /**
    * Removes a CSS file from the collection.
    *
    * @param string $FileName The CSS file to search for.
    */
   public function RemoveCssFile($FileName) {
      foreach ($this->_CssFiles as $Key => $FileInfo) {
         if ($FileInfo['FileName'] == $FileName) {
            unset($this->_CssFiles[$Key]);
            return;
         }
      }
   }
   
   /**
    * Removes a JS file from the collection.
    *
    * @param string $FileName The JS file to search for.
    */
   public function RemoveJsFile($FileName) {
      foreach ($this->_JsFiles as $Key => $FileInfo) {
         if ($FileInfo['FileName'] == $FileName) {
            unset($this->_JsFiles[$Key]);
            return;
         }
      }
   }
      
   /**
    * Removes a Template file from the collection.
    *
    * @param string $FileName The Template file to search for.
    */
   public function RemoveTemplateFile($FileName) {
      foreach ($this->_TemplateFiles as $Key => $FileInfo) {
         if ($FileInfo['Template'] == $FileName) {
            unset($this->_TemplateFiles[$Key]);
            return;
         }
      }
   }

   /**
    * Defines & retrieves the view and master view. Renders all content within
    * them to the screen.
    *
    * @param string $View
    * @param string $ControllerName
    * @param string $ApplicationFolder
    * @param string $AssetName The name of the asset container that the content should be rendered in.
    * @todo $View, $ControllerName, and $ApplicationFolder need correct variable types and descriptions.
    */
   public function xRender($View = '', $ControllerName = FALSE, $ApplicationFolder = FALSE, $AssetName = 'Content') {
      if ($this->_DeliveryType == DELIVERY_TYPE_NONE)
         return;
      
      // Handle deprecated StatusMessage values that may have been added by plugins
      $this->InformMessage($this->StatusMessage);

      // If there were uncontrolled errors above the json data, wipe them out
      // before fetching it (otherwise the json will not be properly parsed
      // by javascript).
      if ($this->_DeliveryMethod == DELIVERY_METHOD_JSON) {
         ob_clean();
         $this->ContentType('application/json');
         $this->SetHeader('X-Content-Type-Options', 'nosniff');
      }
      
      if ($this->_DeliveryMethod == DELIVERY_METHOD_TEXT) {
         $this->ContentType('text/plain');
      }

      // Send headers to the browser
      $this->SendHeaders();

      // Make sure to clear out the content asset collection if this is a syndication request
      if ($this->SyndicationMethod !== SYNDICATION_NONE)
         $this->Assets['Content'] = '';

      // Define the view
      if (!in_array($this->_DeliveryType, array(DELIVERY_TYPE_BOOL, DELIVERY_TYPE_DATA))) {
         $View = $this->FetchView($View, $ControllerName, $ApplicationFolder);
         // Add the view to the asset container if necessary
         if ($this->_DeliveryType != DELIVERY_TYPE_VIEW)
            $this->AddAsset($AssetName, $View, 'Content');
      }

      // Redefine the view as the entire asset contents if necessary
      if ($this->_DeliveryType == DELIVERY_TYPE_ASSET) {
         $View = $this->GetAsset($AssetName);
      } else if ($this->_DeliveryType == DELIVERY_TYPE_BOOL) {
         // Or as a boolean if necessary
         $View = TRUE;
         if (property_exists($this, 'Form') && is_object($this->Form))
            $View = $this->Form->ErrorCount() > 0 ? FALSE : TRUE;
      }
      
      if ($this->_DeliveryType == DELIVERY_TYPE_MESSAGE && $this->Form) {
         $View = $this->Form->Errors();
      }

      if ($this->_DeliveryType == DELIVERY_TYPE_DATA) {
         $ExitRender = $this->RenderData();
         if ($ExitRender) return;
      }

      if ($this->_DeliveryMethod == DELIVERY_METHOD_JSON) {
         // Format the view as JSON with some extra information about the
         // success status of the form so that jQuery knows what to do
         // with the result.
         if ($this->_FormSaved === '') // Allow for override
            $this->_FormSaved = (property_exists($this, 'Form') && $this->Form->ErrorCount() == 0) ? TRUE : FALSE;
         
         $this->SetJson('FormSaved', $this->_FormSaved);
         $this->SetJson('DeliveryType', $this->_DeliveryType);
         $this->SetJson('Data', base64_encode(($View instanceof Gdn_IModule) ? $View->ToString() : $View));
         $this->SetJson('InformMessages', $this->_InformMessages);
         $this->SetJson('ErrorMessages', $this->_ErrorMessages);
         $this->SetJson('RedirectUrl', $this->RedirectUrl);
         
         // Make sure the database connection is closed before exiting.
         $this->Finalize();
         
         if (!check_utf8($this->_Json['Data']))
            $this->_Json['Data'] = utf8_encode($this->_Json['Data']);

         $Json = json_encode($this->_Json);
         // Check for jsonp call.
         if (($Callback = $this->Request->Get('callback', FALSE)) && $this->AllowJSONP()) {
            $Json = $Callback.'('.$Json.')';
         }

         $this->_Json['Data'] = $Json;
         exit($this->_Json['Data']);
      } else {
         if (count($this->_InformMessages) > 0 && $this->SyndicationMethod === SYNDICATION_NONE)
            $this->AddDefinition('InformMessageStack', base64_encode(json_encode($this->_InformMessages)));

         if ($this->RedirectUrl != '' && $this->SyndicationMethod === SYNDICATION_NONE)
            $this->AddDefinition('RedirectUrl', $this->RedirectUrl);
         
         if ($this->_DeliveryMethod == DELIVERY_METHOD_XHTML && Debug()) {
            $this->AddModule('TraceModule');
         }

         // Render
         if ($this->_DeliveryType == DELIVERY_TYPE_BOOL) {
            echo $View ? 'TRUE' : 'FALSE';
         } else if ($this->_DeliveryType == DELIVERY_TYPE_ALL) {
            // Add definitions to the page
            if ($this->SyndicationMethod === SYNDICATION_NONE)
               $this->AddAsset('Foot', $this->DefinitionList());

            // Render
            $this->RenderMaster();
         } else {
            if($View instanceof Gdn_IModule) {
               $View->Render();
            } else {
               echo $View;
            }
         }
      }
   }

   /**
    * Undocumented method.
    *
    * @param string $AltAppFolder
    * @param string $AltController
    * @param string $AltMethod
    * @todo Method RenderAlternate() and $AltAppFolder, $AltController and $AltMethod needs descriptions.
    */
   public function RenderAlternate($AltAppFolder, $AltController, $AltMethod) {
      $this->AddAsset('Content', $this->FetchView($AltMethod, $AltController, $AltAppFolder));
      $this->RenderMaster();
      return;
   }

   /**
    * Searches $this->Assets for a key with $AssetName and renders all items
    * within that array element to the screen. Note that any element in
    * $this->Assets can contain an array of elements itself. This way numerous
    * assets can be rendered one after another in one place.
    *
    * @param string $AssetName The name of the asset to be rendered (the key related to the asset in
    * the $this->Assets associative array).
    */
   public function RenderAsset($AssetName) {
      $Asset = $this->GetAsset($AssetName);

      $this->EventArguments['AssetName'] = $AssetName;
      $this->FireEvent('BeforeRenderAsset');

      //$LengthBefore = ob_get_length();

      if(is_string($Asset)) {
         echo $Asset;
      } else {
         $Asset->AssetName = $AssetName;
         $Asset->Render();
      }

      $this->FireEvent('AfterRenderAsset');
   }

   // Render the data array.
   public function RenderData($Data = NULL) {
      if ($Data === NULL) {
         $Data = array();

         // Remove standard and "protected" data from the top level.
         foreach ($this->Data as $Key => $Value) {
            if ($Key && in_array($Key, array('Title', 'Breadcrumbs')))
               continue;
            if (isset($Key[0]) && $Key[0] === '_')
               continue; // protected
            
            $Data[$Key] = $Value;
         }
         unset($this->Data);
      }

      // Massage the data for better rendering.
      foreach ($Data as $Key => $Value) {
         if (is_a($Value, 'Gdn_DataSet')) {
            $Data[$Key] = $Value->ResultArray();
         }
      }
      
      $CleanOutut = C('Api.Clean', TRUE);
      if ($CleanOutut) {
         // Remove values that should not be transmitted via api
         $Remove = array('Password', 'HashMethod', 'TransientKey', 'Permissions', 'Attributes', 'AccessToken');
         if (!Gdn::Session()->CheckPermission('Garden.Moderation.Manage')) {
            $Remove[] = 'InsertIPAddress';
            $Remove[] = 'UpdateIPAddress';
            $Remove[] = 'LastIPAddress';
            $Remove[] = 'AllIPAddresses';
            $Remove[] = 'Fingerprint';
            if (C('Api.Clean.Email', TRUE))
               $Remove[] = 'Email';
            $Remove[] = 'DateOfBirth';
         }
         $Data = RemoveKeysFromNestedArray($Data, $Remove);
      }
      
      // Make sure the database connection is closed before exiting.
      $this->EventArguments['Data'] = &$Data;
      $this->Finalize();
      
      // Add error information from the form.
      if (isset($this->Form) && sizeof($this->Form->ValidationResults())) {
         $this->StatusCode(400);
         $Data['Code'] = 400;
         $Data['Exception'] = Gdn_Validation::ResultsAsText($this->Form->ValidationResults());
      }
      
      
      $this->SendHeaders();

      // Check for a special view.
      $ViewLocation = $this->FetchViewLocation(($this->View ? $this->View : $this->RequestMethod).'_'.strtolower($this->DeliveryMethod()), FALSE, FALSE, FALSE);
      if (file_exists($ViewLocation)) {
         include $ViewLocation;
         return;
      }
      
      // Add schemes to to urls.
      $r = array_walk_recursive($Data, array('Gdn_Controller', '_FixUrlScheme'), Gdn::Request()->Scheme());
      
      switch ($this->DeliveryMethod()) {
         case DELIVERY_METHOD_XML:
            header('Content-Type: text/xml', TRUE);
            echo '<?xml version="1.0" encoding="utf-8"?>'."\n";
            $this->_RenderXml($Data);
            return TRUE;
            break;
         case DELIVERY_METHOD_PLAIN:
            return TRUE;
            break;
         case DELIVERY_METHOD_JSON:
         default:
            if (($Callback = $this->Request->Get('callback', FALSE)) && $this->AllowJSONP()) {
               header('Content-Type: application/javascript', TRUE);
               // This is a jsonp request.
               echo $Callback.'('.json_encode($Data).');';
               return TRUE;
            } else {
               header('Content-Type: application/json', TRUE);
               // This is a regular json request.
               echo json_encode($Data);
               return TRUE;
            }
            break;
      }
      return FALSE;
   }
   
   protected static function _FixUrlScheme(&$Value, $Key, $Scheme) {
      if (!is_string($Value))
         return;
      
      if (substr($Value, 0, 2) == '//' && substr($Key, -3) == 'Url')
         $Value = $Scheme.':'.$Value;
   }

   /**
    * A simple default method for rendering xml.
    *
    * @param mixed $Data The data to render. This is usually $this->Data.
    * @param string $Node The name of the root node.
    * @param string $Indent The indent before the data for layout that is easier to read.
    */
   protected function _RenderXml($Data, $Node = 'Data', $Indent = '') {
      // Handle numeric arrays.
      if (is_numeric($Node))
         $Node = 'Item';

      if (!$Node)
         return;
      
      echo "$Indent<$Node>";

      if (is_scalar($Data)) {
         echo htmlspecialchars($Data);
      } else {
         $Data = (array)$Data;
         if (count($Data) > 0) {
            foreach ($Data as $Key => $Value) {
               echo "\n";
               $this->_RenderXml($Value, $Key, $Indent.' ');
            }
            echo "\n";
         }
      }
      echo "</$Node>";
   }

   /**
    * Render an exception as the sole output.
    *
    * @param Exception $Ex The exception to render.
    */
   public function RenderException($Ex) {
      if ($this->DeliveryMethod() == DELIVERY_METHOD_XHTML) {
         try {
            if (is_a($Ex, 'Gdn_UserException')) {
               Gdn::Dispatcher()
                  ->PassData('Code', $Ex->getCode())
                  ->PassData('Exception', $Ex->getMessage())
                  ->PassData('Message', $Ex->getMessage())
                  ->PassData('Trace', $Ex->getTraceAsString())
                  ->PassData('Breadcrumbs', $this->Data('Breadcrumbs', array()))
                  ->Dispatch('/home/error');
            } else {
               switch ($Ex->getCode()) {
                  case 401:
                     Gdn::Dispatcher()
                        ->PassData('Message', $Ex->getMessage())
                        ->Dispatch('DefaultPermission');
                     break;
                  case 404:
                     Gdn::Dispatcher()
                        ->PassData('Message', $Ex->getMessage())
                        ->Dispatch('Default404');
                     break;
                 default:
                    Gdn_ExceptionHandler($Ex);
               }
            }
            
            
         } catch(Exception $Ex2) {
            Gdn_ExceptionHandler($Ex);
         }
         return;
      }

      // Make sure the database connection is closed before exiting.
      $this->Finalize();
      $this->SendHeaders();

      $Code = $Ex->getCode();
      $Data = array('Code' => $Code, 'Exception' => $Ex->getMessage(), 'Class' => get_class($Ex));
      
      if (Debug()) {
         if ($Trace = Trace()) {
            $Data['Trace'] = $Trace;
         }
         
         if (!is_a($Ex, 'Gdn_UserException'))
            $Data['StackTrace'] = $Ex->getTraceAsString();
         
         $Data['Data'] = $this->Data;
      }
      
      // Try cleaning out any notices or errors.
      @@ob_clean();
      

      if ($Code >= 400 && $Code <= 505)
         header("HTTP/1.0 $Code", TRUE, $Code);
      else
         header('HTTP/1.0 500', TRUE, 500);

      
      switch ($this->DeliveryMethod()) {
         case DELIVERY_METHOD_JSON:
            if (($Callback = $this->Request->GetValueFrom(Gdn_Request::INPUT_GET, 'callback', FALSE)) && $this->AllowJSONP()) {
               header('Content-Type: application/javascript', TRUE);
               // This is a jsonp request.
               exit($Callback.'('.json_encode($Data).');');
            } else {
               header('Content-Type: application/json', TRUE);
               // This is a regular json request.
               exit(json_encode($Data));
            }
            break;
//         case DELIVERY_METHOD_XHTML:
//            Gdn_ExceptionHandler($Ex);
//            break;
         case DELIVERY_METHOD_XML:
            header('Content-Type: text/xml', TRUE);
            array_map('htmlspecialchars', $Data);
            exit("<Exception><Code>{$Data['Code']}</Code><Class>{$Data['Class']}</Class><Message>{$Data['Exception']}</Message></Exception>");
            break;
         default:
            header('Content-Type: text/plain', TRUE);
            exit($Ex->getMessage());
      }
   }
   
   /**
    * Undocumented method.
    *
    * @todo Method RenderMaster() needs a description.
    */
   public function RenderMaster() {
      
      // Build the master view if necessary
      if (in_array($this->_DeliveryType, array(DELIVERY_TYPE_ALL))) {
         $this->MasterView = $this->MasterView();

         // Only get css & ui components if this is NOT a syndication request
         if ($this->SyndicationMethod == SYNDICATION_NONE && is_object($this->Head)) {
            
            $CombineCSS = C('Garden.CombineCss', FALSE);
            
            /*
             * CSS Files
             * 
             * Resolve and add CSS static files.
             */
            
            $AssetModel = new AssetModel();
            $ETag = AssetModel::ETag();
<<<<<<< HEAD
            $Mode = $AssetModel->Mode($this->_CssFiles);
=======
            $CombineAssets = C('Garden.CombineAssets');
>>>>>>> 40866bbc
            
            // Explode the condensed CSS files into _CssFiles
            $CssCdns = array();
            if (!$CombineCSS) {
               
<<<<<<< HEAD
               // Grab all of the css files from the asset model.
               $Paths = $AssetModel->GetCssFiles(ucfirst($Mode), $ETag, $NotFound, FALSE);
=======
               // style.css and admin.css deserve some custom processing.
               if (in_array($CssFile, array('style.css', 'admin.css'))) {
                  if (!$CombineAssets) {
                     // Grab all of the css files from the asset model.
                     $AssetModel = new AssetModel();
                     $CssFiles = $AssetModel->GetCssFiles(ucfirst(substr($CssFile, 0, -4)), $ETag);
                     foreach ($CssFiles as $Info) {
                        $this->Head->AddCss($Info[1], 'all', TRUE, $CssInfo);
                     }
                  } else {
                     $Basename = substr($CssFile, 0, -4);
                     
                     $this->Head->AddCss(Url("/utility/css/$Basename/$Basename-$ETag.css", '//'), 'all', FALSE, $CssInfo['Options']);
                  }
                  continue;
               }
>>>>>>> 40866bbc
               
               // Add them to the output
               $this->_CssFiles = array_merge($this->_CssFiles, $Paths);
               
            } else {
               
               $CssCdns = $AssetModel->Cdns($ETag);
               
            }
            
            // Allow pre-modification of CSS included array
            $this->EventArguments['CssFiles'] = &$this->_CssFiles;
            $this->FireAs('Gdn_Controller')->FireEvent('BeforeAddCss');
            
            $this->EventArguments['Cdns'] = &$CssCdns;
            $this->EventArguments['ETag'] = $ETag;
            $this->FireAs('Gdn_Controller')->FireEvent('AfterCssCdns');
            
            $CssFiles = self::ResolveStaticResources($this->_CssFiles, 'design', array(
               'CDNS'         => $CssCdns
            ));
            
            foreach ($CssFiles as $CssSrc => $CssOptions)
               $this->Head->AddCss($CssSrc, 'all', TRUE, GetValue('options',$CssOptions));
            
            /*
             * Javascript Files
             * 
             * Resolve and add Javascript static files.
             */
            
            if (ArrayHasValue($this->_CssFiles, 'style.css'))
               $this->AddJsFile('custom.js'); // only to non-admin pages.
            
            // Allow pre-modification of Js included array
            $this->EventArguments['JsFiles'] = &$this->_JsFiles;
            $this->FireAs('Gdn_Controller')->FireEvent('BeforeAddJs');
            
            $JsCdns = array();
            if (Gdn::Request()->Scheme() != 'https' && !C('Garden.Cdns.Disable', FALSE)) {
               $JsCdns = array(
                  'jquery.js' => 'http://ajax.googleapis.com/ajax/libs/jquery/1.7.2/jquery.min.js'
               );
            }
            
            $this->EventArguments['Cdns'] = &$JsCdns;
            $this->FireAs('Gdn_Controller')->FireEvent('AfterJsCdns');
            
            $JsFiles = self::ResolveStaticResources($this->_JsFiles, 'js', array(
               'CDNS'         => $JsCdns
            ));
            
            foreach ($JsFiles as $JsSrc => $JsOptions)
               $this->Head->AddScript($JsSrc, 'text/javascript', GetValue('options',$JsOptions));
            
            /**
             * Mustache Files
             * 
             * Resolve and add Mustache template files to the output.
             */
            
            $TemplateFiles = self::ResolveStaticResources($this->_TemplateFiles, 'views', array(
               'StripRoot'    => FALSE
            ));
            
            if (sizeof($TemplateFiles)) {
               ksort($TemplateFiles);
               
               $TemplateDeliveryMode = C('Garden.Template.DeliveryMethod', 'defer');
               $ScriptHint = FALSE;
               
               switch ($TemplateDeliveryMode) {
                  
                  // Consolidated asynchronous or Inline synchronous loading serves the template content directly
                  case 'consolidate':
                  case 'inline':
                     
                     $HashTag = AssetModel::HashTag($TemplateFiles);
                     $TemplateFile = CombinePaths(array(PATH_CACHE, "stache-{$HashTag}.js"));
                     if ($TemplateDeliveryMode == 'inline')
                        $ScriptHint = 'inline';
                     
                     if (!file_exists($TemplateFile)) {
                        $TemplateArchiveContents = array();
                        foreach ($TemplateFiles as $TemplateSrcFile => $TemplateSrcOptions) {
                           $TemplateName = GetValueR('options.name', $TemplateSrcOptions);
                           
                           $TemplateRelativeSrc = str_replace(
                              array(PATH_ROOT, DS),
                              array('', '/'),
                              $TemplateSrcFile
                           );
                           
                           $TemplateArchiveContents[] = array(
                              'Name'      => $TemplateName,
                              'URL'       => Gdn::Request()->Url($TemplateRelativeSrc, '//'),
                              'Contents'  => file_get_contents($TemplateSrcFile),
                              'Type'      => 'inline'
                           );
                        }
                        $TemplateArchiveContents = json_encode($TemplateArchiveContents);

                        $TemplateTempFile = "{$TemplateFile}.tmp";
                        file_put_contents($TemplateTempFile, "gdn.Template.Register({$TemplateArchiveContents});");
                        rename($TemplateTempFile, $TemplateFile);
                     }
                     
                     break;
                  
                  // Deferred loading, just registers the templates and allows lazyloading on the client
                  case 'defer':
                     
                     $HashTag = AssetModel::HashTag($TemplateFiles);
                     $TemplateFile = CombinePaths(array(PATH_CACHE, "stache-defer-{$HashTag}.js"));
                     $ScriptHint = 'inline';

                     if (!file_exists($TemplateFile)) {
                        $TemplateDeferredContents = array();
                        
                        $TemplateDeferredContents = array();
                        foreach ($TemplateFiles as $TemplateSrcFile => $TemplateSrcOptions) {
                           $TemplateName = GetValueR('options.name', $TemplateSrcOptions);

                           $TemplateRelativeSrc = str_replace(
                              array(PATH_ROOT, DS),
                              array('', '/'),
                              $TemplateSrcFile
                           );

                           $TemplateDeferredContents[] = array(
                              'Name'      => $TemplateName,
                              'URL'       => Gdn::Request()->Url($TemplateRelativeSrc, '//'),
                              'Type'      => 'defer'
                           );
                        }
                        $TemplateDeferredContents = json_encode($TemplateDeferredContents);
                        
                        $TemplateTempFile = "{$TemplateFile}.tmp";
                        file_put_contents($TemplateTempFile, "gdn.Template.Register({$TemplateDeferredContents});");
                        rename($TemplateTempFile, $TemplateFile);
                     }
                        
                     break;
               }
               
               if ($TemplateFile && file_exists($TemplateFile)) {
                  $TemplateSrc = str_replace(
                     array(PATH_ROOT, DS),
                     array('', '/'),
                     $TemplateFile
                  );

                  $TemplateOptions = array('path' => $TemplateFile);
                  if ($ScriptHint == 'inline')
                     $TemplateOptions['hint'] = 'inline';

                  $this->Head->AddScript($TemplateSrc, 'text/javascript', $TemplateOptions);
               }
               
            }
         }
         // Add the favicon.
         $Favicon = C('Garden.FavIcon');
         if ($Favicon)
            $this->Head->SetFavIcon(Gdn_Upload::Url($Favicon));
         
         // Make sure the head module gets passed into the assets collection.
         $this->AddModule('Head');
      }
      
      // Master views come from one of four places:
      $MasterViewPaths = array();
      
      $MasterViewPath2 = ViewLocation($this->MasterView().'.master', '', $this->ApplicationFolder);
      
      if(strpos($this->MasterView, '/') !== FALSE) {
         $MasterViewPaths[] = CombinePaths(array(PATH_ROOT, str_replace('/', DS, $this->MasterView).'.master*'));
      } else {
         if ($this->Theme) {
            // 1. Application-specific theme view. eg. root/themes/theme_name/app_name/views/
            $MasterViewPaths[] = CombinePaths(array(PATH_THEMES, $this->Theme, $this->ApplicationFolder, 'views', $this->MasterView . '.master*'));
            // 2. Garden-wide theme view. eg. /path/to/application/themes/theme_name/views/
            $MasterViewPaths[] = CombinePaths(array(PATH_THEMES, $this->Theme, 'views', $this->MasterView . '.master*'));
         }
         // 3. Application default. eg. root/app_name/views/
         $MasterViewPaths[] = CombinePaths(array(PATH_APPLICATIONS, $this->ApplicationFolder, 'views', $this->MasterView . '.master*'));
         // 4. Garden default. eg. root/dashboard/views/
         $MasterViewPaths[] = CombinePaths(array(PATH_APPLICATIONS, 'dashboard', 'views', $this->MasterView . '.master*'));
      }
      
      // Find the first file that matches the path.
      $MasterViewPath = FALSE;
      foreach($MasterViewPaths as $Glob) {
         $Paths = SafeGlob($Glob);
         if(is_array($Paths) && count($Paths) > 0) {
            $MasterViewPath = $Paths[0];
            break;
         }
      }
      
      if ($MasterViewPath != $MasterViewPath2)
         Trace("Master views differ. Controller: $MasterViewPath, ViewLocation(): $MasterViewPath2", TRACE_WARNING);
      
      $this->EventArguments['MasterViewPath'] = &$MasterViewPath;
      $this->FireAs('Gdn_Controller')->FireEvent('BeforeFetchMaster');

      if ($MasterViewPath === FALSE)
         trigger_error(ErrorMessage("Could not find master view: {$this->MasterView}.master*", $this->ClassName, '_FetchController'), E_USER_ERROR);
      
      /// A unique identifier that can be used in the body tag of the master view if needed.
      $ControllerName = $this->ClassName;
      // Strip "Controller" from the body identifier.
      if (substr($ControllerName, -10) == 'Controller')
         $ControllerName = substr($ControllerName, 0, -10);
         
      // Strip "Gdn_" from the body identifier.
      if (substr($ControllerName, 0, 4) == 'Gdn_')
         $ControllerName = substr($ControllerName, 4); 

      $this->SetData('CssClass', $this->Application.' '.$ControllerName.' '.$this->RequestMethod.' '.$this->CssClass, TRUE);
     
      // Check to see if there is a handler for this particular extension.
      $ViewHandler = Gdn::Factory('ViewHandler' . strtolower(strrchr($MasterViewPath, '.')));
      if(is_null($ViewHandler)) {
         $BodyIdentifier = strtolower($this->ApplicationFolder.'_'.$ControllerName.'_'.Gdn_Format::AlphaNumeric(strtolower($this->RequestMethod)));
         include($MasterViewPath);
      } else {
         $ViewHandler->Render($MasterViewPath, $this);
      }
   }
   
   /**
    * Resolve relative static resources into full paths
    * 
    * This method is used to translate CSS, Js and Template relative file lists 
    * into absolute paths.
    * 
    * Element values should conform to the following format:
    * 
    * [] => array(
    *    'FileName'     => // filename (relative, absolute, or URL)
    *    'AppFolder'    => // optional application folder to target (default controller app)
    * );
    * 
    * @param array $ResourceList
    * @param string $Stub
    * @param array $Options Optional. List of check options.
    *   - 'GlobalLibrary'  // Check $Stub/library in global section
    *   - 'StripRoot'      // Strip PATH_ROOT from final results
    *   - 'CDNS'           // List of external CDN replacements
    * @param array $CheckLocations Optional. List of locations to check.
    *   - 'themes'
    *   - 'plugins'
    *   - 'applications'
    *   - 'global'
    */
   public static function ResolveStaticResources($ResourceList, $Stub, $Options = NULL, $CheckLocations = NULL) {
      
      // All locations by default
      if (!is_array($CheckLocations))
         $CheckLocations = array('themes', 'plugins', 'applications', 'global');
      
      // Default options
      $DefaultOptions = array(
         'GlobalLibrary'   => TRUE,
         'StripRoot'       => TRUE,
         'CDNS'            => array(),
         'AutoVersion'     => TRUE
      );
      if (!is_array($Options))
         $Options = array();
      $Options = array_merge($DefaultOptions, $Options);
      
      // Parse options
      $CheckGlobalLibrary = GetValue('GlobalLibrary', $Options);
      $StripRoot = GetValue('StripRoot', $Options);
      $AutoDetectVersion = GetValue('AutoVersion', $Options);
      
      // See if we're allowing any CDN replacements
      $Cdns = GetValue('CDNS', $Options, array());
      
      // Pre-get controller info
      $ControllerAppFolder = FALSE;
      $ControllerTheme = FALSE;
      if (Gdn::Controller() instanceof Gdn_Controller) {
         $ControllerAppFolder = Gdn::Controller()->ApplicationFolder;
         $ControllerTheme = Gdn::Controller()->Theme;
      }
      
      $FileList = array();
      foreach ($ResourceList as $Index => $ResourceInfo) {
         
         $ResourceFile = $ResourceInfo['FileName'];
         $ResourceFolder = GetValue('AppFolder', $ResourceInfo);
         $ResourceOptions = (array)GetValue('Options', $ResourceInfo, FALSE);
         
         if ($ResourceFile === FALSE) {
            if (!$ResourceOptions) continue;
            
            $RawCSS = GetValue('Css', $ResourceOptions, FALSE);
            if (!$RawCSS) continue;
            
            $CssHash = md5($RawCSS);
            $FileList[$ResourceFolder] = array(
               'options'   => $ResourceOptions
            );
            continue;
         }
         
         $SkipFileCheck = FALSE;
         
         // Resolve CDN resources
         if (array_key_exists($ResourceFile, $Cdns))
            $ResourceFile = $Cdns[$ResourceFile];
         
         if (strpos($ResourceFile, '//') !== FALSE) {
            
            // This is a link to an external file.
            $SkipFileCheck = TRUE;
            $TestPaths = array($ResourceFile);
            
         } elseif (strpos($ResourceFile, '/') === 0) {
            
            // A direct path to the file was given.
            $TestPaths = array(CombinePaths(array(PATH_ROOT, str_replace('/', DS, $ResourceFile)), DS));
            
         } elseif (strpos($ResourceFile, '~') === 0) {
            
            $SkipFileCheck = TRUE;
            $ResourceFile = substr($ResourceFile, 1);
            $TestPaths = array(CombinePaths(array(PATH_ROOT, str_replace('/', DS, $ResourceFile)), DS));
            
         } else {
            
            // Relative path
            $AppFolder = GetValue('AppFolder', $ResourceInfo, FALSE);
            if ($AppFolder == '')
               $AppFolder = $ControllerAppFolder;
            
            if ($AppFolder == 'false')
               $AppFolder = FALSE;

            // Resources can come from:
            //   - a theme
            //   - an application 
            //   - a plugin
            //   - global garden resource-specific folder
            //   - global garden resource-specific library folder
            $TestPaths = array();
            
            // Theme
            if (in_array('themes', $CheckLocations) && $ControllerTheme) {
               
               // Application-specific theme override
               if ($AppFolder)
                  $TestPaths[] = CombinePaths(array(PATH_THEMES, $ControllerTheme, $AppFolder, $Stub, $ResourceFile));
               
               // Garden-wide theme override
               $TestPaths[] = CombinePaths(array(PATH_THEMES, $ControllerTheme, $Stub, $ResourceFile));
            }

            // Application or plugin
            $IsPluginFolder = StringBeginsWith(trim($AppFolder, '/'), 'plugins/', TRUE, FALSE);
            if ($IsPluginFolder)
               $PluginFolder = StringBeginsWith(trim($AppFolder, '/'), 'plugins/', TRUE, TRUE);
            if (in_array('plugins', $CheckLocations) && $IsPluginFolder) {
               
               // Plugin
               $TestPaths[] = CombinePaths(array(PATH_PLUGINS, $PluginFolder, $Stub, $ResourceFile));
               $TestPaths[] = CombinePaths(array(PATH_PLUGINS, $PluginFolder, $ResourceFile));
               
            }
            
            if (in_array('applications', $CheckLocations) && !$IsPluginFolder) {
               
               // Application
               if ($AppFolder)
                  $TestPaths[] = CombinePaths(array(PATH_APPLICATIONS, $AppFolder, $Stub, $ResourceFile));
               
               // Dashboard app is added by default
               if ($AppFolder != 'dashboard')
                  $TestPaths[] = CombinePaths(array(PATH_APPLICATIONS, 'dashboard', $Stub, $ResourceFile));
               
            }
            
            if (in_array('global', $CheckLocations)) {
               
               // Global folder. eg. root/js/
               $TestPaths[] = CombinePaths(array(PATH_ROOT, $Stub, $ResourceFile));
               
               if ($CheckGlobalLibrary) {
                  // Global library folder. eg. root/js/library/
                  $TestPaths[] = CombinePaths(array(PATH_ROOT, $Stub, 'library', $ResourceFile));
               }
            }
            
         }
         
         // Find the first file that matches the path.
         $ResourcePath = FALSE;
         if (!$SkipFileCheck) {
            foreach($TestPaths as $Glob) {
               $Paths = SafeGlob($Glob);
               if (is_array($Paths) && count($Paths) > 0) {
                  $ResourcePath = $Paths[0];
                  break;
               }
            }
         }
         
         // Get version
         $Version = GetValue('Version', $ResourceInfo, FALSE);
         
         // If a path was matched, make sure it has a version
         if ($ResourcePath && !$Version) {

            // Theme file
            if (!$Version && preg_match('`themes/([^/]+)/`i', $ResourcePath, $Matches)) {
               $ThemeName = $Matches[1];
               $ThemeInfo = Gdn::ThemeManager()->GetThemeInfo($ThemeName);
               $Version = GetValue('Version', $ThemeInfo);
               $VersionSource = "theme {$ThemeName}";
            }

            // Plugin file
            if (!$Version && preg_match('`plugins/([^/]+)/`i', $ResourcePath, $Matches)) {
               $PluginName = $Matches[1];
               $PluginInfo = Gdn::PluginManager()->GetPluginInfo($PluginName, Gdn_PluginManager::ACCESS_PLUGINNAME);
               $Version = GetValue('Version', $PluginInfo);
               $VersionSource = "plugin {$PluginName}";
            }

            // Application file
            if (!$Version && preg_match('`applications/([^/]+)/`i', $ResourcePath, $Matches)) {
               $ApplicationName = $Matches[1];
               $ApplicationInfo = Gdn::ApplicationManager()->GetApplicationInfo($ApplicationName);
               $Version = GetValue('Version', $ApplicationInfo);
               $VersionSource = "app {$ApplicationName}";
            }
            
         }
         
         // Global file
         if (!$Version)
            $Version = APPLICATION_VERSION;

         // If a path was succesfully matched
         if ($ResourcePath !== FALSE || $SkipFileCheck) {
            
            // We enact SkipFileCheck for virtual paths, targeting controllers 
            // perhaps, or full URLs from the CDN resolver.
            if ($SkipFileCheck)
               $ResourcePath = array_pop($TestPaths);
            
            // Strip PATH_ROOT from absolute path
            $ResourceResolved = $ResourcePath;
            if ($StripRoot) {
               $ResourceResolved = str_replace(
                  array(PATH_ROOT, DS),
                  array('', '/'),
                  $ResourcePath
               );
            }

            // Bring options into response structure
            $Resource = array(
               'path'      => $ResourcePath
            );
            
            $ResourceOptions = (array)GetValue('Options', $ResourceInfo, array());
            TouchValue('version', $Resource, $Version);
            if ($ResourceOptions)
               TouchValue('options', $Resource, $ResourceOptions);
            
            $FileList[$ResourceResolved] = $Resource;
         }
      }
      
      return $FileList;
   }

   /**
    * Sends all headers in $this->_Headers (defined with $this->SetHeader()) to
    * the browser.
    */
   public function SendHeaders() {
      // TODO: ALWAYS RENDER OR REDIRECT FROM THE CONTROLLER OR HEADERS WILL NOT BE SENT!! PUT THIS IN DOCS!!!
      foreach ($this->_Headers as $Name => $Value) {
         if ($Name != 'Status')
            header($Name.': '.$Value, TRUE);
         else {
            $Code = array_shift($Shift = explode(' ', $Value));
            header($Name.': '.$Value, TRUE, $Code);
         }
      }
      // Empty the collection after sending
      $this->_Headers = array();
   }

   /**
    * Allows the adding of page header information that will be delivered to
    * the browser before rendering.
    *
    * @param string $Name The name of the header to send to the browser.
    * @param string $Value The value of the header to send to the browser.
    */
   public function SetHeader($Name, $Value) {
      $this->_Headers[$Name] = $Value;
   }
   
   /**
    * Set data from a method call.
    *
    * @param string $Key The key that identifies the data.
    * @param mixed $Value The data.
    * @param mixed $AddProperty Whether or not to also set the data as a property of this object.
    * @return mixed The $Value that was set.
    */
   public function SetData($Key, $Value = NULL, $AddProperty = FALSE) {
      
      // Make sure the config settings are in the right format
      if (!is_array($this->Data))
         $this->Data = array();

      if (!is_array($Key)) {
         $Key = array(
            $Key => $Value
         );
      }
      
      $Data = $Key;
      foreach ($Data as $Key => $Value) {

         $Keys = explode('.', $Key);
         $KeyCount = count($Keys);
         $Settings = &$this->Data;
         
         // Set prop on controller
         if ($AddProperty && $KeyCount == 1)
            $this->$Key = $Value;

         for ($i = 0; $i < $KeyCount; ++$i) {
            $Key = $Keys[$i];
            
            if (!is_array($Settings)) $Settings = array();
            $KeyExists = array_key_exists($Key, $Settings);
   
            if ($i == $KeyCount - 1) {
               
               // If we are on the last iteration of the key, then set the value.
               $Settings[$Key] = $Value;
               
            } else {
               
               // Build the array as we loop over the key. Doucement.
               if ($KeyExists === FALSE)
                  $Settings[$Key] = array();
               
               // Advance the pointer
               $Settings = &$Settings[$Key];
            }
         }
      }
      
      return $Value;
   }
   
   /**
    * Set $this->_FormSaved for JSON Renders.
    *
    * @param bool $Saved Whether form data was successfully saved.
    */
   public function SetFormSaved($Saved = TRUE) {
      if ($Saved === '') // Allow reset
         $this->_FormSaved = '';
      else // Force true/false
         $this->_FormSaved = ($Saved) ? TRUE : FALSE;
   }

   /**
    * Looks for a Last-Modified header from the browser and compares it to the
    * supplied date. If the Last-Modified date is after the supplied date, the
    * controller will send a "304 Not Modified" response code to the web
    * browser and stop all execution. Otherwise it sets the Last-Modified
    * header for this page and continues processing.
    *
    * @param string $LastModifiedDate A unix timestamp representing the date that the current page was last
    *  modified.
    */
   public function SetLastModified($LastModifiedDate) {
      $GMD = gmdate('D, d M Y H:i:s', $LastModifiedDate) . ' GMT';
      $this->SetHeader('Etag', '"'.$GMD.'"');
      $this->SetHeader('Last-Modified', $GMD);
      $IncomingHeaders = getallheaders();
      if (
         isset($IncomingHeaders['If-Modified-Since'])
         && isset ($IncomingHeaders['If-None-Match'])
      ) {
         $IfNoneMatch = $IncomingHeaders['If-None-Match'];
         $IfModifiedSince = $IncomingHeaders['If-Modified-Since'];
         if($GMD == $IfNoneMatch && $IfModifiedSince == $GMD) {
            $Database = Gdn::Database();
            if(!is_null($Database))
               $Database->CloseConnection();

            $this->SetHeader('Content-Length', '0');
            $this->SendHeaders();
            header('HTTP/1.1 304 Not Modified');
            exit("\n\n"); // Send two linefeeds so that the client knows the response is complete
         }
      }
   }

   /**
    * If JSON is going to be sent to the client, this method allows you to add
    * extra values to the JSON array.
    *
    * @param string $Key The name of the array key to add.
    * @param string $Value The value to be added. If empty, nothing will be added.
    */
   public function SetJson($Key, $Value = '') {
      $this->_Json[$Key] = $Value;
   }
   
   public function TemplateFiles() {
      return $this->_TemplateFiles;
   }
   
   public function StatusCode($StatusCode, $Message = NULL, $SetHeader = TRUE) {
      if (is_null($Message))
         $Message = self::GetStatusMessage($StatusCode);
      
      if ($SetHeader)
         $this->SetHeader('Status', "{$StatusCode} {$Message}");
      return $Message;
   }
   
   public static function GetStatusMessage($StatusCode) {
      switch ($StatusCode) {
         case 100: $Message = 'Continue'; break;
         case 101: $Message = 'Switching Protocols'; break;

         case 200: $Message = 'OK'; break;
         case 201: $Message = 'Created'; break;
         case 202: $Message = 'Accepted'; break;
         case 203: $Message = 'Non-Authoritative Information'; break;
         case 204: $Message = 'No Content'; break;
         case 205: $Message = 'Reset Content'; break;

         case 300: $Message = 'Multiple Choices'; break;
         case 301: $Message = 'Moved Permanently'; break;
         case 302: $Message = 'Found'; break;
         case 303: $Message = 'See Other'; break;
         case 304: $Message = 'Not Modified'; break;
         case 305: $Message = 'Use Proxy'; break;
         case 307: $Message = 'Temporary Redirect'; break;

         case 400: $Message = 'Bad Request'; break;
         case 401: $Message = 'Not Authorized'; break;
         case 402: $Message = 'Payment Required'; break;
         case 403: $Message = 'Forbidden'; break;
         case 404: $Message = 'Not Found'; break;
         case 405: $Message = 'Method Not Allowed'; break;
         case 406: $Message = 'Not Acceptable'; break;
         case 407: $Message = 'Proxy Authentication Required'; break;
         case 408: $Message = 'Request Timeout'; break;
         case 409: $Message = 'Conflict'; break;
         case 410: $Message = 'Gone'; break;
         case 411: $Message = 'Length Required'; break;
         case 412: $Message = 'Precondition Failed'; break;
         case 413: $Message = 'Request Entity Too Large'; break;
         case 414: $Message = 'Request-URI Too Long'; break;
         case 415: $Message = 'Unsupported Media Type'; break;
         case 416: $Message = 'Requested Range Not Satisfiable'; break;
         case 417: $Message = 'Expectation Failed'; break;

         case 500: $Message = 'Internal Server Error'; break;
         case 501: $Message = 'Not Implemented'; break;
         case 502: $Message = 'Bad Gateway'; break;
         case 503: $Message = 'Service Unavailable'; break;
         case 504: $Message = 'Gateway Timeout'; break;
         case 505: $Message = 'HTTP Version Not Supported'; break;

         default: $Message = 'Unknown'; break;
      }
      return $Message;
   }
   
   /**
    * If this object has a "Head" object as a property, this will set it's Title value.
    * 
    * @param string $Title The value to pass to $this->Head->Title().
    */
   public function Title($Title = NULL, $Subtitle = NULL) {
      if (!is_null($Title))
         $this->SetData('Title', $Title);
      
      if (!is_null($Subtitle))
         $this->SetData('_Subtitle', $Subtitle);
      
      return $this->Data('Title');
   }
   
}<|MERGE_RESOLUTION|>--- conflicted
+++ resolved
@@ -1578,26 +1578,17 @@
             
             $AssetModel = new AssetModel();
             $ETag = AssetModel::ETag();
-<<<<<<< HEAD
             $Mode = $AssetModel->Mode($this->_CssFiles);
-=======
-            $CombineAssets = C('Garden.CombineAssets');
->>>>>>> 40866bbc
             
             // Explode the condensed CSS files into _CssFiles
             $CssCdns = array();
             if (!$CombineCSS) {
                
-<<<<<<< HEAD
-               // Grab all of the css files from the asset model.
-               $Paths = $AssetModel->GetCssFiles(ucfirst($Mode), $ETag, $NotFound, FALSE);
-=======
                // style.css and admin.css deserve some custom processing.
                if (in_array($CssFile, array('style.css', 'admin.css'))) {
                   if (!$CombineAssets) {
-                     // Grab all of the css files from the asset model.
-                     $AssetModel = new AssetModel();
-                     $CssFiles = $AssetModel->GetCssFiles(ucfirst(substr($CssFile, 0, -4)), $ETag);
+               // Grab all of the css files from the asset model.
+               $Paths = $AssetModel->GetCssFiles(ucfirst($Mode), $ETag, $NotFound, FALSE);
                      foreach ($CssFiles as $Info) {
                         $this->Head->AddCss($Info[1], 'all', TRUE, $CssInfo);
                      }
@@ -1608,7 +1599,6 @@
                   }
                   continue;
                }
->>>>>>> 40866bbc
                
                // Add them to the output
                $this->_CssFiles = array_merge($this->_CssFiles, $Paths);
