--- conflicted
+++ resolved
@@ -553,7 +553,6 @@
             'name'      => $Template
          )
       );
-<<<<<<< HEAD
       
       if (StringBeginsWith($ApplicationFolder, 'plugins/')) {
          $Name = StringBeginsWith($ApplicationFolder, 'plugins/', TRUE, TRUE);
@@ -570,24 +569,6 @@
    public function AllowJSONP($Value = NULL) {
       static $_Value;
       
-=======
-      
-      if (StringBeginsWith($ApplicationFolder, 'plugins/')) {
-         $Name = StringBeginsWith($ApplicationFolder, 'plugins/', TRUE, TRUE);
-         $Info = Gdn::PluginManager()->GetPluginInfo($Name, Gdn_PluginManager::ACCESS_PLUGINNAME);
-         if ($Info)
-            $TemplateInfo['Version'] = GetValue('Version', $Info);
-      } else {
-         $TemplateInfo['Version'] = APPLICATION_VERSION;
-      }
-      
-      $this->_TemplateFiles[] = $TemplateInfo;
-   }
-   
-   public function AllowJSONP($Value = NULL) {
-      static $_Value;
-      
->>>>>>> 57fa343c
       if (isset($Value))
          $_Value = $Value;
       
@@ -1585,11 +1566,7 @@
          // Only get css & ui components if this is NOT a syndication request
          if ($this->SyndicationMethod == SYNDICATION_NONE && is_object($this->Head)) {
             
-<<<<<<< HEAD
-            $RenderStartTime = microtime(true);
-=======
             $CombineCSS = C('Garden.CombineCss', FALSE);
->>>>>>> 57fa343c
             
             /*
              * CSS Files
@@ -1603,24 +1580,6 @@
             
             // Explode the condensed CSS files into _CssFiles
             $CssCdns = array();
-<<<<<<< HEAD
-            if ($DebugAssets) {
-               
-               $Mode = 'style';
-               if (ArrayHasValue($this->_CssFiles, 'admin.css'))
-                  $Mode = 'admin';
-               
-               // Grab all of the css files from the asset model.
-               $AssetModel = new AssetModel();
-               $AssetModel->GetCssFiles(ucfirst($Mode), $ETag);
-               
-            } else {
-               
-               $CssCdns = array(
-                  'style.css' => "~/utility/css/style/style-{$ETag}.css",
-                  'admin.css' => "~/utility/css/admin/admin-{$ETag}.css"
-               );
-=======
             if (!$CombineCSS) {
                
                // Grab all of the css files from the asset model.
@@ -1633,19 +1592,10 @@
                
                $CssCdns = $AssetModel->Cdns($ETag);
                
->>>>>>> 57fa343c
             }
             
             // Allow pre-modification of CSS included array
             $this->EventArguments['CssFiles'] = &$this->_CssFiles;
-<<<<<<< HEAD
-            $this->FireEvent('BeforeAddCss');
-            
-            $this->EventArguments['Cdns'] = &$CssCdns;
-            $this->FireEvent('AfterCssCdns');
-            
-            $CssFiles = $this->ResolveStaticResources($this->_CssFiles, 'design', array(
-=======
             $this->FireAs('Gdn_Controller')->FireEvent('BeforeAddCss');
             
             $this->EventArguments['Cdns'] = &$CssCdns;
@@ -1653,18 +1603,12 @@
             $this->FireAs('Gdn_Controller')->FireEvent('AfterCssCdns');
             
             $CssFiles = self::ResolveStaticResources($this->_CssFiles, 'design', array(
->>>>>>> 57fa343c
                'CDNS'         => $CssCdns
             ));
             
             foreach ($CssFiles as $CssSrc => $CssOptions)
-<<<<<<< HEAD
-               $this->Head->AddCss($CssSrc, 'all', TRUE, $CssOptions);
-
-=======
                $this->Head->AddCss($CssSrc, 'all', TRUE, GetValue('options',$CssOptions));
             
->>>>>>> 57fa343c
             /*
              * Javascript Files
              * 
@@ -1676,11 +1620,7 @@
             
             // Allow pre-modification of Js included array
             $this->EventArguments['JsFiles'] = &$this->_JsFiles;
-<<<<<<< HEAD
-            $this->FireEvent('BeforeAddJs');
-=======
             $this->FireAs('Gdn_Controller')->FireEvent('BeforeAddJs');
->>>>>>> 57fa343c
             
             $JsCdns = array();
             if (Gdn::Request()->Scheme() != 'https' && !C('Garden.Cdns.Disable', FALSE)) {
@@ -1690,24 +1630,14 @@
             }
             
             $this->EventArguments['Cdns'] = &$JsCdns;
-<<<<<<< HEAD
-            $this->FireEvent('AfterJsCdns');
-            
-            $JsFiles = $this->ResolveStaticResources($this->_JsFiles, 'js', array(
-=======
             $this->FireAs('Gdn_Controller')->FireEvent('AfterJsCdns');
             
             $JsFiles = self::ResolveStaticResources($this->_JsFiles, 'js', array(
->>>>>>> 57fa343c
                'CDNS'         => $JsCdns
             ));
             
             foreach ($JsFiles as $JsSrc => $JsOptions)
-<<<<<<< HEAD
-               $this->Head->AddScript($JsSrc, 'text/javascript', $JsOptions);
-=======
                $this->Head->AddScript($JsSrc, 'text/javascript', GetValue('options',$JsOptions));
->>>>>>> 57fa343c
             
             /**
              * Mustache Files
@@ -1715,11 +1645,7 @@
              * Resolve and add Mustache template files to the output.
              */
             
-<<<<<<< HEAD
-            $TemplateFiles = $this->ResolveStaticResources($this->_TemplateFiles, 'views', array(
-=======
             $TemplateFiles = self::ResolveStaticResources($this->_TemplateFiles, 'views', array(
->>>>>>> 57fa343c
                'StripRoot'    => FALSE
             ));
             
@@ -1743,11 +1669,7 @@
                      if (!file_exists($TemplateFile)) {
                         $TemplateArchiveContents = array();
                         foreach ($TemplateFiles as $TemplateSrcFile => $TemplateSrcOptions) {
-<<<<<<< HEAD
-                           $TemplateName = GetValue('name', $TemplateSrcOptions);
-=======
                            $TemplateName = GetValueR('options.name', $TemplateSrcOptions);
->>>>>>> 57fa343c
                            
                            $TemplateRelativeSrc = str_replace(
                               array(PATH_ROOT, DS),
@@ -1783,11 +1705,7 @@
                         
                         $TemplateDeferredContents = array();
                         foreach ($TemplateFiles as $TemplateSrcFile => $TemplateSrcOptions) {
-<<<<<<< HEAD
-                           $TemplateName = GetValue('name', $TemplateSrcOptions);
-=======
                            $TemplateName = GetValueR('options.name', $TemplateSrcOptions);
->>>>>>> 57fa343c
 
                            $TemplateRelativeSrc = str_replace(
                               array(PATH_ROOT, DS),
@@ -1922,11 +1840,7 @@
     *   - 'applications'
     *   - 'global'
     */
-<<<<<<< HEAD
-   protected function ResolveStaticResources($ResourceList, $Stub, $Options = NULL, $CheckLocations = NULL) {
-=======
    public static function ResolveStaticResources($ResourceList, $Stub, $Options = NULL, $CheckLocations = NULL) {
->>>>>>> 57fa343c
       
       // All locations by default
       if (!is_array($CheckLocations))
@@ -1951,8 +1865,6 @@
       // See if we're allowing any CDN replacements
       $Cdns = GetValue('CDNS', $Options, array());
       
-<<<<<<< HEAD
-=======
       // Pre-get controller info
       $ControllerAppFolder = FALSE;
       $ControllerTheme = FALSE;
@@ -1961,13 +1873,10 @@
          $ControllerTheme = Gdn::Controller()->Theme;
       }
       
->>>>>>> 57fa343c
       $FileList = array();
       foreach ($ResourceList as $Index => $ResourceInfo) {
          
          $ResourceFile = $ResourceInfo['FileName'];
-<<<<<<< HEAD
-=======
          $ResourceFolder = GetValue('AppFolder', $ResourceInfo);
          $ResourceOptions = (array)GetValue('Options', $ResourceInfo, FALSE);
          
@@ -1984,7 +1893,6 @@
             continue;
          }
          
->>>>>>> 57fa343c
          $SkipFileCheck = FALSE;
          
          // Resolve CDN resources
@@ -2013,11 +1921,7 @@
             // Relative path
             $AppFolder = GetValue('AppFolder', $ResourceInfo, FALSE);
             if ($AppFolder == '')
-<<<<<<< HEAD
-               $AppFolder = $this->ApplicationFolder;
-=======
                $AppFolder = $ControllerAppFolder;
->>>>>>> 57fa343c
             
             if ($AppFolder == 'false')
                $AppFolder = FALSE;
@@ -2031,16 +1935,6 @@
             $TestPaths = array();
             
             // Theme
-<<<<<<< HEAD
-            if (in_array('themes', $CheckLocations) && $this->Theme) {
-               
-               // Application-specific theme override
-               if ($AppFolder)
-                  $TestPaths[] = CombinePaths(array(PATH_THEMES, $this->Theme, $AppFolder, $Stub, $ResourceFile));
-               
-               // Garden-wide theme override
-               $TestPaths[] = CombinePaths(array(PATH_THEMES, $this->Theme, $Stub, $ResourceFile));
-=======
             if (in_array('themes', $CheckLocations) && $ControllerTheme) {
                
                // Application-specific theme override
@@ -2049,7 +1943,6 @@
                
                // Garden-wide theme override
                $TestPaths[] = CombinePaths(array(PATH_THEMES, $ControllerTheme, $Stub, $ResourceFile));
->>>>>>> 57fa343c
             }
 
             // Application or plugin
@@ -2156,13 +2049,6 @@
             }
 
             // Bring options into response structure
-<<<<<<< HEAD
-            $ResourceOptions = (array)GetValue('Options', $ResourceInfo, array());
-            $ResourceOptions['path'] = $ResourcePath;
-            TouchValue('version', $ResourceOptions, $Version);
-            
-            $FileList[$ResourceResolved] = $ResourceOptions;
-=======
             $Resource = array(
                'path'      => $ResourcePath
             );
@@ -2173,7 +2059,6 @@
                TouchValue('options', $Resource, $ResourceOptions);
             
             $FileList[$ResourceResolved] = $Resource;
->>>>>>> 57fa343c
          }
       }
       
@@ -2231,7 +2116,6 @@
       
       $Data = $Key;
       foreach ($Data as $Key => $Value) {
-<<<<<<< HEAD
 
          $Keys = explode('.', $Key);
          $KeyCount = count($Keys);
@@ -2241,17 +2125,6 @@
          if ($AddProperty && $KeyCount == 1)
             $this->$Key = $Value;
 
-=======
-
-         $Keys = explode('.', $Key);
-         $KeyCount = count($Keys);
-         $Settings = &$this->Data;
-         
-         // Set prop on controller
-         if ($AddProperty && $KeyCount == 1)
-            $this->$Key = $Value;
-
->>>>>>> 57fa343c
          for ($i = 0; $i < $KeyCount; ++$i) {
             $Key = $Keys[$i];
             
