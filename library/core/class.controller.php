--- conflicted
+++ resolved
@@ -1144,11 +1144,7 @@
 
       if (!$Session->CheckPermission($Permission, $FullMatch, $JunctionTable, $JunctionID)) {
          Logger::event(
-<<<<<<< HEAD
-            'permission_denied',
-=======
            'permission_denied',
->>>>>>> 9f453ecb
             Logger::INFO,
             '{username} was denied permission {permission}.',
             array(
@@ -1157,23 +1153,16 @@
          );
 
          if (!$Session->IsValid() && $this->DeliveryType() == DELIVERY_TYPE_ALL) {
-<<<<<<< HEAD
-            Redirect('/entry/signin?Target='.urlencode($this->SelfUrl));
-=======
            Redirect('/entry/signin?Target='.urlencode($this->SelfUrl));
->>>>>>> 9f453ecb
          } else {
             Gdn::Dispatcher()->Dispatch('DefaultPermission');
             exit();
          }
-<<<<<<< HEAD
-=======
       } else {
          $Required = array_intersect((array)$Permission, array('Garden.Settings.Manage', 'Garden.Moderation.Manage'));
          if (!empty($Required)) {
             Logger::logAccess('security_access', Logger::INFO, "{username} accessed {path}.");
          }
->>>>>>> 9f453ecb
       }
    }
 
