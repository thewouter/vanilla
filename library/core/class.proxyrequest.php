--- conflicted
+++ resolved
@@ -21,10 +21,7 @@
    public $RequestDefaults;
    public $RequestHeaders;
    public $RequestBody;
-<<<<<<< HEAD
-=======
    public $ParsedBody;
->>>>>>> fd99bcd4
    
    public $ResponseHeaders;
    public $ResponseStatus;
