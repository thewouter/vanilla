<?php if (!defined('APPLICATION')) exit();

/**
 * ProxyRequest handler class
 * 
 * This class abstracts the work of doing external requests.
 * 
 * @author Tim Gunter <tim@vanillaforums.com>
 * @copyright 2003 Vanilla Forums, Inc
 * @license http://www.opensource.org/licenses/gpl-2.0.php GPL
 * @package Garden
 * @since 2.0.18
 */

class ProxyRequest {
   
   protected $CookieJar;
   
   public $MaxReadSize = 4096;
   
   public $RequestDefaults;
   public $RequestHeaders;
   public $RequestBody;
   public $ParsedBody;
   
   public $ResponseHeaders;
   public $ResponseStatus;
   public $ResponseBody;
   
   public $ContentType;
   public $ContentLength;
   public $ConnectionMode;
   
   protected $FileTransfer;
   protected $UseSSL;
   protected $SaveFile;
   
   public $ActionLog;
   
   protected $Options;
   
   /**
    * Set up ProxyRequest
    * 
    * Options:
    *   URL
    *   Host
    *   Method
    *   ConnectTimeout
    *   Timeout
    *   Redirects
    *   Cookies
    *   SaveAs
    *   CloseSession
    *   Redirected
    *   Debug
    *   Simulate
    * 
    * @param boolean $Loud
    * @param array $RequestDefaults
    * @return type 
    */
   public function __construct($Loud = FALSE, $RequestDefaults = NULL) {
      $this->Loud = $Loud;
      
      $CookieKey = md5(mt_rand(0, 72312189).microtime(true));
      if (defined('PATH_CACHE')) {
         $this->CookieJar = CombinePaths(array(PATH_CACHE,"cookiejar.{$CookieKey}"));
      } else {
         $this->CookieJar = CombinePaths(array("/tmp","cookiejar.{$CookieKey}"));
      }
      
      if (!is_array($RequestDefaults)) $RequestDefaults = array();
      $Defaults = array(
          'URL'                  => NULL,
          'Host'                 => NULL,
          'Method'               => 'GET',
          'ConnectTimeout'       => 5,
          'Timeout'              => 5,
          'TransferMode'         => 'normal',   // or 'binary'
          'SaveAs'               => NULL,
          'Redirects'            => TRUE,
          'SSLNoVerify'          => FALSE,
          'PreEncodePost'        => TRUE,
          'Cookies'              => TRUE,       // Send my cookies?
          'CookieJar'            => FALSE,      // Create a cURL CookieJar?
          'CookieSession'        => FALSE,      // Should old cookies be trashed starting now?
          'CloseSession'         => TRUE,       // Whether to close the session. Should always do this.
          'Redirected'           => FALSE,      // Flag. Is this a redirected request?
          'Debug'                => FALSE,      // Debug output on?
          'Simulate'             => FALSE       // Don't actually request, just set up
      );
      
      $this->RequestDefaults = array_merge($Defaults, $RequestDefaults);
   }
   
   public function CurlHeader(&$Handler, $HeaderString) {
      $Line = explode(':',trim($HeaderString));
      $Key = trim(array_shift($Line));
      $Value = trim(implode(':',$Line));
      if (!empty($Key))
         $this->ResponseHeaders[$Key] = $Value;
      return strlen($HeaderString);
   }
   
   protected function CurlReceive(&$Handler) {
      $this->ResponseHeaders = array();
      $Response = curl_exec($Handler);
      
      $this->ResponseStatus = curl_getinfo($Handler, CURLINFO_HTTP_CODE);
      $this->ContentType = strtolower(curl_getinfo($Handler, CURLINFO_CONTENT_TYPE));
      $this->ContentLength = (int)curl_getinfo($Handler, CURLINFO_CONTENT_LENGTH_DOWNLOAD);
      
      $RequestHeaderInfo = trim(curl_getinfo($Handler, CURLINFO_HEADER_OUT));
      $RequestHeaderLines = explode("\n",$RequestHeaderInfo);
      $Request = trim(array_shift($RequestHeaderLines));
      $this->RequestHeaders['HTTP'] = $Request;
      // Parse header status line
      foreach ($RequestHeaderLines as $Line) {
         $Line = explode(':',trim($Line));
         $Key = trim(array_shift($Line));
         $Value = trim(implode(':',$Line));
         $this->RequestHeaders[$Key] = $Value;
      }
      $this->Action(" Request Headers: ".print_r($this->RequestHeaders,TRUE));
      $this->Action(" Response Headers: ".print_r($this->ResponseHeaders,TRUE));
      
      if ($Response == FALSE) {
         $Success = FALSE;
         $this->ResponseBody = curl_error($Handler);
         return $this->ResponseBody;
      }
      
      if ($this->Options['TransferMode'] == 'normal')
         $Response = trim($Response);
      
      $this->ResponseBody = $Response;
      
      if ($this->SaveFile) {
         $Success = file_exists($this->SaveFile);
         $SavedFileResponse = array(
            'Error'     => curl_error($Handler),
            'Success'   => $Success,
            'Size'      => filesize($this->SaveFile),
            'Time'      => curl_getinfo($Handler, CURLINFO_TOTAL_TIME),
            'Speed'     => curl_getinfo($Handler, CURLINFO_SPEED_DOWNLOAD),
            'Type'      => curl_getinfo($Handler, CURLINFO_CONTENT_TYPE),
            'File'      => $this->SaveFile
         );
         $this->ResponseBody = json_encode($SavedFileResponse);
      }
      
      return $this->ResponseBody;
   }
   
   /**
    * Send a request and receive the response
    * 
    * Options:
    *     'URL'                  => NULL,
    *     'Host'                 => NULL,       // Override the Host: header
    *     'Method'               => 'GET',      // HTTP Method
    *     'ConnectTimeout'       => 5,          // Connection timeout
    *     'Timeout'              => 5,          // Request timeout
    *     'TransferMode'         => 'normal',   // or 'binary'
    *     'SaveAs'               => NULL,       // Download the response to this file
    *     'Redirects'            => TRUE,       // Allow 302 and 302 redirects
    *     'SSLNoVerify'          => FALSE,      // Verify the remote SSL cert
    *     'PreEncodePost'        => TRUE,       // 
    *     'Cookies'              => TRUE,       // Send user's browser cookies?
    *     'CookieJar'            => FALSE,      // Create a cURL CookieJar?
    *     'CookieSession'        => FALSE,      // Should old cookies be trashed starting now?
    *     'CloseSession'         => TRUE,       // Whether to close the session. Should always do this.
    *     'Redirected'           => FALSE,      // Is this a redirected request?
    *     'Debug'                => FALSE,      // Debug output
    *     'Simulate'             => FALSE       // Don't actually request, just set up
    * 
    * @param array/string $Options URL, or array options
    * @param array $QueryParams GET/POST parameters
    * @param array $Files List of files to upload
    * @param array $ExtraHeaders Any additional headers to tack on
    * @return type 
    */
   public function Request($Options = NULL, $QueryParams = NULL, $Files = NULL, $ExtraHeaders = NULL) {
      
      /*
       * Allow requests that just want to use defaults to provide a string instead
       * of an optionlist.
       */
      
      if (is_string($Options))
         $Options = array('URL' => $Options);
      
      if (is_null($Options))
         $Options = array();
      
      $this->Options = $Options = array_merge($this->RequestDefaults, $Options);

      $this->ResponseHeaders = array();
      $this->ResponseStatus = "";
      $this->ResponseBody = "";
      $this->RequestBody = "";
      $this->ContentLength = 0;
      $this->ContentType = '';
      $this->ConnectionMode = '';
      $this->ActionLog = array();
      
      if (is_string($Files)) $Files = array($Files);
      if (!is_array($Files)) $Files = array();
      if (!is_array($ExtraHeaders)) $ExtraHeaders = array();

      // Get the URL
      $RelativeURL = GetValue('URL', $Options, NULL);
      if (is_null($RelativeURL))
         $RelativeURL = GetValue('Url', $Options, NULL);
      
      if (is_null($RelativeURL))
         throw new Exception("No URL provided");
      
      $RequestMethod = GetValue('Method', $Options);
      $ForceHost = GetValue('Host', $Options);
      $FollowRedirects = GetValue('Redirects', $Options);
      $ConnectTimeout = GetValue('ConnectTimeout', $Options);
      $Timeout = GetValue('Timeout', $Options);
      $SaveAs = GetValue('SaveAs', $Options);
      $TransferMode = GetValue('TransferMode', $Options);
      $SSLNoVerify = GetValue('SSLNoVerify', $Options);
      $PreEncodePost = GetValue('PreEncodePost', $Options);
      $SendCookies = GetValue('Cookies', $Options);
      $CookieJar = GetValue('CookieJar', $Options);
      $CookieSession = GetValue('CookieSession', $Options);
      $CloseSesssion = GetValue('CloseSession', $Options);
      $Redirected = GetValue('Redirected', $Options);
      $Debug = GetValue('Debug', $Options, FALSE);
      $Simulate = GetValue('Simulate', $Options);
      
      $OldVolume = $this->Loud;
      if ($Debug)
         $this->Loud = TRUE;

      $Url = $RelativeURL;
      $PostData = $QueryParams;
      
      /*
       * If files were provided, preprocess the list and exclude files that don't
       * exist. Also, change the method to POST if it is currently GET and there 
       * are valid files to send.
       */
      
      $SendFiles = array();
      foreach ($Files as $File => $FilePath)
         if (file_exists($FilePath))
            $SendFiles[$File] = $FilePath;
      
      $this->FileTransfer = (bool)sizeof($SendFiles);
      if ($this->FileTransfer && $RequestMethod != "PUT") {
         $this->Options['Method'] = 'POST';
         $RequestMethod = GetValue('Method', $Options);
      }
      
      /*
       * If extra headers were provided, preprocess the list into the correct 
       * format for inclusion into both cURL and fsockopen header queues.
       */
      
      // Tack on Host header if forced
      if (!is_null($ForceHost))
         $ExtraHeaders['Host'] = $ForceHost;
      
      $SendExtraHeaders = array();
      foreach ($ExtraHeaders as $ExtraHeader => $ExtraHeaderValue)
         $SendExtraHeaders[] = "{$ExtraHeader}: {$ExtraHeaderValue}";
         
      /*
       * If the request is being saved to a file, prepare to save to the 
       * filesystem.
       */
      $this->SaveFile = FALSE;
      if ($SaveAs) {
         $SavePath = dirname($SaveAs);
         $CanSave = @mkdir($SavePath, 0775, TRUE);
         if (!is_writable($SavePath))
            throw new Exception("Cannot write to save path: {$SavePath}");
         
         $this->SaveFile = $SaveAs;
      }
      
      /*
       * Parse Query Parameters and collapse into a querystring in the case of
       * GETs.
       */
      
      $RequestMethod = strtoupper($RequestMethod);
      switch ($RequestMethod) {
         case 'PUT':
         case 'POST':
            break;
         
         case 'GET':
         default:
            $PostData = is_array($PostData) ? http_build_query($PostData) : $PostData;
            if (strlen($PostData)) {
               if (stristr($RelativeURL, '?'))
                  $Url .= '&';
               else
                  $Url .= '?';
               $Url .= $PostData;
            }
            break;
      }
      
      $this->Action("Requesting {$Url}");

      $UrlParts = parse_url($Url);
      
      // Extract scheme
      $Scheme = strtolower(GetValue('scheme', $UrlParts, 'http'));
      $this->Action(" scheme: {$Scheme}");
      
      // Extract hostname
      $Host = GetValue('host', $UrlParts, '');
      $this->Action(" host: {$Host}");
      
      // Extract / deduce port
      $Port = GetValue('port', $UrlParts, NULL);
      if (empty($Port)) $Port = ($Scheme == 'https') ? 443 : 80;
      $this->Action(" port: {$Port}");
      
      // Extract Path&Query
      $Path = GetValue('path', $UrlParts, '');
      $Query = GetValue('query', $UrlParts, '');
      $this->UseSSL = ($Scheme == 'https') ? TRUE : FALSE;
      
      $this->Action(" transfer mode: {$TransferMode}");
      
      /*
       * ProxyRequest can masquerade as the current user, so collect and encode
       * their current cookies as the default case is to send them.
       */
      
      $Cookie = '';
      $EncodeCookies = TRUE;
      foreach($_COOKIE as $Key => $Value) {
         if (strncasecmp($Key, 'XDEBUG', 6) == 0)
            continue;

         if (strlen($Cookie) > 0)
            $Cookie .= '; ';

         $EncodedValue = ($EncodeCookies) ? urlencode($Value) : $Value;
         $Cookie .= "{$Key}={$EncodedValue}";
      }
      
      // This prevents problems for sites that use sessions.
      if ($CloseSesssion)
         @session_write_close();
      
      $Response = '';
      
      $this->Action("Parameters: ".print_r($PostData, true));
      
      // We need cURL
      if (!function_exists('curl_init'))
         throw new Exception('Encountered an error while making a request to the remote server: Your PHP configuration does not allow cURL requests.');
      
      $Handler = curl_init();
      curl_setopt($Handler, CURLOPT_HEADER, FALSE);
      curl_setopt($Handler, CURLINFO_HEADER_OUT, TRUE);
      curl_setopt($Handler, CURLOPT_RETURNTRANSFER, TRUE);
      curl_setopt($Handler, CURLOPT_USERAGENT, GetValue('HTTP_USER_AGENT', $_SERVER, 'Vanilla/2.0'));
      curl_setopt($Handler, CURLOPT_CONNECTTIMEOUT, $ConnectTimeout);
      curl_setopt($Handler, CURLOPT_HEADERFUNCTION, array($this, 'CurlHeader'));
      
      if ($TransferMode == 'binary')
         curl_setopt($Handler, CURLOPT_BINARYTRANSFER, TRUE);
      
      if ($RequestMethod != 'GET' && $RequestMethod != 'POST')
         curl_setopt($Handler, CURLOPT_CUSTOMREQUEST, $RequestMethod);

      if ($CookieJar) {
         curl_setopt($Handler, CURLOPT_COOKIEJAR, $this->CookieJar);
         curl_setopt($Handler, CURLOPT_COOKIEFILE, $this->CookieJar);
      }
      
      if ($CookieSession)
         curl_setopt($Handler, CURLOPT_COOKIESESSION, TRUE);
      
      if ($FollowRedirects) {
         curl_setopt($Handler, CURLOPT_FOLLOWLOCATION, TRUE);
         curl_setopt($Handler, CURLOPT_AUTOREFERER, TRUE);
         curl_setopt($Handler, CURLOPT_MAXREDIRS, 10);
      }

      if ($this->UseSSL) {
         $this->Action(" Using SSL");
         curl_setopt($Handler, CURLOPT_SSL_VERIFYPEER, !$SSLNoVerify);
<<<<<<< HEAD
         curl_setopt($Handler, CURLOPT_SSL_VERIFYHOST, $SSLNoVerify ? 0 : 2);
=======
         curl_setopt($Handler, CURLOPT_SSL_VERIFYHOST, $SSLNoVerify ? 2 : 0);
>>>>>>> 7c0730ac
      }

      if ($Timeout > 0)
         curl_setopt($Handler, CURLOPT_TIMEOUT, $Timeout);

      if ($Cookie != '' && $SendCookies) {
         $this->Action(" Sending client cookies");
         curl_setopt($Handler, CURLOPT_COOKIE, $Cookie);
      }

      if ($this->SaveFile) {
         $this->Action(" Saving to file: {$this->SaveFile}");
         $FileHandle = fopen($this->SaveFile, 'w+');
         curl_setopt($Handler, CURLOPT_FILE, $FileHandle);
      }

      // Allow POST
      if ($RequestMethod == 'POST') {
         if ($this->FileTransfer) {
            $this->Action(" POSTing files");
            foreach ($SendFiles as $File => $FilePath)
               $PostData[$File] = "@{$FilePath}";
         } else {
            if ($PreEncodePost && is_array($PostData))
               $PostData = http_build_query($PostData);
         }
         
         curl_setopt($Handler, CURLOPT_POST, TRUE);
         curl_setopt($Handler, CURLOPT_POSTFIELDS, $PostData);
         
         if (!is_array($PostData) && !is_object($PostData))
            $SendExtraHeaders['Content-Length'] = strlen($PostData);
            
         $this->RequestBody = $PostData;
      }
      
      // Allow PUT
      if ($RequestMethod == 'PUT') {
         if ($this->FileTransfer) {
            $SendFile = GetValue('0',$SendFiles);
            $SendFileSize = filesize($SendFile);
            $this->Action(" PUTing file: {$SendFile}");
            $SendFileObject = fopen($SendFile, 'r');
            
            curl_setopt($Handler, CURLOPT_PUT, TRUE);
            curl_setopt($Handler, CURLOPT_INFILE, $SendFileObject);
            curl_setopt($Handler, CURLOPT_INFILESIZE, $SendFileSize);
            
            $SendExtraHeaders[] = "Content-Length: {$SendFileSize}";
         } else {
            curl_setopt($Handler, CURLOPT_CUSTOMREQUEST, 'PUT');
            curl_setopt($Handler, CURLOPT_POSTFIELDS, $PostData);
         
            if (!is_array($PostData) && !is_object($PostData))
               $SendExtraHeaders['Content-Length'] = strlen($PostData);
            else {
               $TempPostData = http_build_str($PostData);
               $SendExtraHeaders['Content-Length'] = strlen($TempPostData);
            }
            
            $this->RequestBody = $PostData;
         }
      }
      
      // Any extra needed headers
      if (sizeof($SendExtraHeaders))
         curl_setopt($Handler, CURLOPT_HTTPHEADER, $SendExtraHeaders);

      // Set URL
      curl_setopt($Handler, CURLOPT_URL, $Url);
      curl_setopt($Handler, CURLOPT_PORT, $Port);
      
      $this->CurlReceive($Handler);

      if ($Simulate) return NULL;

      curl_close($Handler);
      
      $this->Loud = $OldVolume;
      return $this->ResponseBody;
   }
   
   protected function Action($Message, $Loud = NULL) {
      if ($this->Loud || $Loud) {
         echo "{$Message}\n";
         flush();
         ob_flush();
      }
      
      $this->ActionLog[] = $Message;
   }
   
   public function __destruct() {
      if (file_exists($this->CookieJar))
         @unlink($this->CookieJar);
   }
   
   public function Clean() {
      return $this;
   }
   
   /**
    * Check if the provided response matches the provided response type
    * 
    * Class is a string representation of the HTTP status code, with 'x' used
    * as a wildcard.
    * 
    * Class '2xx' = All 200-level responses
    * Class '30x' = All 300-level responses up to 309
    * 
    * @param string $Class 
    * @return boolean Whether the response matches or not
    */
   public function ResponseClass($Class) {
      $Code = (string)$this->ResponseStatus;
      if (is_null($Code)) return FALSE;
      if (strlen($Code) != strlen($Class)) return FALSE;
      
      for ($i = 0; $i < strlen($Class); $i++)
         if ($Class{$i} != 'x' && $Class{$i} != $Code{$i}) return FALSE;
      
      return TRUE;
   }
   
}<|MERGE_RESOLUTION|>--- conflicted
+++ resolved
@@ -394,11 +394,7 @@
       if ($this->UseSSL) {
          $this->Action(" Using SSL");
          curl_setopt($Handler, CURLOPT_SSL_VERIFYPEER, !$SSLNoVerify);
-<<<<<<< HEAD
          curl_setopt($Handler, CURLOPT_SSL_VERIFYHOST, $SSLNoVerify ? 0 : 2);
-=======
-         curl_setopt($Handler, CURLOPT_SSL_VERIFYHOST, $SSLNoVerify ? 2 : 0);
->>>>>>> 7c0730ac
       }
 
       if ($Timeout > 0)
