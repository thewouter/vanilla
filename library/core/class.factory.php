--- conflicted
+++ resolved
@@ -1,8 +1,3 @@
-<<<<<<< HEAD
-<?php if (!defined('APPLICATION')) {
-    exit();
-      }
-=======
 <?php
 /**
  * Gdn_Factory.
@@ -14,7 +9,6 @@
  * @package Core
  * @since 2.0
  */
->>>>>>> 0aed7e80
 
 /**
  * Object factory
@@ -22,24 +16,18 @@
  * A factory used to create most objects in the core library.
  * If you have your own object that implements some base portion of the library you can install it in the factory
  * make sure your own object has the same properties/methods as the core object and then install it into this factory.
-<<<<<<< HEAD
- *
- * @author Todd Burry <todd@vanillaforums.com>
- * @author Tim Gunter <tim@vanillaforums.com>
- * @copyright 2003 Vanilla Forums, Inc
- * @license http://www.opensource.org/licenses/gpl-2.0.php GPL
- * @package Garden
- * @since 2.0
-=======
->>>>>>> 0aed7e80
  */
 class Gdn_Factory {
-<<<<<<< HEAD
+
    /** @var array The object definitions for the factory. */
     protected $_Objects = array();
+
    /** @var array The property dependancies for the factory. */
     protected $_Dependencies = array();
    
+    /**
+     *
+     */
     public function __construct() {
         register_shutdown_function(array($this, 'Cleanup'));
     }
@@ -50,7 +38,7 @@
     * @param string $Alias The alias of the factory to check for.
     * @return boolean Whether or not a factory definintion exists.
     */
-    public function Exists($Alias) {
+    public function exists($Alias) {
         $Result = array_key_exists($Alias, $this->_Objects);
         return $Result;
     }
@@ -61,7 +49,7 @@
     * @param $Alias The class code of the object to create.
     * @param $Args The arguments to pass to the constructor of the object.
     */
-    public function Factory($Alias, $Args = null) {
+    public function factory($Alias, $Args = null) {
        //if (!$this->Exists($Alias))
         if (!array_key_exists($Alias, $this->_Objects)) {
             return null;
@@ -75,94 +63,27 @@
             $Path = $Def['Path'];
             if (substr($Path, 0, 1) == '~') {
                // Replace the beginning of the path with the root of the application.
-                $Path = PATH_ROOT . substr($Path, 1);
-                $Def['Path'] = $Path;
-            }
-         
-=======
-
-    /** @var array The object definitions for the factory. */
-    protected $_Objects = array();
-
-    /** @var array The property dependancies for the factory. */
-    protected $_Dependencies = array();
-
-    /**
-     *
-     */
-    public function __construct() {
-        register_shutdown_function(array($this, 'Cleanup'));
-    }
-
-    /**
-     * Checks whether or not a factory alias exists.
-     *
-     * @param string $Alias The alias of the factory to check for.
-     * @return boolean Whether or not a factory definintion exists.
-     */
-    public function exists($Alias) {
-        $Result = array_key_exists($Alias, $this->_Objects);
-        return $Result;
-    }
-
-    /**
-     * Creates an object with mapped to the name.
-     *
-     * @param $Alias The class code of the object to create.
-     * @param $Args The arguments to pass to the constructor of the object.
-     */
-    public function factory($Alias, $Args = null) {
-        //if (!$this->Exists($Alias))
-        if (!array_key_exists($Alias, $this->_Objects)) {
-            return null;
-        }
-
-        $Def = &$this->_Objects[$Alias];
-        $ClassName = $Def['ClassName'];
-
-        // Make sure the class has beeen included.
-        if (!class_exists($ClassName)) {
-            $Path = $Def['Path'];
-            if (substr($Path, 0, 1) == '~') {
-                // Replace the beginning of the path with the root of the application.
                 $Path = PATH_ROOT.substr($Path, 1);
                 $Def['Path'] = $Path;
             }
-
->>>>>>> 0aed7e80
+         
             if (file_exists($Path)) {
                 require_once($Path);
             }
         }
-<<<<<<< HEAD
       
         if (!class_exists($ClassName, false)) {
             throw new Exception(sprintf('Class %s not found while trying to get an object for %s. Check the path %s.', $ClassName, $Alias, $Def['Path']));
         }
       
        // Create the object differently depending on the type.
-        $Result = null;
-        $FactoryType = $Def['FactoryType'];
-        $FactorySupplimentData = isset($Def[$FactoryType]) ? $Def[$FactoryType] : null;
-        switch($FactoryType) {
-            case Gdn::FactoryInstance:
-               // Instantiate a new instance of the class.
-                $Result = $this->_InstantiateObject($Alias, $ClassName, $Args);
-=======
-
-        if (!class_exists($ClassName, false)) {
-            throw new Exception(sprintf('Class %s not found while trying to get an object for %s. Check the path %s.', $ClassName, $Alias, $Def['Path']));
-        }
-
-        // Create the object differently depending on the type.
         $Result = null;
         $FactoryType = $Def['FactoryType'];
         $FactorySupplimentData = isset($Def[$FactoryType]) ? $Def[$FactoryType] : null;
         switch ($FactoryType) {
             case Gdn::FactoryInstance:
-                // Instantiate a new instance of the class.
+               // Instantiate a new instance of the class.
                 $Result = $this->_instantiateObject($Alias, $ClassName, $Args);
->>>>>>> 0aed7e80
                 break;
             case Gdn::FactoryPrototype:
                 $Prototype = $FactorySupplimentData;
@@ -171,65 +92,39 @@
             case Gdn::FactorySingleton:
                 $SingletonDef = $FactorySupplimentData;
                 if (is_array($SingletonDef)) {
-<<<<<<< HEAD
                    // The singleton has arguments for instantiation.
-=======
-                    // The singleton has arguments for instantiation.
->>>>>>> 0aed7e80
                     $Singleton = null;
                     $Args = $SingletonDef;
                 } else {
                     $Singleton = $SingletonDef;
                 }
-<<<<<<< HEAD
             
                 if (is_null($Singleton)) {
                    // Lazy create the singleton instance.
-                    $Singleton = $this->_InstantiateObject($Alias, $ClassName, $Args);
-=======
-
-                if (is_null($Singleton)) {
-                    // Lazy create the singleton instance.
                     $Singleton = $this->_instantiateObject($Alias, $ClassName, $Args);
->>>>>>> 0aed7e80
                     $Def[$FactoryType] = $Singleton;
                 }
                 $Result = $Def[$FactoryType];
                 break;
             case Gdn::FactoryRealSingleton:
                 $RealSingletonDef = $FactorySupplimentData;
-<<<<<<< HEAD
             
                // Not yet stored as an object... need to instantiate
-=======
-
-                // Not yet stored as an object... need to instantiate
->>>>>>> 0aed7e80
                 if (!is_object($RealSingletonDef)) {
                     $RealSingleton = null;
                 } else {
                     $RealSingleton = $RealSingletonDef;
                 }
-<<<<<<< HEAD
             
                 if (is_null($RealSingleton)) {
                    // Lazy create the singleton instance.
-                    $RealSingleton = call_user_func_array(array($ClassName,$RealSingletonDef), $Args);
-                    $this->_SetDependancies($Alias, $RealSingleton);
-=======
-
-                if (is_null($RealSingleton)) {
-                    // Lazy create the singleton instance.
                     $RealSingleton = call_user_func_array(array($ClassName, $RealSingletonDef), $Args);
                     $this->setDependancies($Alias, $RealSingleton);
->>>>>>> 0aed7e80
                     $Def[$FactoryType] = $RealSingleton;
                 }
                 $Result = $Def[$FactoryType];
                 break;
             default:
-<<<<<<< HEAD
-               /** @todo Throw an exception. */
                 throw new Exception();
             break;
         }
@@ -252,51 +147,17 @@
     *   You can also pass an array to $Data and it will be used as the arguments for the lazy construction.</li>
     * </ul>
     */
-    public function Install($Alias, $ClassName, $Path = '', $FactoryType = Gdn::FactorySingleton, $Data = null) {
-=======
-                throw new Exception();
-                break;
-        }
-        return $Result;
-    }
-
-    /**
-     * Install a class to the factory.
-     *
-     * @param string $Alias An alias for the class that will be used to retreive instances of it.
-     * @param string $ClassName The actual name of the class.
-     * @param string $Path The path to the class' file. You can prefix the path with ~ to start at the application root (PATH_ROOT).
-     * @param string $FactoryType The way objects will be instantiated for the class. One of (Gdn::FactoryInstance, Gdn::FactoryPrototype, Gdn::FactorySingleton).
-     * <ul>
-     *  <li><b>Gdn::FactoryInstance</b>: A new instance of the class will be created when the factory is called.</li>
-     *  <li><b>Gdn::FactoryPrototype</b>: A clone of a prototype will be created when the factory is called.
-     *   The prototype must be passed into the $Data argument.</li>
-     *  <li><b>Gdn::FactorySingleton</b>: A singleton instance, stored in the factory will be returned when the factory is called.
-     *   The instance can be passed to the $Data argument on installation, or it will be lazy created when first accessed.
-     *   You can also pass an array to $Data and it will be used as the arguments for the lazy construction.</li>
-     * </ul>
-     */
     public function install($Alias, $ClassName, $Path = '', $FactoryType = Gdn::FactorySingleton, $Data = null) {
->>>>>>> 0aed7e80
         $FactoryType = ucfirst($FactoryType);
         if (!in_array($FactoryType, array(Gdn::FactoryInstance, Gdn::FactoryPrototype, Gdn::FactorySingleton, Gdn::FactoryRealSingleton))) {
             throw new Exception(sprintf('$FactoryType must be one of %s, %s, %s, %s.', Gdn::FactoryInstance, Gdn::FactoryPrototype, Gdn::FactorySingleton, Gdn::FactoryRealSingleton));
         }
-<<<<<<< HEAD
       
        // Set the initial definition of the object.
         $Def = array('ClassName' => $ClassName, 'Path' => $Path, 'FactoryType' => $FactoryType);
       
        // Set the other data of the object.
-        switch($FactoryType) {
-=======
-
-        // Set the initial definition of the object.
-        $Def = array('ClassName' => $ClassName, 'Path' => $Path, 'FactoryType' => $FactoryType);
-
-        // Set the other data of the object.
         switch ($FactoryType) {
->>>>>>> 0aed7e80
             case Gdn::FactoryInstance:
                 break;
             case Gdn::FactoryPrototype:
@@ -310,7 +171,6 @@
             default:
                 throw Exception();
         }
-<<<<<<< HEAD
       
         $this->_Objects[$Alias] = $Def;
     }
@@ -328,34 +188,13 @@
     * @param string $SourceAlias The alias of the class that will provide the value of the property when objects are instantiated.
     *
     */
-    public function InstallDependency($Alias, $PropertyName, $SourceAlias) {
-=======
-
-        $this->_Objects[$Alias] = $Def;
-    }
-
-    /**
-     * Install a dependency for the factory.
-     *
-     * This method provides support for simple dependency injection.
-     * When an object with dependencies is created then the factory will call inline{@link Gdn_Factory::Factory()}
-     * for each dependency and set the object properties before returning it.
-     * Those dependencies can also have their own dependencies which will all be set when the object is returned.
-     *
-     * @param string $Alias The alias of the class that will have the dependency.
-     * @param string $PropertyName The name of the property on the class that will have the dependency.
-     * @param string $SourceAlias The alias of the class that will provide the value of the property when objects are instantiated.
-     *
-     */
     public function installDependency($Alias, $PropertyName, $SourceAlias) {
->>>>>>> 0aed7e80
         if (!array_key_exists($Alias, $this->_Dependencies)) {
             $this->_Dependencies[$Alias] = array($PropertyName => $SourceAlias);
         } else {
             $this->_Dependencies[$Alias][$PropertyName] = $SourceAlias;
         }
     }
-<<<<<<< HEAD
    
    /**
     * Instantiate a new object.
@@ -364,121 +203,14 @@
     * @param array $Args The arguments to pass to the constructor.
     * Note: This function currently only supports a maximum of 8 arguments.
     */
-    protected function _InstantiateObject($Alias, $ClassName, $Args = null) {
-=======
-
-    /**
-     * Instantiate a new object.
-     *
-     * @param string $ClassName The name of the class to instantiate.
-     * @param array $Args The arguments to pass to the constructor.
-     * Note: This function currently only supports a maximum of 8 arguments.
-     */
     protected function _instantiateObject($Alias, $ClassName, $Args = null) {
->>>>>>> 0aed7e80
         if (is_null($Args)) {
             $Args = array();
         }
         $Result = null;
-<<<<<<< HEAD
 
        // Instantiate the object with the correct arguments.
        // This odd looking case statement is purely for speed optimization.
-        switch(count($Args)) {
-            case 0:
-                $Result = new $ClassName;
-                break;
-            case 1:
-                $Result = new $ClassName($Args[0]);
-                break;
-            case 2:
-                $Result = new $ClassName($Args[0], $Args[1]);
-                break;
-            case 3:
-                $Result = new $ClassName($Args[0], $Args[1], $Args[2]);
-                break;
-            case 4:
-                $Result = new $ClassName($Args[0], $Args[1], $Args[2], $Args[3]);
-                break;
-            case 5:
-                $Result = new $ClassName($Args[0], $Args[1], $Args[2], $Args[3], $Args[4]);
-                break;
-            case 6:
-                $Result = new $ClassName($Args[0], $Args[1], $Args[2], $Args[3], $Args[4], $Args[5]);
-                break;
-            case 7:
-                $Result = new $ClassName($Args[0], $Args[1], $Args[2], $Args[3], $Args[4], $Args[5], $Args[6]);
-                break;
-            case 8:
-                $Result = new $ClassName($Args[0], $Args[1], $Args[2], $Args[3], $Args[4], $Args[5], $Args[6], $Args[7]);
-                break;
-            default:
-                throw new Exception();
-        }
-
-        $this->_SetDependancies($Alias, $Result);
-        return $Result;
-    }
-   
-    private function _SetDependancies($Alias, $Object) {
-       // Set any dependancies for the object.
-        if (array_key_exists($Alias, $this->_Dependencies)) {
-            $Dependencies = $this->_Dependencies[$Alias];
-            foreach ($Dependencies as $PropertyName => $SourceAlias) {
-                $PropertyValue = $this->Factory($SourceAlias);
-                $Object->$PropertyName = $PropertyValue;
-            }
-        }
-    }
-   
-   /**
-    * Uninstall a factory definition.
-    *
-    * @param string $Alias The object alias to uninstall.
-    */
-    public function Uninstall($Alias) {
-        if (array_key_exists($Alias, $this->_Objects)) {
-            unset($this->_Objects[$Alias]);
-        }
-    }
-   
-   /**
-    * Clean up the factory's objects
-    *
-    * Also calls 'Cleanup' on compatible instances.
-    */
-    public function Cleanup() {
-        foreach ($this->_Objects as $FactoryInstanceName => &$FactoryInstance) {
-            if (!is_array($FactoryInstance)) {
-                continue;
-            }
-            $FactoryType = $FactoryInstance['FactoryType'];
-         
-            if (!array_key_exists($FactoryType, $FactoryInstance)) {
-                continue;
-            }
-            $FactoryObject = &$FactoryInstance[$FactoryType];
-         
-            if (method_exists($FactoryObject, 'Cleanup')) {
-                $FactoryObject->Cleanup();
-            }
-         
-            unset($FactoryInstance);
-        }
-    }
-   
-   /**
-    * Uninstall a dependency definition.
-    *
-    * @param string $Alias The object alias to uninstall the dependency for.
-    * @param string $PropertyName The name of the property dependency to uninstall.
-    * Note: If $PropertyName is null then all of the dependencies will be uninstalled for $Alias.
-    */
-    public function UninstallDependency($Alias, $PropertyName = null) {
-=======
-
-        // Instantiate the object with the correct arguments.
-        // This odd looking case statement is purely for speed optimization.
         switch (count($Args)) {
             case 0:
                 $Result = new $ClassName;
@@ -514,7 +246,7 @@
         $this->setDependancies($Alias, $Result);
         return $Result;
     }
-
+   
     /**
      *
      *
@@ -523,7 +255,7 @@
      * @throws Exception
      */
     private function setDependancies($Alias, $Object) {
-        // Set any dependancies for the object.
+       // Set any dependancies for the object.
         if (array_key_exists($Alias, $this->_Dependencies)) {
             $Dependencies = $this->_Dependencies[$Alias];
             foreach ($Dependencies as $PropertyName => $SourceAlias) {
@@ -532,61 +264,56 @@
             }
         }
     }
-
-    /**
-     * Uninstall a factory definition.
-     *
-     * @param string $Alias The object alias to uninstall.
-     */
+   
+   /**
+    * Uninstall a factory definition.
+    *
+    * @param string $Alias The object alias to uninstall.
+    */
     public function uninstall($Alias) {
         if (array_key_exists($Alias, $this->_Objects)) {
             unset($this->_Objects[$Alias]);
         }
     }
-
-    /**
-     * Clean up the factory's objects
-     *
-     * Also calls 'Cleanup' on compatible instances.
-     */
+   
+   /**
+    * Clean up the factory's objects
+    *
+    * Also calls 'Cleanup' on compatible instances.
+    */
     public function cleanup() {
         foreach ($this->_Objects as $FactoryInstanceName => &$FactoryInstance) {
             if (!is_array($FactoryInstance)) {
                 continue;
             }
             $FactoryType = $FactoryInstance['FactoryType'];
-
+         
             if (!array_key_exists($FactoryType, $FactoryInstance)) {
                 continue;
             }
             $FactoryObject = &$FactoryInstance[$FactoryType];
-
+         
             if (method_exists($FactoryObject, 'Cleanup')) {
                 $FactoryObject->cleanup();
             }
-
+         
             unset($FactoryInstance);
         }
     }
-
-    /**
-     * Uninstall a dependency definition.
-     *
-     * @param string $Alias The object alias to uninstall the dependency for.
-     * @param string $PropertyName The name of the property dependency to uninstall.
-     * Note: If $PropertyName is null then all of the dependencies will be uninstalled for $Alias.
-     */
+   
+   /**
+    * Uninstall a dependency definition.
+    *
+    * @param string $Alias The object alias to uninstall the dependency for.
+    * @param string $PropertyName The name of the property dependency to uninstall.
+    * Note: If $PropertyName is null then all of the dependencies will be uninstalled for $Alias.
+    */
     public function uninstallDependency($Alias, $PropertyName = null) {
->>>>>>> 0aed7e80
         if (array_key_exists($Alias, $this->_Dependencies)) {
             if (is_null($PropertyName)) {
                 unset($this->_Dependencies[$Alias]);
             } elseif (array_key_exists($PropertyName, $this->_Dependencies[$Alias]))
-<<<<<<< HEAD
                unset($this->_Dependencies[$Alias][$PropertyName]);
-=======
-                unset($this->_Dependencies[$Alias][$PropertyName]);
->>>>>>> 0aed7e80
         }
     }
 }