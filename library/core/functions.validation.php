<<<<<<< HEAD
<?php if (!defined('APPLICATION')) {
    exit();
      }

=======
<?php
>>>>>>> 0aed7e80
/**
 * Validation functions
 *
 * All of these functions are used by ./class.validation.php to validate form
 * input strings. With the exception of ValidateRegex, each function receives
 * two parameters (the field value and the related database field properties)
 * and is expected to return a boolean true or false indicating if the
 * validation was successful.
 *
 * Note: $field will be an object of field properties as defined in
 * @@MySQLDriver->_FetchTableSchema (at the bottom of the file). Properties
 * are: (string) Name, (bool) PrimaryKey, (string) Type, (bool) AllowNull,
 * (string) Default, (int) Length, (array) Enum.
 *
 * @copyright 2009-2015 Vanilla Forums Inc.
 * @license http://www.opensource.org/licenses/gpl-2.0.php GNU GPL v2
 * @package Core
 * @since 2.0
 */

if (!function_exists('ValidateCaptcha')) {
<<<<<<< HEAD
    function ValidateCaptcha($Value = null) {
        require_once PATH_LIBRARY.'/vendors/recaptcha/functions.recaptchalib.php';

        $CaptchaPrivateKey = C('Garden.Registration.CaptchaPrivateKey', '');
        $Response = recaptcha_check_answer($CaptchaPrivateKey, Gdn::Request()->IpAddress(), Gdn::Request()->Post('recaptcha_challenge_field', ''), Gdn::Request()->Post('recaptcha_response_field', ''));
        return $Response->is_valid ?  true : 'The reCAPTCHA value was not entered correctly. Please try again.';
=======
    /**
     * Validate the request captcha.
     *
     * @param null $value Not used.
     * @return bool Returns true if the captcha is valid or an error message otherwise.
     */
    function validateCaptcha($value = null) {
        require_once PATH_LIBRARY.'/vendors/recaptcha/functions.recaptchalib.php';

        $CaptchaPrivateKey = C('Garden.Registration.CaptchaPrivateKey', '');
        $Response = recaptcha_check_answer(
            $CaptchaPrivateKey,
            Gdn::Request()->IpAddress(),
            Gdn::Request()->Post('recaptcha_challenge_field', ''),
            Gdn::Request()->Post('recaptcha_response_field', '')
        );
        return $Response->is_valid ? true : 'The reCAPTCHA value was not entered correctly. Please try again.';
>>>>>>> 0aed7e80
    }
}

if (!function_exists('ValidateRegex')) {
<<<<<<< HEAD
    function ValidateRegex($Value, $Regex) {
        preg_match($Regex, $Value, $Matches);
        return is_array($Matches) && count($Matches) > 0 ? true : false;
=======
    /**
     * Validate a value against a regular expression.
     *
     * @param string $value The value to validate.
     * @param string $regex The regular expression to validate against.
     * @return bool Returns true if the value validates or false otherwise.
     */
    function validateRegex($value, $regex) {
        return (filter_var($value, FILTER_VALIDATE_REGEXP, array('options' => array('regexp' => $regex))) !== false);
>>>>>>> 0aed7e80
    }
}

if (!function_exists('ValidateRequired')) {
<<<<<<< HEAD
    function ValidateRequired($Value, $Field = '') {
        if (is_array($Value) === true) {
            return count($Value) > 0;
        }

        if (is_string($Value)) {
           // Empty strings should pass if the default value of the field is an empty string.
            if ($Value === '' && val('Default', $Field, null) === '') {
                return true;
            }

            return trim($Value) == '' ? false : true;
        }

        if (is_numeric($Value)) {
=======
    /**
     * Validate that a required value isn't empty.
     *
     * @param mixed $value The value to validate.
     * @param object|array|null $field The field object to validate the value against.
     * @return bool Returns true if the value validates or false otherwise.
     */
    function validateRequired($value, $field = null) {
        if (is_array($value) === true) {
            return count($value) > 0;
        }

        if (is_string($value)) {
            // Empty strings should pass if the default value of the field is an empty string.
            if ($value === '' && val('Default', $field, null) === '') {
                return true;
            }

            return trim($value) == '' ? false : true;
        }

        if (is_numeric($value)) {
>>>>>>> 0aed7e80
            return true;
        }

        return false;
    }
}

if (!function_exists('ValidateMeAction')) {
<<<<<<< HEAD
    function ValidateMeAction($Value) {
        $Matched = preg_match('`^/me .*`i', $Value);
=======
    /**
     * Validate that a string is a valid "me" action.
     *
     * @param mixed $value The value to validate.
     * @return bool|string Returns true if the value is valid or an error message otherwise.
     */
    function validateMeAction($value) {
        $Matched = preg_match('`^/me .*`i', $value);
>>>>>>> 0aed7e80
        if ($Matched) {
            $HasPermission = Gdn::Session()->CheckPermission('Vanilla.Comments.Me');
            if (!$HasPermission) {
                return T('ErrorPermission');
            }
        }
        return true;
    }
}

<<<<<<< HEAD
if (!function_exists('ValidateNoLinks')) {
   /**
    * Check whether or not a
    *
    * @param string $Value
    * @return bool
    * @since 2.1
    */
    function ValidateNoLinks($Value) {
        $Matched = preg_match('`https?://`i', $Value);
=======
if (!function_exists('validateNoLinks')) {
    /**
     * Make sure a string has no links.
     *
     * @param mixed $value The value to validate.
     * @return bool Returns true if the value validates or false otherwise.
     * @since 2.1
     */
    function validateNoLinks($value) {
        $Matched = preg_match('`https?://`i', $value);
>>>>>>> 0aed7e80
        return !$Matched;
    }
}

<<<<<<< HEAD
if (!function_exists('ValidateRequiredArray')) {
   /**
    * Checkbox lists and DropDown lists that have no values selected return a
    * value of FALSE. Since this could be a valid entry in any other kind of
    * input, these "array" form-data types need their own "required" validation
    * method.
    */
    function ValidateRequiredArray($Value, $Field) {
        if (is_array($Value) === true) {
            return count($Value) > 0 ? true : false;
=======
if (!function_exists('validateRequiredArray')) {
    /**
     * Validate that a value is an array and is not empty.
     *
     * Checkbox lists and DropDown lists that have no values selected return a
     * value of false. Since this could be a valid entry in any other kind of
     * input, these "array" form-data types need their own "required" validation
     * method.
     *
     * @param mixed $value The value to validate.
     * @return bool Returns true if the value validates or false otherwise.
     */
    function validateRequiredArray($value) {
        if (is_array($value) === true) {
            return !empty($value);
>>>>>>> 0aed7e80
        }

        return false;
    }
}

<<<<<<< HEAD
if (!function_exists('ValidateConnection')) {
    function ValidateConnection($Value, $Field, $FormPostedValues) {
        $DatabaseHost = ArrayValue('Database.Host', $FormPostedValues, '~~Invalid~~');
        $DatabaseName = ArrayValue('Database.Name', $FormPostedValues, '~~Invalid~~');
        $DatabaseUser = ArrayValue('Database.User', $FormPostedValues, '~~Invalid~~');
        $DatabasePassword = ArrayValue('Database.Password', $FormPostedValues, '~~Invalid~~');
        $ConnectionString = GetConnectionString($DatabaseName, $DatabaseHost);
=======
if (!function_exists('validateConnection')) {
    /**
     * Validate an that an array contains valid database information.
     *
     * @param mixed $value The value to validate.
     * @param mixed $field Not used.
     * @param array $data The data to validate against.
     * @return bool|string Returns true if the value is valid or an error message otherwise.
     * @deprecated
     */
    function validateConnection($value, $field, $data) {
        $DatabaseHost = ArrayValue('Database.Host', $data, '~~Invalid~~');
        $DatabaseName = ArrayValue('Database.Name', $data, '~~Invalid~~');
        $DatabaseUser = ArrayValue('Database.User', $data, '~~Invalid~~');
        $DatabasePassword = ArrayValue('Database.Password', $data, '~~Invalid~~');
        $ConnectionString = getConnectionString($DatabaseName, $DatabaseHost);
>>>>>>> 0aed7e80
        try {
            $Connection = new PDO(
                $ConnectionString,
                $DatabaseUser,
                $DatabasePassword
            );
        } catch (PDOException $Exception) {
            return sprintf(T('ValidateConnection'), strip_tags($Exception->getMessage()));
        }
        return true;
    }
}

<<<<<<< HEAD
if (!function_exists('ValidateOldPassword')) {
    function ValidateOldPassword($Value, $Field, $FormPostedValues) {
        $OldPassword = ArrayValue('OldPassword', $FormPostedValues, '');
        $Session = Gdn::Session();
        $UserModel = new UserModel();
        $UserID = $Session->UserID;
        return (bool) $UserModel->ValidateCredentials(
            '',
            $UserID,
            $OldPassword
        );
    }
}

if (!function_exists('ValidateEmail')) {
    function ValidateEmail($Value, $Field = '') {
        if (!ValidateRequired($Value)) {
            return true;
        }

        $Result = PHPMailer::ValidateAddress($Value);
        $Result = (bool)$Result;
        return $Result;
    }
}

if (!function_exists('ValidateWebAddress')) {
    function ValidateWebAddress($Value, $Field = '') {
        if ($Value == '') {
            return true; // Required picks up this error
        }
        return filter_var($Value, FILTER_VALIDATE_URL, FILTER_FLAG_SCHEME_REQUIRED) !== false;
    }
}

if (!function_exists('ValidateUsernameRegex')) {
    function ValidateUsernameRegex() {
        static $ValidateUsernameRegex;

        if (is_null($ValidateUsernameRegex)) {
           // Set our default ValidationRegex based on Unicode support.
           // Unicode includes Numbers, Letters, Marks, & Connector punctuation.
=======
if (!function_exists('validateOldPassword')) {
    /**
     * Validate that a password authenticates against a user.
     *
     * @param mixed $value Not used.
     * @param mixed $field Not used.
     * @param array $data The data to validate.
     * @return bool Returns true if the value validates or false otherwise.
     */
    function validateOldPassword($value, $field, $data) {
        $OldPassword = ArrayValue('OldPassword', $data, '');
        $Session = Gdn::Session();
        $UserModel = new UserModel();
        $UserID = $Session->UserID;
        return (bool)$UserModel->validateCredentials('', $UserID, $OldPassword);
    }
}

if (!function_exists('validateEmail')) {
    /**
     * Validate that a value is a valid email address.
     *
     * @param mixed $value The value to validate.
     * @param object|array|null $field The field meta information for {@link $value}.
     * @return bool Returns true if the value validates or false otherwise.
     */
    function validateEmail($value, $field = null) {
        if (!validateRequired($value, $field)) {
            return true;
        }

        return (filter_var($value, FILTER_VALIDATE_EMAIL) !== false);
    }
}

if (!function_exists('validateWebAddress')) {
    /**
     * Validate that a value is a valid URL.
     *
     * @param mixed $value The value to validate.
     * @return bool Returns true if the value validates or false otherwise.
     */
    function validateWebAddress($value) {
        if ($value == '') {
            return true; // Required picks up this error
        }

        return filter_var($value, FILTER_VALIDATE_URL, FILTER_FLAG_SCHEME_REQUIRED) !== false;
    }
}

if (!function_exists('validateUsernameRegex')) {
    /**
     * Get the regular expression used to validate usernames.
     *
     * @return string Returns a regular expression without enclosing delimiters.
     */
    function validateUsernameRegex() {
        static $ValidateUsernameRegex;

        if (is_null($ValidateUsernameRegex)) {
            // Set our default ValidationRegex based on Unicode support.
            // Unicode includes Numbers, Letters, Marks, & Connector punctuation.
>>>>>>> 0aed7e80
            $DefaultPattern = (unicodeRegexSupport()) ? '\pN\pL\pM\pPc' : '\w';

            $ValidateUsernameRegex = sprintf(
                "[%s]%s",
                C("Garden.User.ValidationRegex", $DefaultPattern),
                C("Garden.User.ValidationLength", "{3,20}")
            );
        }

        return $ValidateUsernameRegex;
    }
}

<<<<<<< HEAD
if (!function_exists('ValidateUsername')) {
    function ValidateUsername($Value, $Field = '') {
        $ValidateUsernameRegex = ValidateUsernameRegex();

        return ValidateRegex(
            $Value,
=======
if (!function_exists('validateUsername')) {
    /**
     * Validate the a string is valid for use as a username.
     *
     * @param mixed $value The value to validate.
     * @return bool Returns true if the value validates or false otherwise.
     */
    function validateUsername($value) {
        $ValidateUsernameRegex = ValidateUsernameRegex();

        return ValidateRegex(
            $value,
>>>>>>> 0aed7e80
            "/^({$ValidateUsernameRegex})?$/siu"
        );
    }
}

<<<<<<< HEAD
if (!function_exists('ValidateUrlString')) {
    function ValidateUrlString($Value, $Field = '') {
        return ValidateRegex(
            $Value,
=======
if (!function_exists('validateUrlString')) {
    /**
     * Validate that a string can be used in a URL without any encoding required.
     *
     * @param mixed $value The value to validate.
     * @return bool Returns true if the value validates or false otherwise.
     */
    function validateUrlString($value) {
        return validateRegex(
            $value,
>>>>>>> 0aed7e80
            '/^([\d\w_\-]+)?$/si'
        );
    }
}

<<<<<<< HEAD
if (!function_exists('ValidateUrlStringRelaxed')) {
    function ValidateUrlStringRelaxed($Value, $Field = '') {
        if (preg_match('`[/\\\<>\'"]`', $Value)) {
=======
if (!function_exists('validateUrlStringRelaxed')) {
    /**
     * A relaxed version of {@link validateUrlString()} that only requires no path separators or tag delimiters.
     *
     * @param mixed $value The value to validate.
     * @return bool Returns true if the value validates or false otherwise.
     */
    function validateUrlStringRelaxed($value) {
        if (preg_match('`[/\\\<>\'"]`', $value)) {
>>>>>>> 0aed7e80
            return false;
        }
        return true;
    }
}

<<<<<<< HEAD
if (!function_exists('ValidateDate')) {
    function ValidateDate($Value) {
       // Dates should be in YYYY-MM-DD or YYYY-MM-DD HH:MM:SS format
        if (empty($Value)) {
            return true; // blank dates validated through required.
        } else {
            $Matches = array();
            if (preg_match('/^(\d{4})-(\d{2})-(\d{2})(?:\s{1}(\d{2}):(\d{2})(?::(\d{2}))?)?$/', $Value, $Matches)) {
=======
if (!function_exists('validateDate')) {
    /**
     * Validate that a value is a valid date string.
     *
     * @param mixed $value The value to validate.
     * @return bool Returns true if the value validates or false otherwise.
     */
    function validateDate($value) {
        // Dates should be in YYYY-MM-DD or YYYY-MM-DD HH:MM:SS format
        if (empty($value)) {
            return true; // blank dates validated through required.
        } else {
            $Matches = array();
            if (preg_match('/^(\d{4})-(\d{2})-(\d{2})(?:\s{1}(\d{2}):(\d{2})(?::(\d{2}))?)?$/', $value, $Matches)) {
>>>>>>> 0aed7e80
                $Year = $Matches[1];
                $Month = $Matches[2];
                $Day = $Matches[3];
                $Hour = ArrayValue(4, $Matches, 0);
                $Minutes = ArrayValue(5, $Matches, 0);
                $Seconds = ArrayValue(6, $Matches, 0);

                return checkdate($Month, $Day, $Year) && $Hour < 24 && $Minutes < 61 && $Seconds < 61;
            }
        }

        return false;
    }
}

<<<<<<< HEAD
if (!function_exists('ValidateMinimumAge')) {
    function ValidateMinimumAge($Value, $Field, $FormPostedValues) {
        $MinimumAge = C('Garden.Validate.MinimumAge', 13);
       // Dates should be in YYYY-MM-DD format
        if (preg_match("/^[\d]{4}-{1}[\d]{2}-{1}[\d]{2}$/", $Value) == 1) {
            $Year = intval(substr($Value, 0, 4));
            $Month = intval(substr($Value, 5, 2));
            $Day = intval(substr($Value, 8));
            $CurrentDay = date('j');
            $CurrentMonth = date('n');
            $CurrentYear = date('Y');
           // The minimum age for joining is 13 years before now.
            if ($Year + $MinimumAge < $CurrentYear
            || ($Year + $MinimumAge == $CurrentYear && $Month < $CurrentMonth)
            || ($Year + $MinimumAge == $CurrentYear && $Month == $CurrentMonth && $Day <= $CurrentDay)) {
                return true;
            }
        }
        return T('ValidateMinimumAge', 'You must be at least ' . $MinimumAge . ' years old to proceed.');
    }
}

if (!function_exists('ValidateInteger')) {
    function ValidateInteger($Value, $Field = null) {
        if (!$Value || (is_string($Value) && !trim($Value))) {
            return true;
        }

        $Integer = intval($Value);
        $String = strval($Integer);
        return $String == $Value ? true : false;
    }
}

if (!function_exists('ValidateBoolean')) {
    function ValidateBoolean($Value, $Field) {
        $String = strval($Value);
        return in_array($String, array('1', '0', 'TRUE', 'FALSE', '')) ? true : false;
    }
}

if (!function_exists('ValidateDecimal')) {
    function ValidateDecimal($Value, $Field) {
        if (is_object($Field) && $Field->AllowNull && $Value === null) {
            return true;
        }
        return is_numeric($Value);
    }
}

if (!function_exists('ValidateString')) {
   /**
    * Validate that a value can be converted into a string.
    *
    * This function will pass on numbers or booleans because those values can be converted to a string.
    *
    * @param mixed $Value The value to validate.
    * @param object $Field The database field object to validate against.
    * @return bool Returns true if {@link $Value} is a valid string.
    */
    function ValidateString($Value, $Field) {
        if (!$Value || (is_string($Value) && !trim($Value))) {
            return true;
        }

        return is_scalar($Value);
    }
}

if (!function_exists('ValidateTime')) {
    function ValidateTime($Value, $Field) {
       // TODO: VALIDATE AS HH:MM:SS OR HH:MM
=======
if (!function_exists('validateMinimumAge')) {
    /**
     * Validate that a value passes minimum age requirements.
     *
     * The minimum age is stored in the `Garden.Validate.MinimumAge` config setting.
     *
     * @param mixed $value The value to validate.
     * @return bool|string Returns true if the value is valid or an error message otherwise.
     */
    function validateMinimumAge($value) {
        $MinimumAge = C('Garden.Validate.MinimumAge', 13);
        // Dates should be in YYYY-MM-DD format
        if (preg_match("/^[\d]{4}-{1}[\d]{2}-{1}[\d]{2}$/", $value) == 1) {
            $Year = intval(substr($value, 0, 4));
            $Month = intval(substr($value, 5, 2));
            $Day = intval(substr($value, 8));
            $CurrentDay = date('j');
            $CurrentMonth = date('n');
            $CurrentYear = date('Y');
            // The minimum age for joining is 13 years before now.
            if ($Year + $MinimumAge < $CurrentYear
                || ($Year + $MinimumAge == $CurrentYear && $Month < $CurrentMonth)
                || ($Year + $MinimumAge == $CurrentYear && $Month == $CurrentMonth && $Day <= $CurrentDay)
            ) {
                return true;
            }
        }
        return T('ValidateMinimumAge', 'You must be at least '.$MinimumAge.' years old to proceed.');
    }
}

if (!function_exists('validateInteger')) {
    /**
     * Validate that a value can be converted into an integer.
     *
     * @param mixed $value The value to validate.
     * @return bool Returns true if the value validates or false otherwise.
     */
    function validateInteger($value) {
        if (!$value || (is_string($value) && !trim($value))) {
            return true;
        }
        $Integer = intval($value);
        $String = strval($Integer);
        return $String == $value;
    }
}

if (!function_exists('validateBoolean')) {
    /**
     * Validate that a value can be converted into a boolean (true or false).
     *
     * @param mixed $value The value to validate.
     * @return bool Returns true if the value validates or false otherwise.
     */
    function validateBoolean($value) {
        $String = strval($value);
        return in_array($String, array('1', '0', 'true', 'false', '')) ? true : false;
    }
}

if (!function_exists('validateDecimal')) {
    /**
     * Validate that a value can be converted into a decimal number.
     *
     * @param mixed $value The value to validate.
     * @param object $field The field information for the value.
     * @return bool Returns true if the value validates or false otherwise.
     */
    function validateDecimal($value, $field) {
        if (is_object($field) && $field->AllowNull && $value === null) {
            return true;
        }
        return is_numeric($value);
    }
}

if (!function_exists('validateString')) {
    /**
     * Validate that a value can be converted into a string.
     *
     * This function will pass on numbers or booleans because those values can be converted to a string.
     *
     * @param mixed $value The value to validate.
     * @param object $field The database field object to validate against.
     * @return bool Returns true if {@link $value} is a valid string.
     */
    function validateString($value, $field) {
        if (!$value || (is_string($value) && !trim($value))) {
            return true;
        }

        return is_scalar($value);
    }
}

if (!function_exists('validateTime')) {
    /**
     * Validate that a value can be converted into a time string.
     *
     * @param mixed $value The value to validate.
     * @return bool Returns true if the value validates or false otherwise.
     */
    function validateTime($value) {
        // TODO: VALIDATE AS HH:MM:SS OR HH:MM
>>>>>>> 0aed7e80
        return false;
    }
}

<<<<<<< HEAD
if (!function_exists('ValidateTimestamp')) {
    function ValidateTimestamp($Value, $Field) {
       // TODO: VALIDATE A TIMESTAMP
=======
if (!function_exists('validateTimestamp')) {
    /**
     * Validate that a value is a timestamp.
     *
     * @param mixed $value The value to validate.
     * @return bool Returns true if the value validates or false otherwise.
     */
    function validateTimestamp($value) {
        // TODO: VALIDATE A TIMESTAMP
>>>>>>> 0aed7e80
        return false;
    }
}

<<<<<<< HEAD
if (!function_exists('ValidateLength')) {
    function ValidateLength($Value, $Field) {
        if (function_exists('mb_strlen')) {
            $Diff = mb_strlen($Value, 'UTF-8') - $Field->Length;
        } else {
            $Diff = strlen($Value) - $Field->Length;
=======
if (!function_exists('validateLength')) {
    /**
     * Validate that a string is not too long.
     *
     * @param mixed $value The value to validate.
     * @param object $field The field information that contains the maximum length for the {@link $value}.
     * @return bool|string
     */
    function validateLength($value, $field) {
        if (function_exists('mb_strlen')) {
            $Diff = mb_strlen($value, 'UTF-8') - $field->Length;
        } else {
            $Diff = strlen($value) - $field->Length;
>>>>>>> 0aed7e80
        }

        if ($Diff <= 0) {
            return true;
        } else {
<<<<<<< HEAD
            return sprintf(T('ValidateLength'), T($Field->Name), $Diff);
        }
    }
}

if (!function_exists('ValidateEnum')) {
    function ValidateEnum($Value, $Field) {
        return (in_array($Value, $Field->Enum) || ($Field->AllowNull && !ValidateRequired($Value)));
    }
}

if (!function_exists('ValidateFormat')) {
    function ValidateFormat($Value) {
        return strcasecmp($Value, 'Raw') != 0 || Gdn::Session()->CheckPermission('Garden.Settings.Manage');
    }
}

if (!function_exists('ValidateOneOrMoreArrayItemRequired')) {
    function ValidateOneOrMoreArrayItemRequired($Value, $Field) {
        return is_array($Value) === true && count($Value) > 0 ? true : false;
    }
}

if (!function_exists('ValidatePermissionFormat')) {
    function ValidatePermissionFormat($Permission) {
       // Make sure there are at least three "parts" to each permission.
        if (is_array($Permission) === false) {
            $Permission = explode(',', $Permission);
        }

        $PermissionCount = count($Permission);
        for ($i = 0; $i < $PermissionCount; ++$i) {
            if (count(explode('.', $Permission[$i])) < 3) {
                return sprintf(T('The following permission did not meet the permission naming requirements and could not be added: %s'), $Permission[$i]);
=======
            return sprintf(T('ValidateLength'), T($field->Name), $Diff);
        }
    }
}

if (!function_exists('validateEnum')) {
    /**
     * Validate that a value is one of the values allowed in an enum.
     *
     * @param mixed $value The value to validate.
     * @param object $field The object must contain an `Enum` property which is an array of valid choices for
     * {@link $value}.
     * @return bool Returns true of the value is valid or false otherwise.
     */
    function validateEnum($value, $field) {
        return (in_array($value, $field->Enum) || ($field->AllowNull && !validateRequired($value)));
    }
}

if (!function_exists('validateFormat')) {
    /**
     * Check that a value is a correct format for {@link Gdn_Format::To()}.
     *
     * @param mixed $value The value to validate.
     * @return bool Returns true of the value is valid or false otherwise.
     */
    function validateFormat($value) {
        return strcasecmp($value, 'Raw') != 0 || Gdn::Session()->CheckPermission('Garden.Settings.Manage');
    }
}

if (!function_exists('validateOneOrMoreArrayItemRequired')) {
    /**
     * Check that a value is an array and isn't empty.
     *
     * @param mixed $value The value to validate.
     * @return bool Returns true of the value is valid or false otherwise.
     */
    function validateOneOrMoreArrayItemRequired($value) {
        return is_array($value) === true && !empty($value);
    }
}

if (!function_exists('validatePermissionFormat')) {
    /**
     * Validate that a string is in the correct format for a Vanilla permission.
     *
     * @param mixed $value The value to validate.
     * @return bool|string Returns true if the value is a valid permission name or a string with an error message
     * otherwise.
     */
    function validatePermissionFormat($value) {
        // Make sure there are at least three "parts" to each permission.
        if (is_array($value) === false) {
            $value = explode(',', $value);
        }

        $PermissionCount = count($value);
        for ($i = 0; $i < $PermissionCount; ++$i) {
            if (count(explode('.', $value[$i])) < 3) {
                return sprintf(
                    T('The following permission did not meet the permission naming requirements and could not be added: %s'),
                    $value[$i]
                );
>>>>>>> 0aed7e80
            }

        }
        return true;
    }
}

<<<<<<< HEAD
if (!function_exists('ValidateMatch')) {
   /**
    * Takes the FieldName being validated, appends "Match" to it, and searches
    * $PostedFields for the Match fieldname, compares their values, and returns
    * true if they match.
    */
    function ValidateMatch($Value, $Field, $PostedFields) {
        $MatchValue = ArrayValue($Field->Name.'Match', $PostedFields);
        return $Value == $MatchValue ? true : false;
    }
}

if (!function_exists('ValidateMinTextLength')) {
    function ValidateMinTextLength($Value, $Field, $Post) {
        if (isset($Post['Format'])) {
            $Value = Gdn_Format::To($Value, $Post['Format']);
        }

        $Value = html_entity_decode(trim(strip_tags($Value)));
        $MinLength = GetValue('MinLength', $Field, 0);

        if (function_exists('mb_strlen')) {
            $Diff = $MinLength - mb_strlen($Value, 'UTF-8');
        } else {
            $Diff = $MinLength - strlen($Value);
=======
if (!function_exists('validateMatch')) {
    /**
     * Validate a value in an odd and soon to be removed way.
     *
     * Takes the FieldName being validated, appends "Match" to it, and searches
     * $PostedFields for the Match fieldname, compares their values, and returns
     * true if they match.
     *
     * @param mixed $value The value to validate.
     * @param object $field The field meta information.
     * @param array $data The full posted data.
     * @return bool Returns true if the value is valid or false otherwise.
     * @deprecated
     */
    function validateMatch($value, $field, $data) {
        $MatchValue = ArrayValue($field->Name.'Match', $data);
        return $value == $MatchValue ? true : false;
    }
}

if (!function_exists('validateMinTextLength')) {
    /**
     * Validate that a value is at least a certain length after being converted to plain text.
     *
     * @param mixed $value The value to validate.
     * @param object $field The field meta information.
     * @param array $Post The full posted data.
     * @return bool|string Returns true if teh value is valid or an error string otherwise.
     */
    function validateMinTextLength($value, $field, $Post) {
        if (isset($Post['Format'])) {
            $value = Gdn_Format::To($value, $Post['Format']);
        }

        $value = html_entity_decode(trim(strip_tags($value)));
        $MinLength = GetValue('MinLength', $field, 0);

        if (function_exists('mb_strlen')) {
            $Diff = $MinLength - mb_strlen($value, 'UTF-8');
        } else {
            $Diff = $MinLength - strlen($value);
>>>>>>> 0aed7e80
        }

        if ($Diff <= 0) {
            return true;
        } else {
<<<<<<< HEAD
            return sprintf(T('ValidateMinLength'), T($Field->Name), $Diff);
        }
    }
}

if (!function_exists('ValidateStrength')) {
   /**
    * Validate a password's strength
    *
    * @param string $Value
    * @param string $Field
    * @param array $FormValues
    */
    function ValidateStrength($Value, $Field, $PostedFields) {
        $UsernameValue = GetValue('Name', $PostedFields);
        $PScore = PasswordStrength($Value, $UsernameValue);
=======
            return sprintf(T('ValidateMinLength'), T($field->Name), $Diff);
        }
    }
}

if (!function_exists('validateStrength')) {
    /**
     * Validate a password's strength.
     *
     * @param string $value The value to validate.
     * @param object $field Not used.
     * @param array $data The full post data.
     * @return bool Returns true if the value represents a strong enough password or false otherwise.
     */
    function validateStrength($value, $field, $data) {
        $UsernameValue = GetValue('Name', $data);
        $PScore = PasswordStrength($value, $UsernameValue);
>>>>>>> 0aed7e80
        return $PScore['Pass'] ? true : false;
    }
}

<<<<<<< HEAD
if (!function_exists('ValidateVersion')) {
    function ValidateVersion($Value) {
        if (empty($Value)) {
            return true;
        }

        if (preg_match('`(?:\d+\.)*\d+\s*([a-z]*)\d*`i', $Value, $Matches)) {
           // Get the version word out of the matches and validate it.
=======
if (!function_exists('validateVersion')) {
    /**
     * Validates that a value is a correctly formatted version string.
     *
     * @param mixed $value The value to validate.
     * @return bool Returns true if the value represents a version string or false otherwise.
     */
    function validateVersion($value) {
        if (empty($value)) {
            return true;
        }

        if (preg_match('`(?:\d+\.)*\d+\s*([a-z]*)\d*`i', $value, $Matches)) {
            // Get the version word out of the matches and validate it.
>>>>>>> 0aed7e80
            $Word = $Matches[1];
            if (!in_array(trim($Word), array('', 'dev', 'alpha', 'a', 'beta', 'b', 'RC', 'rc', '#', 'pl', 'p'))) {
                return false;
            }
            return true;
        }
        return false;
    }
}

<<<<<<< HEAD
/**
 * Validate phone number against North American Numbering Plan.
 * @link http://blog.stevenlevithan.com/archives/validate-phone-number
 */
if (!function_exists('ValidatePhoneNA')) {
    function ValidatePhoneNA($Value, $Field = '') {
        if ($Value == '') {
            return true; // Do not require by default.
        }       $Valid = ValidateRegex($Value, '/^(?:\+?1[-. ]?)?\(?([0-9]{3})\)?[-. ]?([0-9]{3})[-. ]?([0-9]{4})$/');
=======
if (!function_exists('validatePhoneNA')) {
    /**
     * Validate phone number against North American Numbering Plan.
     *
     * @param mixed $value The value to validate.
     * @return bool|string Returns true if the value is a valid phone number or an error string otherwise.
     * @link http://blog.stevenlevithan.com/archives/validate-phone-number
     */
    function validatePhoneNA($value) {
        if ($value == '') {
            return true; // Do not require by default.
        }
        $Valid = validateRegex($value, '/^(?:\+?1[-. ]?)?\(?([0-9]{3})\)?[-. ]?([0-9]{3})[-. ]?([0-9]{4})$/');
>>>>>>> 0aed7e80
        return ($Valid) ? $Valid : T('ValidatePhone', 'Phone number is invalid.');
    }
}

<<<<<<< HEAD
/**
 * Loose validation for international phone number (but must start with a plus sign).
 */
if (!function_exists('ValidatePhoneInt')) {
    function ValidatePhoneInt($Value, $Field = '') {
        if ($Value == '') {
            return true; // Do not require by default.
        }       $Valid = ValidateRegex($Value, '/^\+(?:[0-9] ?){6,14}[0-9]$/');
=======
if (!function_exists('validatePhoneInt')) {
    /**
     * Loose validation for international phone number (but must start with a plus sign).
     *
     * @param mixed $value The value to validate.
     * @return bool|string Returns true if the value is a valid phone number or an error string otherwise.
     */
    function validatePhoneInt($value) {
        if ($value == '') {
            return true; // Do not require by default.
        }
        $Valid = validateRegex($value, '/^\+(?:[0-9] ?){6,14}[0-9]$/');
>>>>>>> 0aed7e80
        return ($Valid) ? $Valid : T('ValidatePhone', 'Phone number is invalid.');
    }
}

<<<<<<< HEAD
/**
 * Validate US zip code (5-digit or 9-digit with hyphen).
 */
if (!function_exists('ValidateZipCode')) {
    function ValidateZipCode($Value, $Field = '') {
        if ($Value == '') {
            return true; // Do not require by default.
        }       $Valid = ValidateRegex($Value, '/^([0-9]{5})(-[0-9]{4})?$/');
=======
if (!function_exists('validateUrl')) {
    /**
     * Check to see if a value represents a valid url.
     *
     * @param string $value The value to validate.
     * @return bool Returns true if the value is a value url or false otherwise.
     */
    function validateUrl($value) {
        if (empty($value)) {
            return true;
        }
        $Valid = (bool)filter_var($value, FILTER_VALIDATE_URL);
        return $Valid;
    }
}

if (!function_exists('validateZipCode')) {
    /**
     * Validate US zip code (5-digit or 9-digit with hyphen).
     *
     * @param mixed $value The value to validate.
     * @return bool|string
     */
    function validateZipCode($value) {
        if ($value == '') {
            return true; // Do not require by default.
        }
        $Valid = validateRegex($value, '/^([0-9]{5})(-[0-9]{4})?$/');
>>>>>>> 0aed7e80
        return ($Valid) ? $Valid : T('ValidateZipCode', 'Zip code is invalid.');
    }
}<|MERGE_RESOLUTION|>--- conflicted
+++ resolved
@@ -1,11 +1,4 @@
-<<<<<<< HEAD
-<?php if (!defined('APPLICATION')) {
-    exit();
-      }
-
-=======
 <?php
->>>>>>> 0aed7e80
 /**
  * Validation functions
  *
@@ -27,14 +20,6 @@
  */
 
 if (!function_exists('ValidateCaptcha')) {
-<<<<<<< HEAD
-    function ValidateCaptcha($Value = null) {
-        require_once PATH_LIBRARY.'/vendors/recaptcha/functions.recaptchalib.php';
-
-        $CaptchaPrivateKey = C('Garden.Registration.CaptchaPrivateKey', '');
-        $Response = recaptcha_check_answer($CaptchaPrivateKey, Gdn::Request()->IpAddress(), Gdn::Request()->Post('recaptcha_challenge_field', ''), Gdn::Request()->Post('recaptcha_response_field', ''));
-        return $Response->is_valid ?  true : 'The reCAPTCHA value was not entered correctly. Please try again.';
-=======
     /**
      * Validate the request captcha.
      *
@@ -52,16 +37,10 @@
             Gdn::Request()->Post('recaptcha_response_field', '')
         );
         return $Response->is_valid ? true : 'The reCAPTCHA value was not entered correctly. Please try again.';
->>>>>>> 0aed7e80
     }
 }
 
 if (!function_exists('ValidateRegex')) {
-<<<<<<< HEAD
-    function ValidateRegex($Value, $Regex) {
-        preg_match($Regex, $Value, $Matches);
-        return is_array($Matches) && count($Matches) > 0 ? true : false;
-=======
     /**
      * Validate a value against a regular expression.
      *
@@ -71,28 +50,10 @@
      */
     function validateRegex($value, $regex) {
         return (filter_var($value, FILTER_VALIDATE_REGEXP, array('options' => array('regexp' => $regex))) !== false);
->>>>>>> 0aed7e80
     }
 }
 
 if (!function_exists('ValidateRequired')) {
-<<<<<<< HEAD
-    function ValidateRequired($Value, $Field = '') {
-        if (is_array($Value) === true) {
-            return count($Value) > 0;
-        }
-
-        if (is_string($Value)) {
-           // Empty strings should pass if the default value of the field is an empty string.
-            if ($Value === '' && val('Default', $Field, null) === '') {
-                return true;
-            }
-
-            return trim($Value) == '' ? false : true;
-        }
-
-        if (is_numeric($Value)) {
-=======
     /**
      * Validate that a required value isn't empty.
      *
@@ -106,7 +67,7 @@
         }
 
         if (is_string($value)) {
-            // Empty strings should pass if the default value of the field is an empty string.
+           // Empty strings should pass if the default value of the field is an empty string.
             if ($value === '' && val('Default', $field, null) === '') {
                 return true;
             }
@@ -115,7 +76,6 @@
         }
 
         if (is_numeric($value)) {
->>>>>>> 0aed7e80
             return true;
         }
 
@@ -124,10 +84,6 @@
 }
 
 if (!function_exists('ValidateMeAction')) {
-<<<<<<< HEAD
-    function ValidateMeAction($Value) {
-        $Matched = preg_match('`^/me .*`i', $Value);
-=======
     /**
      * Validate that a string is a valid "me" action.
      *
@@ -136,7 +92,6 @@
      */
     function validateMeAction($value) {
         $Matched = preg_match('`^/me .*`i', $value);
->>>>>>> 0aed7e80
         if ($Matched) {
             $HasPermission = Gdn::Session()->CheckPermission('Vanilla.Comments.Me');
             if (!$HasPermission) {
@@ -147,76 +102,41 @@
     }
 }
 
-<<<<<<< HEAD
-if (!function_exists('ValidateNoLinks')) {
+if (!function_exists('validateNoLinks')) {
    /**
-    * Check whether or not a
+     * Make sure a string has no links.
     *
-    * @param string $Value
-    * @return bool
+     * @param mixed $value The value to validate.
+     * @return bool Returns true if the value validates or false otherwise.
     * @since 2.1
     */
-    function ValidateNoLinks($Value) {
-        $Matched = preg_match('`https?://`i', $Value);
-=======
-if (!function_exists('validateNoLinks')) {
-    /**
-     * Make sure a string has no links.
-     *
-     * @param mixed $value The value to validate.
-     * @return bool Returns true if the value validates or false otherwise.
-     * @since 2.1
-     */
     function validateNoLinks($value) {
         $Matched = preg_match('`https?://`i', $value);
->>>>>>> 0aed7e80
         return !$Matched;
     }
 }
 
-<<<<<<< HEAD
-if (!function_exists('ValidateRequiredArray')) {
+if (!function_exists('validateRequiredArray')) {
    /**
+     * Validate that a value is an array and is not empty.
+     *
     * Checkbox lists and DropDown lists that have no values selected return a
-    * value of FALSE. Since this could be a valid entry in any other kind of
+     * value of false. Since this could be a valid entry in any other kind of
     * input, these "array" form-data types need their own "required" validation
     * method.
+     *
+     * @param mixed $value The value to validate.
+     * @return bool Returns true if the value validates or false otherwise.
     */
-    function ValidateRequiredArray($Value, $Field) {
-        if (is_array($Value) === true) {
-            return count($Value) > 0 ? true : false;
-=======
-if (!function_exists('validateRequiredArray')) {
-    /**
-     * Validate that a value is an array and is not empty.
-     *
-     * Checkbox lists and DropDown lists that have no values selected return a
-     * value of false. Since this could be a valid entry in any other kind of
-     * input, these "array" form-data types need their own "required" validation
-     * method.
-     *
-     * @param mixed $value The value to validate.
-     * @return bool Returns true if the value validates or false otherwise.
-     */
     function validateRequiredArray($value) {
         if (is_array($value) === true) {
             return !empty($value);
->>>>>>> 0aed7e80
         }
 
         return false;
     }
 }
 
-<<<<<<< HEAD
-if (!function_exists('ValidateConnection')) {
-    function ValidateConnection($Value, $Field, $FormPostedValues) {
-        $DatabaseHost = ArrayValue('Database.Host', $FormPostedValues, '~~Invalid~~');
-        $DatabaseName = ArrayValue('Database.Name', $FormPostedValues, '~~Invalid~~');
-        $DatabaseUser = ArrayValue('Database.User', $FormPostedValues, '~~Invalid~~');
-        $DatabasePassword = ArrayValue('Database.Password', $FormPostedValues, '~~Invalid~~');
-        $ConnectionString = GetConnectionString($DatabaseName, $DatabaseHost);
-=======
 if (!function_exists('validateConnection')) {
     /**
      * Validate an that an array contains valid database information.
@@ -233,7 +153,6 @@
         $DatabaseUser = ArrayValue('Database.User', $data, '~~Invalid~~');
         $DatabasePassword = ArrayValue('Database.Password', $data, '~~Invalid~~');
         $ConnectionString = getConnectionString($DatabaseName, $DatabaseHost);
->>>>>>> 0aed7e80
         try {
             $Connection = new PDO(
                 $ConnectionString,
@@ -247,50 +166,6 @@
     }
 }
 
-<<<<<<< HEAD
-if (!function_exists('ValidateOldPassword')) {
-    function ValidateOldPassword($Value, $Field, $FormPostedValues) {
-        $OldPassword = ArrayValue('OldPassword', $FormPostedValues, '');
-        $Session = Gdn::Session();
-        $UserModel = new UserModel();
-        $UserID = $Session->UserID;
-        return (bool) $UserModel->ValidateCredentials(
-            '',
-            $UserID,
-            $OldPassword
-        );
-    }
-}
-
-if (!function_exists('ValidateEmail')) {
-    function ValidateEmail($Value, $Field = '') {
-        if (!ValidateRequired($Value)) {
-            return true;
-        }
-
-        $Result = PHPMailer::ValidateAddress($Value);
-        $Result = (bool)$Result;
-        return $Result;
-    }
-}
-
-if (!function_exists('ValidateWebAddress')) {
-    function ValidateWebAddress($Value, $Field = '') {
-        if ($Value == '') {
-            return true; // Required picks up this error
-        }
-        return filter_var($Value, FILTER_VALIDATE_URL, FILTER_FLAG_SCHEME_REQUIRED) !== false;
-    }
-}
-
-if (!function_exists('ValidateUsernameRegex')) {
-    function ValidateUsernameRegex() {
-        static $ValidateUsernameRegex;
-
-        if (is_null($ValidateUsernameRegex)) {
-           // Set our default ValidationRegex based on Unicode support.
-           // Unicode includes Numbers, Letters, Marks, & Connector punctuation.
-=======
 if (!function_exists('validateOldPassword')) {
     /**
      * Validate that a password authenticates against a user.
@@ -306,6 +181,10 @@
         $UserModel = new UserModel();
         $UserID = $Session->UserID;
         return (bool)$UserModel->validateCredentials('', $UserID, $OldPassword);
+            '',
+            $UserID,
+            $OldPassword
+        );
     }
 }
 
@@ -352,9 +231,8 @@
         static $ValidateUsernameRegex;
 
         if (is_null($ValidateUsernameRegex)) {
-            // Set our default ValidationRegex based on Unicode support.
-            // Unicode includes Numbers, Letters, Marks, & Connector punctuation.
->>>>>>> 0aed7e80
+           // Set our default ValidationRegex based on Unicode support.
+           // Unicode includes Numbers, Letters, Marks, & Connector punctuation.
             $DefaultPattern = (unicodeRegexSupport()) ? '\pN\pL\pM\pPc' : '\w';
 
             $ValidateUsernameRegex = sprintf(
@@ -368,14 +246,6 @@
     }
 }
 
-<<<<<<< HEAD
-if (!function_exists('ValidateUsername')) {
-    function ValidateUsername($Value, $Field = '') {
-        $ValidateUsernameRegex = ValidateUsernameRegex();
-
-        return ValidateRegex(
-            $Value,
-=======
 if (!function_exists('validateUsername')) {
     /**
      * Validate the a string is valid for use as a username.
@@ -388,18 +258,11 @@
 
         return ValidateRegex(
             $value,
->>>>>>> 0aed7e80
             "/^({$ValidateUsernameRegex})?$/siu"
         );
     }
 }
 
-<<<<<<< HEAD
-if (!function_exists('ValidateUrlString')) {
-    function ValidateUrlString($Value, $Field = '') {
-        return ValidateRegex(
-            $Value,
-=======
 if (!function_exists('validateUrlString')) {
     /**
      * Validate that a string can be used in a URL without any encoding required.
@@ -410,17 +273,11 @@
     function validateUrlString($value) {
         return validateRegex(
             $value,
->>>>>>> 0aed7e80
             '/^([\d\w_\-]+)?$/si'
         );
     }
 }
 
-<<<<<<< HEAD
-if (!function_exists('ValidateUrlStringRelaxed')) {
-    function ValidateUrlStringRelaxed($Value, $Field = '') {
-        if (preg_match('`[/\\\<>\'"]`', $Value)) {
-=======
 if (!function_exists('validateUrlStringRelaxed')) {
     /**
      * A relaxed version of {@link validateUrlString()} that only requires no path separators or tag delimiters.
@@ -430,38 +287,26 @@
      */
     function validateUrlStringRelaxed($value) {
         if (preg_match('`[/\\\<>\'"]`', $value)) {
->>>>>>> 0aed7e80
             return false;
         }
         return true;
     }
 }
 
-<<<<<<< HEAD
-if (!function_exists('ValidateDate')) {
-    function ValidateDate($Value) {
+if (!function_exists('validateDate')) {
+    /**
+     * Validate that a value is a valid date string.
+     *
+     * @param mixed $value The value to validate.
+     * @return bool Returns true if the value validates or false otherwise.
+     */
+    function validateDate($value) {
        // Dates should be in YYYY-MM-DD or YYYY-MM-DD HH:MM:SS format
-        if (empty($Value)) {
-            return true; // blank dates validated through required.
-        } else {
-            $Matches = array();
-            if (preg_match('/^(\d{4})-(\d{2})-(\d{2})(?:\s{1}(\d{2}):(\d{2})(?::(\d{2}))?)?$/', $Value, $Matches)) {
-=======
-if (!function_exists('validateDate')) {
-    /**
-     * Validate that a value is a valid date string.
-     *
-     * @param mixed $value The value to validate.
-     * @return bool Returns true if the value validates or false otherwise.
-     */
-    function validateDate($value) {
-        // Dates should be in YYYY-MM-DD or YYYY-MM-DD HH:MM:SS format
         if (empty($value)) {
             return true; // blank dates validated through required.
         } else {
             $Matches = array();
             if (preg_match('/^(\d{4})-(\d{2})-(\d{2})(?:\s{1}(\d{2}):(\d{2})(?::(\d{2}))?)?$/', $value, $Matches)) {
->>>>>>> 0aed7e80
                 $Year = $Matches[1];
                 $Month = $Matches[2];
                 $Day = $Matches[3];
@@ -477,92 +322,18 @@
     }
 }
 
-<<<<<<< HEAD
-if (!function_exists('ValidateMinimumAge')) {
-    function ValidateMinimumAge($Value, $Field, $FormPostedValues) {
+if (!function_exists('validateMinimumAge')) {
+    /**
+     * Validate that a value passes minimum age requirements.
+     *
+     * The minimum age is stored in the `Garden.Validate.MinimumAge` config setting.
+     *
+     * @param mixed $value The value to validate.
+     * @return bool|string Returns true if the value is valid or an error message otherwise.
+     */
+    function validateMinimumAge($value) {
         $MinimumAge = C('Garden.Validate.MinimumAge', 13);
        // Dates should be in YYYY-MM-DD format
-        if (preg_match("/^[\d]{4}-{1}[\d]{2}-{1}[\d]{2}$/", $Value) == 1) {
-            $Year = intval(substr($Value, 0, 4));
-            $Month = intval(substr($Value, 5, 2));
-            $Day = intval(substr($Value, 8));
-            $CurrentDay = date('j');
-            $CurrentMonth = date('n');
-            $CurrentYear = date('Y');
-           // The minimum age for joining is 13 years before now.
-            if ($Year + $MinimumAge < $CurrentYear
-            || ($Year + $MinimumAge == $CurrentYear && $Month < $CurrentMonth)
-            || ($Year + $MinimumAge == $CurrentYear && $Month == $CurrentMonth && $Day <= $CurrentDay)) {
-                return true;
-            }
-        }
-        return T('ValidateMinimumAge', 'You must be at least ' . $MinimumAge . ' years old to proceed.');
-    }
-}
-
-if (!function_exists('ValidateInteger')) {
-    function ValidateInteger($Value, $Field = null) {
-        if (!$Value || (is_string($Value) && !trim($Value))) {
-            return true;
-        }
-
-        $Integer = intval($Value);
-        $String = strval($Integer);
-        return $String == $Value ? true : false;
-    }
-}
-
-if (!function_exists('ValidateBoolean')) {
-    function ValidateBoolean($Value, $Field) {
-        $String = strval($Value);
-        return in_array($String, array('1', '0', 'TRUE', 'FALSE', '')) ? true : false;
-    }
-}
-
-if (!function_exists('ValidateDecimal')) {
-    function ValidateDecimal($Value, $Field) {
-        if (is_object($Field) && $Field->AllowNull && $Value === null) {
-            return true;
-        }
-        return is_numeric($Value);
-    }
-}
-
-if (!function_exists('ValidateString')) {
-   /**
-    * Validate that a value can be converted into a string.
-    *
-    * This function will pass on numbers or booleans because those values can be converted to a string.
-    *
-    * @param mixed $Value The value to validate.
-    * @param object $Field The database field object to validate against.
-    * @return bool Returns true if {@link $Value} is a valid string.
-    */
-    function ValidateString($Value, $Field) {
-        if (!$Value || (is_string($Value) && !trim($Value))) {
-            return true;
-        }
-
-        return is_scalar($Value);
-    }
-}
-
-if (!function_exists('ValidateTime')) {
-    function ValidateTime($Value, $Field) {
-       // TODO: VALIDATE AS HH:MM:SS OR HH:MM
-=======
-if (!function_exists('validateMinimumAge')) {
-    /**
-     * Validate that a value passes minimum age requirements.
-     *
-     * The minimum age is stored in the `Garden.Validate.MinimumAge` config setting.
-     *
-     * @param mixed $value The value to validate.
-     * @return bool|string Returns true if the value is valid or an error message otherwise.
-     */
-    function validateMinimumAge($value) {
-        $MinimumAge = C('Garden.Validate.MinimumAge', 13);
-        // Dates should be in YYYY-MM-DD format
         if (preg_match("/^[\d]{4}-{1}[\d]{2}-{1}[\d]{2}$/", $value) == 1) {
             $Year = intval(substr($value, 0, 4));
             $Month = intval(substr($value, 5, 2));
@@ -570,9 +341,9 @@
             $CurrentDay = date('j');
             $CurrentMonth = date('n');
             $CurrentYear = date('Y');
-            // The minimum age for joining is 13 years before now.
+           // The minimum age for joining is 13 years before now.
             if ($Year + $MinimumAge < $CurrentYear
-                || ($Year + $MinimumAge == $CurrentYear && $Month < $CurrentMonth)
+            || ($Year + $MinimumAge == $CurrentYear && $Month < $CurrentMonth)
                 || ($Year + $MinimumAge == $CurrentYear && $Month == $CurrentMonth && $Day <= $CurrentDay)
             ) {
                 return true;
@@ -629,15 +400,15 @@
 }
 
 if (!function_exists('validateString')) {
-    /**
-     * Validate that a value can be converted into a string.
-     *
-     * This function will pass on numbers or booleans because those values can be converted to a string.
-     *
+   /**
+    * Validate that a value can be converted into a string.
+    *
+    * This function will pass on numbers or booleans because those values can be converted to a string.
+    *
      * @param mixed $value The value to validate.
      * @param object $field The database field object to validate against.
      * @return bool Returns true if {@link $value} is a valid string.
-     */
+    */
     function validateString($value, $field) {
         if (!$value || (is_string($value) && !trim($value))) {
             return true;
@@ -655,39 +426,24 @@
      * @return bool Returns true if the value validates or false otherwise.
      */
     function validateTime($value) {
-        // TODO: VALIDATE AS HH:MM:SS OR HH:MM
->>>>>>> 0aed7e80
+       // TODO: VALIDATE AS HH:MM:SS OR HH:MM
         return false;
     }
 }
 
-<<<<<<< HEAD
-if (!function_exists('ValidateTimestamp')) {
-    function ValidateTimestamp($Value, $Field) {
+if (!function_exists('validateTimestamp')) {
+    /**
+     * Validate that a value is a timestamp.
+     *
+     * @param mixed $value The value to validate.
+     * @return bool Returns true if the value validates or false otherwise.
+     */
+    function validateTimestamp($value) {
        // TODO: VALIDATE A TIMESTAMP
-=======
-if (!function_exists('validateTimestamp')) {
-    /**
-     * Validate that a value is a timestamp.
-     *
-     * @param mixed $value The value to validate.
-     * @return bool Returns true if the value validates or false otherwise.
-     */
-    function validateTimestamp($value) {
-        // TODO: VALIDATE A TIMESTAMP
->>>>>>> 0aed7e80
         return false;
     }
 }
 
-<<<<<<< HEAD
-if (!function_exists('ValidateLength')) {
-    function ValidateLength($Value, $Field) {
-        if (function_exists('mb_strlen')) {
-            $Diff = mb_strlen($Value, 'UTF-8') - $Field->Length;
-        } else {
-            $Diff = strlen($Value) - $Field->Length;
-=======
 if (!function_exists('validateLength')) {
     /**
      * Validate that a string is not too long.
@@ -701,48 +457,11 @@
             $Diff = mb_strlen($value, 'UTF-8') - $field->Length;
         } else {
             $Diff = strlen($value) - $field->Length;
->>>>>>> 0aed7e80
         }
 
         if ($Diff <= 0) {
             return true;
         } else {
-<<<<<<< HEAD
-            return sprintf(T('ValidateLength'), T($Field->Name), $Diff);
-        }
-    }
-}
-
-if (!function_exists('ValidateEnum')) {
-    function ValidateEnum($Value, $Field) {
-        return (in_array($Value, $Field->Enum) || ($Field->AllowNull && !ValidateRequired($Value)));
-    }
-}
-
-if (!function_exists('ValidateFormat')) {
-    function ValidateFormat($Value) {
-        return strcasecmp($Value, 'Raw') != 0 || Gdn::Session()->CheckPermission('Garden.Settings.Manage');
-    }
-}
-
-if (!function_exists('ValidateOneOrMoreArrayItemRequired')) {
-    function ValidateOneOrMoreArrayItemRequired($Value, $Field) {
-        return is_array($Value) === true && count($Value) > 0 ? true : false;
-    }
-}
-
-if (!function_exists('ValidatePermissionFormat')) {
-    function ValidatePermissionFormat($Permission) {
-       // Make sure there are at least three "parts" to each permission.
-        if (is_array($Permission) === false) {
-            $Permission = explode(',', $Permission);
-        }
-
-        $PermissionCount = count($Permission);
-        for ($i = 0; $i < $PermissionCount; ++$i) {
-            if (count(explode('.', $Permission[$i])) < 3) {
-                return sprintf(T('The following permission did not meet the permission naming requirements and could not be added: %s'), $Permission[$i]);
-=======
             return sprintf(T('ValidateLength'), T($field->Name), $Diff);
         }
     }
@@ -795,7 +514,7 @@
      * otherwise.
      */
     function validatePermissionFormat($value) {
-        // Make sure there are at least three "parts" to each permission.
+       // Make sure there are at least three "parts" to each permission.
         if (is_array($value) === false) {
             $value = explode(',', $value);
         }
@@ -807,7 +526,6 @@
                     T('The following permission did not meet the permission naming requirements and could not be added: %s'),
                     $value[$i]
                 );
->>>>>>> 0aed7e80
             }
 
         }
@@ -815,47 +533,20 @@
     }
 }
 
-<<<<<<< HEAD
-if (!function_exists('ValidateMatch')) {
+if (!function_exists('validateMatch')) {
    /**
+     * Validate a value in an odd and soon to be removed way.
+     *
     * Takes the FieldName being validated, appends "Match" to it, and searches
     * $PostedFields for the Match fieldname, compares their values, and returns
     * true if they match.
-    */
-    function ValidateMatch($Value, $Field, $PostedFields) {
-        $MatchValue = ArrayValue($Field->Name.'Match', $PostedFields);
-        return $Value == $MatchValue ? true : false;
-    }
-}
-
-if (!function_exists('ValidateMinTextLength')) {
-    function ValidateMinTextLength($Value, $Field, $Post) {
-        if (isset($Post['Format'])) {
-            $Value = Gdn_Format::To($Value, $Post['Format']);
-        }
-
-        $Value = html_entity_decode(trim(strip_tags($Value)));
-        $MinLength = GetValue('MinLength', $Field, 0);
-
-        if (function_exists('mb_strlen')) {
-            $Diff = $MinLength - mb_strlen($Value, 'UTF-8');
-        } else {
-            $Diff = $MinLength - strlen($Value);
-=======
-if (!function_exists('validateMatch')) {
-    /**
-     * Validate a value in an odd and soon to be removed way.
-     *
-     * Takes the FieldName being validated, appends "Match" to it, and searches
-     * $PostedFields for the Match fieldname, compares their values, and returns
-     * true if they match.
      *
      * @param mixed $value The value to validate.
      * @param object $field The field meta information.
      * @param array $data The full posted data.
      * @return bool Returns true if the value is valid or false otherwise.
      * @deprecated
-     */
+    */
     function validateMatch($value, $field, $data) {
         $MatchValue = ArrayValue($field->Name.'Match', $data);
         return $value == $MatchValue ? true : false;
@@ -883,62 +574,32 @@
             $Diff = $MinLength - mb_strlen($value, 'UTF-8');
         } else {
             $Diff = $MinLength - strlen($value);
->>>>>>> 0aed7e80
         }
 
         if ($Diff <= 0) {
             return true;
         } else {
-<<<<<<< HEAD
-            return sprintf(T('ValidateMinLength'), T($Field->Name), $Diff);
-        }
-    }
-}
-
-if (!function_exists('ValidateStrength')) {
+            return sprintf(T('ValidateMinLength'), T($field->Name), $Diff);
+        }
+    }
+}
+
+if (!function_exists('validateStrength')) {
    /**
-    * Validate a password's strength
+     * Validate a password's strength.
     *
-    * @param string $Value
-    * @param string $Field
-    * @param array $FormValues
-    */
-    function ValidateStrength($Value, $Field, $PostedFields) {
-        $UsernameValue = GetValue('Name', $PostedFields);
-        $PScore = PasswordStrength($Value, $UsernameValue);
-=======
-            return sprintf(T('ValidateMinLength'), T($field->Name), $Diff);
-        }
-    }
-}
-
-if (!function_exists('validateStrength')) {
-    /**
-     * Validate a password's strength.
-     *
      * @param string $value The value to validate.
      * @param object $field Not used.
      * @param array $data The full post data.
      * @return bool Returns true if the value represents a strong enough password or false otherwise.
-     */
+    */
     function validateStrength($value, $field, $data) {
         $UsernameValue = GetValue('Name', $data);
         $PScore = PasswordStrength($value, $UsernameValue);
->>>>>>> 0aed7e80
         return $PScore['Pass'] ? true : false;
     }
 }
 
-<<<<<<< HEAD
-if (!function_exists('ValidateVersion')) {
-    function ValidateVersion($Value) {
-        if (empty($Value)) {
-            return true;
-        }
-
-        if (preg_match('`(?:\d+\.)*\d+\s*([a-z]*)\d*`i', $Value, $Matches)) {
-           // Get the version word out of the matches and validate it.
-=======
 if (!function_exists('validateVersion')) {
     /**
      * Validates that a value is a correctly formatted version string.
@@ -952,8 +613,7 @@
         }
 
         if (preg_match('`(?:\d+\.)*\d+\s*([a-z]*)\d*`i', $value, $Matches)) {
-            // Get the version word out of the matches and validate it.
->>>>>>> 0aed7e80
+           // Get the version word out of the matches and validate it.
             $Word = $Matches[1];
             if (!in_array(trim($Word), array('', 'dev', 'alpha', 'a', 'beta', 'b', 'RC', 'rc', '#', 'pl', 'p'))) {
                 return false;
@@ -964,101 +624,67 @@
     }
 }
 
-<<<<<<< HEAD
+if (!function_exists('validatePhoneNA')) {
 /**
  * Validate phone number against North American Numbering Plan.
+     *
+     * @param mixed $value The value to validate.
+     * @return bool|string Returns true if the value is a valid phone number or an error string otherwise.
  * @link http://blog.stevenlevithan.com/archives/validate-phone-number
  */
-if (!function_exists('ValidatePhoneNA')) {
-    function ValidatePhoneNA($Value, $Field = '') {
-        if ($Value == '') {
-            return true; // Do not require by default.
-        }       $Valid = ValidateRegex($Value, '/^(?:\+?1[-. ]?)?\(?([0-9]{3})\)?[-. ]?([0-9]{3})[-. ]?([0-9]{4})$/');
-=======
-if (!function_exists('validatePhoneNA')) {
-    /**
-     * Validate phone number against North American Numbering Plan.
-     *
-     * @param mixed $value The value to validate.
-     * @return bool|string Returns true if the value is a valid phone number or an error string otherwise.
-     * @link http://blog.stevenlevithan.com/archives/validate-phone-number
-     */
     function validatePhoneNA($value) {
         if ($value == '') {
             return true; // Do not require by default.
         }
         $Valid = validateRegex($value, '/^(?:\+?1[-. ]?)?\(?([0-9]{3})\)?[-. ]?([0-9]{3})[-. ]?([0-9]{4})$/');
->>>>>>> 0aed7e80
         return ($Valid) ? $Valid : T('ValidatePhone', 'Phone number is invalid.');
     }
 }
 
-<<<<<<< HEAD
+if (!function_exists('validatePhoneInt')) {
 /**
  * Loose validation for international phone number (but must start with a plus sign).
+     *
+     * @param mixed $value The value to validate.
+     * @return bool|string Returns true if the value is a valid phone number or an error string otherwise.
  */
-if (!function_exists('ValidatePhoneInt')) {
-    function ValidatePhoneInt($Value, $Field = '') {
-        if ($Value == '') {
-            return true; // Do not require by default.
-        }       $Valid = ValidateRegex($Value, '/^\+(?:[0-9] ?){6,14}[0-9]$/');
-=======
-if (!function_exists('validatePhoneInt')) {
-    /**
-     * Loose validation for international phone number (but must start with a plus sign).
-     *
-     * @param mixed $value The value to validate.
-     * @return bool|string Returns true if the value is a valid phone number or an error string otherwise.
-     */
     function validatePhoneInt($value) {
         if ($value == '') {
             return true; // Do not require by default.
         }
         $Valid = validateRegex($value, '/^\+(?:[0-9] ?){6,14}[0-9]$/');
->>>>>>> 0aed7e80
         return ($Valid) ? $Valid : T('ValidatePhone', 'Phone number is invalid.');
     }
 }
 
-<<<<<<< HEAD
+if (!function_exists('validateUrl')) {
+    /**
+     * Check to see if a value represents a valid url.
+     *
+     * @param string $value The value to validate.
+     * @return bool Returns true if the value is a value url or false otherwise.
+     */
+    function validateUrl($value) {
+        if (empty($value)) {
+            return true;
+    }
+        $Valid = (bool)filter_var($value, FILTER_VALIDATE_URL);
+        return $Valid;
+}
+}
+
+if (!function_exists('validateZipCode')) {
 /**
  * Validate US zip code (5-digit or 9-digit with hyphen).
+     *
+     * @param mixed $value The value to validate.
+     * @return bool|string
  */
-if (!function_exists('ValidateZipCode')) {
-    function ValidateZipCode($Value, $Field = '') {
-        if ($Value == '') {
-            return true; // Do not require by default.
-        }       $Valid = ValidateRegex($Value, '/^([0-9]{5})(-[0-9]{4})?$/');
-=======
-if (!function_exists('validateUrl')) {
-    /**
-     * Check to see if a value represents a valid url.
-     *
-     * @param string $value The value to validate.
-     * @return bool Returns true if the value is a value url or false otherwise.
-     */
-    function validateUrl($value) {
-        if (empty($value)) {
-            return true;
-        }
-        $Valid = (bool)filter_var($value, FILTER_VALIDATE_URL);
-        return $Valid;
-    }
-}
-
-if (!function_exists('validateZipCode')) {
-    /**
-     * Validate US zip code (5-digit or 9-digit with hyphen).
-     *
-     * @param mixed $value The value to validate.
-     * @return bool|string
-     */
     function validateZipCode($value) {
         if ($value == '') {
             return true; // Do not require by default.
         }
         $Valid = validateRegex($value, '/^([0-9]{5})(-[0-9]{4})?$/');
->>>>>>> 0aed7e80
         return ($Valid) ? $Valid : T('ValidateZipCode', 'Zip code is invalid.');
     }
 }