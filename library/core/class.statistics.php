<?php if (!defined('APPLICATION')) exit();

/**
 * Analytics system
 * 
 * Handles install-side analytics gathering and sending.
 *
 * @author Mark O'Sullivan <markm@vanillaforums.com>
 * @author Todd Burry <todd@vanillaforums.com> 
 * @author Tim Gunter <tim@vanillaforums.com>
 * @copyright 2003 Vanilla Forums, Inc
 * @license http://www.opensource.org/licenses/gpl-2.0.php GPL
 * @package Garden
 * @since 2.0.17
 */
class Gdn_Statistics extends Gdn_Plugin {

   public static $Increments = array('d' => 'days', 'w' => 'weeks', 'm' => 'months', 'y' => 'years');

   public function __construct() {
      parent::__construct();
   }

   public function Analytics($Method, $RequestParameters, $Callback = FALSE) {
      $AnalyticsServer = C('Garden.Analytics.Remote','http://analytics.vanillaforums.com');
      $FullMethod = explode('/',$Method);
      if (sizeof($FullMethod) < 2)
         array_unshift($FullMethod, "analytics");
      
      list($ApiController, $ApiMethod) = $FullMethod;
      $ApiController = strtolower($ApiController);
      $ApiMethod = StringEndsWith(strtolower($ApiMethod), '.json', TRUE, TRUE).'.json';
      
      $FinalURL = CombinePaths(array(
<<<<<<< HEAD
         $AnalyticsServer,
         $ApiController,
         $ApiMethod
      ));
=======
          $AnalyticsServer,
          $ApiController,
          $ApiMethod
              ));

      // Allow hooking of analytics events
      $this->EventArguments['AnalyticsMethod'] = &$Method;
      $this->EventArguments['AnalyticsArgs'] = &$RequestParameters;
      $this->EventArguments['AnalyticsUrl'] = &$FinalURL;
      $this->FireEvent('SendAnalytics');
>>>>>>> ed0a02c7
      
      // Sign request
      $this->Sign($RequestParameters, TRUE);
      $RequestMethod = GetValue('RequestMethod', $RequestParameters, 'GET');
      unset($RequestParameters['RequestMethod']);
      
      try {
         $ProxyRequest = new ProxyRequest(FALSE, array(
            'Method'    => $RequestMethod,
            'Timeout'   => 10
         ));
         $Response = $ProxyRequest->Request(array(
            'Url'       => $FinalURL
         ), $RequestParameters);
      } catch (Exception $e) {
         $Response = FALSE;
      }
      
      if ($Response !== FALSE) {
         $JsonResponse = json_decode($Response);
         if ($JsonResponse !== FALSE)
            $JsonResponse = (array)GetValue('Analytics', $JsonResponse, FALSE);
         
         // If we received a reply, parse it
         if ($JsonResponse !== FALSE) {
            $this->ParseAnalyticsResponse($JsonResponse, $Response, $Callback);
            return $JsonResponse;
         }
      }
      
      return FALSE;
   }

   protected function AnalyticsFailed($JsonResponse) {
      self::Throttled(TRUE);

      $Reason = GetValue('Reason', $JsonResponse, NULL);
      if (!is_null($Reason))
         Gdn::Controller()->InformMessage("Analytics: {$Reason}");
   }

   public function Base_Render_Before($Sender) {
      // If this is a full page request, trigger stats environment check
      if ($Sender->DeliveryType() == DELIVERY_TYPE_ALL)
         $this->Check();
   }

   /**
    * Automatically configures a ProxyRequest array with basic parameters
    * such as IP, VanillaVersion, RequestTime, Hostname, PHPVersion, ServerType.
    * 
    * @param array $Request Reference to the existing request array
    * @return void
    */
   public function BasicParameters(&$Request) {
      $Request = array_merge($Request, array(
         'ServerHostname' => Url('/', TRUE),
         'ServerType' => Gdn::Request()->GetValue('SERVER_SOFTWARE'),
         'PHPVersion' => phpversion(),
         'VanillaVersion' => APPLICATION_VERSION
      ));
   }

   /**
    * This method is called each page request and checks the environment. If
    * a stats send is warranted, tells the browser to ping us back.
    *
    * If the site is not registered at the analytics server (does not contain 
    * a guid), have the browser request a register instead and defer stats until
    * next request.
    * 
    * @return void
    */
   public function Check() {

      // If we're local and not allowed, or just directly disabled, short circuit here
      if (!self::CheckIsEnabled()) {
         return;
      }

      // If we're hitting an exception app, short circuit here
      if (!self::CheckIsAllowed()) {
         return;
      }

      // If the config file is not writable, show a warning to admin users and return
      $ConfFile = PATH_CONF . '/config.php';
      if (!is_writable($ConfFile)) {
         // Admins see a helpful notice
         if (Gdn::Session()->CheckPermission('Garden.Settings.Manage')) {
            $Warning = Sprite('Sliders', 'InformSprite');
            $Warning .= T('Your config.php file is not writable.<br/> Find out <a href="http://vanillaforums.org/docs/vanillastatistics">how to fix this &raquo;</a>');
            Gdn::Controller()->InformMessage($Warning, array('CssClass' => 'HasSprite'));
         }
         return;
      }

      // At this point there is nothing preventing stats from working, so queue a tick.
      Gdn::Controller()->AddDefinition('AnalyticsTask', 'tick');
   }

   public static function CheckIsAllowed() {

      // If we've recently received an error response, wait until the throttle expires
      if (self::Throttled()) {
         return FALSE;
      }

      // These applications are not included in statistics
      $ExceptionApplications = array('dashboard');

      // ... unless one of these paths is requested
      $ExceptionPaths = array('profile*', 'activity*');

      $Path = Gdn::Request()->Path();
      foreach ($ExceptionPaths as $ExceptionPath)
         if (fnmatch($ExceptionPath, $Path))
            return TRUE;

      $ApplicationFolder = Gdn::Controller()->ApplicationFolder;
      if (in_array($ApplicationFolder, $ExceptionApplications))
         return FALSE;

      return TRUE;
   }

   public static function CheckIsLocalhost() {
      $ServerAddress = Gdn::Request()->IpAddress();
      $ServerHostname = Gdn::Request()->GetValue('SERVER_NAME');

      // IPv6 Localhost
      if ($ServerAddress == '::1')
         return TRUE;

      // Private subnets
      foreach (array(
         '127.0.0.1/0',
         '10.0.0.0/8',
         '172.16.0.0/12',
         '192.168.0.0/16') as $LocalCIDR) {
         if (self::CIDRCheck($ServerAddress, $LocalCIDR))
            return TRUE;
      }

      // Comment local hostnames / hostname suffixes 
      if ($ServerHostname == 'localhost' || substr($ServerHostname, -6) == '.local')
         return TRUE;

      // If we get here, we're likely public
      return FALSE;
   }

   public static function CheckIsEnabled() {
      // Forums that are busy installing should not yet be tracked
      if (!C('Garden.Installed', FALSE))
         return FALSE;

      // Enabled if not explicitly disabled via config
      if (!C('Garden.Analytics.Enabled', TRUE))
         return FALSE;

      // Don't track things for local sites (unless overridden in config)
      if (self::CheckIsLocalhost() && !C('Garden.Analytics.AllowLocal', FALSE))
         return FALSE;

      return TRUE;
   }

   // credit: claudiu(at)cnixs.com via php.net/manual/en/ref.network.php
   public static function CIDRCheck($IP, $CIDR) {
      list ($net, $mask) = explode("/", $CIDR);

      // Allow non-standard /0 syntax
      if ($mask == 0) {
         if (ip2long($IP) == ip2long($net))
            return true;
         else
            return false;
      }

      $ip_net = ip2long($net);
      $ip_mask = ~((1 << (32 - $mask)) - 1);

      $ip_ip = ip2long($IP);

      $ip_ip_net = $ip_ip & $ip_mask;

      return ($ip_ip_net == $ip_net);
   }

   protected function DoneRegister($Response, $Raw) {
      $VanillaID = GetValue('VanillaID', $Response, FALSE);
      $Secret = GetValue('Secret', $Response, FALSE);
      if (($Secret && $VanillaID) !== FALSE) {
         Gdn::InstallationID($VanillaID);
         Gdn::InstallationSecret($Secret);
         Gdn::Set('Garden.Analytics.Registering', NULL);
         Gdn::Set('Garden.Analytics.LastSentDate', NULL);
      }
   }

   protected function DoneStats($Response, $Raw) {
      $SuccessTimeSlot = GetValue('TimeSlot', $Response, FALSE);
      if ($SuccessTimeSlot !== FALSE)
         self::LastSentDate($SuccessTimeSlot);
   }

   public static function FirstDate() {
      $FirstDate = Gdn::SQL()
                      ->Select('DateInserted', 'min')
                      ->From('User')
                      ->Where('DateInserted >', '0000-00-00')
                      ->Get()->Value('DateInserted');
      return $FirstDate;
   }

   public static function LastSentDate($SetLastSentDate = NULL) {
      static $LastSentDate = NULL;

      // Set
      if (!is_null($SetLastSentDate)) {
         $LastSentDate = $SetLastSentDate;
         Gdn::Set('Garden.Analytics.LastSentDate', $LastSentDate);
      }

      // Lazy Load
      if ($LastSentDate === NULL)
         $LastSentDate = Gdn::Get('Garden.Analytics.LastSentDate', FALSE);

      return $LastSentDate;
   }

   protected function ParseAnalyticsResponse($JsonResponse, $RawResponse, $Callbacks) {

      // Verify signature of reply
      $Verified = $this->VerifySignature($JsonResponse);
      if ($Verified === FALSE)
         return;

      // Only allow commands when verification was explicitly successful
      if ($Verified === TRUE) {
         // Perform response commands
         foreach ($JsonResponse as $CommandName => $CommandValue) {
            switch ($CommandName) {
               case 'DoDeregister':
                  if ($Verified) {
                     // De-register yourself
                     Gdn::InstallationID(FALSE);
                     Gdn::InstallationSecret(FALSE);
                  }
                  break;

               case 'DoDisable':
                  if ($Verified) {
                     // Turn yourself off
                     SaveToConfig('Garden.Analytics.Enabled', FALSE);
                  }
                  break;

               case 'DoCall':
                  // Call the admin's attention to the statistics
                  Gdn::Set('Garden.Analytics.Notify', $CommandValue);
                  break;

               default:
                  // Nothing
                  break;
            }
         }
      }

      if (is_string($Callbacks)) {
         // Assume a string is the Success event handler
         $Callbacks = array(
             'Success' => $Callbacks
         );
      }

      if (!is_array($Callbacks))
         $Callbacks = array();

      // Assume strings are local methods
      foreach ($Callbacks as $Event => &$CallbackMethod)
         if (is_string($CallbackMethod))
            $CallbackMethod = array($this, $CallbackMethod);

      $ResponseCode = GetValue('Status', $JsonResponse, 500);
      $CallbackExecute = NULL;
      switch ($ResponseCode) {
         case FALSE:
         case 500:
            if (array_key_exists('Failure', $Callbacks))
               $CallbackExecute = $Callbacks['Failure'];
            break;

         case TRUE:
         case 200:
            self::Throttled(FALSE);
            if (array_key_exists('Success', $Callbacks))
               $CallbackExecute = $Callbacks['Success'];
            break;
      }

      if (!is_null($CallbackExecute))
         call_user_func($CallbackExecute, $JsonResponse, $RawResponse);
   }

   public function Register() {

      // Set the time we last attempted to perform registration
      Gdn::Set('Garden.Analytics.Registering', time());

      // Request registration from remote server
      $Request = array();
      $this->BasicParameters($Request);
      $this->Analytics('Register', $Request, array(
         'Success' => 'DoneRegister',
         'Failure' => 'AnalyticsFailed'
      ));
   }

   public function SettingsController_AnalyticsTick_Create($Sender) {
      $Sender->DeliveryMethod(DELIVERY_METHOD_JSON);
      $Sender->DeliveryType(DELIVERY_TYPE_DATA);
      
      Gdn::Statistics()->Tick();
      $this->FireEvent("AnalyticsTick");

      $Sender->Render('tick', 'statistics', 'dashboard');
   }

   /**
    * Sign a request or response
    * 
    * Uses the known site secret to sign the given request or response. The 
    * request/response is passed in by reference so that it can be augmented 
    * with the signature.
    * 
    * @param array $Request The request array to be signed
    * @param boolean $Modify Optional whether or not to modify the request in place (default false)
    */
   public function Sign(&$Request, $Modify = FALSE) {

      // Fail if no ID is present
      $VanillaID = GetValue('VanillaID', $Request, FALSE);
      if (empty($VanillaID))
         return FALSE;

      // We're going to work on a copy for now
      $SignatureArray = $Request;

      // Build the request time
      $RequestTime = Gdn_Statistics::Time();
      // Get the secret key
      $RequestSecret = Gdn::InstallationSecret();

      // Remove the hash from the request data before checking or building the signature
      unset($SignatureArray['SecurityHash']);

      // Add the real secret and request time
      $SignatureArray['Secret'] = $RequestSecret;
      $SignatureArray['RequestTime'] = $RequestTime;

      $SignData = array_intersect_key($SignatureArray, array_fill_keys(array(
         'VanillaID',
         'Secret',
         'RequestTime',
         'TimeSlot'
      ), NULL));

      // ksort the array to preserve a known order
      $SignData = array_change_key_case($SignData, CASE_LOWER);
      ksort($SignData);

      // Calculate the hash
      $RealHash = sha1(http_build_query($SignData));

      if ($Modify) {
         $Request['RequestTime'] = $RequestTime;
         $Request['SecurityHash'] = $RealHash;
         ksort($Request);
      }

      return $RealHash;
   }

   protected function Stats() {
      $Request = array();
      $this->BasicParameters($Request);

      $VanillaID = Gdn::InstallationID();
      $VanillaSecret = Gdn::InstallationSecret();
      // Don't try to send stats if we don't have a proper install
      if (is_null($VanillaID) || is_null($VanillaSecret))
         return;

      // Always look at stats for the day following the previous successful send.
      $LastSentDate = self::LastSentDate();
      if ($LastSentDate === FALSE) // Never sent
         $StatsDate = strtotime('yesterday');
      else
         $StatsDate = strtotime('+1 day', self::TimeFromTimeSlot($LastSentDate));

      $StatsTimeSlot = date('Ymd', $StatsDate);
      if ($StatsTimeSlot >= date('Ymd'))
         return;

      $DetectActiveInterval = 0;
      $MaxIterations = 10;
      $TimeSlotLimit = date('Ymd');
      do {

         $TimeSlot = date('Ymd', $StatsDate);

         // We're caught up to today. Stop looping.
         if ($TimeSlot >= $TimeSlotLimit)
            break;

         $DayStart = date('Y-m-d 00:00:00', $StatsDate);
         $DayEnd = date('Y-m-d 23:59:59', $StatsDate);

         // Get relevant stats
         $NumComments = Gdn::SQL()
                         ->Select('DateInserted', 'COUNT', 'Hits')
                         ->From('Comment')
                         ->Where('DateInserted>=', $DayStart)
                         ->Where('DateInserted<', $DayEnd)
                         ->Get()->FirstRow(DATASET_TYPE_ARRAY);
         $NumComments = GetValue('Hits', $NumComments, NULL);

         $NumDiscussions = Gdn::SQL()
                         ->Select('DateInserted', 'COUNT', 'Hits')
                         ->From('Discussion')
                         ->Where('DateInserted>=', $DayStart)
                         ->Where('DateInserted<', $DayEnd)
                         ->Get()->FirstRow(DATASET_TYPE_ARRAY);
         $NumDiscussions = GetValue('Hits', $NumDiscussions, NULL);

         $NumUsers = Gdn::SQL()
                         ->Select('DateInserted', 'COUNT', 'Hits')
                         ->From('User')
                         ->Where('DateInserted>=', $DayStart)
                         ->Where('DateInserted<', $DayEnd)
                         ->Get()->FirstRow(DATASET_TYPE_ARRAY);
         $NumUsers = GetValue('Hits', $NumUsers, NULL);

         $NumViews = Gdn::SQL()
                         ->Select('Views')
                         ->From('AnalyticsLocal')
                         ->Where('TimeSlot', $TimeSlot)
                         ->Get()->FirstRow(DATASET_TYPE_ARRAY);
         $NumViews = GetValue('Views', $NumViews, NULL);

         $DetectActiveInterval = array_sum(array(
            $NumComments,
            $NumDiscussions,
            $NumUsers,
            $NumViews
         ));

         $StatsDate = strtotime('+1 day', $StatsDate);
         $MaxIterations--;
      } while ($DetectActiveInterval == 0 && $MaxIterations);

      if ($DetectActiveInterval == 0) {
         // We've looped $MaxIterations times or up until yesterday and couldn't find any stats. Remember our place and return.
         self::LastSentDate($TimeSlot);
         return;
      }

      // Assemble Stats
      $Request = array_merge($Request, array(
         'VanillaID' => $VanillaID,
         'TimeSlot' => $TimeSlot,
         'CountComments' => $NumComments,
         'CountDiscussions' => $NumDiscussions,
         'CountUsers' => $NumUsers,
         'CountViews' => $NumViews
      ));

      // Send stats to remote server
      $this->Analytics('Stats', $Request, array(
         'Success' => 'DoneStats',
         'Failure' => 'AnalyticsFailed'
      ));
   }

   public static function Throttled($SetThrottled = NULL) {
      static $Throttled = NULL;

      // Set
      if (!is_null($SetThrottled)) {
         if ($SetThrottled) {
            $ThrottleDelay = C('Garden.Analytics.ThrottleDelay', 3600);
            $ThrottleValue = time() + $ThrottleDelay;
         } else {
            $ThrottleValue = NULL;
         }
         $Throttled = (!is_null($ThrottleValue)) ? $ThrottleValue : 0;
         Gdn::Set('Garden.Analytics.Throttle', $ThrottleValue);
      }

      // Lazy Load
      if ($Throttled === NULL)
         $Throttled = Gdn::Get('Garden.Analytics.Throttle', 0);

      return ($Throttled > time());
   }

   /**
    * This is the asynchronous callback
    * 
    * This method is triggerd on every page request via a callback AJAX request
    * so that it may execute asychronously and reduce lag for users. It tracks
    * views, handles registration for new installations, and sends stats every 
    * day as needed.
    * 
    * @return void;
    */
   public function Tick() {

      // If we're local and not allowed, or just directly disabled, gtfo
      if (!self::CheckIsEnabled())
         return;
      
      if (Gdn::Session()->CheckPermission('Garden.Settings.Manage')) {
         if (Gdn::Get('Garden.Analytics.Notify', FALSE) !== FALSE) {
            $CallMessage = Sprite('Bandaid', 'InformSprite');
            $CallMessage .= sprintf(T("There's a problem with Vanilla Analytics that needs your attention.<br/> Handle it <a href=\"%s\">here &raquo;</a>"), Url('dashboard/statistics'));
            Gdn::Controller()->InformMessage($CallMessage, array('CssClass' => 'HasSprite'));
         }
      }

      // If the config file is not writable, gtfo
      $ConfFile = PATH_CONF . '/config.php';
      if (!is_writable($ConfFile))
         return;
      
      $InstallationID = Gdn::InstallationID();
      
      // Check if we're registered with the central server already. If not, this request is 
      // hijacked and used to perform that task instead of sending stats or recording a tick.
      if (is_null($InstallationID)) {
         $AttemptedRegistration = Gdn::Get('Garden.Analytics.Registering', FALSE);
         // If we last attempted to register less than 60 seconds ago, do nothing. Could still be working.
         if ($AttemptedRegistration !== FALSE && (time() - $AttemptedRegistration) < 60)
            return;

         return $this->Register();
      }
      
      // Store the view, using denormalization if enabled
      $this->AddView();
<<<<<<< HEAD

=======
      
//      
//         // If we just tried to run the structure, and failed, don't blindly try again. 
//         // Just disable ourselves quietly.
//         if (Gdn::Get('Garden.Analytics.AutoStructure', FALSE)) {
//            SaveToConfig('Garden.Analytics.Enabled', FALSE);
//            Gdn::Set('Garden.Analytics.AutoStructure', NULL);
//            return;
//         }
//         
//         // If we get here, insert failed. Try proxyconnect to the utility structure
//         Gdn::Set('Garden.Analytics.AutoStructure', TRUE);
//         ProxyRequest(Url('utility/update', TRUE), 0, FALSE);
//      }
//      
//      // If we get here and this is true, we successfully ran the auto structure. Remove config flag.
//      if (Gdn::Get('Garden.Analytics.AutoStructure', FALSE))
//         Gdn::Set('Garden.Analytics.AutoStructure', NULL);
>>>>>>> ed0a02c7
      // Fire an event for plugins to track their own stats.
      // TODO: Make this analyze the path and throw a specific event (this event will change in future versions).
      $this->EventArguments['Path'] = Gdn::Request()->Post('Path');
      $this->FireEvent('Tick');

      // If we get here, the installation is registered and we can decide on whether or not to send stats now.
      $LastSentDate = self::LastSentDate();
      if (empty($LastSentDate) || $LastSentDate < date('Ymd', strtotime('-1 day')))
         return $this->Stats();
   }

   /**
    * Increments view count for the specified discussion.
    *
    * @since 2.1a
    * @access public
    */
   public function AddView() {
      // Add a pageview entry.
      $TimeSlot = date('Ymd');
      $Px = Gdn::Database()->DatabasePrefix;

      try {
         if (C('Garden.Analytics.Views.Denormalize', FALSE) && Gdn::Cache()->ActiveEnabled()) {
            $CacheKey = "QueryCache.Analytics.CountViews";

            // Increment. If not success, create key.
            $Incremented = Gdn::Cache()->Increment($CacheKey);
            if ($Incremented === Gdn_Cache::CACHEOP_FAILURE)
               Gdn::Cache()->Store($CacheKey, 1);

            // Get current cache value
            $Views = Gdn::Cache()->Get($CacheKey);

            // Every X views, writeback to Discussions
            if (($Views % C('Garden.Analytics.Views.DenormalizeWriteback', 100)) == 0) {
               Gdn::Database()->Query("insert into {$Px}AnalyticsLocal (TimeSlot, Views) values (:TimeSlot, 1)
               on duplicate key update Views = Views+{$Views}", array(
                  ':TimeSlot' => $TimeSlot
               ));
               
               // ... and get rid of those views from the key
               Gdn::Cache()->Decrement($CacheKey, $Views);
            }
         } else {
            Gdn::Database()->Query("insert into {$Px}AnalyticsLocal (TimeSlot, Views) values (:TimeSlot, 1)
               on duplicate key update Views = Views+1", array(
               ':TimeSlot' => $TimeSlot
            ));
         }
      } catch (Exception $Ex) {
         if (Gdn::Session()->CheckPermission('Garden.Settings.Manage'))
            throw $Ex;
      }
   }

   public static function Time() {
      return time();
   }

   public static function TimeSlot($SlotType = 'd', $Timestamp = FALSE) {
      if (!$Timestamp)
         $Timestamp = self::Time();

      if ($SlotType == 'd')
         $Result = gmdate('Ymd', $Timestamp);
      elseif ($SlotType == 'w') {
         $Sub = gmdate('N', $Timestamp) - 1;
         $Timestamp = strtotime("-$Sub days", $Timestamp);
         $Result = gmdate('Ymd', $Timestamp);
      } elseif ($SlotType == 'm')
         $Result = gmdate('Ym', $Timestamp) . '00';
      elseif ($SlotType == 'y')
         $Result = gmdate('Y', $Timestamp) . '0000';
      elseif ($SlotType == 'a')
         $Result = '00000000';

      return $Result;
   }

   public static function TimeSlotAdd($SlotType, $Number, $Timestamp = FALSE) {
      $Timestamp = self::TimeSlotStamp($SlotType, $Timestamp);
      $Result = strtotime(sprintf('%+d %s', $Number, self::$Increments[$SlotType]), $Timestamp);
      return $Result;
   }

   public static function TimeSlotBounds($SlotType = 'd', $Timestamp = FALSE) {
      $From = self::TimeSlotStamp($SlotType, $Timestamp);
      $To = strtotime('+1 ' . self::$Increments[$SlotType], $From);
      return array($From, $To);
   }

   public static function TimeSlotStamp($SlotType = 'd', $Timestamp = FALSE) {
      $Result = self::TimeFromTimeSlot(self::TimeSlot($SlotType, $Timestamp));
      return $Result;
   }

   public static function TimeFromTimeSlot($TimeSlot) {
      if ($TimeSlot == '00000000')
         return 0;

      $Year = substr($TimeSlot, 0, 4);
      $Month = substr($TimeSlot, 4, 2);
      $Day = (int) substr($TimeSlot, 6, 2);
      if ($Day == 0)
         $Day = 1;
      $DateRaw = mktime(0, 0, 0, $Month, $Day, $Year);

      if ($DateRaw === FALSE)
         throw new Exception("Invalid timeslot '{$TimeSlot}', unable to convert to epoch");

      return $DateRaw;
   }

   public static function TimeFromExtendedTimeSlot($TimeSlot) {
      if ($TimeSlot == '00000000')
         return 0;

      $Year = substr($TimeSlot, 0, 4);
      $Month = substr($TimeSlot, 4, 2);
      $Day = (int) substr($TimeSlot, 6, 2);
      if ($Day == 0)
         $Day = 1;
      $Hour = (int) substr($TimeSlot, 8, 2);
      $DateRaw = mktime($Hour, 0, 0, $Month, $Day, $Year);

      if ($DateRaw === FALSE)
         throw new Exception("Invalid timeslot '{$TimeSlot}', unable to convert to epoch");

      return $DateRaw;
   }

   public function ValidateCredentials() {
      $Request = array();
      $this->BasicParameters($Request);

      $VanillaID = Gdn::InstallationID();
      $VanillaSecret = Gdn::InstallationSecret();
      // Don't try to send stats if we don't have a proper install
      if (is_null($VanillaID) || is_null($VanillaSecret))
         return FALSE;

      $Request = array_merge($Request, array(
         'VanillaID' => $VanillaID
      ));

      $Response = $this->Analytics('Verify', $Request, FALSE);
      $Status = GetValue('Status', $Response, 404);

      if ($Status == 200)
         return TRUE;
      return FALSE;
   }

   /**
    * Signature check
    * 
    * This method checks the supplied signature of a request against a hash of
    * the request arguments augmented with the local secret from the config file.
    * 
    * ****
    * THIS METHOD USES ALL SUPPLIED ARGUMENTS IN ITS SIGNATURE HASH ALGORITHM
    * ****
    * 
    * @param type $Request Array of request parameters
    * @return boolean Status of verification check, or null if no VanillaID
    */
   protected function VerifySignature($Request) {

      // If this response has no ID, return NULL (could not verify)
      $VanillaID = GetValue('VanillaID', $Request, NULL);
      if (is_null($VanillaID))
         return NULL;

      // Response is bogus - wrong InstallationID
      if (!is_null(Gdn::InstallationID()) && $VanillaID != Gdn::InstallationID())
         return FALSE;

      // If we don't have a secret, we cannot verify anyway
      $VanillaSecret = Gdn::InstallationSecret();
      if (is_null($VanillaSecret))
         return NULL;

      // Calculate clock desync
      $CurrentGmTime = Gdn_Statistics::Time();
      $RequestTime = GetValue('RequestTime', $Request, 0);
      $TimeDiff = abs($CurrentGmTime - $RequestTime);
      $AllowedTimeDiff = C('Garden.Analytics.RequestTimeout', 1440);

      // Allow 24* minutes of clock desync, otherwise signature is invalid
      if ($TimeDiff > $AllowedTimeDiff)
         return FALSE;

      $SecurityHash = GetValue('SecurityHash', $Request);

      // Remove the existing SecuritHash before calculating the signature
      unset($Request['SecurityHash']);
      // Add the real secret
      $Request['Secret'] = $VanillaSecret;

      $SignData = array_intersect_key($Request, array_fill_keys(array(
         'VanillaID',
         'Secret',
         'RequestTime',
         'TimeSlot'
      ), NULL));

      // ksort the array to preserve a known order
      $SignData = array_change_key_case($SignData, CASE_LOWER);
      ksort($SignData);

      // Calculate the hash
      $RealHash = sha1(http_build_query($SignData));

      if ($RealHash == $SecurityHash)
         return TRUE;

      return FALSE;
   }

}<|MERGE_RESOLUTION|>--- conflicted
+++ resolved
@@ -32,23 +32,16 @@
       $ApiMethod = StringEndsWith(strtolower($ApiMethod), '.json', TRUE, TRUE).'.json';
       
       $FinalURL = CombinePaths(array(
-<<<<<<< HEAD
          $AnalyticsServer,
          $ApiController,
          $ApiMethod
       ));
-=======
-          $AnalyticsServer,
-          $ApiController,
-          $ApiMethod
-              ));
-
+      
       // Allow hooking of analytics events
       $this->EventArguments['AnalyticsMethod'] = &$Method;
       $this->EventArguments['AnalyticsArgs'] = &$RequestParameters;
       $this->EventArguments['AnalyticsUrl'] = &$FinalURL;
       $this->FireEvent('SendAnalytics');
->>>>>>> ed0a02c7
       
       // Sign request
       $this->Sign($RequestParameters, TRUE);
@@ -602,28 +595,7 @@
       
       // Store the view, using denormalization if enabled
       $this->AddView();
-<<<<<<< HEAD
-
-=======
-      
-//      
-//         // If we just tried to run the structure, and failed, don't blindly try again. 
-//         // Just disable ourselves quietly.
-//         if (Gdn::Get('Garden.Analytics.AutoStructure', FALSE)) {
-//            SaveToConfig('Garden.Analytics.Enabled', FALSE);
-//            Gdn::Set('Garden.Analytics.AutoStructure', NULL);
-//            return;
-//         }
-//         
-//         // If we get here, insert failed. Try proxyconnect to the utility structure
-//         Gdn::Set('Garden.Analytics.AutoStructure', TRUE);
-//         ProxyRequest(Url('utility/update', TRUE), 0, FALSE);
-//      }
-//      
-//      // If we get here and this is true, we successfully ran the auto structure. Remove config flag.
-//      if (Gdn::Get('Garden.Analytics.AutoStructure', FALSE))
-//         Gdn::Set('Garden.Analytics.AutoStructure', NULL);
->>>>>>> ed0a02c7
+      
       // Fire an event for plugins to track their own stats.
       // TODO: Make this analyze the path and throw a specific event (this event will change in future versions).
       $this->EventArguments['Path'] = Gdn::Request()->Post('Path');
