<?php if (!defined('APPLICATION')) exit();

/**
 * Analytics system
 * 
 * Handles install-side analytics gathering and sending.
 *
 * @author Mark O'Sullivan <markm@vanillaforums.com>
 * @author Todd Burry <todd@vanillaforums.com> 
 * @author Tim Gunter <tim@vanillaforums.com>
 * @copyright 2003 Vanilla Forums, Inc
 * @license http://www.opensource.org/licenses/gpl-2.0.php GPL
 * @package Garden
 * @since 2.0.17
 */
class Gdn_Statistics extends Gdn_Plugin {

   protected $AnalyticsServer;
   public static $Increments = array('h' => 'hours', 'd' => 'days', 'w' => 'weeks', 'm' => 'months', 'y' => 'years');
   
   protected $TickExtra;

   public function __construct() {
      parent::__construct();
      
      $AnalyticsServer = C('Garden.Analytics.Remote', 'analytics.vanillaforums.com');
      $AnalyticsServer = str_replace(array('http://', 'https://'), '', $AnalyticsServer);
      $this->AnalyticsServer = $AnalyticsServer;
      
      $this->TickExtra = array();
   }

   public function Analytics($Method, $RequestParameters, $Callback = FALSE, $ParseResponse = TRUE) {
      $FullMethod = explode('/',$Method);
      if (sizeof($FullMethod) < 2)
         array_unshift($FullMethod, "analytics");
      
      list($ApiController, $ApiMethod) = $FullMethod;
      $ApiController = strtolower($ApiController);
      $ApiMethod = StringEndsWith(strtolower($ApiMethod), '.json', TRUE, TRUE).'.json';
      
      $FinalURL = 'http://'.CombinePaths(array(
         $this->AnalyticsServer,
         $ApiController,
         $ApiMethod
      ));
      
      // Allow hooking of analytics events
      $this->EventArguments['AnalyticsMethod'] = &$Method;
      $this->EventArguments['AnalyticsArgs'] = &$RequestParameters;
      $this->EventArguments['AnalyticsUrl'] = &$FinalURL;
      $this->FireEvent('SendAnalytics');
      
      // Sign request
      $this->Sign($RequestParameters, TRUE);
      $RequestMethod = GetValue('RequestMethod', $RequestParameters, 'GET');
      unset($RequestParameters['RequestMethod']);
      
      try {
         $ProxyRequest = new ProxyRequest(FALSE, array(
            'Method'    => $RequestMethod,
            'Timeout'   => 10,
            'Cookies'   => FALSE
         ));
         $Response = $ProxyRequest->Request(array(
            'Url'       => $FinalURL
         ), $RequestParameters);
      } catch (Exception $e) {
         $Response = FALSE;
      }
      
      if ($Response !== FALSE) {
         $JsonResponse = json_decode($Response, TRUE);         
         
         if ($JsonResponse !== FALSE) {
            if ($ParseResponse) {
               $AnalyticsJsonResponse = (array)GetValue('Analytics', $JsonResponse, FALSE);
               // If we received a reply, parse it
               if ($AnalyticsJsonResponse !== FALSE) {
                  $this->ParseAnalyticsResponse($AnalyticsJsonResponse, $Response, $Callback);
                  return $AnalyticsJsonResponse;
               }
            } else {
               return $JsonResponse;
            }
         }
         
         return $Response;
      }
      
      return FALSE;
   }
   
   public function Api($Method, $Parameters) {
      $ApiResponse = $this->Analytics($Method, $Parameters, FALSE, FALSE);
      return $ApiResponse;
   }
   
   protected function AnalyticsFailed($JsonResponse) {
      self::Throttled(TRUE);

      $Reason = GetValue('Reason', $JsonResponse, NULL);
      if (!is_null($Reason))
         Gdn::Controller()->InformMessage("Analytics: {$Reason}");
   }

   public function Base_Render_Before($Sender) {
      // If this is a full page request, trigger stats environment check
      if ($Sender->DeliveryType() == DELIVERY_TYPE_ALL) {
         $this->Check();
      }
   }

   /**
    * Automatically configures a ProxyRequest array with basic parameters
    * such as IP, VanillaVersion, RequestTime, Hostname, PHPVersion, ServerType.
    * 
    * @param array $Request Reference to the existing request array
    * @return void
    */
   public function BasicParameters(&$Request) {
      $Request = array_merge($Request, array(
         'ServerHostname' => Url('/', TRUE),
         'ServerType' => Gdn::Request()->GetValue('SERVER_SOFTWARE'),
         'PHPVersion' => phpversion(),
         'VanillaVersion' => APPLICATION_VERSION
      ));
   }

   /**
    * This method is called each page request and checks the environment. If
    * a stats send is warranted, tells the browser to ping us back.
    *
    * If the site is not registered at the analytics server (does not contain 
    * a guid), have the browser request a register instead and defer stats until
    * next request.
    * 
    * @return void
    */
   public function Check() {

      // If we're local and not allowed, or just directly disabled, short circuit here
      if (!self::CheckIsEnabled()) {
         return;
      }

      // If we're hitting an exception app, short circuit here
      if (!self::CheckIsAllowed()) {
         return;
      }

      // If the config file is not writable, show a warning to admin users and return
      $ConfFile = PATH_CONF . '/config.php';
      if (!is_writable($ConfFile)) {
         // Admins see a helpful notice
         if (Gdn::Session()->CheckPermission('Garden.Settings.Manage')) {
            $Warning = Sprite('Sliders', 'InformSprite');
            $Warning .= T('Your config.php file is not writable.<br/> Find out <a href="http://vanillaforums.org/docs/vanillastatistics">how to fix this &raquo;</a>');
            Gdn::Controller()->InformMessage($Warning, array('CssClass' => 'HasSprite'));
         }
         return;
      }

      // At this point there is nothing preventing stats from working, so queue a tick.
      Gdn::Controller()->AddDefinition('AnalyticsTask', 'tick');
      Gdn::Controller()->AddDefinition('TickExtra', $this->GetEncodedTickExtra());
   }
   
   public function AddExtra($Name, $Value) {
      $this->TickExtra[$Name] = $Value;
   }
   
   public function GetEncodedTickExtra() {
      if (!sizeof($this->TickExtra))
         return NULL;
      
      return @json_encode($this->TickExtra);
   }

   public static function CheckIsAllowed() {

      // If we've recently received an error response, wait until the throttle expires
      if (self::Throttled()) {
         return FALSE;
      }

      // These applications are not included in statistics
      $ExceptionApplications = array('dashboard');

      // ... unless one of these paths is requested
      $ExceptionPaths = array('profile*', 'activity*');

      $Path = Gdn::Request()->Path();
      foreach ($ExceptionPaths as $ExceptionPath)
         if (fnmatch($ExceptionPath, $Path))
            return TRUE;

      $ApplicationFolder = Gdn::Controller()->ApplicationFolder;
      if (in_array($ApplicationFolder, $ExceptionApplications))
         return FALSE;

      return TRUE;
   }

   public static function CheckIsLocalhost() {
      $ServerAddress = Gdn::Request()->IpAddress();
      $ServerHostname = Gdn::Request()->GetValue('SERVER_NAME');

      // IPv6 Localhost
      if ($ServerAddress == '::1')
         return TRUE;

      // Private subnets
      foreach (array(
         '127.0.0.1/0',
         '10.0.0.0/8',
         '172.16.0.0/12',
         '192.168.0.0/16') as $LocalCIDR) {
         if (self::CIDRCheck($ServerAddress, $LocalCIDR))
            return TRUE;
      }

      // Comment local hostnames / hostname suffixes 
      if ($ServerHostname == 'localhost' || substr($ServerHostname, -6) == '.local')
         return TRUE;

      // If we get here, we're likely public
      return FALSE;
   }

   public static function CheckIsEnabled() {
      // Forums that are busy installing should not yet be tracked
      if (!C('Garden.Installed', FALSE))
         return FALSE;

      // Enabled if not explicitly disabled via config
      if (!C('Garden.Analytics.Enabled', TRUE))
         return FALSE;

      // Don't track things for local sites (unless overridden in config)
      if (self::CheckIsLocalhost() && !C('Garden.Analytics.AllowLocal', FALSE))
         return FALSE;

      return TRUE;
   }

   // credit: claudiu(at)cnixs.com via php.net/manual/en/ref.network.php
   public static function CIDRCheck($IP, $CIDR) {
      list ($net, $mask) = explode("/", $CIDR);

      // Allow non-standard /0 syntax
      if ($mask == 0) {
         if (ip2long($IP) == ip2long($net))
            return true;
         else
            return false;
      }

      $ip_net = ip2long($net);
      $ip_mask = ~((1 << (32 - $mask)) - 1);

      $ip_ip = ip2long($IP);

      $ip_ip_net = $ip_ip & $ip_mask;

      return ($ip_ip_net == $ip_net);
   }

   protected function DoneRegister($Response, $Raw) {
      $VanillaID = GetValue('VanillaID', $Response, FALSE);
      $Secret = GetValue('Secret', $Response, FALSE);
      if (($Secret && $VanillaID) !== FALSE) {
         Gdn::InstallationID($VanillaID);
         Gdn::InstallationSecret($Secret);
         Gdn::Set('Garden.Analytics.Registering', NULL);
         Gdn::Set('Garden.Analytics.LastSentDate', NULL);
      }
   }

   protected function DoneStats($Response, $Raw) {
      $SuccessTimeSlot = GetValue('TimeSlot', $Response, FALSE);
      if ($SuccessTimeSlot !== FALSE)
         self::LastSentDate($SuccessTimeSlot);
   }

   public static function FirstDate() {
      $FirstDate = Gdn::SQL()
                      ->Select('DateInserted', 'min')
                      ->From('User')
                      ->Where('DateInserted >', '0000-00-00')
                      ->Get()->Value('DateInserted');
      return $FirstDate;
   }

   public static function LastSentDate($SetLastSentDate = NULL) {
      static $LastSentDate = NULL;

      // Set
      if (!is_null($SetLastSentDate)) {
         $LastSentDate = $SetLastSentDate;
         Gdn::Set('Garden.Analytics.LastSentDate', $LastSentDate);
      }

      // Lazy Load
      if ($LastSentDate === NULL)
         $LastSentDate = Gdn::Get('Garden.Analytics.LastSentDate', FALSE);

      return $LastSentDate;
   }

   protected function ParseAnalyticsResponse($JsonResponse, $RawResponse, $Callbacks) {

      // Verify signature of reply
      $Verified = $this->VerifySignature($JsonResponse);
      if ($Verified === FALSE)
         return;

      // Only allow commands when verification was explicitly successful
      if ($Verified === TRUE) {
         // Perform response commands
         foreach ($JsonResponse as $CommandName => $CommandValue) {
            switch ($CommandName) {
               case 'DoDeregister':
                  if ($Verified) {
                     // De-register yourself
                     Gdn::InstallationID(FALSE);
                     Gdn::InstallationSecret(FALSE);
                  }
                  break;

               case 'DoDisable':
                  if ($Verified) {
                     // Turn yourself off
                     SaveToConfig('Garden.Analytics.Enabled', FALSE);
                  }
                  break;

               case 'DoCall':
                  // Call the admin's attention to the statistics
                  Gdn::Set('Garden.Analytics.Notify', $CommandValue);
                  break;

               default:
                  // Nothing
                  break;
            }
         }
      }

      if (is_string($Callbacks)) {
         // Assume a string is the Success event handler
         $Callbacks = array(
             'Success' => $Callbacks
         );
      }

      if (!is_array($Callbacks))
         $Callbacks = array();

      // Assume strings are local methods
      foreach ($Callbacks as $Event => &$CallbackMethod)
         if (is_string($CallbackMethod))
            $CallbackMethod = array($this, $CallbackMethod);

      $ResponseCode = GetValue('Status', $JsonResponse, 500);
      $CallbackExecute = NULL;
      switch ($ResponseCode) {
         case FALSE:
         case 500:
            if (array_key_exists('Failure', $Callbacks))
               $CallbackExecute = $Callbacks['Failure'];
            break;

         case TRUE:
         case 200:
            self::Throttled(FALSE);
            if (array_key_exists('Success', $Callbacks))
               $CallbackExecute = $Callbacks['Success'];
            break;
      }

      if (!is_null($CallbackExecute))
         call_user_func($CallbackExecute, $JsonResponse, $RawResponse);
   }

   public function Register() {

      // Set the time we last attempted to perform registration
      Gdn::Set('Garden.Analytics.Registering', time());

      // Request registration from remote server
      $Request = array();
      $this->BasicParameters($Request);
      $this->Analytics('Register', $Request, array(
         'Success' => 'DoneRegister',
         'Failure' => 'AnalyticsFailed'
      ));
   }

   public function SettingsController_AnalyticsTick_Create($Sender) {
      $Sender->DeliveryMethod(DELIVERY_METHOD_JSON);
      $Sender->DeliveryType(DELIVERY_TYPE_DATA);
      
      Gdn::Statistics()->Tick();
      $this->FireEvent("AnalyticsTick");

      $Sender->Render('tick', 'statistics', 'dashboard');
   }

   /**
    * Sign a request or response
    * 
    * Uses the known site secret to sign the given request or response. The 
    * request/response is passed in by reference so that it can be augmented 
    * with the signature.
    * 
    * @param array $Request The request array to be signed
    * @param boolean $Modify Optional whether or not to modify the request in place (default false)
    */
   public function Sign(&$Request, $Modify = FALSE) {

      // Fail if no ID is present
      $VanillaID = GetValue('VanillaID', $Request, FALSE);
      if (empty($VanillaID))
         return FALSE;
      
      if ($VanillaID != Gdn::InstallationID()) return FALSE;

      // We're going to work on a copy for now
      $SignatureArray = $Request;

      // Build the request time
      $RequestTime = Gdn_Statistics::Time();
      // Get the secret key
      $RequestSecret = Gdn::InstallationSecret();

      // Remove the hash from the request data before checking or building the signature
      unset($SignatureArray['SecurityHash']);

      // Add the real secret and request time
      $SignatureArray['Secret'] = $RequestSecret;
      $SignatureArray['RequestTime'] = $RequestTime;

      $SignData = array_intersect_key($SignatureArray, array_fill_keys(array(
         'VanillaID',
         'Secret',
         'RequestTime',
         'TimeSlot'
      ), NULL));

      // ksort the array to preserve a known order
      $SignData = array_change_key_case($SignData, CASE_LOWER);
      ksort($SignData);

      // Calculate the hash
      $RealHash = sha1(http_build_query($SignData));

      if ($Modify) {
         $Request['RequestTime'] = $RequestTime;
         $Request['SecurityHash'] = $RealHash;
         ksort($Request);
      }

      return $RealHash;
   }

   protected function Stats() {
      $Request = array();
      $this->BasicParameters($Request);

      $VanillaID = Gdn::InstallationID();
      $VanillaSecret = Gdn::InstallationSecret();
      // Don't try to send stats if we don't have a proper install
      if (is_null($VanillaID) || is_null($VanillaSecret))
         return;

      // Always look at stats for the day following the previous successful send.
      $LastSentDate = self::LastSentDate();
      if ($LastSentDate === FALSE) // Never sent
         $StatsDate = strtotime('yesterday');
      else
         $StatsDate = strtotime('+1 day', self::TimeFromTimeSlot($LastSentDate));

      $StatsTimeSlot = date('Ymd', $StatsDate);
      if ($StatsTimeSlot >= date('Ymd'))
         return;

      $DetectActiveInterval = 0;
      $MaxIterations = 10;
      $TimeSlotLimit = date('Ymd');
      do {

         $TimeSlot = date('Ymd', $StatsDate);

         // We're caught up to today. Stop looping.
         if ($TimeSlot >= $TimeSlotLimit)
            break;

         $DayStart = date('Y-m-d 00:00:00', $StatsDate);
         $DayEnd = date('Y-m-d 23:59:59', $StatsDate);

         // Get relevant stats
         $NumComments = Gdn::SQL()
                         ->Select('DateInserted', 'COUNT', 'Hits')
                         ->From('Comment')
                         ->Where('DateInserted>=', $DayStart)
                         ->Where('DateInserted<', $DayEnd)
                         ->Get()->FirstRow(DATASET_TYPE_ARRAY);
         $NumComments = GetValue('Hits', $NumComments, NULL);

         $NumDiscussions = Gdn::SQL()
                         ->Select('DateInserted', 'COUNT', 'Hits')
                         ->From('Discussion')
                         ->Where('DateInserted>=', $DayStart)
                         ->Where('DateInserted<', $DayEnd)
                         ->Get()->FirstRow(DATASET_TYPE_ARRAY);
         $NumDiscussions = GetValue('Hits', $NumDiscussions, NULL);

         $NumUsers = Gdn::SQL()
                         ->Select('DateInserted', 'COUNT', 'Hits')
                         ->From('User')
                         ->Where('DateInserted>=', $DayStart)
                         ->Where('DateInserted<', $DayEnd)
                         ->Get()->FirstRow(DATASET_TYPE_ARRAY);
         $NumUsers = GetValue('Hits', $NumUsers, NULL);

         $NumViewsData = Gdn::SQL()
                         ->Select('Views, EmbedViews')
                         ->From('AnalyticsLocal')
                         ->Where('TimeSlot', $TimeSlot)
                         ->Get()->FirstRow(DATASET_TYPE_ARRAY);
         
         $NumViews = GetValue('Views', $NumViewsData, NULL);
         $NumEmbedViews = GetValue('EmbedViews', $NumViewsData, NULL);

         $DetectActiveInterval = array_sum(array(
            $NumComments,
            $NumDiscussions,
            $NumUsers,
            $NumViews,
            $NumEmbedViews
         ));

         $StatsDate = strtotime('+1 day', $StatsDate);
         $MaxIterations--;
      } while ($DetectActiveInterval == 0 && $MaxIterations);

      if ($DetectActiveInterval == 0) {
         // We've looped $MaxIterations times or up until yesterday and couldn't find any stats. Remember our place and return.
         self::LastSentDate($TimeSlot);
         return;
      }

      // Assemble Stats
      $Request = array_merge($Request, array(
         'VanillaID' => $VanillaID,
         'TimeSlot' => $TimeSlot,
         'CountComments' => $NumComments,
         'CountDiscussions' => $NumDiscussions,
         'CountUsers' => $NumUsers,
         'CountViews' => $NumViews,
         'CountEmbedViews' => $NumEmbedViews
      ));

      // Send stats to remote server
      $this->Analytics('Stats', $Request, array(
         'Success' => 'DoneStats',
         'Failure' => 'AnalyticsFailed'
      ));
   }

   public static function Throttled($SetThrottled = NULL) {
      static $Throttled = NULL;

      // Set
      if (!is_null($SetThrottled)) {
         if ($SetThrottled) {
            $ThrottleDelay = C('Garden.Analytics.ThrottleDelay', 3600);
            $ThrottleValue = time() + $ThrottleDelay;
         } else {
            $ThrottleValue = NULL;
         }
         $Throttled = (!is_null($ThrottleValue)) ? $ThrottleValue : 0;
         Gdn::Set('Garden.Analytics.Throttle', $ThrottleValue);
      }

      // Lazy Load
      if ($Throttled === NULL)
         $Throttled = Gdn::Get('Garden.Analytics.Throttle', 0);

      return ($Throttled > time());
   }

   /**
    * This is the asynchronous callback
    * 
    * This method is triggerd on every page request via a callback AJAX request
    * so that it may execute asychronously and reduce lag for users. It tracks
    * views, handles registration for new installations, and sends stats every 
    * day as needed.
    * 
    * @return void;
    */
   public function Tick() {

      // If we're local and not allowed, or just directly disabled, gtfo
      if (!self::CheckIsEnabled())
         return;
      
      if (Gdn::Session()->CheckPermission('Garden.Settings.Manage')) {
         if (Gdn::Get('Garden.Analytics.Notify', FALSE) !== FALSE) {
            $CallMessage = Sprite('Bandaid', 'InformSprite');
            $CallMessage .= sprintf(T("There's a problem with Vanilla Analytics that needs your attention.<br/> Handle it <a href=\"%s\">here &raquo;</a>"), Url('dashboard/statistics'));
            Gdn::Controller()->InformMessage($CallMessage, array('CssClass' => 'HasSprite'));
         }
      }

      // If the config file is not writable, gtfo
      $ConfFile = PATH_CONF . '/config.php';
      if (!is_writable($ConfFile))
         return;
      
      $InstallationID = Gdn::InstallationID();
      
      // Check if we're registered with the central server already. If not, this request is 
      // hijacked and used to perform that task instead of sending stats or recording a tick.
      if (is_null($InstallationID)) {
         $AttemptedRegistration = Gdn::Get('Garden.Analytics.Registering', FALSE);
         // If we last attempted to register less than 60 seconds ago, do nothing. Could still be working.
         if ($AttemptedRegistration !== FALSE && (time() - $AttemptedRegistration) < 60)
            return;

         return $this->Register();
      }
      
      // Store the view, using denormalization if enabled
      $ViewType = 'normal';
      if (preg_match('`discussion/embed`', Gdn::Request()->Post('ResolvedPath', '')))
         $ViewType = 'embed';
      
      $this->AddView($ViewType);
      
      // Fire an event for plugins to track their own stats.
      // TODO: Make this analyze the path and throw a specific event (this event will change in future versions).
      $this->EventArguments['Path'] = Gdn::Request()->Post('Path');
      $this->FireEvent('Tick');

      // If we get here, the installation is registered and we can decide on whether or not to send stats now.
      $LastSentDate = self::LastSentDate();
      if (empty($LastSentDate) || $LastSentDate < date('Ymd', strtotime('-1 day')))
         return $this->Stats();
   }

   /**
    * Increments overall pageview view count
    *
    * @since 2.1a
    * @access public
    */
   public function AddView($ViewType = 'normal') {
      // Add a pageview entry.
      $TimeSlot = date('Ymd');
      $Px = Gdn::Database()->DatabasePrefix;
      
      $Views = 1;
      $EmbedViews = 0;
      
      try {
         if (C('Garden.Analytics.Views.Denormalize', FALSE) && Gdn::Cache()->ActiveEnabled()) {
            $CacheKey = "QueryCache.Analytics.CountViews";
            
            // Increment. If not success, create key.
            $Incremented = Gdn::Cache()->Increment($CacheKey);
            if ($Incremented === Gdn_Cache::CACHEOP_FAILURE)
               Gdn::Cache()->Store($CacheKey, 1);
            
            // Get current cache value
            $Views = Gdn::Cache()->Get($CacheKey);
            
            if ($ViewType == 'embed') {
               $EmbedCacheKey = "QueryCache.Analytics.CountEmbedViews";

               // Increment. If not success, create key.
               $EmbedIncremented = Gdn::Cache()->Increment($EmbedCacheKey);
               if ($EmbedIncremented === Gdn_Cache::CACHEOP_FAILURE)
                  Gdn::Cache()->Store($EmbedCacheKey, 1);

               // Get current cache value
               $EmbedViews = Gdn::Cache()->Get($EmbedCacheKey);
            }
            
            // Every X views, writeback to AnalyticsLocal
            $DenormalizeWriteback = C('Garden.Analytics.Views.DenormalizeWriteback', 10);
            if (($Views % $DenormalizeWriteback) == 0) {
               Gdn::Controller()->SetData('WritebackViews', $Views);
               Gdn::Controller()->SetData('WritebackEmbed', $EmbedViews);
                  
               Gdn::Database()->Query("insert into {$Px}AnalyticsLocal (TimeSlot, Views, EmbedViews) values (:TimeSlot, {$Views}, {$EmbedViews})
               on duplicate key update 
<<<<<<< HEAD
                  Views = Views+{$Views}, 
                  EmbedViews = EmbedViews+{$EmbedViews}", 
=======
                  Views = COALESCE(Views, 0)+{$Views}, 
                  EmbedViews = COALESCE(EmbedViews, 0)+{$EmbedViews}", 
>>>>>>> c344ed46
               array(
                  ':TimeSlot' => $TimeSlot
               ));
               
               // ... and get rid of those views from the keys
               
               if ($Views)
                  Gdn::Cache()->Decrement($CacheKey, $Views);
               
               if ($EmbedViews)
                  Gdn::Cache()->Decrement($EmbedCacheKey, $EmbedViews);
            }
         } else {
            $ExtraViews = 1;
            $ExtraEmbedViews = ($ViewType == 'embed') ? 1 : 0;
            
            Gdn::Database()->Query("insert into {$Px}AnalyticsLocal (TimeSlot, Views, EmbedViews) values (:TimeSlot, {$ExtraViews}, {$ExtraEmbedViews})
<<<<<<< HEAD
               on duplicate key update Views = Views+{$ExtraViews}, EmbedViews = EmbedViews+{$ExtraEmbedViews}", array(
=======
               on duplicate key update 
                  Views = COALESCE(Views, 0)+{$ExtraViews}, 
                  EmbedViews = COALESCE(EmbedViews, 0)+{$ExtraEmbedViews}", 
            array(
>>>>>>> c344ed46
               ':TimeSlot' => $TimeSlot
            ));
         }
      } catch (Exception $Ex) {
         if (Gdn::Session()->CheckPermission('Garden.Settings.Manage'))
            throw $Ex;
      }
   }

   public static function Time() {
      return time();
   }

   public static function TimeSlot($SlotType = 'd', $Timestamp = FALSE) {
      if (!$Timestamp)
         $Timestamp = self::Time();

      if ($SlotType == 'd')
         $Result = gmdate('Ymd', $Timestamp);
      elseif ($SlotType == 'w') {
         $Sub = gmdate('N', $Timestamp) - 1;
         $Timestamp = strtotime("-$Sub days", $Timestamp);
         $Result = gmdate('Ymd', $Timestamp);
      } elseif ($SlotType == 'm')
         $Result = gmdate('Ym', $Timestamp) . '00';
      elseif ($SlotType == 'y')
         $Result = gmdate('Y', $Timestamp) . '0000';
      elseif ($SlotType == 'a')
         $Result = '00000000';

      return $Result;
   }

   public static function TimeSlotAdd($SlotType, $Number, $Timestamp = FALSE) {
      $Timestamp = self::TimeSlotStamp($SlotType, $Timestamp);
      $Result = strtotime(sprintf('%+d %s', $Number, self::$Increments[$SlotType]), $Timestamp);
      return $Result;
   }

   public static function TimeSlotBounds($SlotType = 'd', $Timestamp = FALSE) {
      $From = self::TimeSlotStamp($SlotType, $Timestamp);
      $To = strtotime('+1 ' . self::$Increments[$SlotType], $From);
      return array($From, $To);
   }

   public static function TimeSlotStamp($SlotType = 'd', $Timestamp = FALSE) {
      $Result = self::TimeFromTimeSlot(self::TimeSlot($SlotType, $Timestamp));
      return $Result;
   }

   public static function TimeFromTimeSlot($TimeSlot) {
      if ($TimeSlot == '00000000')
         return 0;

      $Year = substr($TimeSlot, 0, 4);
      $Month = substr($TimeSlot, 4, 2);
      $Day = (int) substr($TimeSlot, 6, 2);
      if ($Day == 0)
         $Day = 1;
      $DateRaw = mktime(0, 0, 0, $Month, $Day, $Year);

      if ($DateRaw === FALSE)
         throw new Exception("Invalid timeslot '{$TimeSlot}', unable to convert to epoch");

      return $DateRaw;
   }

   public static function TimeFromExtendedTimeSlot($TimeSlot) {
      if ($TimeSlot == '00000000')
         return 0;

      $Year = substr($TimeSlot, 0, 4);
      $Month = substr($TimeSlot, 4, 2);
      $Day = (int) substr($TimeSlot, 6, 2);
      if ($Day == 0)
         $Day = 1;
      $Hour = (int) substr($TimeSlot, 8, 2);
      $DateRaw = mktime($Hour, 0, 0, $Month, $Day, $Year);

      if ($DateRaw === FALSE)
         throw new Exception("Invalid timeslot '{$TimeSlot}', unable to convert to epoch");

      return $DateRaw;
   }

   public function ValidateCredentials() {
      $Request = array();
      $this->BasicParameters($Request);

      $VanillaID = Gdn::InstallationID();
      $VanillaSecret = Gdn::InstallationSecret();
      // Don't try to send stats if we don't have a proper install
      if (is_null($VanillaID) || is_null($VanillaSecret))
         return FALSE;

      $Request = array_merge($Request, array(
         'VanillaID' => $VanillaID
      ));

      $Response = $this->Analytics('Verify', $Request, FALSE);
      $Status = GetValue('Status', $Response, 404);

      if ($Status == 200)
         return TRUE;
      return FALSE;
   }

   /**
    * Signature check
    * 
    * This method checks the supplied signature of a request against a hash of
    * the request arguments augmented with the local secret from the config file.
    * 
    * ****
    * THIS METHOD USES ALL SUPPLIED ARGUMENTS IN ITS SIGNATURE HASH ALGORITHM
    * ****
    * 
    * @param type $Request Array of request parameters
    * @return boolean Status of verification check, or null if no VanillaID
    */
   protected function VerifySignature($Request) {

      // If this response has no ID, return NULL (could not verify)
      $VanillaID = GetValue('VanillaID', $Request, NULL);
      if (is_null($VanillaID))
         return NULL;

      // Response is bogus - wrong InstallationID
      if (!is_null(Gdn::InstallationID()) && $VanillaID != Gdn::InstallationID())
         return FALSE;

      // If we don't have a secret, we cannot verify anyway
      $VanillaSecret = Gdn::InstallationSecret();
      if (is_null($VanillaSecret))
         return NULL;

      // Calculate clock desync
      $CurrentGmTime = Gdn_Statistics::Time();
      $RequestTime = GetValue('RequestTime', $Request, 0);
      $TimeDiff = abs($CurrentGmTime - $RequestTime);
      $AllowedTimeDiff = C('Garden.Analytics.RequestTimeout', 1440);

      // Allow 24* minutes of clock desync, otherwise signature is invalid
      if ($TimeDiff > $AllowedTimeDiff)
         return FALSE;

      $SecurityHash = GetValue('SecurityHash', $Request);

      // Remove the existing SecuritHash before calculating the signature
      unset($Request['SecurityHash']);
      // Add the real secret
      $Request['Secret'] = $VanillaSecret;

      $SignData = array_intersect_key($Request, array_fill_keys(array(
         'VanillaID',
         'Secret',
         'RequestTime',
         'TimeSlot'
      ), NULL));

      // ksort the array to preserve a known order
      $SignData = array_change_key_case($SignData, CASE_LOWER);
      ksort($SignData);

      // Calculate the hash
      $RealHash = sha1(http_build_query($SignData));

      if ($RealHash == $SecurityHash)
         return TRUE;

      return FALSE;
   }

}<|MERGE_RESOLUTION|>--- conflicted
+++ resolved
@@ -697,13 +697,8 @@
                   
                Gdn::Database()->Query("insert into {$Px}AnalyticsLocal (TimeSlot, Views, EmbedViews) values (:TimeSlot, {$Views}, {$EmbedViews})
                on duplicate key update 
-<<<<<<< HEAD
-                  Views = Views+{$Views}, 
-                  EmbedViews = EmbedViews+{$EmbedViews}", 
-=======
                   Views = COALESCE(Views, 0)+{$Views}, 
                   EmbedViews = COALESCE(EmbedViews, 0)+{$EmbedViews}", 
->>>>>>> c344ed46
                array(
                   ':TimeSlot' => $TimeSlot
                ));
@@ -721,14 +716,10 @@
             $ExtraEmbedViews = ($ViewType == 'embed') ? 1 : 0;
             
             Gdn::Database()->Query("insert into {$Px}AnalyticsLocal (TimeSlot, Views, EmbedViews) values (:TimeSlot, {$ExtraViews}, {$ExtraEmbedViews})
-<<<<<<< HEAD
-               on duplicate key update Views = Views+{$ExtraViews}, EmbedViews = EmbedViews+{$ExtraEmbedViews}", array(
-=======
                on duplicate key update 
                   Views = COALESCE(Views, 0)+{$ExtraViews}, 
                   EmbedViews = COALESCE(EmbedViews, 0)+{$ExtraEmbedViews}", 
             array(
->>>>>>> c344ed46
                ':TimeSlot' => $TimeSlot
             ));
          }
