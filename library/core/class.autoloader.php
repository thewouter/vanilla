<<<<<<< HEAD
<?php if (!defined('APPLICATION')) {
    exit();
      }

=======
<?php
>>>>>>> 0aed7e80
/**
 * Vanilla framework autoloader: Gdn_Autoloader & Gdn_Autoloader_Map
 *
 * @author Tim Gunter <tim@vanillaforums.com>
 * @copyright 2009-2015 Vanilla Forums Inc.
 * @license http://www.opensource.org/licenses/gpl-2.0.php GNU GPL v2
 * @package Core
 * @since 2.0.16
 */

/**
 * Handles indexing of class files across the entire framework, as well as bringing those
 * classes into scope as needed.
 *
 * This is a static class that hooks into the SPL autoloader.
 */
class Gdn_Autoloader {

<<<<<<< HEAD
   /**
    * Array of registered maps to search during load requests
    *
    * @var array
    */
    protected static $Maps;

   /**
    * Array of pathname prefixes used to namespace similar libraries
    *
    * @var array
    */
    protected static $Prefixes;

   /**
    * Array of contexts used to establish search order
    *
    * @var array
    */
    protected static $ContextOrder;

   /**
    * Array of maps that pertain to the same CONTEXT+Extension
    *
    * @var array
    */
    protected static $MapGroups;

   /**
    * List of priority/preferred CONTEXT+Extension[+MapType] groups for the next lookup
    *
    * @var array
    */
    protected static $Priorities;

    const CONTEXT_CORE            = 'core';
    const CONTEXT_APPLICATION     = 'application';
    const CONTEXT_PLUGIN          = 'plugin';
    const CONTEXT_LOCALE          = 'locale';
    const CONTEXT_THEME           = 'theme';

    const MAP_LIBRARY             = 'library';
    const MAP_CONTROLLER          = 'controller';
    const MAP_PLUGIN              = 'plugin';
    const MAP_VENDORS             = 'vendors';

    const PRIORITY_TYPE_PREFER    = 'prefer';
    const PRIORITY_TYPE_RESTRICT  = 'restrict';

    const PRIORITY_ONCE           = 'once';
    const PRIORITY_PERSIST        = 'persist';

   /**
    * Attach mappings for vanilla extension folders
    *
    * @param string $ExtensionType type of extension to map. one of: CONTEXT_THEME, CONTEXT_PLUGIN, CONTEXT_APPLICATION
    */
    public static function Attach($ExtensionType) {
=======
    const CONTEXT_CORE = 'core';
    const CONTEXT_APPLICATION = 'application';
    const CONTEXT_PLUGIN = 'plugin';
    const CONTEXT_LOCALE = 'locale';
    const CONTEXT_THEME = 'theme';

    const MAP_LIBRARY = 'library';
    const MAP_CONTROLLER = 'controller';
    const MAP_PLUGIN = 'plugin';
    const MAP_VENDORS = 'vendors';

    const PRIORITY_TYPE_PREFER = 'prefer';
    const PRIORITY_TYPE_RESTRICT = 'restrict';

    const PRIORITY_ONCE = 'once';
    const PRIORITY_PERSIST = 'persist';

    /** @var array Array of registered maps to search during load requests */
    protected static $maps;

    /** @var array Array of pathname prefixes used to namespace similar libraries */
    protected static $prefixes;

    /** @var array Array of contexts used to establish search order */
    protected static $contextOrder;

    /** @var array Array of maps that pertain to the same CONTEXT+Extension */
    protected static $mapGroups;

    /** @var array List of priority/preferred CONTEXT+Extension[+MapType] groups for the next lookup */
    protected static $priorities;

    /**
     * Attach mappings for vanilla extension folders.
     *
     * @param string $ExtensionType The type of extension to map.
     * This should be one of: CONTEXT_THEME, CONTEXT_PLUGIN, CONTEXT_APPLICATION.
     */
    public static function attach($ExtensionType) {
>>>>>>> 0aed7e80

        switch ($ExtensionType) {
            case self::CONTEXT_APPLICATION:

<<<<<<< HEAD
                if (Gdn::ApplicationManager() instanceof Gdn_ApplicationManager) {
                    $EnabledApplications = Gdn::ApplicationManager()->EnabledApplicationFolders();

                    foreach ($EnabledApplications as $EnabledApplication) {
                        self::AttachApplication($EnabledApplication);
=======
                if (Gdn::applicationManager() instanceof Gdn_ApplicationManager) {
                    $EnabledApplications = Gdn::applicationManager()->enabledApplicationFolders();

                    foreach ($EnabledApplications as $EnabledApplication) {
                        self::attachApplication($EnabledApplication);
>>>>>>> 0aed7e80
                    }
                }

                break;

            case self::CONTEXT_PLUGIN:

<<<<<<< HEAD
                if (Gdn::PluginManager() instanceof Gdn_PluginManager) {
                    foreach (Gdn::PluginManager()->SearchPaths() as $SearchPath => $SearchPathName) {
=======
                if (Gdn::pluginManager() instanceof Gdn_PluginManager) {
                    foreach (Gdn::pluginManager()->searchPaths() as $SearchPath => $SearchPathName) {
>>>>>>> 0aed7e80
                        if ($SearchPathName === true || $SearchPathName == 1) {
                            $SearchPathName = md5($SearchPath);
                        }

<<<<<<< HEAD
                       // If we have already loaded the plugin manager, use its internal folder list
                        if (Gdn::PluginManager()->Started()) {
                            $Folders = Gdn::PluginManager()->EnabledPluginFolders($SearchPath);
                            foreach ($Folders as $PluginFolder) {
                                $FullPluginPath = CombinePaths(array($SearchPath, $PluginFolder));
                                self::RegisterMap(self::MAP_LIBRARY, self::CONTEXT_PLUGIN, $FullPluginPath, array(
                                'SearchSubfolders'      => true,
                                'Extension'             => $SearchPathName,
                                'Structure'             => Gdn_Autoloader_Map::STRUCTURE_SPLIT,
                                'SplitTopic'            => strtolower($PluginFolder),
                                'PreWarm'               => true
                                ));
                            }

                            $PluginMap = self::GetMap(self::MAP_LIBRARY, self::CONTEXT_PLUGIN);
                            if ($PluginMap && !$PluginMap->MapIsOnDisk()) {
                                Gdn::PluginManager()->ForceAutoloaderIndex();
=======
                        // If we have already loaded the plugin manager, use its internal folder list
                        if (Gdn::pluginManager()->started()) {
                            $Folders = Gdn::pluginManager()->enabledPluginFolders($SearchPath);
                            foreach ($Folders as $PluginFolder) {
                                $FullPluginPath = combinePaths(array($SearchPath, $PluginFolder));
                                self::registerMap(self::MAP_LIBRARY, self::CONTEXT_PLUGIN, $FullPluginPath, array(
                                    'SearchSubfolders' => true,
                                    'Extension' => $SearchPathName,
                                    'Structure' => Gdn_Autoloader_Map::STRUCTURE_SPLIT,
                                    'SplitTopic' => strtolower($PluginFolder),
                                    'PreWarm' => true
                                ));
                            }

                            $PluginMap = self::getMap(self::MAP_LIBRARY, self::CONTEXT_PLUGIN);
                            if ($PluginMap && !$PluginMap->mapIsOnDisk()) {
                                Gdn::pluginManager()->forceAutoloaderIndex();
>>>>>>> 0aed7e80
                            }
                        }
                    }
                }

                break;

            case self::CONTEXT_THEME:

                break;
        }

    }

<<<<<<< HEAD
    public static function AttachApplication($Application) {
        $ApplicationPath = CombinePaths(array(PATH_APPLICATIONS."/{$Application}"));

        $AppControllers = CombinePaths(array($ApplicationPath."/controllers"));
        self::RegisterMap(self::MAP_CONTROLLER, self::CONTEXT_APPLICATION, $AppControllers, array(
         'SearchSubfolders'      => false,
         'Extension'             => $Application
        ));

        $AppModels = CombinePaths(array($ApplicationPath."/models"));
        self::RegisterMap(self::MAP_LIBRARY, self::CONTEXT_APPLICATION, $AppModels, array(
         'SearchSubfolders'      => false,
         'Extension'             => $Application,
         'ClassFilter'           => '*model'
        ));

        $AppModules = CombinePaths(array($ApplicationPath."/modules"));
        self::RegisterMap(self::MAP_LIBRARY, self::CONTEXT_APPLICATION, $AppModules, array(
         'SearchSubfolders'      => false,
         'Extension'             => $Application,
         'ClassFilter'           => '*module'
        ));

        $AppLibrary = CombinePaths(array($ApplicationPath."/library"));
        self::RegisterMap(self::MAP_LIBRARY, self::CONTEXT_APPLICATION, $AppLibrary, array(
         'SearchSubfolders'      => false,
         'Extension'             => $Application,
         'ClassFilter'           => '*'
        ));
    }

    protected static function DoLookup($ClassName, $MapType) {
       // We loop over the caches twice. First, hit only their cached data.
       // If all cache hits miss, search filesystem.

        if (!is_array(self::$Maps)) {
=======
    /**
     * Make an application's classes available to the autoloader.
     *
     * @param string $Application The name of the application.
     */
    public static function attachApplication($Application) {
        $ApplicationPath = combinePaths(array(PATH_APPLICATIONS."/{$Application}"));

        $AppControllers = combinePaths(array($ApplicationPath."/controllers"));
        self::registerMap(self::MAP_CONTROLLER, self::CONTEXT_APPLICATION, $AppControllers, array(
            'SearchSubfolders' => false,
            'Extension' => $Application
        ));

        $AppModels = combinePaths(array($ApplicationPath."/models"));
        self::registerMap(self::MAP_LIBRARY, self::CONTEXT_APPLICATION, $AppModels, array(
            'SearchSubfolders' => false,
            'Extension' => $Application,
            'ClassFilter' => '*model'
        ));

        $AppModules = combinePaths(array($ApplicationPath."/modules"));
        self::registerMap(self::MAP_LIBRARY, self::CONTEXT_APPLICATION, $AppModules, array(
            'SearchSubfolders' => false,
            'Extension' => $Application,
            'ClassFilter' => '*module'
        ));

        $AppLibrary = combinePaths(array($ApplicationPath."/library"));
        self::registerMap(self::MAP_LIBRARY, self::CONTEXT_APPLICATION, $AppLibrary, array(
            'SearchSubfolders' => false,
            'Extension' => $Application,
            'ClassFilter' => '*'
        ));
    }

    /**
     *
     *
     * @param $ClassName
     * @param $MapType
     * @return bool
     */
    protected static function doLookup($ClassName, $MapType) {
        // We loop over the caches twice. First, hit only their cached data.
        // If all cache hits miss, search filesystem.

        if (!is_array(self::$maps)) {
>>>>>>> 0aed7e80
            return false;
        }

        $Priorities = array();

<<<<<<< HEAD
       // Binary flip - cacheonly or cache+fs
=======
        // Binary flip - cacheonly or cache+fs
>>>>>>> 0aed7e80
        foreach (array(true, false) as $MapOnly) {
            $SkipMaps = array();
            $ContextType = null;
            $SkipTillNextContext = false;

<<<<<<< HEAD
           // Drill to the caches associated with this map type
            foreach (self::$Maps as $MapHash => &$Map) {
                if ($MapType !== null && $Map->MapType() != $MapType) {
                    continue;
                }

                $MapContext = self::GetContextType($MapHash);
                if ($MapContext != $ContextType) {
                   // Hit new context
=======
            // Drill to the caches associated with this map type
            foreach (self::$maps as $MapHash => &$Map) {
                if ($MapType !== null && $Map->mapType() != $MapType) {
                    continue;
                }

                $MapContext = self::getContextType($MapHash);
                if ($MapContext != $ContextType) {
                    // Hit new context
>>>>>>> 0aed7e80
                    $SkipMaps = array();
                    $ContextType = $MapContext;

                    if (!array_key_exists($ContextType, $Priorities)) {
<<<<<<< HEAD
                        $Priorities[$ContextType] = self::Priorities($ContextType, $MapType);
=======
                        $Priorities[$ContextType] = self::priorities($ContextType, $MapType);
>>>>>>> 0aed7e80
                    }

                    if (array_key_exists($ContextType, $Priorities) && is_array($Priorities[$ContextType])) {
                        foreach ($Priorities[$ContextType] as $PriorityMapHash => $PriorityInfo) {
<<<<<<< HEAD
                           // If we're in a RESTRICT priority and we come to the end, wait till we hit the next context before looking further
=======
                            // If we're in a RESTRICT priority and we come to the end, wait till we hit the next context before looking further
>>>>>>> 0aed7e80
                            if ($PriorityMapHash == 'FAIL_CONTEXT_IF_NOT_FOUND') {
                                $SkipTillNextContext = true;
                                break;
                            }
<<<<<<< HEAD
                            $PriorityMap = self::Map($PriorityMapHash);

                            $File = $PriorityMap->Lookup($ClassName, $MapOnly);
=======
                            $PriorityMap = self::map($PriorityMapHash);

                            $File = $PriorityMap->lookup($ClassName, $MapOnly);
>>>>>>> 0aed7e80
                            if ($File !== false) {
                                return $File;
                            }

<<<<<<< HEAD
                           // Don't check this map again
=======
                            // Don't check this map again
>>>>>>> 0aed7e80
                            array_push($SkipMaps, $PriorityMapHash);
                        }
                    }
                }

<<<<<<< HEAD
               // If this map was already checked by a priority, or if we've exhausted a RESTRICT priority, skip maps until the next
               // context level is reached.
=======
                // If this map was already checked by a priority, or if we've exhausted a RESTRICT priority, skip maps until the next
                // context level is reached.
>>>>>>> 0aed7e80
                if (in_array($MapHash, $SkipMaps) || $SkipTillNextContext === true) {
                    continue;
                }

<<<<<<< HEAD
               // Finally, search this map.
                $File = $Map->Lookup($ClassName, $MapOnly);
                if ($File !== false) {
                    return $File;
                }
            }
        }

        return false;
    }

    public static function GetContextType($MapHash) {
        $Matched = preg_match('/^context:(\d+)_.*/', $MapHash, $Matches);
        if ($Matched && isset($Matches[1])) {
            $ContextIdentifier = $Matches[1];
        } else {
            return false;
        }

        if (isset($ContextIdentifier, self::$ContextOrder)) {
            return self::$ContextOrder[$ContextIdentifier];
        }
        return false;
    }

    public static function GetMapType($ClassName) {
       // Strip leading 'Gdn_'
        if (substr($ClassName, 0, 4) == 'Gdn_') {
            $ClassName = substr($ClassName, 4);
        }

        $ClassName = strtolower($ClassName);
        $Length = strlen($ClassName);

        if (substr($ClassName, -10) == 'controller' && $Length > 10) {
            return self::MAP_CONTROLLER;
        }

        return self::MAP_LIBRARY;
    }

    public static function Lookup($ClassName, $Options = array()) {
        if (!preg_match("/^[a-zA-Z0-9_\x7f-\xff]*$/", $ClassName)) {
            return;
        }

        $MapType = val('MapType', $Options, self::GetMapType($ClassName));

        $DefaultOptions = array(
         'Quiet'              => false,
         'RespectPriorities'  => true
        );
        $Options = array_merge($DefaultOptions, $Options);

        $File = self::DoLookup($ClassName, $MapType);

        if ($File !== false) {
            if (!isset($Options['Quiet']) || !$Options['Quiet']) {
                include_once($File);
            }
        }
        return $File;
    }

   /**
    * Get an Autoloader Map by hash
    *
    * @param type $MapHash
    * @return Gdn_Autoloader_Map
    */
    public static function Map($MapHash) {
        if (array_key_exists($MapHash, self::$Maps)) {
            return self::$Maps[$MapHash];
        }

        if (is_null($MapHash)) {
            return self::$Maps;
        }
        return false;
    }

   /**
    * Lookup and return an Autoloader Map
    *
    * @param type $MapType
    * @param type $ContextType
    * @param type $Extension
    * @param type $MapRootLocation
    * @return Gdn_Autoloader_Map
    */
    public static function GetMap($MapType, $ContextType, $Extension = self::CONTEXT_CORE, $MapRootLocation = PATH_CACHE) {
        $MapHash = self::MakeMapHash($MapType, $ContextType, $Extension, $MapRootLocation);
        return self::Map($MapHash);
    }

    public static function Priority($ContextType, $Extension, $MapType = null, $PriorityType = self::PRIORITY_TYPE_PREFER, $PriorityDuration = self::PRIORITY_ONCE) {
        $MapGroupIdentifier = implode('|', array(
         $ContextType,
         $Extension
        ));

        $MapGroupHashes = val($MapGroupIdentifier, self::$MapGroups, array());
        $PriorityHashes = array();
        $PriorityHashes = array();
        foreach ($MapGroupHashes as $MapHash => $Trash) {
            $ThisMapType = self::Map($MapHash)->MapType();
           // We're restricting this priority to a certain maptype, so exclude non matchers
            if (!is_null($MapType) && $ThisMapType != $MapType) {
                continue;
            }

            $PriorityHashes[$MapHash] = array(
            'maptype'      => $ThisMapType,
            'duration'     => $PriorityDuration,
            'prioritytype' => $PriorityType
            );
        }

        if (!sizeof($PriorityHashes)) {
            return false;
        }

        if (!is_array(self::$Priorities)) {
            self::$Priorities = array();
        }

        if (!array_key_exists($ContextType, self::$Priorities)) {
            self::$Priorities[$ContextType] = array(
            self::PRIORITY_TYPE_RESTRICT  => array(),
            self::PRIORITY_TYPE_PREFER    => array()
            );
        }

       // Add new priorities to list
        self::$Priorities[$ContextType][$PriorityType] = array_merge(self::$Priorities[$ContextType][$PriorityType], $PriorityHashes);

        return true;
    }

    public static function Priorities($ContextType, $MapType = null) {
        if (!is_array(self::$Priorities) || !array_key_exists($ContextType, self::$Priorities)) {
            return false;
        }

       /**
       * First, gather the RESTRICT requirements. If these exist, they are the only hashes that will be sent, and a 'FAIL_IF_NOT_FOUND'
       * flag will be appended to the list to halt lookups.
       *
       * If there are no RESTRICT priorities, check for PREFER priorities and send those.
       *
       * Always optionally filter on $MapType if provided.
       */
        foreach (array(self::PRIORITY_TYPE_RESTRICT, self::PRIORITY_TYPE_PREFER) as $PriorityType) {
            if (!sizeof(self::$Priorities[$ContextType][$PriorityType])) {
                continue;
            }

            $ResultMapHashes = self::$Priorities[$ContextType][$PriorityType];
            $ResponseHashes = array();
            foreach ($ResultMapHashes as $MapHash => $PriorityInfo) {
                if (val('duration', $PriorityInfo) == self::PRIORITY_ONCE) {
                    unset(self::$Priorities[$ContextType][$PriorityType][$MapHash]);
                }

               // If this request is being specific about the required maptype, reject anything that doesnt match
                if (!is_null($MapType) && val('maptype', $PriorityInfo) != $MapType) {
                    continue;
                }

                $ResponseHashes[$MapHash] = $PriorityInfo;
            }
=======
                // Finally, search this map.
                $File = $Map->lookup($ClassName, $MapOnly);
                if ($File !== false) {
                    return $File;
                }
            }
        }

        return false;
    }

    /**
     *
     *
     * @param $MapHash
     * @return bool
     */
    public static function getContextType($MapHash) {
        $Matched = preg_match('/^context:(\d+)_.*/', $MapHash, $Matches);
        if ($Matched && isset($Matches[1])) {
            $ContextIdentifier = $Matches[1];
        } else {
            return false;
        }

        if (isset($ContextIdentifier, self::$contextOrder)) {
            return self::$contextOrder[$ContextIdentifier];
        }
        return false;
    }

    /**
     * Figure out which map type contains a class.
     *
     * @param string $ClassName
     * @return string
     */
    public static function getMapType($ClassName) {
        // Strip leading 'Gdn_'
        if (substr($ClassName, 0, 4) == 'Gdn_') {
            $ClassName = substr($ClassName, 4);
        }

        $ClassName = strtolower($ClassName);
        $Length = strlen($ClassName);

        if (substr($ClassName, -10) == 'controller' && $Length > 10) {
            return self::MAP_CONTROLLER;
        }

        return self::MAP_LIBRARY;
    }

    /**
     * Lookup a class.
     *
     * @param string $ClassName
     * @param array $Options
     * @return string? Returns the path to the file that contains the class or null if there is no file.
     */
    public static function lookup($ClassName, $Options = array()) {
        if (!preg_match("/^[a-zA-Z0-9_\x7f-\xff]*$/", $ClassName)) {
            return;
        }

        $MapType = val('MapType', $Options, self::getMapType($ClassName));

        $DefaultOptions = array(
            'Quiet' => false,
            'RespectPriorities' => true
        );
        $Options = array_merge($DefaultOptions, $Options);

        $File = self::doLookup($ClassName, $MapType);

        if ($File !== false) {
            if (!isset($Options['Quiet']) || !$Options['Quiet']) {
                include_once $File;
            }
        }
        return $File;
    }

    /**
     * Get an Autoloader Map by hash.
     *
     * @param type $MapHash
     * @return Gdn_Autoloader_Map
     */
    public static function map($MapHash) {
        if (array_key_exists($MapHash, self::$maps)) {
            return self::$maps[$MapHash];
        }

        if (is_null($MapHash)) {
            return self::$maps;
        }
        return false;
    }

    /**
     * Lookup and return an autoloader map.
     *
     * @param type $MapType
     * @param type $ContextType
     * @param type $Extension
     * @param type $MapRootLocation
     * @return Gdn_Autoloader_Map
     */
    public static function getMap($MapType, $ContextType, $Extension = self::CONTEXT_CORE, $MapRootLocation = PATH_CACHE) {
        $MapHash = self::makeMapHash($MapType, $ContextType, $Extension, $MapRootLocation);
        return self::map($MapHash);
    }

    public static function priority($ContextType, $Extension, $MapType = null, $PriorityType = self::PRIORITY_TYPE_PREFER, $PriorityDuration = self::PRIORITY_ONCE) {
        $MapGroupIdentifier = implode('|', array(
            $ContextType,
            $Extension
        ));

        $MapGroupHashes = val($MapGroupIdentifier, self::$mapGroups, array());
        $PriorityHashes = array();
        $PriorityHashes = array();
        foreach ($MapGroupHashes as $MapHash => $Trash) {
            $ThisMapType = self::map($MapHash)->mapType();
            // We're restricting this priority to a certain map type, so exclude non-matches.
            if (!is_null($MapType) && $ThisMapType != $MapType) {
                continue;
            }

            $PriorityHashes[$MapHash] = array(
                'maptype' => $ThisMapType,
                'duration' => $PriorityDuration,
                'prioritytype' => $PriorityType
            );
        }

        if (!sizeof($PriorityHashes)) {
            return false;
        }

        if (!is_array(self::$priorities)) {
            self::$priorities = array();
        }

        if (!array_key_exists($ContextType, self::$priorities)) {
            self::$priorities[$ContextType] = array(
                self::PRIORITY_TYPE_RESTRICT => array(),
                self::PRIORITY_TYPE_PREFER => array()
            );
        }

        // Add new priorities to list
        self::$priorities[$ContextType][$PriorityType] = array_merge(
            self::$priorities[$ContextType][$PriorityType],
            $PriorityHashes
        );

        return true;
    }

    /**
     *
     *
     * @param $ContextType
     * @param null $MapType
     * @return array|bool
     */
    public static function priorities($ContextType, $MapType = null) {
        if (!is_array(self::$priorities) || !array_key_exists($ContextType, self::$priorities)) {
            return false;
        }

        /**
         * First, gather the RESTRICT requirements. If these exist, they are the only hashes that will be sent, and a 'FAIL_IF_NOT_FOUND'
         * flag will be appended to the list to halt lookups.
         *
         * If there are no RESTRICT priorities, check for PREFER priorities and send those.
         *
         * Always optionally filter on $MapType if provided.
         */
        foreach (array(self::PRIORITY_TYPE_RESTRICT, self::PRIORITY_TYPE_PREFER) as $PriorityType) {
            if (!sizeof(self::$priorities[$ContextType][$PriorityType])) {
                continue;
            }

            $ResultMapHashes = self::$priorities[$ContextType][$PriorityType];
            $ResponseHashes = array();
            foreach ($ResultMapHashes as $MapHash => $PriorityInfo) {
                if (val('duration', $PriorityInfo) == self::PRIORITY_ONCE) {
                    unset(self::$priorities[$ContextType][$PriorityType][$MapHash]);
                }

                // If this request is being specific about the required map type, reject anything that doesn't match
                if (!is_null($MapType) && val('maptype', $PriorityInfo) != $MapType) {
                    continue;
                }

                $ResponseHashes[$MapHash] = $PriorityInfo;
            }
>>>>>>> 0aed7e80

            if ($PriorityType == self::PRIORITY_TYPE_RESTRICT) {
                $ResponseHashes['FAIL_CONTEXT_IF_NOT_FOUND'] = true;
            }

            return $ResponseHashes;
        }

        return false;
    }

<<<<<<< HEAD
    public static function RegisterMap($MapType, $ContextType, $SearchPath, $Options = array()) {
        $DefaultOptions = array(
         'SearchSubfolders'      => true,
         'Extension'             => null,
         'ContextPrefix'         => null,
         'ClassFilter'           => '*',
         'SaveToDisk'            => true
        );
        if (array_key_exists($ContextType, self::$Prefixes)) {
            $DefaultOptions['ContextPrefix'] = val($ContextType, self::$Prefixes);
=======
    /**
     *
     *
     * @param $MapType
     * @param $ContextType
     * @param $SearchPath
     * @param array $Options
     * @return mixed
     */
    public static function registerMap($MapType, $ContextType, $SearchPath, $Options = array()) {
        $DefaultOptions = array(
            'SearchSubfolders' => true,
            'Extension' => null,
            'ContextPrefix' => null,
            'ClassFilter' => '*',
            'SaveToDisk' => true
        );
        if (array_key_exists($ContextType, self::$prefixes)) {
            $DefaultOptions['ContextPrefix'] = val($ContextType, self::$prefixes);
>>>>>>> 0aed7e80
        }

        $Options = array_merge($DefaultOptions, $Options);

        $Extension = val('Extension', $Options, null);

<<<<<<< HEAD
       // Determine cache root on-disk location
=======
        // Determine cache root on-disk location
>>>>>>> 0aed7e80
        $Hits = 0;
        str_replace(PATH_ROOT, '', $SearchPath, $Hits);
        $MapRootLocation = PATH_CACHE;

<<<<<<< HEAD
       // Build a unique identifier that refers to this map (same map type, context, extension, and cachefile location)
        $MapIdentifier = implode('|', array(
         $MapType,
         $ContextType,
         $Extension,
         $MapRootLocation
=======
        // Build a unique identifier that refers to this map (same map type, context, extension, and cachefile location)
        $MapIdentifier = implode('|', array(
            $MapType,
            $ContextType,
            $Extension,
            $MapRootLocation
>>>>>>> 0aed7e80
        ));
        $Options['MapIdentifier'] = $MapIdentifier;
        $MapHash = md5($MapIdentifier);

<<<<<<< HEAD
       // Allow intrinsic ordering / layering of contexts by prefixing them with a context number
        $MapHash = 'context:'.val($ContextType, array_flip(self::$ContextOrder)).'_'.$Extension.'_'.$MapHash;
        $MapHash = self::MakeMapHash($MapType, $ContextType, $Extension, $MapRootLocation);

        if (!is_array(self::$Maps)) {
            self::$Maps = array();
        }

        if (!array_key_exists($MapHash, self::$Maps)) {
            $Map = Gdn_Autoloader_Map::Load($MapType, $ContextType, $MapRootLocation, $Options);
            self::$Maps[$MapHash] = $Map;
        }

        ksort(self::$Maps, SORT_REGULAR);

        $AddPathResult = self::$Maps[$MapHash]->AddPath($SearchPath, $Options);

       /*
        * Build a unique identifier that refers to this cached list (context and extension)
        *
        * For example, CONTEXT_APPLICATION and 'dashboard' would refer to all maps that store
        * information about the dashboard application: its controllers, models, modules, etc.
        */
        $MapGroupIdentifier = implode('|', array(
         $ContextType,
         $Extension
        ));

        if (!is_array(self::$MapGroups)) {
            self::$MapGroups = array();
        }

        if (!array_key_exists($MapGroupIdentifier, self::$MapGroups)) {
            self::$MapGroups[$MapGroupIdentifier] = array();
        }

        self::$MapGroups[$MapGroupIdentifier][$MapHash] = true;
=======
        // Allow intrinsic ordering / layering of contexts by prefixing them with a context number
        $MapHash = 'context:'.val($ContextType, array_flip(self::$contextOrder)).'_'.$Extension.'_'.$MapHash;
        $MapHash = self::makeMapHash($MapType, $ContextType, $Extension, $MapRootLocation);

        if (!is_array(self::$maps)) {
            self::$maps = array();
        }

        if (!array_key_exists($MapHash, self::$maps)) {
            $Map = Gdn_Autoloader_Map::load($MapType, $ContextType, $MapRootLocation, $Options);
            self::$maps[$MapHash] = $Map;
        }

        ksort(self::$maps, SORT_REGULAR);

        $AddPathResult = self::$maps[$MapHash]->addPath($SearchPath, $Options);

        /*
         * Build a unique identifier that refers to this cached list (context and extension)
         *
         * For example, CONTEXT_APPLICATION and 'dashboard' would refer to all maps that store
         * information about the dashboard application: its controllers, models, modules, etc.
         */
        $MapGroupIdentifier = implode('|', array(
            $ContextType,
            $Extension
        ));

        if (!is_array(self::$mapGroups)) {
            self::$mapGroups = array();
        }

        if (!array_key_exists($MapGroupIdentifier, self::$mapGroups)) {
            self::$mapGroups[$MapGroupIdentifier] = array();
        }

        self::$mapGroups[$MapGroupIdentifier][$MapHash] = true;
>>>>>>> 0aed7e80

        return $AddPathResult;
    }

<<<<<<< HEAD
    public static function MakeMapHash($MapType, $ContextType, $Extension, $MapRootLocation) {
        $MapIdentifier = implode('|', array(
         $MapType,
         $ContextType,
         $Extension,
         $MapRootLocation
=======
    /**
     *
     *
     * @param $MapType
     * @param $ContextType
     * @param $Extension
     * @param $MapRootLocation
     * @return string
     */
    public static function makeMapHash($MapType, $ContextType, $Extension, $MapRootLocation) {
        $MapIdentifier = implode('|', array(
            $MapType,
            $ContextType,
            $Extension,
            $MapRootLocation
>>>>>>> 0aed7e80
        ));

        $MapHash = md5($MapIdentifier);

<<<<<<< HEAD
       // Allow intrinsic ordering / layering of contexts by prefixing them with a context number
        $MapHash = 'context:'.val($ContextType, array_flip(self::$ContextOrder)).'_'.$Extension.'_'.$MapHash;
=======
        // Allow intrinsic ordering / layering of contexts by prefixing them with a context number
        $MapHash = 'context:'.val($ContextType, array_flip(self::$contextOrder)).'_'.$Extension.'_'.$MapHash;
>>>>>>> 0aed7e80

        return $MapHash;
    }

<<<<<<< HEAD
    public static function ForceIndex($MapType, $ContextType, $Extension = self::CONTEXT_CORE) {
        $Map = self::GetMap($MapType, $ContextType, $Extension);
        $Map->Index();
    }

   /**
    * This method frees the map storing information about the specified resource
    *
    * Takes a maptype, and an array of information about the resource in question:
    * a plugininfo array, in the case of a plugin, or
    *
    * @param string $ContextType type of map to consider (one of the MAP_ constants)
    * @param array $MapResourceArray array of information about the mapped resource
    */
    public static function SmartFree($ContextType = null, $MapResourceArray = null) {
=======
    /**
     *
     *
     * @param $MapType
     * @param $ContextType
     * @param string $Extension
     */
    public static function forceIndex($MapType, $ContextType, $Extension = self::CONTEXT_CORE) {
        $Map = self::getMap($MapType, $ContextType, $Extension);
        $Map->index();
    }

    /**
     * This method frees the map storing information about the specified resource.
     *
     * Takes a map type, and an array of information about the resource in question:
     * a plugin info array, in the case of a plugin, or
     *
     * @param string $ContextType type of map to consider (one of the MAP_ constants).
     * @param array $MapResourceArray array of information about the mapped resource.
     */
    public static function smartFree($ContextType = null, $MapResourceArray = null) {
>>>>>>> 0aed7e80

        $CacheFolder = @opendir(PATH_CACHE);
        if (!$CacheFolder) {
            return true;
        }
        while ($File = readdir($CacheFolder)) {
            $Extension = pathinfo($File, PATHINFO_EXTENSION);
            if ($Extension == 'ini' && $File != 'locale_map.ini') {
                @unlink(CombinePaths(array(PATH_CACHE, $File)));
            }
        }

    }

<<<<<<< HEAD
   /**
    * Register core mappings
    *
    * Set up the autoloader with known searchg directories, hook into the SPL autoloader
    * and load existing caches.
    *
    * @param void
    */
    public static function Start() {

        self::$Prefixes = array(
         self::CONTEXT_CORE            => 'c',
         self::CONTEXT_APPLICATION     => 'a',
         self::CONTEXT_PLUGIN          => 'p',
         self::CONTEXT_THEME           => 't'
        );
        self::$ContextOrder = array(
         self::CONTEXT_THEME,
         self::CONTEXT_LOCALE,
         self::CONTEXT_PLUGIN,
         self::CONTEXT_APPLICATION,
         self::CONTEXT_CORE
        );

        self::$Maps = array();
        self::$MapGroups = array();

       // Register autoloader with the SPL
        spl_autoload_register(array('Gdn_Autoloader', 'Lookup'));

       // Configure library/core and library/database
        self::RegisterMap(self::MAP_LIBRARY, self::CONTEXT_CORE, PATH_LIBRARY.'/core');
        self::RegisterMap(self::MAP_LIBRARY, self::CONTEXT_CORE, PATH_LIBRARY.'/database');
        self::RegisterMap(self::MAP_LIBRARY, self::CONTEXT_CORE, PATH_LIBRARY.'/vendors');

       // Register shutdown function to auto save changed cache files
        register_shutdown_function(array('Gdn_Autoloader', 'Shutdown'));
    }

   /**
    * Save current caches
    *
    * This method executes once, just as the framework is shutting down. Its purpose
    * is to save the library maps to disk if they've changed.
    *
    * @param void
    */
    public static function Shutdown() {
        foreach (self::$Maps as $MapHash => &$Map) {
            $Map->Shutdown();
=======
    /**
     * Register core mappings.
     *
     * Set up the autoloader with known search directories, hook into the SPL autoloader
     * and load existing caches.
     */
    public static function start() {

        self::$prefixes = array(
            self::CONTEXT_CORE => 'c',
            self::CONTEXT_APPLICATION => 'a',
            self::CONTEXT_PLUGIN => 'p',
            self::CONTEXT_THEME => 't'
        );
        self::$contextOrder = array(
            self::CONTEXT_THEME,
            self::CONTEXT_LOCALE,
            self::CONTEXT_PLUGIN,
            self::CONTEXT_APPLICATION,
            self::CONTEXT_CORE
        );

        self::$maps = array();
        self::$mapGroups = array();

        // Register autoloader with the SPL
        spl_autoload_register(array('Gdn_Autoloader', 'lookup'));

        // Configure library/core and library/database
        self::registerMap(self::MAP_LIBRARY, self::CONTEXT_CORE, PATH_LIBRARY.'/core');
        self::registerMap(self::MAP_LIBRARY, self::CONTEXT_CORE, PATH_LIBRARY.'/database');
        self::registerMap(self::MAP_LIBRARY, self::CONTEXT_CORE, PATH_LIBRARY.'/vendors');

        // Register shutdown function to auto save changed cache files
        register_shutdown_function(array('Gdn_Autoloader', 'shutdown'));
    }

    /**
     * Save the current caches.
     *
     * This method executes once, just as the framework is shutting down. Its purpose
     * is to save the library maps to disk if they've changed.
     */
    public static function shutdown() {
        foreach (self::$maps as $MapHash => &$Map) {
            $Map->shutdown();
>>>>>>> 0aed7e80
        }
    }
}

class Gdn_Autoloader_Map {

<<<<<<< HEAD
   /**
    * Sprintf format string that describes the on-disk name of the mapping caches
    *
    * @const string
    */
    const DISK_MAP_NAME_FORMAT = '%s/%s_map.ini';

    const LOOKUP_CLASS_MASK = 'class.%s.php';
    const LOOKUP_INTERFACE_MASK = 'interface.%s.php';

   /**
    * Map file structure type
    *
    *  flat - file contains one topic, 'cache', with all classname -> file entries in a single list
    *  split - file contains a topic for each path, with only that path's files in the list
    *
    * @const string
    */
    const STRUCTURE_FLAT = 'flat';
    const STRUCTURE_SPLIT = 'split';

    const TOPIC_DEFAULT = 'cache';

    protected $BuildOptions;
    protected $MapInfo;
    protected $Map;
    protected $Ignore;
    protected $Paths;

    private function __construct($MapType, $ContextType, $MapRootLocation, $Options) {
        $this->Map = null;
        $this->Ignore = array('.','..');
        $this->Paths = array();
        $this->BuildOptions = $Options;
=======
    /** Sprintf format string that describes the on-disk name of the mapping caches. */
    const DISK_MAP_NAME_FORMAT = '%s/%s_map.ini';

    /** Name format for all class files. */
    const LOOKUP_CLASS_MASK = 'class.%s.php';

    /** Name format for all interface files. */
    const LOOKUP_INTERFACE_MASK = 'interface.%s.php';

    /** Map file structure type: File contains one topic, 'cache', with all classname -> file entries in a single list. */
    const STRUCTURE_FLAT = 'flat';

    /** Map file structure type: File contains a topic for each path, with only that path's files in the list. */
    const STRUCTURE_SPLIT = 'split';

    /** TOPIC_DEFAULT */
    const TOPIC_DEFAULT = 'cache';

    /** @var array  */
    protected $buildOptions;

    /** @var array  */
    protected $mapInfo;

    /** @var array  */
    protected $map;

    /** @var array  */
    protected $ignore;

    /** @var array  */
    protected $paths;

    private function __construct($MapType, $ContextType, $MapRootLocation, $Options) {
        $this->map = null;
        $this->ignore = array('.', '..');
        $this->paths = array();
        $this->buildOptions = $Options;
>>>>>>> 0aed7e80

        $ExtensionName = val('Extension', $Options, null);
        $Recursive = val('SearchSubfolders', $Options, true);
        $ContextPrefix = val('ContextPrefix', $Options, null);
        $MapIdentifier = val('MapIdentifier', $Options, null);
        $SaveToDisk = val('SaveToDisk', $Options, true);
        $FileStructure = val('Structure', $Options, self::STRUCTURE_FLAT);

        $MapName = $MapType;
        if (!is_null($ExtensionName)) {
            $MapName = $ExtensionName.'_'.$MapName;
        }

        if (!is_null($ContextPrefix)) {
            $MapName = $ContextPrefix.'_'.$MapName;
        }

        $OnDiskMapFile = sprintf(self::DISK_MAP_NAME_FORMAT, $MapRootLocation, strtolower($MapName));

<<<<<<< HEAD
        $this->MapInfo = array(
         'ondisk'       => $OnDiskMapFile,
         'identifier'   => $MapIdentifier,
         'root'         => $MapRootLocation,
         'name'         => $MapName,
         'maptype'      => $MapType,
         'contexttype'  => $ContextType,
         'extension'    => $ExtensionName,
         'dirty'        => false,
         'save'         => $SaveToDisk,
         'structure'    => $FileStructure
        );
    }

    public function MapIsOnDisk() {
        return file_exists($this->MapInfo['ondisk']);
    }

    public function AddPath($SearchPath, $Options) {
        $PathOptions = array(
         'path'         => $SearchPath,
         'recursive'    => (bool)val('SearchSubfolders', $Options),
         'filter'       => val('ClassFilter', $Options),
         'topic'        => self::TOPIC_DEFAULT
        );

        if ($this->MapInfo['structure'] == self::STRUCTURE_SPLIT) {
            $SplitTopic = val('SplitTopic', $Options, null);
            if (is_null($SplitTopic)) {
                throw new Exception("Trying to use 'split' structure but no SplitTopic provided. Path: {$SearchPath}");
            }
            $PathOptions['topic'] = $SplitTopic;
        }

        $this->Paths[$SearchPath] = $PathOptions;
    }

    public function ContextType() {
        return $this->MapInfo['contexttype']; //val('contexttype', $this->MapInfo);
    }

    public function Extension() {
        return $this->MapInfo['extension']; //val('extension', $this->MapInfo);
    }

    protected function FindFile($Path, $SearchFiles, $Recursive) {
        if (!is_array($SearchFiles)) {
            $SearchFiles = array($SearchFiles);
        }

        $Folder = basename($Path);
        if (!is_dir($Path) || substr($Folder, 0, 1) === '.' || $Folder === 'node_modules') {
            return false;
        }

        $Files = scandir($Path);
        foreach ($Files as $FileName) {
            if (in_array($FileName, $this->Ignore)) {
                continue;
            }
            $FullPath = CombinePaths(array($Path, $FileName));

           // If this is a folder...
            if (is_dir($FullPath)) {
                if ($Recursive) {
                    $File = $this->FindFile($FullPath, $SearchFiles, $Recursive);
                    if ($File !== false) {
                        return $File;
                    }
                    continue;
                } else {
                    continue;
                }
            }

            if (in_array($FileName, $SearchFiles)) {
                return $FullPath;
            }
        }
        return false;
    }

    protected function FindFiles($Path, $FileMasks, $Recursive) {
        if (!is_array($FileMasks)) {
            $FileMasks = array($FileMasks);
        }

        if (!is_dir($Path)) {
            return false;
        }

        $FoundFiles = array();
        $Files = scandir($Path);
        foreach ($Files as $FileName) {
            if (in_array($FileName, $this->Ignore)) {
                continue;
            }
            $FullPath = CombinePaths(array($Path, $FileName));

           // If this is a folder, maybe recurse it eh?
            if (is_dir($FullPath)) {
                if ($Recursive) {
                    $Recurse = $this->FindFiles($FullPath, $FileMasks, $Recursive);
                    if ($Recurse !== false) {
                        $FoundFiles = array_merge($FoundFiles, $Recurse);
                    }
                    continue;
                } else {
                    continue;
                }
            } else {
                foreach ($FileMasks as $FileMask) {
                   // If this file matches one of the masks, add it to this loops's found files
                    if (fnmatch($FileMask, $FileName)) {
                        $FoundFiles[] = $FullPath;
                        break;
                    }
                }
            }
=======
        $this->mapInfo = array(
            'ondisk' => $OnDiskMapFile,
            'identifier' => $MapIdentifier,
            'root' => $MapRootLocation,
            'name' => $MapName,
            'maptype' => $MapType,
            'contexttype' => $ContextType,
            'extension' => $ExtensionName,
            'dirty' => false,
            'save' => $SaveToDisk,
            'structure' => $FileStructure
        );
    }

    public function mapIsOnDisk() {
        return file_exists($this->mapInfo['ondisk']);
    }

    /**
     *
     *
     * @param $SearchPath
     * @param $Options
     * @throws Exception
     */
    public function addPath($SearchPath, $Options) {
        $PathOptions = array(
            'path' => $SearchPath,
            'recursive' => (bool)val('SearchSubfolders', $Options),
            'filter' => val('ClassFilter', $Options),
            'topic' => self::TOPIC_DEFAULT
        );

        if ($this->mapInfo['structure'] == self::STRUCTURE_SPLIT) {
            $SplitTopic = val('SplitTopic', $Options, null);
            if (is_null($SplitTopic)) {
                throw new Exception("Trying to use 'split' structure but no SplitTopic provided. Path: {$SearchPath}");
            }
            $PathOptions['topic'] = $SplitTopic;
        }

        $this->paths[$SearchPath] = $PathOptions;
    }

    /**
     *
     *
     * @return mixed
     */
    public function contextType() {
        return $this->mapInfo['contexttype']; //val('contexttype', $this->MapInfo);
    }

    /**
     *
     *
     * @return mixed
     */
    public function extension() {
        return $this->mapInfo['extension']; //val('extension', $this->MapInfo);
    }

    /**
     *
     *
     * @param string $Path
     * @param array|string $SearchFiles
     * @param bool $Recursive
     * @return bool|The
     */
    protected function findFile($Path, $SearchFiles, $Recursive) {
        if (!is_array($SearchFiles)) {
            $SearchFiles = array($SearchFiles);
        }

        $Folder = basename($Path);
        if (!is_dir($Path) || substr($Folder, 0, 1) === '.' || $Folder === 'node_modules') {
            return false;
        }

        $Files = scandir($Path);
        foreach ($Files as $FileName) {
            if (in_array($FileName, $this->ignore)) {
                continue;
            }
            $FullPath = CombinePaths(array($Path, $FileName));

            // If this is a folder...
            if (is_dir($FullPath)) {
                if ($Recursive) {
                    $File = $this->findFile($FullPath, $SearchFiles, $Recursive);
                    if ($File !== false) {
                        return $File;
                    }
                    continue;
                } else {
                    continue;
                }
            }

            if (in_array($FileName, $SearchFiles)) {
                return $FullPath;
            }
        }
        return false;
    }

    /**
     *
     *
     * @param $Path
     * @param $FileMasks
     * @param $Recursive
     * @return array|bool
     */
    protected function findFiles($Path, $FileMasks, $Recursive) {
        if (!is_array($FileMasks)) {
            $FileMasks = array($FileMasks);
        }

        if (!is_dir($Path)) {
            return false;
        }

        $FoundFiles = array();
        $Files = scandir($Path);
        foreach ($Files as $FileName) {
            if (in_array($FileName, $this->ignore)) {
                continue;
            }
            $FullPath = CombinePaths(array($Path, $FileName));

            // If this is a folder, maybe recurse it eh?
            if (is_dir($FullPath)) {
                if ($Recursive) {
                    $Recurse = $this->findFiles($FullPath, $FileMasks, $Recursive);
                    if ($Recurse !== false) {
                        $FoundFiles = array_merge($FoundFiles, $Recurse);
                    }
                    continue;
                } else {
                    continue;
                }
            } else {
                foreach ($FileMasks as $FileMask) {
                    // If this file matches one of the masks, add it to this loops's found files
                    if (fnmatch($FileMask, $FileName)) {
                        $FoundFiles[] = $FullPath;
                        break;
                    }
                }
            }
>>>>>>> 0aed7e80
        }

        return $FoundFiles;
    }

<<<<<<< HEAD
   /**
    * Autoloader cache static constructor
    *
    * @return Gdn_Autoloader_Map
    */
    public static function Load($MapType, $ContextType, $MapRootLocation, $Options) {
        return new Gdn_Autoloader_Map($MapType, $ContextType, $MapRootLocation, $Options);
    }

    public function Lookup($ClassName, $MapOnly = true) {
        $MapName = $this->MapInfo['name'];

       // Lazyload cache data
        if (is_null($this->Map)) {
            $this->Map = array();
            $OnDiskMapFile = $this->MapInfo['ondisk'];

           // Loading cache data from disk
            if (file_exists($OnDiskMapFile)) {
                $Structure = $this->MapInfo['structure'];
                $MapContents = parse_ini_file($OnDiskMapFile, true);

                try {
                   // Detect legacy flat files which are now stored split
=======
    /**
     * Autoloader cache static constructor
     *
     * @return Gdn_Autoloader_Map
     */
    public static function load($MapType, $ContextType, $MapRootLocation, $Options) {
        return new Gdn_Autoloader_Map($MapType, $ContextType, $MapRootLocation, $Options);
    }

    /**
     *
     *
     * @param $ClassName
     * @param bool $MapOnly
     * @return bool|The
     */
    public function lookup($ClassName, $MapOnly = true) {
        $MapName = $this->mapInfo['name'];

        // Lazyload cache data
        if (is_null($this->map)) {
            $this->map = array();
            $OnDiskMapFile = $this->mapInfo['ondisk'];

            // Loading cache data from disk
            if (file_exists($OnDiskMapFile)) {
                $Structure = $this->mapInfo['structure'];
                $MapContents = parse_ini_file($OnDiskMapFile, true);

                try {
                    // Detect legacy flat files which are now stored split
>>>>>>> 0aed7e80
                    if ($Structure == self::STRUCTURE_SPLIT && array_key_exists(self::TOPIC_DEFAULT, $MapContents)) {
                        throw new Exception();
                    }

<<<<<<< HEAD
                   // Bad file?
=======
                    // Bad file?
>>>>>>> 0aed7e80
                    if ($MapContents == false || !is_array($MapContents)) {
                        throw new Exception();
                    }

<<<<<<< HEAD
                   // All's well that ends well. Load the cache.
                    $this->Map = $MapContents;
=======
                    // All's well that ends well. Load the cache.
                    $this->map = $MapContents;
>>>>>>> 0aed7e80
                } catch (Exception $Ex) {
                    @unlink($OnDiskMapFile);
                }
            }
        }

<<<<<<< HEAD
       // Always look by lowercase classname
        $ClassName = strtolower($ClassName);

        switch ($this->MapInfo['structure']) {
            case 'split':
               // This file stored split, so look for this class in each virtual sub-path, by topic
                foreach ($this->Paths as $Path => $PathOptions) {
                    $LookupSplitTopic = val('topic', $PathOptions);
                    if (array_key_exists($LookupSplitTopic, $this->Map) && array_key_exists($ClassName, $this->Map[$LookupSplitTopic])) {
                        return val($ClassName, $this->Map[$LookupSplitTopic]);
=======
        // Always look by lowercase classname
        $ClassName = strtolower($ClassName);

        switch ($this->mapInfo['structure']) {
            case 'split':
                // This file stored split, so look for this class in each virtual sub-path, by topic
                foreach ($this->paths as $Path => $PathOptions) {
                    $LookupSplitTopic = val('topic', $PathOptions);
                    if (array_key_exists($LookupSplitTopic, $this->map) && array_key_exists($ClassName, $this->map[$LookupSplitTopic])) {
                        return val($ClassName, $this->map[$LookupSplitTopic]);
>>>>>>> 0aed7e80
                    }
                }
                break;

            default:
            case 'flat':
<<<<<<< HEAD
               // This file is stored flat, so just look in the DEFAULT_TOPIC
                $LookupSplitTopic = self::TOPIC_DEFAULT;
                if (array_key_exists($LookupSplitTopic, $this->Map) && array_key_exists($ClassName, $this->Map[$LookupSplitTopic])) {
                    return val($ClassName, $this->Map[$LookupSplitTopic]);
=======
                // This file is stored flat, so just look in the DEFAULT_TOPIC
                $LookupSplitTopic = self::TOPIC_DEFAULT;
                if (array_key_exists($LookupSplitTopic, $this->map) && array_key_exists($ClassName, $this->map[$LookupSplitTopic])) {
                    return val($ClassName, $this->map[$LookupSplitTopic]);
>>>>>>> 0aed7e80
                }
                break;
        }

<<<<<<< HEAD
       // Look at the filesystem, too
=======
        // Look at the filesystem, too
>>>>>>> 0aed7e80
        if (!$MapOnly) {
            if (substr($ClassName, 0, 4) == 'gdn_') {
                $FSClassName = substr($ClassName, 4);
            } else {
                $FSClassName = $ClassName;
            }

            $Files = array(
<<<<<<< HEAD
            sprintf(self::LOOKUP_CLASS_MASK, $FSClassName),
            sprintf(self::LOOKUP_INTERFACE_MASK, $FSClassName)
            );

            foreach ($this->Paths as $Path => $PathOptions) {
                $ClassFilter = val('filter', $PathOptions);
                if (!fnmatch($ClassFilter, $ClassName)) {
                    continue;
                }

                $Recursive = val('recursive', $PathOptions);
                $File = $this->FindFile($Path, $Files, $Recursive);

                if ($File !== false) {
                    $SplitTopic = val('topic', $PathOptions, self::TOPIC_DEFAULT);
                    $this->Map[$SplitTopic][$ClassName] = $File;
                    $this->MapInfo['dirty'] = true;

=======
                sprintf(self::LOOKUP_CLASS_MASK, $FSClassName),
                sprintf(self::LOOKUP_INTERFACE_MASK, $FSClassName)
            );

            foreach ($this->paths as $Path => $PathOptions) {
                $ClassFilter = val('filter', $PathOptions);
                if (!fnmatch($ClassFilter, $ClassName)) {
                    continue;
                }

                $Recursive = val('recursive', $PathOptions);
                $File = $this->findFile($Path, $Files, $Recursive);

                if ($File !== false) {
                    $SplitTopic = val('topic', $PathOptions, self::TOPIC_DEFAULT);
                    $this->map[$SplitTopic][$ClassName] = $File;
                    $this->mapInfo['dirty'] = true;

>>>>>>> 0aed7e80
                    return $File;
                }
            }
        }

        return false;
    }

<<<<<<< HEAD
   /**
    * Try to index the entire map
    *
    * @return void
    */
    public function Index($ExtraPaths = null) {

        $FileMasks = array(
         sprintf(self::LOOKUP_CLASS_MASK, '*'),
         sprintf(self::LOOKUP_INTERFACE_MASK, '*')
=======
    /**
     * Try to index the entire map
     *
     * @return void
     */
    public function index($ExtraPaths = null) {

        $FileMasks = array(
            sprintf(self::LOOKUP_CLASS_MASK, '*'),
            sprintf(self::LOOKUP_INTERFACE_MASK, '*')
>>>>>>> 0aed7e80
        );

        $ExtraPathsRemove = null;
        if (!is_null($ExtraPaths)) {
            $ExtraPathsRemove = array();
            foreach ($ExtraPaths as $PathOpts) {
                $ExtraPath = val('path', $PathOpts);
<<<<<<< HEAD
                if (array_key_exists($ExtraPath, $this->Paths)) {
=======
                if (array_key_exists($ExtraPath, $this->paths)) {
>>>>>>> 0aed7e80
                    continue;
                }

                $ExtraPathsRemove[] = $ExtraPath;
<<<<<<< HEAD
                $ExtraOptions = $this->BuildOptions;
                $ExtraOptions['SplitTopic'] = val('topic', $PathOpts);
                $this->AddPath($ExtraPath, $ExtraOptions);
            }
        }

        foreach ($this->Paths as $Path => $PathOptions) {
            $Recursive = val('recursive', $PathOptions);
            $Files = $this->FindFiles($Path, $FileMasks, $Recursive);
            if ($Files === false) {
                continue;
            }

            foreach ($Files as $File) {
                $SplitTopic = val('topic', $PathOptions, self::TOPIC_DEFAULT);

                $ProvidedClass = $this->GetClassNameFromFile($File);
                if ($ProvidedClass) {
                    $this->Map[$SplitTopic][$ProvidedClass] = $File;
                    $this->MapInfo['dirty'] = true;
                }

   //            $ProvidesClasses = $this->Investigate($File);
   //            if ($ProvidesClasses === FALSE) continue;
   //
   //            foreach ($ProvidesClasses as $ProvidedClass) {
   //               $ProvidedClass = strtolower($ProvidedClass);
   //               $this->Map[$SplitTopic][$ProvidedClass] = $File;
   //               $this->MapInfo['dirty'] = TRUE;
   //            }
            }
        }

       // Save
        $this->Shutdown();

        if (!is_null($ExtraPathsRemove)) {
            foreach ($ExtraPathsRemove as $RemPath) {
                unset($this->Paths[$RemPath]);
            }
        }
    }

    protected function Investigate($File) {
        if (!file_exists($File)) {
            return;
        }
        $Lines = file($File);
        $ClassesFound = array();
        foreach ($Lines as $Line) {
           //strtolower(substr(trim($Line), 0, 6)) == 'class '
            if (preg_match('/^class[\s]+([a-zA-Z_\x7f-\xff][a-zA-Z0-9_\x7f-\xff]*)[\s]+(?:.*)?{/', $Line, $Matches)) {
                $ClassesFound[] = $Matches[1];
                continue;
=======
                $ExtraOptions = $this->buildOptions;
                $ExtraOptions['SplitTopic'] = val('topic', $PathOpts);
                $this->addPath($ExtraPath, $ExtraOptions);
>>>>>>> 0aed7e80
            }
        }

        foreach ($this->paths as $Path => $PathOptions) {
            $Recursive = val('recursive', $PathOptions);
            $Files = $this->findFiles($Path, $FileMasks, $Recursive);
            if ($Files === false) {
                continue;
            }

            foreach ($Files as $File) {
                $SplitTopic = val('topic', $PathOptions, self::TOPIC_DEFAULT);

                $ProvidedClass = $this->getClassNameFromFile($File);
                if ($ProvidedClass) {
                    $this->map[$SplitTopic][$ProvidedClass] = $File;
                    $this->mapInfo['dirty'] = true;
                }

<<<<<<< HEAD
=======
//            $ProvidesClasses = $this->Investigate($File);
//            if ($ProvidesClasses === false) continue;
//
//            foreach ($ProvidesClasses as $ProvidedClass) {
//               $ProvidedClass = strtolower($ProvidedClass);
//               $this->Map[$SplitTopic][$ProvidedClass] = $File;
//               $this->MapInfo['dirty'] = true;
//            }
            }
        }

        // Save
        $this->shutdown();

        if (!is_null($ExtraPathsRemove)) {
            foreach ($ExtraPathsRemove as $RemPath) {
                unset($this->paths[$RemPath]);
            }
        }
    }

    /**
     *
     *
     * @param $File
     * @return array|void
     */
    protected function investigate($File) {
        if (!file_exists($File)) {
            return;
        }
        $Lines = file($File);
        $ClassesFound = array();
        foreach ($Lines as $Line) {
            //strtolower(substr(trim($Line), 0, 6)) == 'class '
            if (preg_match('/^class[\s]+([a-zA-Z_\x7f-\xff][a-zA-Z0-9_\x7f-\xff]*)[\s]+(?:.*)?{/', $Line, $Matches)) {
                $ClassesFound[] = $Matches[1];
                continue;
            }

>>>>>>> 0aed7e80
            if (preg_match('/^interface[\s]+([a-zA-Z_\x7f-\xff][a-zA-Z0-9_\x7f-\xff]*)[\s]+(?:.*)?{/', $Line, $Matches)) {
                $ClassesFound[] = $Matches[1];
                continue;
            }
        }
        return $ClassesFound;
    }

<<<<<<< HEAD
    protected function GetClassNameFromFile($File) {
=======
    /**
     *
     *
     * @param $File
     * @return bool|mixed
     */
    protected function getClassNameFromFile($File) {
>>>>>>> 0aed7e80
        if (StringEndsWith($File, '.plugin.php')) {
            return false;
        }

        $FileName = basename($File);
        $Modes = array(
<<<<<<< HEAD
         'class'     => self::LOOKUP_CLASS_MASK,
         'interface' => self::LOOKUP_INTERFACE_MASK
=======
            'class' => self::LOOKUP_CLASS_MASK,
            'interface' => self::LOOKUP_INTERFACE_MASK
>>>>>>> 0aed7e80
        );
        foreach ($Modes as $ModeType => $ModeMask) {
            $MatchModeMask = sprintf($ModeMask, '*');
            if (fnmatch($MatchModeMask, $FileName)) {
                $ModeRE = '/^'.str_replace('.', '\.', $ModeMask).'$/';
                $ModeRE = sprintf($ModeRE, '(.*)');
                $Matched = preg_match($ModeRE, $FileName, $Matches);
                if ($Matched) {
                    return str_replace('.', '', strtolower($Matches[1]));
                }
            }
        }
        return false;
    }

<<<<<<< HEAD
    public function MapType() {
        return $this->MapInfo['maptype'];
    }

    public function Shutdown() {

        if (!val('dirty', $this->MapInfo)) {
            return false;
        }
        if (!val('save', $this->MapInfo)) {
            return false;
        }

        if (!sizeof($this->Map)) {
            return false;
        }

        $MapName = val('name', $this->MapInfo);
        $FileName = val('ondisk', $this->MapInfo);

        $MapContents = '';
        foreach ($this->Map as $SplitTopic => $TopicFiles) {
            $MapContents .= "[{$SplitTopic}]\n";
            foreach ($TopicFiles as $ClassName => $Location) {
=======
    /**
     *
     *
     * @return mixed
     */
    public function mapType() {
        return $this->mapInfo['maptype'];
    }

    /**
     * Fix path with backslash for Windows OS.
     *
     * Check to see if the path is not empty and if it is not in a form of drive: then replace any "\" with "/" to avoid
     * the parse_fn_file bug and it also further check to see if it has only one "/" and the OS is "WIN" then it will prepend "/"
     * in front of the path so it has the correct file path.
     *
     * @param string $path
     * @return string
     */
    function fixBackSlash($path) {
        if (!empty($path) && !preg_match('`^[a-z]:`i', $path)) {
            // Convert to slash to avoid parse_in_file create array with missing backslash.
            $path = str_replace("\\", "/", $path);

            // If there is only 1 slash, add another to have a valid network path.
            if (preg_match('`^/[^/]`', $path) && stripos(PHP_OS, 'win') === 0) {
                $path = "/".$path;
            }
        }

        return $path;
    }

    /**
     *
     *
     * @return bool
     */
    public function shutdown() {

        if (!val('dirty', $this->mapInfo)) {
            return false;
        }
        if (!val('save', $this->mapInfo)) {
            return false;
        }

        if (!sizeof($this->map)) {
            return false;
        }

        $MapName = val('name', $this->mapInfo);
        $FileName = val('ondisk', $this->mapInfo);

        $MapContents = '';
        foreach ($this->map as $SplitTopic => $TopicFiles) {
            $MapContents .= "[{$SplitTopic}]\n";
            foreach ($TopicFiles as $ClassName => $Location) {
                $Location = $this->fixBackSlash($Location);
>>>>>>> 0aed7e80
                $MapContents .= "{$ClassName} = \"{$Location}\"\n";
            }
        }

        try {
<<<<<<< HEAD
            Gdn_FileSystem::SaveFile($FileName, $MapContents, LOCK_EX);
            $this->MapInfo['dirty'] = false;
=======
            Gdn_FileSystem::saveFile($FileName, $MapContents, LOCK_EX);
            $this->mapInfo['dirty'] = false;
>>>>>>> 0aed7e80
        } catch (Exception $e) {
            return false;
        }

        return true;
    }
}<|MERGE_RESOLUTION|>--- conflicted
+++ resolved
@@ -1,11 +1,4 @@
-<<<<<<< HEAD
-<?php if (!defined('APPLICATION')) {
-    exit();
-      }
-
-=======
 <?php
->>>>>>> 0aed7e80
 /**
  * Vanilla framework autoloader: Gdn_Autoloader & Gdn_Autoloader_Map
  *
@@ -24,66 +17,6 @@
  */
 class Gdn_Autoloader {
 
-<<<<<<< HEAD
-   /**
-    * Array of registered maps to search during load requests
-    *
-    * @var array
-    */
-    protected static $Maps;
-
-   /**
-    * Array of pathname prefixes used to namespace similar libraries
-    *
-    * @var array
-    */
-    protected static $Prefixes;
-
-   /**
-    * Array of contexts used to establish search order
-    *
-    * @var array
-    */
-    protected static $ContextOrder;
-
-   /**
-    * Array of maps that pertain to the same CONTEXT+Extension
-    *
-    * @var array
-    */
-    protected static $MapGroups;
-
-   /**
-    * List of priority/preferred CONTEXT+Extension[+MapType] groups for the next lookup
-    *
-    * @var array
-    */
-    protected static $Priorities;
-
-    const CONTEXT_CORE            = 'core';
-    const CONTEXT_APPLICATION     = 'application';
-    const CONTEXT_PLUGIN          = 'plugin';
-    const CONTEXT_LOCALE          = 'locale';
-    const CONTEXT_THEME           = 'theme';
-
-    const MAP_LIBRARY             = 'library';
-    const MAP_CONTROLLER          = 'controller';
-    const MAP_PLUGIN              = 'plugin';
-    const MAP_VENDORS             = 'vendors';
-
-    const PRIORITY_TYPE_PREFER    = 'prefer';
-    const PRIORITY_TYPE_RESTRICT  = 'restrict';
-
-    const PRIORITY_ONCE           = 'once';
-    const PRIORITY_PERSIST        = 'persist';
-
-   /**
-    * Attach mappings for vanilla extension folders
-    *
-    * @param string $ExtensionType type of extension to map. one of: CONTEXT_THEME, CONTEXT_PLUGIN, CONTEXT_APPLICATION
-    */
-    public static function Attach($ExtensionType) {
-=======
     const CONTEXT_CORE = 'core';
     const CONTEXT_APPLICATION = 'application';
     const CONTEXT_PLUGIN = 'plugin';
@@ -116,31 +49,22 @@
     /** @var array List of priority/preferred CONTEXT+Extension[+MapType] groups for the next lookup */
     protected static $priorities;
 
-    /**
+   /**
      * Attach mappings for vanilla extension folders.
-     *
+    *
      * @param string $ExtensionType The type of extension to map.
      * This should be one of: CONTEXT_THEME, CONTEXT_PLUGIN, CONTEXT_APPLICATION.
-     */
+    */
     public static function attach($ExtensionType) {
->>>>>>> 0aed7e80
 
         switch ($ExtensionType) {
             case self::CONTEXT_APPLICATION:
 
-<<<<<<< HEAD
-                if (Gdn::ApplicationManager() instanceof Gdn_ApplicationManager) {
-                    $EnabledApplications = Gdn::ApplicationManager()->EnabledApplicationFolders();
-
-                    foreach ($EnabledApplications as $EnabledApplication) {
-                        self::AttachApplication($EnabledApplication);
-=======
                 if (Gdn::applicationManager() instanceof Gdn_ApplicationManager) {
                     $EnabledApplications = Gdn::applicationManager()->enabledApplicationFolders();
 
                     foreach ($EnabledApplications as $EnabledApplication) {
                         self::attachApplication($EnabledApplication);
->>>>>>> 0aed7e80
                     }
                 }
 
@@ -148,37 +72,13 @@
 
             case self::CONTEXT_PLUGIN:
 
-<<<<<<< HEAD
-                if (Gdn::PluginManager() instanceof Gdn_PluginManager) {
-                    foreach (Gdn::PluginManager()->SearchPaths() as $SearchPath => $SearchPathName) {
-=======
                 if (Gdn::pluginManager() instanceof Gdn_PluginManager) {
                     foreach (Gdn::pluginManager()->searchPaths() as $SearchPath => $SearchPathName) {
->>>>>>> 0aed7e80
                         if ($SearchPathName === true || $SearchPathName == 1) {
                             $SearchPathName = md5($SearchPath);
                         }
 
-<<<<<<< HEAD
                        // If we have already loaded the plugin manager, use its internal folder list
-                        if (Gdn::PluginManager()->Started()) {
-                            $Folders = Gdn::PluginManager()->EnabledPluginFolders($SearchPath);
-                            foreach ($Folders as $PluginFolder) {
-                                $FullPluginPath = CombinePaths(array($SearchPath, $PluginFolder));
-                                self::RegisterMap(self::MAP_LIBRARY, self::CONTEXT_PLUGIN, $FullPluginPath, array(
-                                'SearchSubfolders'      => true,
-                                'Extension'             => $SearchPathName,
-                                'Structure'             => Gdn_Autoloader_Map::STRUCTURE_SPLIT,
-                                'SplitTopic'            => strtolower($PluginFolder),
-                                'PreWarm'               => true
-                                ));
-                            }
-
-                            $PluginMap = self::GetMap(self::MAP_LIBRARY, self::CONTEXT_PLUGIN);
-                            if ($PluginMap && !$PluginMap->MapIsOnDisk()) {
-                                Gdn::PluginManager()->ForceAutoloaderIndex();
-=======
-                        // If we have already loaded the plugin manager, use its internal folder list
                         if (Gdn::pluginManager()->started()) {
                             $Folders = Gdn::pluginManager()->enabledPluginFolders($SearchPath);
                             foreach ($Folders as $PluginFolder) {
@@ -195,7 +95,6 @@
                             $PluginMap = self::getMap(self::MAP_LIBRARY, self::CONTEXT_PLUGIN);
                             if ($PluginMap && !$PluginMap->mapIsOnDisk()) {
                                 Gdn::pluginManager()->forceAutoloaderIndex();
->>>>>>> 0aed7e80
                             }
                         }
                     }
@@ -210,44 +109,6 @@
 
     }
 
-<<<<<<< HEAD
-    public static function AttachApplication($Application) {
-        $ApplicationPath = CombinePaths(array(PATH_APPLICATIONS."/{$Application}"));
-
-        $AppControllers = CombinePaths(array($ApplicationPath."/controllers"));
-        self::RegisterMap(self::MAP_CONTROLLER, self::CONTEXT_APPLICATION, $AppControllers, array(
-         'SearchSubfolders'      => false,
-         'Extension'             => $Application
-        ));
-
-        $AppModels = CombinePaths(array($ApplicationPath."/models"));
-        self::RegisterMap(self::MAP_LIBRARY, self::CONTEXT_APPLICATION, $AppModels, array(
-         'SearchSubfolders'      => false,
-         'Extension'             => $Application,
-         'ClassFilter'           => '*model'
-        ));
-
-        $AppModules = CombinePaths(array($ApplicationPath."/modules"));
-        self::RegisterMap(self::MAP_LIBRARY, self::CONTEXT_APPLICATION, $AppModules, array(
-         'SearchSubfolders'      => false,
-         'Extension'             => $Application,
-         'ClassFilter'           => '*module'
-        ));
-
-        $AppLibrary = CombinePaths(array($ApplicationPath."/library"));
-        self::RegisterMap(self::MAP_LIBRARY, self::CONTEXT_APPLICATION, $AppLibrary, array(
-         'SearchSubfolders'      => false,
-         'Extension'             => $Application,
-         'ClassFilter'           => '*'
-        ));
-    }
-
-    protected static function DoLookup($ClassName, $MapType) {
-       // We loop over the caches twice. First, hit only their cached data.
-       // If all cache hits miss, search filesystem.
-
-        if (!is_array(self::$Maps)) {
-=======
     /**
      * Make an application's classes available to the autoloader.
      *
@@ -292,38 +153,22 @@
      * @return bool
      */
     protected static function doLookup($ClassName, $MapType) {
-        // We loop over the caches twice. First, hit only their cached data.
-        // If all cache hits miss, search filesystem.
+       // We loop over the caches twice. First, hit only their cached data.
+       // If all cache hits miss, search filesystem.
 
         if (!is_array(self::$maps)) {
->>>>>>> 0aed7e80
             return false;
         }
 
         $Priorities = array();
 
-<<<<<<< HEAD
        // Binary flip - cacheonly or cache+fs
-=======
-        // Binary flip - cacheonly or cache+fs
->>>>>>> 0aed7e80
         foreach (array(true, false) as $MapOnly) {
             $SkipMaps = array();
             $ContextType = null;
             $SkipTillNextContext = false;
 
-<<<<<<< HEAD
            // Drill to the caches associated with this map type
-            foreach (self::$Maps as $MapHash => &$Map) {
-                if ($MapType !== null && $Map->MapType() != $MapType) {
-                    continue;
-                }
-
-                $MapContext = self::GetContextType($MapHash);
-                if ($MapContext != $ContextType) {
-                   // Hit new context
-=======
-            // Drill to the caches associated with this map type
             foreach (self::$maps as $MapHash => &$Map) {
                 if ($MapType !== null && $Map->mapType() != $MapType) {
                     continue;
@@ -331,67 +176,42 @@
 
                 $MapContext = self::getContextType($MapHash);
                 if ($MapContext != $ContextType) {
-                    // Hit new context
->>>>>>> 0aed7e80
+                   // Hit new context
                     $SkipMaps = array();
                     $ContextType = $MapContext;
 
                     if (!array_key_exists($ContextType, $Priorities)) {
-<<<<<<< HEAD
-                        $Priorities[$ContextType] = self::Priorities($ContextType, $MapType);
-=======
                         $Priorities[$ContextType] = self::priorities($ContextType, $MapType);
->>>>>>> 0aed7e80
                     }
 
                     if (array_key_exists($ContextType, $Priorities) && is_array($Priorities[$ContextType])) {
                         foreach ($Priorities[$ContextType] as $PriorityMapHash => $PriorityInfo) {
-<<<<<<< HEAD
                            // If we're in a RESTRICT priority and we come to the end, wait till we hit the next context before looking further
-=======
-                            // If we're in a RESTRICT priority and we come to the end, wait till we hit the next context before looking further
->>>>>>> 0aed7e80
                             if ($PriorityMapHash == 'FAIL_CONTEXT_IF_NOT_FOUND') {
                                 $SkipTillNextContext = true;
                                 break;
                             }
-<<<<<<< HEAD
-                            $PriorityMap = self::Map($PriorityMapHash);
-
-                            $File = $PriorityMap->Lookup($ClassName, $MapOnly);
-=======
                             $PriorityMap = self::map($PriorityMapHash);
 
                             $File = $PriorityMap->lookup($ClassName, $MapOnly);
->>>>>>> 0aed7e80
                             if ($File !== false) {
                                 return $File;
                             }
 
-<<<<<<< HEAD
                            // Don't check this map again
-=======
-                            // Don't check this map again
->>>>>>> 0aed7e80
                             array_push($SkipMaps, $PriorityMapHash);
                         }
                     }
                 }
 
-<<<<<<< HEAD
                // If this map was already checked by a priority, or if we've exhausted a RESTRICT priority, skip maps until the next
                // context level is reached.
-=======
-                // If this map was already checked by a priority, or if we've exhausted a RESTRICT priority, skip maps until the next
-                // context level is reached.
->>>>>>> 0aed7e80
                 if (in_array($MapHash, $SkipMaps) || $SkipTillNextContext === true) {
                     continue;
                 }
 
-<<<<<<< HEAD
                // Finally, search this map.
-                $File = $Map->Lookup($ClassName, $MapOnly);
+                $File = $Map->lookup($ClassName, $MapOnly);
                 if ($File !== false) {
                     return $File;
                 }
@@ -401,7 +221,13 @@
         return false;
     }
 
-    public static function GetContextType($MapHash) {
+    /**
+     *
+     *
+     * @param $MapHash
+     * @return bool
+     */
+    public static function getContextType($MapHash) {
         $Matched = preg_match('/^context:(\d+)_.*/', $MapHash, $Matches);
         if ($Matched && isset($Matches[1])) {
             $ContextIdentifier = $Matches[1];
@@ -409,13 +235,19 @@
             return false;
         }
 
-        if (isset($ContextIdentifier, self::$ContextOrder)) {
-            return self::$ContextOrder[$ContextIdentifier];
+        if (isset($ContextIdentifier, self::$contextOrder)) {
+            return self::$contextOrder[$ContextIdentifier];
         }
         return false;
     }
 
-    public static function GetMapType($ClassName) {
+    /**
+     * Figure out which map type contains a class.
+     *
+     * @param string $ClassName
+     * @return string
+     */
+    public static function getMapType($ClassName) {
        // Strip leading 'Gdn_'
         if (substr($ClassName, 0, 4) == 'Gdn_') {
             $ClassName = substr($ClassName, 4);
@@ -431,48 +263,55 @@
         return self::MAP_LIBRARY;
     }
 
-    public static function Lookup($ClassName, $Options = array()) {
+    /**
+     * Lookup a class.
+     *
+     * @param string $ClassName
+     * @param array $Options
+     * @return string? Returns the path to the file that contains the class or null if there is no file.
+     */
+    public static function lookup($ClassName, $Options = array()) {
         if (!preg_match("/^[a-zA-Z0-9_\x7f-\xff]*$/", $ClassName)) {
             return;
         }
 
-        $MapType = val('MapType', $Options, self::GetMapType($ClassName));
+        $MapType = val('MapType', $Options, self::getMapType($ClassName));
 
         $DefaultOptions = array(
-         'Quiet'              => false,
-         'RespectPriorities'  => true
+            'Quiet' => false,
+            'RespectPriorities' => true
         );
         $Options = array_merge($DefaultOptions, $Options);
 
-        $File = self::DoLookup($ClassName, $MapType);
+        $File = self::doLookup($ClassName, $MapType);
 
         if ($File !== false) {
             if (!isset($Options['Quiet']) || !$Options['Quiet']) {
-                include_once($File);
+                include_once $File;
             }
         }
         return $File;
     }
 
    /**
-    * Get an Autoloader Map by hash
+     * Get an Autoloader Map by hash.
     *
     * @param type $MapHash
     * @return Gdn_Autoloader_Map
     */
-    public static function Map($MapHash) {
-        if (array_key_exists($MapHash, self::$Maps)) {
-            return self::$Maps[$MapHash];
+    public static function map($MapHash) {
+        if (array_key_exists($MapHash, self::$maps)) {
+            return self::$maps[$MapHash];
         }
 
         if (is_null($MapHash)) {
-            return self::$Maps;
+            return self::$maps;
         }
         return false;
     }
 
    /**
-    * Lookup and return an Autoloader Map
+     * Lookup and return an autoloader map.
     *
     * @param type $MapType
     * @param type $ContextType
@@ -480,30 +319,30 @@
     * @param type $MapRootLocation
     * @return Gdn_Autoloader_Map
     */
-    public static function GetMap($MapType, $ContextType, $Extension = self::CONTEXT_CORE, $MapRootLocation = PATH_CACHE) {
-        $MapHash = self::MakeMapHash($MapType, $ContextType, $Extension, $MapRootLocation);
-        return self::Map($MapHash);
-    }
-
-    public static function Priority($ContextType, $Extension, $MapType = null, $PriorityType = self::PRIORITY_TYPE_PREFER, $PriorityDuration = self::PRIORITY_ONCE) {
+    public static function getMap($MapType, $ContextType, $Extension = self::CONTEXT_CORE, $MapRootLocation = PATH_CACHE) {
+        $MapHash = self::makeMapHash($MapType, $ContextType, $Extension, $MapRootLocation);
+        return self::map($MapHash);
+    }
+
+    public static function priority($ContextType, $Extension, $MapType = null, $PriorityType = self::PRIORITY_TYPE_PREFER, $PriorityDuration = self::PRIORITY_ONCE) {
         $MapGroupIdentifier = implode('|', array(
          $ContextType,
          $Extension
         ));
 
-        $MapGroupHashes = val($MapGroupIdentifier, self::$MapGroups, array());
+        $MapGroupHashes = val($MapGroupIdentifier, self::$mapGroups, array());
         $PriorityHashes = array();
         $PriorityHashes = array();
         foreach ($MapGroupHashes as $MapHash => $Trash) {
-            $ThisMapType = self::Map($MapHash)->MapType();
-           // We're restricting this priority to a certain maptype, so exclude non matchers
+            $ThisMapType = self::map($MapHash)->mapType();
+            // We're restricting this priority to a certain map type, so exclude non-matches.
             if (!is_null($MapType) && $ThisMapType != $MapType) {
                 continue;
             }
 
             $PriorityHashes[$MapHash] = array(
-            'maptype'      => $ThisMapType,
-            'duration'     => $PriorityDuration,
+                'maptype' => $ThisMapType,
+                'duration' => $PriorityDuration,
             'prioritytype' => $PriorityType
             );
         }
@@ -512,25 +351,35 @@
             return false;
         }
 
-        if (!is_array(self::$Priorities)) {
-            self::$Priorities = array();
-        }
-
-        if (!array_key_exists($ContextType, self::$Priorities)) {
-            self::$Priorities[$ContextType] = array(
-            self::PRIORITY_TYPE_RESTRICT  => array(),
-            self::PRIORITY_TYPE_PREFER    => array()
+        if (!is_array(self::$priorities)) {
+            self::$priorities = array();
+        }
+
+        if (!array_key_exists($ContextType, self::$priorities)) {
+            self::$priorities[$ContextType] = array(
+                self::PRIORITY_TYPE_RESTRICT => array(),
+                self::PRIORITY_TYPE_PREFER => array()
             );
         }
 
        // Add new priorities to list
-        self::$Priorities[$ContextType][$PriorityType] = array_merge(self::$Priorities[$ContextType][$PriorityType], $PriorityHashes);
+        self::$priorities[$ContextType][$PriorityType] = array_merge(
+            self::$priorities[$ContextType][$PriorityType],
+            $PriorityHashes
+        );
 
         return true;
     }
 
-    public static function Priorities($ContextType, $MapType = null) {
-        if (!is_array(self::$Priorities) || !array_key_exists($ContextType, self::$Priorities)) {
+    /**
+     *
+     *
+     * @param $ContextType
+     * @param null $MapType
+     * @return array|bool
+     */
+    public static function priorities($ContextType, $MapType = null) {
+        if (!is_array(self::$priorities) || !array_key_exists($ContextType, self::$priorities)) {
             return false;
         }
 
@@ -543,207 +392,6 @@
        * Always optionally filter on $MapType if provided.
        */
         foreach (array(self::PRIORITY_TYPE_RESTRICT, self::PRIORITY_TYPE_PREFER) as $PriorityType) {
-            if (!sizeof(self::$Priorities[$ContextType][$PriorityType])) {
-                continue;
-            }
-
-            $ResultMapHashes = self::$Priorities[$ContextType][$PriorityType];
-            $ResponseHashes = array();
-            foreach ($ResultMapHashes as $MapHash => $PriorityInfo) {
-                if (val('duration', $PriorityInfo) == self::PRIORITY_ONCE) {
-                    unset(self::$Priorities[$ContextType][$PriorityType][$MapHash]);
-                }
-
-               // If this request is being specific about the required maptype, reject anything that doesnt match
-                if (!is_null($MapType) && val('maptype', $PriorityInfo) != $MapType) {
-                    continue;
-                }
-
-                $ResponseHashes[$MapHash] = $PriorityInfo;
-            }
-=======
-                // Finally, search this map.
-                $File = $Map->lookup($ClassName, $MapOnly);
-                if ($File !== false) {
-                    return $File;
-                }
-            }
-        }
-
-        return false;
-    }
-
-    /**
-     *
-     *
-     * @param $MapHash
-     * @return bool
-     */
-    public static function getContextType($MapHash) {
-        $Matched = preg_match('/^context:(\d+)_.*/', $MapHash, $Matches);
-        if ($Matched && isset($Matches[1])) {
-            $ContextIdentifier = $Matches[1];
-        } else {
-            return false;
-        }
-
-        if (isset($ContextIdentifier, self::$contextOrder)) {
-            return self::$contextOrder[$ContextIdentifier];
-        }
-        return false;
-    }
-
-    /**
-     * Figure out which map type contains a class.
-     *
-     * @param string $ClassName
-     * @return string
-     */
-    public static function getMapType($ClassName) {
-        // Strip leading 'Gdn_'
-        if (substr($ClassName, 0, 4) == 'Gdn_') {
-            $ClassName = substr($ClassName, 4);
-        }
-
-        $ClassName = strtolower($ClassName);
-        $Length = strlen($ClassName);
-
-        if (substr($ClassName, -10) == 'controller' && $Length > 10) {
-            return self::MAP_CONTROLLER;
-        }
-
-        return self::MAP_LIBRARY;
-    }
-
-    /**
-     * Lookup a class.
-     *
-     * @param string $ClassName
-     * @param array $Options
-     * @return string? Returns the path to the file that contains the class or null if there is no file.
-     */
-    public static function lookup($ClassName, $Options = array()) {
-        if (!preg_match("/^[a-zA-Z0-9_\x7f-\xff]*$/", $ClassName)) {
-            return;
-        }
-
-        $MapType = val('MapType', $Options, self::getMapType($ClassName));
-
-        $DefaultOptions = array(
-            'Quiet' => false,
-            'RespectPriorities' => true
-        );
-        $Options = array_merge($DefaultOptions, $Options);
-
-        $File = self::doLookup($ClassName, $MapType);
-
-        if ($File !== false) {
-            if (!isset($Options['Quiet']) || !$Options['Quiet']) {
-                include_once $File;
-            }
-        }
-        return $File;
-    }
-
-    /**
-     * Get an Autoloader Map by hash.
-     *
-     * @param type $MapHash
-     * @return Gdn_Autoloader_Map
-     */
-    public static function map($MapHash) {
-        if (array_key_exists($MapHash, self::$maps)) {
-            return self::$maps[$MapHash];
-        }
-
-        if (is_null($MapHash)) {
-            return self::$maps;
-        }
-        return false;
-    }
-
-    /**
-     * Lookup and return an autoloader map.
-     *
-     * @param type $MapType
-     * @param type $ContextType
-     * @param type $Extension
-     * @param type $MapRootLocation
-     * @return Gdn_Autoloader_Map
-     */
-    public static function getMap($MapType, $ContextType, $Extension = self::CONTEXT_CORE, $MapRootLocation = PATH_CACHE) {
-        $MapHash = self::makeMapHash($MapType, $ContextType, $Extension, $MapRootLocation);
-        return self::map($MapHash);
-    }
-
-    public static function priority($ContextType, $Extension, $MapType = null, $PriorityType = self::PRIORITY_TYPE_PREFER, $PriorityDuration = self::PRIORITY_ONCE) {
-        $MapGroupIdentifier = implode('|', array(
-            $ContextType,
-            $Extension
-        ));
-
-        $MapGroupHashes = val($MapGroupIdentifier, self::$mapGroups, array());
-        $PriorityHashes = array();
-        $PriorityHashes = array();
-        foreach ($MapGroupHashes as $MapHash => $Trash) {
-            $ThisMapType = self::map($MapHash)->mapType();
-            // We're restricting this priority to a certain map type, so exclude non-matches.
-            if (!is_null($MapType) && $ThisMapType != $MapType) {
-                continue;
-            }
-
-            $PriorityHashes[$MapHash] = array(
-                'maptype' => $ThisMapType,
-                'duration' => $PriorityDuration,
-                'prioritytype' => $PriorityType
-            );
-        }
-
-        if (!sizeof($PriorityHashes)) {
-            return false;
-        }
-
-        if (!is_array(self::$priorities)) {
-            self::$priorities = array();
-        }
-
-        if (!array_key_exists($ContextType, self::$priorities)) {
-            self::$priorities[$ContextType] = array(
-                self::PRIORITY_TYPE_RESTRICT => array(),
-                self::PRIORITY_TYPE_PREFER => array()
-            );
-        }
-
-        // Add new priorities to list
-        self::$priorities[$ContextType][$PriorityType] = array_merge(
-            self::$priorities[$ContextType][$PriorityType],
-            $PriorityHashes
-        );
-
-        return true;
-    }
-
-    /**
-     *
-     *
-     * @param $ContextType
-     * @param null $MapType
-     * @return array|bool
-     */
-    public static function priorities($ContextType, $MapType = null) {
-        if (!is_array(self::$priorities) || !array_key_exists($ContextType, self::$priorities)) {
-            return false;
-        }
-
-        /**
-         * First, gather the RESTRICT requirements. If these exist, they are the only hashes that will be sent, and a 'FAIL_IF_NOT_FOUND'
-         * flag will be appended to the list to halt lookups.
-         *
-         * If there are no RESTRICT priorities, check for PREFER priorities and send those.
-         *
-         * Always optionally filter on $MapType if provided.
-         */
-        foreach (array(self::PRIORITY_TYPE_RESTRICT, self::PRIORITY_TYPE_PREFER) as $PriorityType) {
             if (!sizeof(self::$priorities[$ContextType][$PriorityType])) {
                 continue;
             }
@@ -762,7 +410,6 @@
 
                 $ResponseHashes[$MapHash] = $PriorityInfo;
             }
->>>>>>> 0aed7e80
 
             if ($PriorityType == self::PRIORITY_TYPE_RESTRICT) {
                 $ResponseHashes['FAIL_CONTEXT_IF_NOT_FOUND'] = true;
@@ -774,18 +421,6 @@
         return false;
     }
 
-<<<<<<< HEAD
-    public static function RegisterMap($MapType, $ContextType, $SearchPath, $Options = array()) {
-        $DefaultOptions = array(
-         'SearchSubfolders'      => true,
-         'Extension'             => null,
-         'ContextPrefix'         => null,
-         'ClassFilter'           => '*',
-         'SaveToDisk'            => true
-        );
-        if (array_key_exists($ContextType, self::$Prefixes)) {
-            $DefaultOptions['ContextPrefix'] = val($ContextType, self::$Prefixes);
-=======
     /**
      *
      *
@@ -805,58 +440,43 @@
         );
         if (array_key_exists($ContextType, self::$prefixes)) {
             $DefaultOptions['ContextPrefix'] = val($ContextType, self::$prefixes);
->>>>>>> 0aed7e80
         }
 
         $Options = array_merge($DefaultOptions, $Options);
 
         $Extension = val('Extension', $Options, null);
 
-<<<<<<< HEAD
        // Determine cache root on-disk location
-=======
-        // Determine cache root on-disk location
->>>>>>> 0aed7e80
         $Hits = 0;
         str_replace(PATH_ROOT, '', $SearchPath, $Hits);
         $MapRootLocation = PATH_CACHE;
 
-<<<<<<< HEAD
        // Build a unique identifier that refers to this map (same map type, context, extension, and cachefile location)
         $MapIdentifier = implode('|', array(
          $MapType,
          $ContextType,
          $Extension,
          $MapRootLocation
-=======
-        // Build a unique identifier that refers to this map (same map type, context, extension, and cachefile location)
-        $MapIdentifier = implode('|', array(
-            $MapType,
-            $ContextType,
-            $Extension,
-            $MapRootLocation
->>>>>>> 0aed7e80
         ));
         $Options['MapIdentifier'] = $MapIdentifier;
         $MapHash = md5($MapIdentifier);
 
-<<<<<<< HEAD
        // Allow intrinsic ordering / layering of contexts by prefixing them with a context number
-        $MapHash = 'context:'.val($ContextType, array_flip(self::$ContextOrder)).'_'.$Extension.'_'.$MapHash;
-        $MapHash = self::MakeMapHash($MapType, $ContextType, $Extension, $MapRootLocation);
-
-        if (!is_array(self::$Maps)) {
-            self::$Maps = array();
-        }
-
-        if (!array_key_exists($MapHash, self::$Maps)) {
-            $Map = Gdn_Autoloader_Map::Load($MapType, $ContextType, $MapRootLocation, $Options);
-            self::$Maps[$MapHash] = $Map;
-        }
-
-        ksort(self::$Maps, SORT_REGULAR);
-
-        $AddPathResult = self::$Maps[$MapHash]->AddPath($SearchPath, $Options);
+        $MapHash = 'context:'.val($ContextType, array_flip(self::$contextOrder)).'_'.$Extension.'_'.$MapHash;
+        $MapHash = self::makeMapHash($MapType, $ContextType, $Extension, $MapRootLocation);
+
+        if (!is_array(self::$maps)) {
+            self::$maps = array();
+        }
+
+        if (!array_key_exists($MapHash, self::$maps)) {
+            $Map = Gdn_Autoloader_Map::load($MapType, $ContextType, $MapRootLocation, $Options);
+            self::$maps[$MapHash] = $Map;
+        }
+
+        ksort(self::$maps, SORT_REGULAR);
+
+        $AddPathResult = self::$maps[$MapHash]->addPath($SearchPath, $Options);
 
        /*
         * Build a unique identifier that refers to this cached list (context and extension)
@@ -869,44 +489,6 @@
          $Extension
         ));
 
-        if (!is_array(self::$MapGroups)) {
-            self::$MapGroups = array();
-        }
-
-        if (!array_key_exists($MapGroupIdentifier, self::$MapGroups)) {
-            self::$MapGroups[$MapGroupIdentifier] = array();
-        }
-
-        self::$MapGroups[$MapGroupIdentifier][$MapHash] = true;
-=======
-        // Allow intrinsic ordering / layering of contexts by prefixing them with a context number
-        $MapHash = 'context:'.val($ContextType, array_flip(self::$contextOrder)).'_'.$Extension.'_'.$MapHash;
-        $MapHash = self::makeMapHash($MapType, $ContextType, $Extension, $MapRootLocation);
-
-        if (!is_array(self::$maps)) {
-            self::$maps = array();
-        }
-
-        if (!array_key_exists($MapHash, self::$maps)) {
-            $Map = Gdn_Autoloader_Map::load($MapType, $ContextType, $MapRootLocation, $Options);
-            self::$maps[$MapHash] = $Map;
-        }
-
-        ksort(self::$maps, SORT_REGULAR);
-
-        $AddPathResult = self::$maps[$MapHash]->addPath($SearchPath, $Options);
-
-        /*
-         * Build a unique identifier that refers to this cached list (context and extension)
-         *
-         * For example, CONTEXT_APPLICATION and 'dashboard' would refer to all maps that store
-         * information about the dashboard application: its controllers, models, modules, etc.
-         */
-        $MapGroupIdentifier = implode('|', array(
-            $ContextType,
-            $Extension
-        ));
-
         if (!is_array(self::$mapGroups)) {
             self::$mapGroups = array();
         }
@@ -916,67 +498,35 @@
         }
 
         self::$mapGroups[$MapGroupIdentifier][$MapHash] = true;
->>>>>>> 0aed7e80
 
         return $AddPathResult;
     }
 
-<<<<<<< HEAD
-    public static function MakeMapHash($MapType, $ContextType, $Extension, $MapRootLocation) {
+    /**
+     *
+     *
+     * @param $MapType
+     * @param $ContextType
+     * @param $Extension
+     * @param $MapRootLocation
+     * @return string
+     */
+    public static function makeMapHash($MapType, $ContextType, $Extension, $MapRootLocation) {
         $MapIdentifier = implode('|', array(
          $MapType,
          $ContextType,
          $Extension,
          $MapRootLocation
-=======
-    /**
-     *
-     *
-     * @param $MapType
-     * @param $ContextType
-     * @param $Extension
-     * @param $MapRootLocation
-     * @return string
-     */
-    public static function makeMapHash($MapType, $ContextType, $Extension, $MapRootLocation) {
-        $MapIdentifier = implode('|', array(
-            $MapType,
-            $ContextType,
-            $Extension,
-            $MapRootLocation
->>>>>>> 0aed7e80
         ));
 
         $MapHash = md5($MapIdentifier);
 
-<<<<<<< HEAD
        // Allow intrinsic ordering / layering of contexts by prefixing them with a context number
-        $MapHash = 'context:'.val($ContextType, array_flip(self::$ContextOrder)).'_'.$Extension.'_'.$MapHash;
-=======
-        // Allow intrinsic ordering / layering of contexts by prefixing them with a context number
         $MapHash = 'context:'.val($ContextType, array_flip(self::$contextOrder)).'_'.$Extension.'_'.$MapHash;
->>>>>>> 0aed7e80
 
         return $MapHash;
     }
 
-<<<<<<< HEAD
-    public static function ForceIndex($MapType, $ContextType, $Extension = self::CONTEXT_CORE) {
-        $Map = self::GetMap($MapType, $ContextType, $Extension);
-        $Map->Index();
-    }
-
-   /**
-    * This method frees the map storing information about the specified resource
-    *
-    * Takes a maptype, and an array of information about the resource in question:
-    * a plugininfo array, in the case of a plugin, or
-    *
-    * @param string $ContextType type of map to consider (one of the MAP_ constants)
-    * @param array $MapResourceArray array of information about the mapped resource
-    */
-    public static function SmartFree($ContextType = null, $MapResourceArray = null) {
-=======
     /**
      *
      *
@@ -989,17 +539,16 @@
         $Map->index();
     }
 
-    /**
+   /**
      * This method frees the map storing information about the specified resource.
-     *
+    *
      * Takes a map type, and an array of information about the resource in question:
      * a plugin info array, in the case of a plugin, or
-     *
+    *
      * @param string $ContextType type of map to consider (one of the MAP_ constants).
      * @param array $MapResourceArray array of information about the mapped resource.
-     */
+    */
     public static function smartFree($ContextType = null, $MapResourceArray = null) {
->>>>>>> 0aed7e80
 
         $CacheFolder = @opendir(PATH_CACHE);
         if (!$CacheFolder) {
@@ -1014,64 +563,12 @@
 
     }
 
-<<<<<<< HEAD
    /**
-    * Register core mappings
+     * Register core mappings.
     *
-    * Set up the autoloader with known searchg directories, hook into the SPL autoloader
+     * Set up the autoloader with known search directories, hook into the SPL autoloader
     * and load existing caches.
-    *
-    * @param void
     */
-    public static function Start() {
-
-        self::$Prefixes = array(
-         self::CONTEXT_CORE            => 'c',
-         self::CONTEXT_APPLICATION     => 'a',
-         self::CONTEXT_PLUGIN          => 'p',
-         self::CONTEXT_THEME           => 't'
-        );
-        self::$ContextOrder = array(
-         self::CONTEXT_THEME,
-         self::CONTEXT_LOCALE,
-         self::CONTEXT_PLUGIN,
-         self::CONTEXT_APPLICATION,
-         self::CONTEXT_CORE
-        );
-
-        self::$Maps = array();
-        self::$MapGroups = array();
-
-       // Register autoloader with the SPL
-        spl_autoload_register(array('Gdn_Autoloader', 'Lookup'));
-
-       // Configure library/core and library/database
-        self::RegisterMap(self::MAP_LIBRARY, self::CONTEXT_CORE, PATH_LIBRARY.'/core');
-        self::RegisterMap(self::MAP_LIBRARY, self::CONTEXT_CORE, PATH_LIBRARY.'/database');
-        self::RegisterMap(self::MAP_LIBRARY, self::CONTEXT_CORE, PATH_LIBRARY.'/vendors');
-
-       // Register shutdown function to auto save changed cache files
-        register_shutdown_function(array('Gdn_Autoloader', 'Shutdown'));
-    }
-
-   /**
-    * Save current caches
-    *
-    * This method executes once, just as the framework is shutting down. Its purpose
-    * is to save the library maps to disk if they've changed.
-    *
-    * @param void
-    */
-    public static function Shutdown() {
-        foreach (self::$Maps as $MapHash => &$Map) {
-            $Map->Shutdown();
-=======
-    /**
-     * Register core mappings.
-     *
-     * Set up the autoloader with known search directories, hook into the SPL autoloader
-     * and load existing caches.
-     */
     public static function start() {
 
         self::$prefixes = array(
@@ -1081,80 +578,43 @@
             self::CONTEXT_THEME => 't'
         );
         self::$contextOrder = array(
-            self::CONTEXT_THEME,
-            self::CONTEXT_LOCALE,
-            self::CONTEXT_PLUGIN,
-            self::CONTEXT_APPLICATION,
-            self::CONTEXT_CORE
+         self::CONTEXT_THEME,
+         self::CONTEXT_LOCALE,
+         self::CONTEXT_PLUGIN,
+         self::CONTEXT_APPLICATION,
+         self::CONTEXT_CORE
         );
 
         self::$maps = array();
         self::$mapGroups = array();
 
-        // Register autoloader with the SPL
+       // Register autoloader with the SPL
         spl_autoload_register(array('Gdn_Autoloader', 'lookup'));
 
-        // Configure library/core and library/database
+       // Configure library/core and library/database
         self::registerMap(self::MAP_LIBRARY, self::CONTEXT_CORE, PATH_LIBRARY.'/core');
         self::registerMap(self::MAP_LIBRARY, self::CONTEXT_CORE, PATH_LIBRARY.'/database');
         self::registerMap(self::MAP_LIBRARY, self::CONTEXT_CORE, PATH_LIBRARY.'/vendors');
 
-        // Register shutdown function to auto save changed cache files
+       // Register shutdown function to auto save changed cache files
         register_shutdown_function(array('Gdn_Autoloader', 'shutdown'));
     }
 
-    /**
+   /**
      * Save the current caches.
-     *
-     * This method executes once, just as the framework is shutting down. Its purpose
-     * is to save the library maps to disk if they've changed.
-     */
+    *
+    * This method executes once, just as the framework is shutting down. Its purpose
+    * is to save the library maps to disk if they've changed.
+    */
     public static function shutdown() {
         foreach (self::$maps as $MapHash => &$Map) {
             $Map->shutdown();
->>>>>>> 0aed7e80
         }
     }
 }
 
 class Gdn_Autoloader_Map {
 
-<<<<<<< HEAD
-   /**
-    * Sprintf format string that describes the on-disk name of the mapping caches
-    *
-    * @const string
-    */
-    const DISK_MAP_NAME_FORMAT = '%s/%s_map.ini';
-
-    const LOOKUP_CLASS_MASK = 'class.%s.php';
-    const LOOKUP_INTERFACE_MASK = 'interface.%s.php';
-
-   /**
-    * Map file structure type
-    *
-    *  flat - file contains one topic, 'cache', with all classname -> file entries in a single list
-    *  split - file contains a topic for each path, with only that path's files in the list
-    *
-    * @const string
-    */
-    const STRUCTURE_FLAT = 'flat';
-    const STRUCTURE_SPLIT = 'split';
-
-    const TOPIC_DEFAULT = 'cache';
-
-    protected $BuildOptions;
-    protected $MapInfo;
-    protected $Map;
-    protected $Ignore;
-    protected $Paths;
-
-    private function __construct($MapType, $ContextType, $MapRootLocation, $Options) {
-        $this->Map = null;
-        $this->Ignore = array('.','..');
-        $this->Paths = array();
-        $this->BuildOptions = $Options;
-=======
     /** Sprintf format string that describes the on-disk name of the mapping caches. */
     const DISK_MAP_NAME_FORMAT = '%s/%s_map.ini';
 
@@ -1193,7 +653,6 @@
         $this->ignore = array('.', '..');
         $this->paths = array();
         $this->buildOptions = $Options;
->>>>>>> 0aed7e80
 
         $ExtensionName = val('Extension', $Options, null);
         $Recursive = val('SearchSubfolders', $Options, true);
@@ -1213,127 +672,6 @@
 
         $OnDiskMapFile = sprintf(self::DISK_MAP_NAME_FORMAT, $MapRootLocation, strtolower($MapName));
 
-<<<<<<< HEAD
-        $this->MapInfo = array(
-         'ondisk'       => $OnDiskMapFile,
-         'identifier'   => $MapIdentifier,
-         'root'         => $MapRootLocation,
-         'name'         => $MapName,
-         'maptype'      => $MapType,
-         'contexttype'  => $ContextType,
-         'extension'    => $ExtensionName,
-         'dirty'        => false,
-         'save'         => $SaveToDisk,
-         'structure'    => $FileStructure
-        );
-    }
-
-    public function MapIsOnDisk() {
-        return file_exists($this->MapInfo['ondisk']);
-    }
-
-    public function AddPath($SearchPath, $Options) {
-        $PathOptions = array(
-         'path'         => $SearchPath,
-         'recursive'    => (bool)val('SearchSubfolders', $Options),
-         'filter'       => val('ClassFilter', $Options),
-         'topic'        => self::TOPIC_DEFAULT
-        );
-
-        if ($this->MapInfo['structure'] == self::STRUCTURE_SPLIT) {
-            $SplitTopic = val('SplitTopic', $Options, null);
-            if (is_null($SplitTopic)) {
-                throw new Exception("Trying to use 'split' structure but no SplitTopic provided. Path: {$SearchPath}");
-            }
-            $PathOptions['topic'] = $SplitTopic;
-        }
-
-        $this->Paths[$SearchPath] = $PathOptions;
-    }
-
-    public function ContextType() {
-        return $this->MapInfo['contexttype']; //val('contexttype', $this->MapInfo);
-    }
-
-    public function Extension() {
-        return $this->MapInfo['extension']; //val('extension', $this->MapInfo);
-    }
-
-    protected function FindFile($Path, $SearchFiles, $Recursive) {
-        if (!is_array($SearchFiles)) {
-            $SearchFiles = array($SearchFiles);
-        }
-
-        $Folder = basename($Path);
-        if (!is_dir($Path) || substr($Folder, 0, 1) === '.' || $Folder === 'node_modules') {
-            return false;
-        }
-
-        $Files = scandir($Path);
-        foreach ($Files as $FileName) {
-            if (in_array($FileName, $this->Ignore)) {
-                continue;
-            }
-            $FullPath = CombinePaths(array($Path, $FileName));
-
-           // If this is a folder...
-            if (is_dir($FullPath)) {
-                if ($Recursive) {
-                    $File = $this->FindFile($FullPath, $SearchFiles, $Recursive);
-                    if ($File !== false) {
-                        return $File;
-                    }
-                    continue;
-                } else {
-                    continue;
-                }
-            }
-
-            if (in_array($FileName, $SearchFiles)) {
-                return $FullPath;
-            }
-        }
-        return false;
-    }
-
-    protected function FindFiles($Path, $FileMasks, $Recursive) {
-        if (!is_array($FileMasks)) {
-            $FileMasks = array($FileMasks);
-        }
-
-        if (!is_dir($Path)) {
-            return false;
-        }
-
-        $FoundFiles = array();
-        $Files = scandir($Path);
-        foreach ($Files as $FileName) {
-            if (in_array($FileName, $this->Ignore)) {
-                continue;
-            }
-            $FullPath = CombinePaths(array($Path, $FileName));
-
-           // If this is a folder, maybe recurse it eh?
-            if (is_dir($FullPath)) {
-                if ($Recursive) {
-                    $Recurse = $this->FindFiles($FullPath, $FileMasks, $Recursive);
-                    if ($Recurse !== false) {
-                        $FoundFiles = array_merge($FoundFiles, $Recurse);
-                    }
-                    continue;
-                } else {
-                    continue;
-                }
-            } else {
-                foreach ($FileMasks as $FileMask) {
-                   // If this file matches one of the masks, add it to this loops's found files
-                    if (fnmatch($FileMask, $FileName)) {
-                        $FoundFiles[] = $FullPath;
-                        break;
-                    }
-                }
-            }
-=======
         $this->mapInfo = array(
             'ondisk' => $OnDiskMapFile,
             'identifier' => $MapIdentifier,
@@ -1421,7 +759,7 @@
             }
             $FullPath = CombinePaths(array($Path, $FileName));
 
-            // If this is a folder...
+           // If this is a folder...
             if (is_dir($FullPath)) {
                 if ($Recursive) {
                     $File = $this->findFile($FullPath, $SearchFiles, $Recursive);
@@ -1466,7 +804,7 @@
             }
             $FullPath = CombinePaths(array($Path, $FileName));
 
-            // If this is a folder, maybe recurse it eh?
+           // If this is a folder, maybe recurse it eh?
             if (is_dir($FullPath)) {
                 if ($Recursive) {
                     $Recurse = $this->findFiles($FullPath, $FileMasks, $Recursive);
@@ -1479,50 +817,23 @@
                 }
             } else {
                 foreach ($FileMasks as $FileMask) {
-                    // If this file matches one of the masks, add it to this loops's found files
+                   // If this file matches one of the masks, add it to this loops's found files
                     if (fnmatch($FileMask, $FileName)) {
                         $FoundFiles[] = $FullPath;
                         break;
                     }
                 }
             }
->>>>>>> 0aed7e80
         }
 
         return $FoundFiles;
     }
 
-<<<<<<< HEAD
    /**
     * Autoloader cache static constructor
     *
     * @return Gdn_Autoloader_Map
     */
-    public static function Load($MapType, $ContextType, $MapRootLocation, $Options) {
-        return new Gdn_Autoloader_Map($MapType, $ContextType, $MapRootLocation, $Options);
-    }
-
-    public function Lookup($ClassName, $MapOnly = true) {
-        $MapName = $this->MapInfo['name'];
-
-       // Lazyload cache data
-        if (is_null($this->Map)) {
-            $this->Map = array();
-            $OnDiskMapFile = $this->MapInfo['ondisk'];
-
-           // Loading cache data from disk
-            if (file_exists($OnDiskMapFile)) {
-                $Structure = $this->MapInfo['structure'];
-                $MapContents = parse_ini_file($OnDiskMapFile, true);
-
-                try {
-                   // Detect legacy flat files which are now stored split
-=======
-    /**
-     * Autoloader cache static constructor
-     *
-     * @return Gdn_Autoloader_Map
-     */
     public static function load($MapType, $ContextType, $MapRootLocation, $Options) {
         return new Gdn_Autoloader_Map($MapType, $ContextType, $MapRootLocation, $Options);
     }
@@ -1537,94 +848,60 @@
     public function lookup($ClassName, $MapOnly = true) {
         $MapName = $this->mapInfo['name'];
 
-        // Lazyload cache data
+       // Lazyload cache data
         if (is_null($this->map)) {
             $this->map = array();
             $OnDiskMapFile = $this->mapInfo['ondisk'];
 
-            // Loading cache data from disk
+           // Loading cache data from disk
             if (file_exists($OnDiskMapFile)) {
                 $Structure = $this->mapInfo['structure'];
                 $MapContents = parse_ini_file($OnDiskMapFile, true);
 
                 try {
-                    // Detect legacy flat files which are now stored split
->>>>>>> 0aed7e80
+                   // Detect legacy flat files which are now stored split
                     if ($Structure == self::STRUCTURE_SPLIT && array_key_exists(self::TOPIC_DEFAULT, $MapContents)) {
                         throw new Exception();
                     }
 
-<<<<<<< HEAD
                    // Bad file?
-=======
-                    // Bad file?
->>>>>>> 0aed7e80
                     if ($MapContents == false || !is_array($MapContents)) {
                         throw new Exception();
                     }
 
-<<<<<<< HEAD
                    // All's well that ends well. Load the cache.
-                    $this->Map = $MapContents;
-=======
-                    // All's well that ends well. Load the cache.
                     $this->map = $MapContents;
->>>>>>> 0aed7e80
                 } catch (Exception $Ex) {
                     @unlink($OnDiskMapFile);
                 }
             }
         }
 
-<<<<<<< HEAD
        // Always look by lowercase classname
         $ClassName = strtolower($ClassName);
 
-        switch ($this->MapInfo['structure']) {
+        switch ($this->mapInfo['structure']) {
             case 'split':
                // This file stored split, so look for this class in each virtual sub-path, by topic
-                foreach ($this->Paths as $Path => $PathOptions) {
-                    $LookupSplitTopic = val('topic', $PathOptions);
-                    if (array_key_exists($LookupSplitTopic, $this->Map) && array_key_exists($ClassName, $this->Map[$LookupSplitTopic])) {
-                        return val($ClassName, $this->Map[$LookupSplitTopic]);
-=======
-        // Always look by lowercase classname
-        $ClassName = strtolower($ClassName);
-
-        switch ($this->mapInfo['structure']) {
-            case 'split':
-                // This file stored split, so look for this class in each virtual sub-path, by topic
                 foreach ($this->paths as $Path => $PathOptions) {
                     $LookupSplitTopic = val('topic', $PathOptions);
                     if (array_key_exists($LookupSplitTopic, $this->map) && array_key_exists($ClassName, $this->map[$LookupSplitTopic])) {
                         return val($ClassName, $this->map[$LookupSplitTopic]);
->>>>>>> 0aed7e80
                     }
                 }
                 break;
 
             default:
             case 'flat':
-<<<<<<< HEAD
                // This file is stored flat, so just look in the DEFAULT_TOPIC
-                $LookupSplitTopic = self::TOPIC_DEFAULT;
-                if (array_key_exists($LookupSplitTopic, $this->Map) && array_key_exists($ClassName, $this->Map[$LookupSplitTopic])) {
-                    return val($ClassName, $this->Map[$LookupSplitTopic]);
-=======
-                // This file is stored flat, so just look in the DEFAULT_TOPIC
                 $LookupSplitTopic = self::TOPIC_DEFAULT;
                 if (array_key_exists($LookupSplitTopic, $this->map) && array_key_exists($ClassName, $this->map[$LookupSplitTopic])) {
                     return val($ClassName, $this->map[$LookupSplitTopic]);
->>>>>>> 0aed7e80
                 }
                 break;
         }
 
-<<<<<<< HEAD
        // Look at the filesystem, too
-=======
-        // Look at the filesystem, too
->>>>>>> 0aed7e80
         if (!$MapOnly) {
             if (substr($ClassName, 0, 4) == 'gdn_') {
                 $FSClassName = substr($ClassName, 4);
@@ -1633,28 +910,8 @@
             }
 
             $Files = array(
-<<<<<<< HEAD
             sprintf(self::LOOKUP_CLASS_MASK, $FSClassName),
             sprintf(self::LOOKUP_INTERFACE_MASK, $FSClassName)
-            );
-
-            foreach ($this->Paths as $Path => $PathOptions) {
-                $ClassFilter = val('filter', $PathOptions);
-                if (!fnmatch($ClassFilter, $ClassName)) {
-                    continue;
-                }
-
-                $Recursive = val('recursive', $PathOptions);
-                $File = $this->FindFile($Path, $Files, $Recursive);
-
-                if ($File !== false) {
-                    $SplitTopic = val('topic', $PathOptions, self::TOPIC_DEFAULT);
-                    $this->Map[$SplitTopic][$ClassName] = $File;
-                    $this->MapInfo['dirty'] = true;
-
-=======
-                sprintf(self::LOOKUP_CLASS_MASK, $FSClassName),
-                sprintf(self::LOOKUP_INTERFACE_MASK, $FSClassName)
             );
 
             foreach ($this->paths as $Path => $PathOptions) {
@@ -1671,7 +928,6 @@
                     $this->map[$SplitTopic][$ClassName] = $File;
                     $this->mapInfo['dirty'] = true;
 
->>>>>>> 0aed7e80
                     return $File;
                 }
             }
@@ -1680,29 +936,16 @@
         return false;
     }
 
-<<<<<<< HEAD
    /**
     * Try to index the entire map
     *
     * @return void
     */
-    public function Index($ExtraPaths = null) {
+    public function index($ExtraPaths = null) {
 
         $FileMasks = array(
          sprintf(self::LOOKUP_CLASS_MASK, '*'),
          sprintf(self::LOOKUP_INTERFACE_MASK, '*')
-=======
-    /**
-     * Try to index the entire map
-     *
-     * @return void
-     */
-    public function index($ExtraPaths = null) {
-
-        $FileMasks = array(
-            sprintf(self::LOOKUP_CLASS_MASK, '*'),
-            sprintf(self::LOOKUP_INTERFACE_MASK, '*')
->>>>>>> 0aed7e80
         );
 
         $ExtraPathsRemove = null;
@@ -1710,25 +953,20 @@
             $ExtraPathsRemove = array();
             foreach ($ExtraPaths as $PathOpts) {
                 $ExtraPath = val('path', $PathOpts);
-<<<<<<< HEAD
-                if (array_key_exists($ExtraPath, $this->Paths)) {
-=======
                 if (array_key_exists($ExtraPath, $this->paths)) {
->>>>>>> 0aed7e80
                     continue;
                 }
 
                 $ExtraPathsRemove[] = $ExtraPath;
-<<<<<<< HEAD
-                $ExtraOptions = $this->BuildOptions;
+                $ExtraOptions = $this->buildOptions;
                 $ExtraOptions['SplitTopic'] = val('topic', $PathOpts);
-                $this->AddPath($ExtraPath, $ExtraOptions);
-            }
-        }
-
-        foreach ($this->Paths as $Path => $PathOptions) {
+                $this->addPath($ExtraPath, $ExtraOptions);
+            }
+        }
+
+        foreach ($this->paths as $Path => $PathOptions) {
             $Recursive = val('recursive', $PathOptions);
-            $Files = $this->FindFiles($Path, $FileMasks, $Recursive);
+            $Files = $this->findFiles($Path, $FileMasks, $Recursive);
             if ($Files === false) {
                 continue;
             }
@@ -1736,34 +974,40 @@
             foreach ($Files as $File) {
                 $SplitTopic = val('topic', $PathOptions, self::TOPIC_DEFAULT);
 
-                $ProvidedClass = $this->GetClassNameFromFile($File);
+                $ProvidedClass = $this->getClassNameFromFile($File);
                 if ($ProvidedClass) {
-                    $this->Map[$SplitTopic][$ProvidedClass] = $File;
-                    $this->MapInfo['dirty'] = true;
+                    $this->map[$SplitTopic][$ProvidedClass] = $File;
+                    $this->mapInfo['dirty'] = true;
                 }
 
    //            $ProvidesClasses = $this->Investigate($File);
-   //            if ($ProvidesClasses === FALSE) continue;
+//            if ($ProvidesClasses === false) continue;
    //
    //            foreach ($ProvidesClasses as $ProvidedClass) {
    //               $ProvidedClass = strtolower($ProvidedClass);
    //               $this->Map[$SplitTopic][$ProvidedClass] = $File;
-   //               $this->MapInfo['dirty'] = TRUE;
+//               $this->MapInfo['dirty'] = true;
    //            }
             }
         }
 
        // Save
-        $this->Shutdown();
+        $this->shutdown();
 
         if (!is_null($ExtraPathsRemove)) {
             foreach ($ExtraPathsRemove as $RemPath) {
-                unset($this->Paths[$RemPath]);
-            }
-        }
-    }
-
-    protected function Investigate($File) {
+                unset($this->paths[$RemPath]);
+            }
+        }
+    }
+
+    /**
+     *
+     *
+     * @param $File
+     * @return array|void
+     */
+    protected function investigate($File) {
         if (!file_exists($File)) {
             return;
         }
@@ -1774,73 +1018,8 @@
             if (preg_match('/^class[\s]+([a-zA-Z_\x7f-\xff][a-zA-Z0-9_\x7f-\xff]*)[\s]+(?:.*)?{/', $Line, $Matches)) {
                 $ClassesFound[] = $Matches[1];
                 continue;
-=======
-                $ExtraOptions = $this->buildOptions;
-                $ExtraOptions['SplitTopic'] = val('topic', $PathOpts);
-                $this->addPath($ExtraPath, $ExtraOptions);
->>>>>>> 0aed7e80
-            }
-        }
-
-        foreach ($this->paths as $Path => $PathOptions) {
-            $Recursive = val('recursive', $PathOptions);
-            $Files = $this->findFiles($Path, $FileMasks, $Recursive);
-            if ($Files === false) {
-                continue;
-            }
-
-            foreach ($Files as $File) {
-                $SplitTopic = val('topic', $PathOptions, self::TOPIC_DEFAULT);
-
-                $ProvidedClass = $this->getClassNameFromFile($File);
-                if ($ProvidedClass) {
-                    $this->map[$SplitTopic][$ProvidedClass] = $File;
-                    $this->mapInfo['dirty'] = true;
-                }
-
-<<<<<<< HEAD
-=======
-//            $ProvidesClasses = $this->Investigate($File);
-//            if ($ProvidesClasses === false) continue;
-//
-//            foreach ($ProvidesClasses as $ProvidedClass) {
-//               $ProvidedClass = strtolower($ProvidedClass);
-//               $this->Map[$SplitTopic][$ProvidedClass] = $File;
-//               $this->MapInfo['dirty'] = true;
-//            }
-            }
-        }
-
-        // Save
-        $this->shutdown();
-
-        if (!is_null($ExtraPathsRemove)) {
-            foreach ($ExtraPathsRemove as $RemPath) {
-                unset($this->paths[$RemPath]);
-            }
-        }
-    }
-
-    /**
-     *
-     *
-     * @param $File
-     * @return array|void
-     */
-    protected function investigate($File) {
-        if (!file_exists($File)) {
-            return;
-        }
-        $Lines = file($File);
-        $ClassesFound = array();
-        foreach ($Lines as $Line) {
-            //strtolower(substr(trim($Line), 0, 6)) == 'class '
-            if (preg_match('/^class[\s]+([a-zA-Z_\x7f-\xff][a-zA-Z0-9_\x7f-\xff]*)[\s]+(?:.*)?{/', $Line, $Matches)) {
-                $ClassesFound[] = $Matches[1];
-                continue;
-            }
-
->>>>>>> 0aed7e80
+            }
+
             if (preg_match('/^interface[\s]+([a-zA-Z_\x7f-\xff][a-zA-Z0-9_\x7f-\xff]*)[\s]+(?:.*)?{/', $Line, $Matches)) {
                 $ClassesFound[] = $Matches[1];
                 continue;
@@ -1849,9 +1028,6 @@
         return $ClassesFound;
     }
 
-<<<<<<< HEAD
-    protected function GetClassNameFromFile($File) {
-=======
     /**
      *
      *
@@ -1859,20 +1035,14 @@
      * @return bool|mixed
      */
     protected function getClassNameFromFile($File) {
->>>>>>> 0aed7e80
         if (StringEndsWith($File, '.plugin.php')) {
             return false;
         }
 
         $FileName = basename($File);
         $Modes = array(
-<<<<<<< HEAD
-         'class'     => self::LOOKUP_CLASS_MASK,
+            'class' => self::LOOKUP_CLASS_MASK,
          'interface' => self::LOOKUP_INTERFACE_MASK
-=======
-            'class' => self::LOOKUP_CLASS_MASK,
-            'interface' => self::LOOKUP_INTERFACE_MASK
->>>>>>> 0aed7e80
         );
         foreach ($Modes as $ModeType => $ModeMask) {
             $MatchModeMask = sprintf($ModeMask, '*');
@@ -1888,32 +1058,6 @@
         return false;
     }
 
-<<<<<<< HEAD
-    public function MapType() {
-        return $this->MapInfo['maptype'];
-    }
-
-    public function Shutdown() {
-
-        if (!val('dirty', $this->MapInfo)) {
-            return false;
-        }
-        if (!val('save', $this->MapInfo)) {
-            return false;
-        }
-
-        if (!sizeof($this->Map)) {
-            return false;
-        }
-
-        $MapName = val('name', $this->MapInfo);
-        $FileName = val('ondisk', $this->MapInfo);
-
-        $MapContents = '';
-        foreach ($this->Map as $SplitTopic => $TopicFiles) {
-            $MapContents .= "[{$SplitTopic}]\n";
-            foreach ($TopicFiles as $ClassName => $Location) {
-=======
     /**
      *
      *
@@ -1941,7 +1085,7 @@
             // If there is only 1 slash, add another to have a valid network path.
             if (preg_match('`^/[^/]`', $path) && stripos(PHP_OS, 'win') === 0) {
                 $path = "/".$path;
-            }
+    }
         }
 
         return $path;
@@ -1973,19 +1117,13 @@
             $MapContents .= "[{$SplitTopic}]\n";
             foreach ($TopicFiles as $ClassName => $Location) {
                 $Location = $this->fixBackSlash($Location);
->>>>>>> 0aed7e80
                 $MapContents .= "{$ClassName} = \"{$Location}\"\n";
             }
         }
 
         try {
-<<<<<<< HEAD
-            Gdn_FileSystem::SaveFile($FileName, $MapContents, LOCK_EX);
-            $this->MapInfo['dirty'] = false;
-=======
             Gdn_FileSystem::saveFile($FileName, $MapContents, LOCK_EX);
             $this->mapInfo['dirty'] = false;
->>>>>>> 0aed7e80
         } catch (Exception $e) {
             return false;
         }
