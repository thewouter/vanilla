<<<<<<< HEAD
<?php if (!defined('APPLICATION')) {
    exit();
      }

/**
 * Cache Layer: Memcache
 *
 * A cache layer that stores its items in memcached and uses libmemcache to
 * interact with the daemons.
 *
 * @author Tim Gunter <tim@vanillaforums.com>
 * @copyright 2003 Vanilla Forums, Inc
 * @license http://www.opensource.org/licenses/gpl-2.0.php GPL
 * @package Garden
 * @since 2.0
 */
 
class Gdn_Memcache extends Gdn_Cache {

    const OPT_MOD_SPLIT = 65000;
    const OPT_PASSTHRU_CONTAINER = 'passthru';
    const O_CREATE = 1;
   
    private $Memcache;

   // Placeholder
    protected $WeightedContainers;
   
    public function __construct() {
        parent::__construct();
        $this->CacheType = Gdn_Cache::CACHE_TYPE_MEMORY;
      
        $this->Memcache = new Memcache;
      
        $this->RegisterFeature(Gdn_Cache::FEATURE_COMPRESS, MEMCACHE_COMPRESSED);
        $this->RegisterFeature(Gdn_Cache::FEATURE_EXPIRY);
        $this->RegisterFeature(Gdn_Cache::FEATURE_TIMEOUT);
        $this->RegisterFeature(Gdn_Cache::FEATURE_NOPREFIX);
        $this->RegisterFeature(Gdn_Cache::FEATURE_FORCEPREFIX);
      
        $this->StoreDefaults = array(
         Gdn_Cache::FEATURE_COMPRESS      => false,
         Gdn_Cache::FEATURE_TIMEOUT       => false,
         Gdn_Cache::FEATURE_EXPIRY        => false,
         Gdn_Cache::FEATURE_NOPREFIX      => false,
         Gdn_Cache::FEATURE_FORCEPREFIX   => null
        );
    }
   
   /**
   * Reads in known/config servers and adds them to the instance.
   *
   * This method is called when the cache object is invoked by the framework
   * automatically, and needs to configure itself from the values in the global
   * config file.
   */
    public function Autorun() {
        $Servers = Gdn_Cache::ActiveStore('memcache');
        if (!is_array($Servers)) {
            $Servers = explode(',', $Servers);
        }
         
        $Keys = array(
         Gdn_Cache::CONTAINER_LOCATION,
         Gdn_Cache::CONTAINER_PERSISTENT,
         Gdn_Cache::CONTAINER_WEIGHT,
         Gdn_Cache::CONTAINER_TIMEOUT,
         Gdn_Cache::CONTAINER_ONLINE,
         Gdn_Cache::CONTAINER_CALLBACK
=======
<?php
/**
 * Gdn_Memcache.
 *
 * @author Tim Gunter <tim@vanillaforums.com>
 * @copyright 2009-2015 Vanilla Forums Inc.
 * @license http://www.opensource.org/licenses/gpl-2.0.php GNU GPL v2
 * @package Core
 * @since 2.0
 */

/**
 * Cache Layer: Memcache
 *
 * A cache layer that stores its items in memcached and uses libmemcache to interact with the daemons.
 */
class Gdn_Memcache extends Gdn_Cache {

    /** Memcache option. */
    const OPT_MOD_SPLIT = 65000;

    /** Memcache option. */
    const OPT_PASSTHRU_CONTAINER = 'passthru';

    /** O_CREATE. */
    const O_CREATE = 1;

    /** @var Memcache Our Memcache object. */
    private $memcache;

    /** @var array */
    protected $weightedContainers;

    /**
     * Setup our caching configuration.
     */
    public function __construct() {
        parent::__construct();
        $this->cacheType = Gdn_Cache::CACHE_TYPE_MEMORY;

        $this->memcache = new Memcache;

        $this->registerFeature(Gdn_Cache::FEATURE_COMPRESS, MEMCACHE_COMPRESSED);
        $this->registerFeature(Gdn_Cache::FEATURE_EXPIRY);
        $this->registerFeature(Gdn_Cache::FEATURE_TIMEOUT);
        $this->registerFeature(Gdn_Cache::FEATURE_NOPREFIX);
        $this->registerFeature(Gdn_Cache::FEATURE_FORCEPREFIX);

        $this->StoreDefaults = array(
            Gdn_Cache::FEATURE_COMPRESS => false,
            Gdn_Cache::FEATURE_TIMEOUT => false,
            Gdn_Cache::FEATURE_EXPIRY => false,
            Gdn_Cache::FEATURE_NOPREFIX => false,
            Gdn_Cache::FEATURE_FORCEPREFIX => null
        );
    }

    /**
     * Reads in known/config servers and adds them to the instance.
     *
     * This method is called when the cache object is invoked by the framework
     * automatically, and needs to configure itself from the values in the global
     * config file.
     */
    public function autorun() {
        $Servers = Gdn_Cache::activeStore('memcache');
        if (!is_array($Servers)) {
            $Servers = explode(',', $Servers);
        }

        $Keys = array(
            Gdn_Cache::CONTAINER_LOCATION,
            Gdn_Cache::CONTAINER_PERSISTENT,
            Gdn_Cache::CONTAINER_WEIGHT,
            Gdn_Cache::CONTAINER_TIMEOUT,
            Gdn_Cache::CONTAINER_ONLINE,
            Gdn_Cache::CONTAINER_CALLBACK
>>>>>>> 0aed7e80
        );
        foreach ($Servers as $CacheServer) {
            $CacheServer = explode(' ', $CacheServer);
            $CacheServer = array_pad($CacheServer, count($Keys), null);
            $CacheServer = array_combine($Keys, $CacheServer);
<<<<<<< HEAD
         
=======

>>>>>>> 0aed7e80
            foreach ($Keys as $KeyName) {
                $Value = GetValue($KeyName, $CacheServer, null);
                if (is_null($Value)) {
                    unset($CacheServer[$KeyName]);
                }
            }
<<<<<<< HEAD
         
            $this->AddContainer($CacheServer);
        }
    }
   
   /**
   const CONTAINER_LOCATION = 1;
   const CONTAINER_PERSISTENT = 2;
   const CONTAINER_WEIGHT = 3;
   const CONTAINER_TIMEOUT = 4;
   const CONTAINER_ONLINE = 5;
   const CONTAINER_CALLBACK = 6;
   */
    public function AddContainer($Options) {
      
        $Required = array(
         Gdn_Cache::CONTAINER_LOCATION
        );
      
        $KeyedRequirements = array_fill_keys($Required, 1);
        if (sizeof(array_intersect_key($Options, $KeyedRequirements)) != sizeof($Required)) {
            $Missing = implode(", ", array_keys(array_diff_key($KeyedRequirements, $Options)));
            return $this->Failure("Required parameters not supplied. Missing: {$Missing}");
        }
      
        $CacheLocation = GetValue(Gdn_Cache::CONTAINER_LOCATION, $Options);
      
       // Merge the options array with our local defaults
        $Defaults = array(
         Gdn_Cache::CONTAINER_PERSISTENT  => true,
         Gdn_Cache::CONTAINER_WEIGHT      => 1,
         Gdn_Cache::CONTAINER_TIMEOUT     => 1,
         Gdn_Cache::CONTAINER_RETRYINT    => 15,
         Gdn_Cache::CONTAINER_ONLINE      => true,
         Gdn_Cache::CONTAINER_CALLBACK    => null
        );
      
        $FinalContainer = array_merge($Defaults, $Options);
        $this->Containers[$CacheLocation] = $FinalContainer;
        $PathInfo = explode(':', $CacheLocation);
      
        $this->Memcache->addServer(
=======

            $this->addContainer($CacheServer);
        }
    }

    /**
     *
     *
     * const CONTAINER_LOCATION = 1;
     * const CONTAINER_PERSISTENT = 2;
     * const CONTAINER_WEIGHT = 3;
     * const CONTAINER_TIMEOUT = 4;
     * const CONTAINER_ONLINE = 5;
     * const CONTAINER_CALLBACK = 6;
     */
    public function addContainer($Options) {

        $Required = array(
            Gdn_Cache::CONTAINER_LOCATION
        );

        $KeyedRequirements = array_fill_keys($Required, 1);
        if (sizeof(array_intersect_key($Options, $KeyedRequirements)) != sizeof($Required)) {
            $Missing = implode(", ", array_keys(array_diff_key($KeyedRequirements, $Options)));
            return $this->failure("Required parameters not supplied. Missing: {$Missing}");
        }

        $CacheLocation = GetValue(Gdn_Cache::CONTAINER_LOCATION, $Options);

        // Merge the options array with our local defaults
        $Defaults = array(
            Gdn_Cache::CONTAINER_PERSISTENT => true,
            Gdn_Cache::CONTAINER_WEIGHT => 1,
            Gdn_Cache::CONTAINER_TIMEOUT => 1,
            Gdn_Cache::CONTAINER_RETRYINT => 15,
            Gdn_Cache::CONTAINER_ONLINE => true,
            Gdn_Cache::CONTAINER_CALLBACK => null
        );

        $FinalContainer = array_merge($Defaults, $Options);
        $this->containers[$CacheLocation] = $FinalContainer;
        $PathInfo = explode(':', $CacheLocation);

        $this->memcache->addServer(
>>>>>>> 0aed7e80
            GetValue(0, $PathInfo),
            GetValue(1, $PathInfo, 11211),
            GetValue(Gdn_Cache::CONTAINER_PERSISTENT, $FinalContainer),
            GetValue(Gdn_Cache::CONTAINER_WEIGHT, $FinalContainer),
            GetValue(Gdn_Cache::CONTAINER_TIMEOUT, $FinalContainer),
            GetValue(Gdn_Cache::CONTAINER_RETRYINT, $FinalContainer),
            GetValue(Gdn_Cache::CONTAINER_ONLINE, $FinalContainer),
            GetValue(Gdn_Cache::CONTAINER_CALLBACK, $FinalContainer)
        );
<<<<<<< HEAD
      
        return Gdn_Cache::CACHEOP_SUCCESS;
    }
   
    public function Add($Key, $Value, $Options = array()) {
        $FinalOptions = array_merge($this->StoreDefaults, $Options);
      
        $Flags = 0;
        $Compress = 0;
        if (GetValue(Gdn_Cache::FEATURE_COMPRESS, $FinalOptions)) {
            $Compress = (int)$this->HasFeature(Gdn_Cache::FEATURE_COMPRESS);
        }
         
        $Flags |= $Compress;
      
        $Expiry = GetValue(Gdn_Cache::FEATURE_EXPIRY, $FinalOptions, 0);
      
        $RealKey = $this->MakeKey($Key, $FinalOptions);
        $Stored = $this->Memcache->add($RealKey, $Value, $Flags, $Expiry);
        return ($Stored) ? Gdn_Cache::CACHEOP_SUCCESS : Gdn_Cache::CACHEOP_FAILURE;
    }
   
    public function Store($Key, $Value, $Options = array()) {
        $FinalOptions = array_merge($this->StoreDefaults, $Options);
      
        $Flags = 0;
        $Compress = 0;
        if (GetValue(Gdn_Cache::FEATURE_COMPRESS, $FinalOptions)) {
            $Compress = (int)$this->HasFeature(Gdn_Cache::FEATURE_COMPRESS);
        }
      
        $Flags |= $Compress;
      
        $Expiry = (int)GetValue(Gdn_Cache::FEATURE_EXPIRY, $FinalOptions, 0);
      
        $RealKey = $this->MakeKey($Key, $FinalOptions);
        $Stored = $this->Memcache->set($RealKey, $Value, $Flags, $Expiry);
        return ($Stored) ? Gdn_Cache::CACHEOP_SUCCESS : Gdn_Cache::CACHEOP_FAILURE;
    }
   
    public function Get($Key, $Options = array()) {
        $FinalOptions = array_merge($this->StoreDefaults, $Options);
      
        $Flags = 0;
        $Compress = 0;
        if (GetValue(Gdn_Cache::FEATURE_COMPRESS, $FinalOptions)) {
            $Compress = (int)$this->HasFeature(Gdn_Cache::FEATURE_COMPRESS);
        }
         
        $Flags |= $Compress;
      
        $RealKey = $this->MakeKey($Key, $FinalOptions);
        $Data = $this->Memcache->get($RealKey, $Flags);
        return ($Data === false) ? $this->Fallback($Key, $Options) : $Data;
    }
   
    public function Exists($Key, $Options = array()) {
        return ($this->Get($Key, $Options) === Gdn_Cache::CACHEOP_FAILURE) ? Gdn_Cache::CACHEOP_FAILURE : Gdn_Cache::CACHEOP_SUCCESS;
    }
   
    public function Remove($Key, $Options = array()) {
        $FinalOptions = array_merge($this->StoreDefaults, $Options);
      
        $RealKey = $this->MakeKey($Key, $FinalOptions);
        $Deleted = $this->Memcache->delete($RealKey);
        return ($Deleted) ? Gdn_Cache::CACHEOP_SUCCESS : Gdn_Cache::CACHEOP_FAILURE;
    }
   
    public function Replace($Key, $Value, $Options = array()) {
        return $this->Store($Key, $Value, $Options);
    }
   
    public function Increment($Key, $Amount = 1, $Options = array()) {
        $FinalOptions = array_merge($this->StoreDefaults, $Options);
      
        $RealKey = $this->MakeKey($Key, $FinalOptions);
        $Incremented = $this->Memcache->increment($RealKey, $Amount);
        return ($Incremented !== false) ? $Incremented : Gdn_Cache::CACHEOP_FAILURE;
    }
   
    public function Decrement($Key, $Amount = 1, $Options = array()) {
        $FinalOptions = array_merge($this->StoreDefaults, $Options);
      
        $RealKey = $this->MakeKey($Key, $FinalOptions);
        return $this->Memcache->decrement($RealKey, $Amount);
    }
   
    public function Flush() {
        return $this->Memcache->flush();
=======

        return Gdn_Cache::CACHEOP_SUCCESS;
    }

    /**
     *
     *
     * @param string $Key
     * @param mixed $Value
     * @param array $Options
     * @return bool
     */
    public function add($Key, $Value, $Options = array()) {
        $FinalOptions = array_merge($this->StoreDefaults, $Options);

        $Flags = 0;
        $Compress = 0;
        if (GetValue(Gdn_Cache::FEATURE_COMPRESS, $FinalOptions)) {
            $Compress = (int)$this->hasFeature(Gdn_Cache::FEATURE_COMPRESS);
        }

        $Flags |= $Compress;

        $Expiry = GetValue(Gdn_Cache::FEATURE_EXPIRY, $FinalOptions, 0);

        $RealKey = $this->makeKey($Key, $FinalOptions);
        $Stored = $this->memcache->add($RealKey, $Value, $Flags, $Expiry);
        return ($Stored) ? Gdn_Cache::CACHEOP_SUCCESS : Gdn_Cache::CACHEOP_FAILURE;
    }

    /**
     *
     *
     * @param string $Key
     * @param mixed $Value
     * @param array $Options
     * @return bool
     */
    public function store($Key, $Value, $Options = array()) {
        $FinalOptions = array_merge($this->StoreDefaults, $Options);

        $Flags = 0;
        $Compress = 0;
        if (GetValue(Gdn_Cache::FEATURE_COMPRESS, $FinalOptions)) {
            $Compress = (int)$this->hasFeature(Gdn_Cache::FEATURE_COMPRESS);
        }

        $Flags |= $Compress;

        $Expiry = (int)GetValue(Gdn_Cache::FEATURE_EXPIRY, $FinalOptions, 0);

        $RealKey = $this->makeKey($Key, $FinalOptions);
        $Stored = $this->memcache->set($RealKey, $Value, $Flags, $Expiry);
        return ($Stored) ? Gdn_Cache::CACHEOP_SUCCESS : Gdn_Cache::CACHEOP_FAILURE;
    }

    /**
     *
     *
     * @param string $Key
     * @param array $Options
     * @return array|mixed|string
     */
    public function get($Key, $Options = array()) {
        $FinalOptions = array_merge($this->StoreDefaults, $Options);

        $Flags = 0;
        $Compress = 0;
        if (GetValue(Gdn_Cache::FEATURE_COMPRESS, $FinalOptions)) {
            $Compress = (int)$this->hasFeature(Gdn_Cache::FEATURE_COMPRESS);
        }

        $Flags |= $Compress;

        $RealKey = $this->makeKey($Key, $FinalOptions);
        $Data = $this->memcache->get($RealKey, $Flags);
        return ($Data === false) ? $this->Fallback($Key, $Options) : $Data;
    }

    /**
     *
     *
     * @param string $Key
     * @param array $Options
     * @return bool
     */
    public function exists($Key, $Options = array()) {
        return ($this->Get($Key, $Options) === Gdn_Cache::CACHEOP_FAILURE) ? Gdn_Cache::CACHEOP_FAILURE : Gdn_Cache::CACHEOP_SUCCESS;
    }

    /**
     *
     *
     * @param string $Key
     * @param array $Options
     * @return bool
     */
    public function remove($Key, $Options = array()) {
        $FinalOptions = array_merge($this->StoreDefaults, $Options);

        $RealKey = $this->makeKey($Key, $FinalOptions);
        $Deleted = $this->memcache->delete($RealKey);
        return ($Deleted) ? Gdn_Cache::CACHEOP_SUCCESS : Gdn_Cache::CACHEOP_FAILURE;
    }

    /**
     *
     *
     * @param string $Key
     * @param mixed $Value
     * @param array $Options
     * @return bool
     */
    public function replace($Key, $Value, $Options = array()) {
        return $this->Store($Key, $Value, $Options);
    }

    /**
     *
     *
     * @param string $Key
     * @param int $Amount
     * @param array $Options
     * @return bool
     */
    public function increment($Key, $Amount = 1, $Options = array()) {
        $FinalOptions = array_merge($this->StoreDefaults, $Options);

        $RealKey = $this->MakeKey($Key, $FinalOptions);
        $Incremented = $this->memcache->increment($RealKey, $Amount);
        return ($Incremented !== false) ? $Incremented : Gdn_Cache::CACHEOP_FAILURE;
    }

    /**
     *
     *
     * @param string $Key
     * @param int $Amount
     * @param array $Options
     * @return int
     */
    public function decrement($Key, $Amount = 1, $Options = array()) {
        $FinalOptions = array_merge($this->StoreDefaults, $Options);

        $RealKey = $this->makeKey($Key, $FinalOptions);
        return $this->memcache->decrement($RealKey, $Amount);
    }

    /**
     *
     *
     * @return bool
     */
    public function flush() {
        return $this->memcache->flush();
>>>>>>> 0aed7e80
    }
}<|MERGE_RESOLUTION|>--- conflicted
+++ resolved
@@ -1,74 +1,3 @@
-<<<<<<< HEAD
-<?php if (!defined('APPLICATION')) {
-    exit();
-      }
-
-/**
- * Cache Layer: Memcache
- *
- * A cache layer that stores its items in memcached and uses libmemcache to
- * interact with the daemons.
- *
- * @author Tim Gunter <tim@vanillaforums.com>
- * @copyright 2003 Vanilla Forums, Inc
- * @license http://www.opensource.org/licenses/gpl-2.0.php GPL
- * @package Garden
- * @since 2.0
- */
- 
-class Gdn_Memcache extends Gdn_Cache {
-
-    const OPT_MOD_SPLIT = 65000;
-    const OPT_PASSTHRU_CONTAINER = 'passthru';
-    const O_CREATE = 1;
-   
-    private $Memcache;
-
-   // Placeholder
-    protected $WeightedContainers;
-   
-    public function __construct() {
-        parent::__construct();
-        $this->CacheType = Gdn_Cache::CACHE_TYPE_MEMORY;
-      
-        $this->Memcache = new Memcache;
-      
-        $this->RegisterFeature(Gdn_Cache::FEATURE_COMPRESS, MEMCACHE_COMPRESSED);
-        $this->RegisterFeature(Gdn_Cache::FEATURE_EXPIRY);
-        $this->RegisterFeature(Gdn_Cache::FEATURE_TIMEOUT);
-        $this->RegisterFeature(Gdn_Cache::FEATURE_NOPREFIX);
-        $this->RegisterFeature(Gdn_Cache::FEATURE_FORCEPREFIX);
-      
-        $this->StoreDefaults = array(
-         Gdn_Cache::FEATURE_COMPRESS      => false,
-         Gdn_Cache::FEATURE_TIMEOUT       => false,
-         Gdn_Cache::FEATURE_EXPIRY        => false,
-         Gdn_Cache::FEATURE_NOPREFIX      => false,
-         Gdn_Cache::FEATURE_FORCEPREFIX   => null
-        );
-    }
-   
-   /**
-   * Reads in known/config servers and adds them to the instance.
-   *
-   * This method is called when the cache object is invoked by the framework
-   * automatically, and needs to configure itself from the values in the global
-   * config file.
-   */
-    public function Autorun() {
-        $Servers = Gdn_Cache::ActiveStore('memcache');
-        if (!is_array($Servers)) {
-            $Servers = explode(',', $Servers);
-        }
-         
-        $Keys = array(
-         Gdn_Cache::CONTAINER_LOCATION,
-         Gdn_Cache::CONTAINER_PERSISTENT,
-         Gdn_Cache::CONTAINER_WEIGHT,
-         Gdn_Cache::CONTAINER_TIMEOUT,
-         Gdn_Cache::CONTAINER_ONLINE,
-         Gdn_Cache::CONTAINER_CALLBACK
-=======
 <?php
 /**
  * Gdn_Memcache.
@@ -79,7 +8,7 @@
  * @package Core
  * @since 2.0
  */
-
+ 
 /**
  * Cache Layer: Memcache
  *
@@ -95,28 +24,28 @@
 
     /** O_CREATE. */
     const O_CREATE = 1;
-
+   
     /** @var Memcache Our Memcache object. */
     private $memcache;
 
     /** @var array */
     protected $weightedContainers;
-
+   
     /**
      * Setup our caching configuration.
      */
     public function __construct() {
         parent::__construct();
         $this->cacheType = Gdn_Cache::CACHE_TYPE_MEMORY;
-
+      
         $this->memcache = new Memcache;
-
+      
         $this->registerFeature(Gdn_Cache::FEATURE_COMPRESS, MEMCACHE_COMPRESSED);
         $this->registerFeature(Gdn_Cache::FEATURE_EXPIRY);
         $this->registerFeature(Gdn_Cache::FEATURE_TIMEOUT);
         $this->registerFeature(Gdn_Cache::FEATURE_NOPREFIX);
         $this->registerFeature(Gdn_Cache::FEATURE_FORCEPREFIX);
-
+      
         $this->StoreDefaults = array(
             Gdn_Cache::FEATURE_COMPRESS => false,
             Gdn_Cache::FEATURE_TIMEOUT => false,
@@ -125,94 +54,45 @@
             Gdn_Cache::FEATURE_FORCEPREFIX => null
         );
     }
-
-    /**
-     * Reads in known/config servers and adds them to the instance.
-     *
-     * This method is called when the cache object is invoked by the framework
-     * automatically, and needs to configure itself from the values in the global
-     * config file.
-     */
+   
+   /**
+   * Reads in known/config servers and adds them to the instance.
+   *
+   * This method is called when the cache object is invoked by the framework
+   * automatically, and needs to configure itself from the values in the global
+   * config file.
+   */
     public function autorun() {
         $Servers = Gdn_Cache::activeStore('memcache');
         if (!is_array($Servers)) {
             $Servers = explode(',', $Servers);
         }
-
+         
         $Keys = array(
-            Gdn_Cache::CONTAINER_LOCATION,
-            Gdn_Cache::CONTAINER_PERSISTENT,
-            Gdn_Cache::CONTAINER_WEIGHT,
-            Gdn_Cache::CONTAINER_TIMEOUT,
-            Gdn_Cache::CONTAINER_ONLINE,
-            Gdn_Cache::CONTAINER_CALLBACK
->>>>>>> 0aed7e80
+         Gdn_Cache::CONTAINER_LOCATION,
+         Gdn_Cache::CONTAINER_PERSISTENT,
+         Gdn_Cache::CONTAINER_WEIGHT,
+         Gdn_Cache::CONTAINER_TIMEOUT,
+         Gdn_Cache::CONTAINER_ONLINE,
+         Gdn_Cache::CONTAINER_CALLBACK
         );
         foreach ($Servers as $CacheServer) {
             $CacheServer = explode(' ', $CacheServer);
             $CacheServer = array_pad($CacheServer, count($Keys), null);
             $CacheServer = array_combine($Keys, $CacheServer);
-<<<<<<< HEAD
-         
-=======
-
->>>>>>> 0aed7e80
+         
             foreach ($Keys as $KeyName) {
                 $Value = GetValue($KeyName, $CacheServer, null);
                 if (is_null($Value)) {
                     unset($CacheServer[$KeyName]);
                 }
             }
-<<<<<<< HEAD
-         
-            $this->AddContainer($CacheServer);
+         
+            $this->addContainer($CacheServer);
         }
     }
    
    /**
-   const CONTAINER_LOCATION = 1;
-   const CONTAINER_PERSISTENT = 2;
-   const CONTAINER_WEIGHT = 3;
-   const CONTAINER_TIMEOUT = 4;
-   const CONTAINER_ONLINE = 5;
-   const CONTAINER_CALLBACK = 6;
-   */
-    public function AddContainer($Options) {
-      
-        $Required = array(
-         Gdn_Cache::CONTAINER_LOCATION
-        );
-      
-        $KeyedRequirements = array_fill_keys($Required, 1);
-        if (sizeof(array_intersect_key($Options, $KeyedRequirements)) != sizeof($Required)) {
-            $Missing = implode(", ", array_keys(array_diff_key($KeyedRequirements, $Options)));
-            return $this->Failure("Required parameters not supplied. Missing: {$Missing}");
-        }
-      
-        $CacheLocation = GetValue(Gdn_Cache::CONTAINER_LOCATION, $Options);
-      
-       // Merge the options array with our local defaults
-        $Defaults = array(
-         Gdn_Cache::CONTAINER_PERSISTENT  => true,
-         Gdn_Cache::CONTAINER_WEIGHT      => 1,
-         Gdn_Cache::CONTAINER_TIMEOUT     => 1,
-         Gdn_Cache::CONTAINER_RETRYINT    => 15,
-         Gdn_Cache::CONTAINER_ONLINE      => true,
-         Gdn_Cache::CONTAINER_CALLBACK    => null
-        );
-      
-        $FinalContainer = array_merge($Defaults, $Options);
-        $this->Containers[$CacheLocation] = $FinalContainer;
-        $PathInfo = explode(':', $CacheLocation);
-      
-        $this->Memcache->addServer(
-=======
-
-            $this->addContainer($CacheServer);
-        }
-    }
-
-    /**
      *
      *
      * const CONTAINER_LOCATION = 1;
@@ -221,22 +101,22 @@
      * const CONTAINER_TIMEOUT = 4;
      * const CONTAINER_ONLINE = 5;
      * const CONTAINER_CALLBACK = 6;
-     */
+   */
     public function addContainer($Options) {
-
+      
         $Required = array(
-            Gdn_Cache::CONTAINER_LOCATION
-        );
-
+         Gdn_Cache::CONTAINER_LOCATION
+        );
+      
         $KeyedRequirements = array_fill_keys($Required, 1);
         if (sizeof(array_intersect_key($Options, $KeyedRequirements)) != sizeof($Required)) {
             $Missing = implode(", ", array_keys(array_diff_key($KeyedRequirements, $Options)));
             return $this->failure("Required parameters not supplied. Missing: {$Missing}");
         }
-
+      
         $CacheLocation = GetValue(Gdn_Cache::CONTAINER_LOCATION, $Options);
-
-        // Merge the options array with our local defaults
+      
+       // Merge the options array with our local defaults
         $Defaults = array(
             Gdn_Cache::CONTAINER_PERSISTENT => true,
             Gdn_Cache::CONTAINER_WEIGHT => 1,
@@ -245,13 +125,12 @@
             Gdn_Cache::CONTAINER_ONLINE => true,
             Gdn_Cache::CONTAINER_CALLBACK => null
         );
-
+      
         $FinalContainer = array_merge($Defaults, $Options);
         $this->containers[$CacheLocation] = $FinalContainer;
         $PathInfo = explode(':', $CacheLocation);
-
+      
         $this->memcache->addServer(
->>>>>>> 0aed7e80
             GetValue(0, $PathInfo),
             GetValue(1, $PathInfo, 11211),
             GetValue(Gdn_Cache::CONTAINER_PERSISTENT, $FinalContainer),
@@ -261,101 +140,10 @@
             GetValue(Gdn_Cache::CONTAINER_ONLINE, $FinalContainer),
             GetValue(Gdn_Cache::CONTAINER_CALLBACK, $FinalContainer)
         );
-<<<<<<< HEAD
       
         return Gdn_Cache::CACHEOP_SUCCESS;
     }
    
-    public function Add($Key, $Value, $Options = array()) {
-        $FinalOptions = array_merge($this->StoreDefaults, $Options);
-      
-        $Flags = 0;
-        $Compress = 0;
-        if (GetValue(Gdn_Cache::FEATURE_COMPRESS, $FinalOptions)) {
-            $Compress = (int)$this->HasFeature(Gdn_Cache::FEATURE_COMPRESS);
-        }
-         
-        $Flags |= $Compress;
-      
-        $Expiry = GetValue(Gdn_Cache::FEATURE_EXPIRY, $FinalOptions, 0);
-      
-        $RealKey = $this->MakeKey($Key, $FinalOptions);
-        $Stored = $this->Memcache->add($RealKey, $Value, $Flags, $Expiry);
-        return ($Stored) ? Gdn_Cache::CACHEOP_SUCCESS : Gdn_Cache::CACHEOP_FAILURE;
-    }
-   
-    public function Store($Key, $Value, $Options = array()) {
-        $FinalOptions = array_merge($this->StoreDefaults, $Options);
-      
-        $Flags = 0;
-        $Compress = 0;
-        if (GetValue(Gdn_Cache::FEATURE_COMPRESS, $FinalOptions)) {
-            $Compress = (int)$this->HasFeature(Gdn_Cache::FEATURE_COMPRESS);
-        }
-      
-        $Flags |= $Compress;
-      
-        $Expiry = (int)GetValue(Gdn_Cache::FEATURE_EXPIRY, $FinalOptions, 0);
-      
-        $RealKey = $this->MakeKey($Key, $FinalOptions);
-        $Stored = $this->Memcache->set($RealKey, $Value, $Flags, $Expiry);
-        return ($Stored) ? Gdn_Cache::CACHEOP_SUCCESS : Gdn_Cache::CACHEOP_FAILURE;
-    }
-   
-    public function Get($Key, $Options = array()) {
-        $FinalOptions = array_merge($this->StoreDefaults, $Options);
-      
-        $Flags = 0;
-        $Compress = 0;
-        if (GetValue(Gdn_Cache::FEATURE_COMPRESS, $FinalOptions)) {
-            $Compress = (int)$this->HasFeature(Gdn_Cache::FEATURE_COMPRESS);
-        }
-         
-        $Flags |= $Compress;
-      
-        $RealKey = $this->MakeKey($Key, $FinalOptions);
-        $Data = $this->Memcache->get($RealKey, $Flags);
-        return ($Data === false) ? $this->Fallback($Key, $Options) : $Data;
-    }
-   
-    public function Exists($Key, $Options = array()) {
-        return ($this->Get($Key, $Options) === Gdn_Cache::CACHEOP_FAILURE) ? Gdn_Cache::CACHEOP_FAILURE : Gdn_Cache::CACHEOP_SUCCESS;
-    }
-   
-    public function Remove($Key, $Options = array()) {
-        $FinalOptions = array_merge($this->StoreDefaults, $Options);
-      
-        $RealKey = $this->MakeKey($Key, $FinalOptions);
-        $Deleted = $this->Memcache->delete($RealKey);
-        return ($Deleted) ? Gdn_Cache::CACHEOP_SUCCESS : Gdn_Cache::CACHEOP_FAILURE;
-    }
-   
-    public function Replace($Key, $Value, $Options = array()) {
-        return $this->Store($Key, $Value, $Options);
-    }
-   
-    public function Increment($Key, $Amount = 1, $Options = array()) {
-        $FinalOptions = array_merge($this->StoreDefaults, $Options);
-      
-        $RealKey = $this->MakeKey($Key, $FinalOptions);
-        $Incremented = $this->Memcache->increment($RealKey, $Amount);
-        return ($Incremented !== false) ? $Incremented : Gdn_Cache::CACHEOP_FAILURE;
-    }
-   
-    public function Decrement($Key, $Amount = 1, $Options = array()) {
-        $FinalOptions = array_merge($this->StoreDefaults, $Options);
-      
-        $RealKey = $this->MakeKey($Key, $FinalOptions);
-        return $this->Memcache->decrement($RealKey, $Amount);
-    }
-   
-    public function Flush() {
-        return $this->Memcache->flush();
-=======
-
-        return Gdn_Cache::CACHEOP_SUCCESS;
-    }
-
     /**
      *
      *
@@ -366,22 +154,22 @@
      */
     public function add($Key, $Value, $Options = array()) {
         $FinalOptions = array_merge($this->StoreDefaults, $Options);
-
+      
         $Flags = 0;
         $Compress = 0;
         if (GetValue(Gdn_Cache::FEATURE_COMPRESS, $FinalOptions)) {
             $Compress = (int)$this->hasFeature(Gdn_Cache::FEATURE_COMPRESS);
         }
-
+         
         $Flags |= $Compress;
-
+      
         $Expiry = GetValue(Gdn_Cache::FEATURE_EXPIRY, $FinalOptions, 0);
-
+      
         $RealKey = $this->makeKey($Key, $FinalOptions);
         $Stored = $this->memcache->add($RealKey, $Value, $Flags, $Expiry);
         return ($Stored) ? Gdn_Cache::CACHEOP_SUCCESS : Gdn_Cache::CACHEOP_FAILURE;
     }
-
+   
     /**
      *
      *
@@ -392,22 +180,22 @@
      */
     public function store($Key, $Value, $Options = array()) {
         $FinalOptions = array_merge($this->StoreDefaults, $Options);
-
+      
         $Flags = 0;
         $Compress = 0;
         if (GetValue(Gdn_Cache::FEATURE_COMPRESS, $FinalOptions)) {
             $Compress = (int)$this->hasFeature(Gdn_Cache::FEATURE_COMPRESS);
         }
-
+      
         $Flags |= $Compress;
-
+      
         $Expiry = (int)GetValue(Gdn_Cache::FEATURE_EXPIRY, $FinalOptions, 0);
-
+      
         $RealKey = $this->makeKey($Key, $FinalOptions);
         $Stored = $this->memcache->set($RealKey, $Value, $Flags, $Expiry);
         return ($Stored) ? Gdn_Cache::CACHEOP_SUCCESS : Gdn_Cache::CACHEOP_FAILURE;
     }
-
+   
     /**
      *
      *
@@ -417,20 +205,20 @@
      */
     public function get($Key, $Options = array()) {
         $FinalOptions = array_merge($this->StoreDefaults, $Options);
-
+      
         $Flags = 0;
         $Compress = 0;
         if (GetValue(Gdn_Cache::FEATURE_COMPRESS, $FinalOptions)) {
             $Compress = (int)$this->hasFeature(Gdn_Cache::FEATURE_COMPRESS);
         }
-
+         
         $Flags |= $Compress;
-
+      
         $RealKey = $this->makeKey($Key, $FinalOptions);
         $Data = $this->memcache->get($RealKey, $Flags);
         return ($Data === false) ? $this->Fallback($Key, $Options) : $Data;
     }
-
+   
     /**
      *
      *
@@ -441,7 +229,7 @@
     public function exists($Key, $Options = array()) {
         return ($this->Get($Key, $Options) === Gdn_Cache::CACHEOP_FAILURE) ? Gdn_Cache::CACHEOP_FAILURE : Gdn_Cache::CACHEOP_SUCCESS;
     }
-
+   
     /**
      *
      *
@@ -451,12 +239,12 @@
      */
     public function remove($Key, $Options = array()) {
         $FinalOptions = array_merge($this->StoreDefaults, $Options);
-
+      
         $RealKey = $this->makeKey($Key, $FinalOptions);
         $Deleted = $this->memcache->delete($RealKey);
         return ($Deleted) ? Gdn_Cache::CACHEOP_SUCCESS : Gdn_Cache::CACHEOP_FAILURE;
     }
-
+   
     /**
      *
      *
@@ -468,7 +256,7 @@
     public function replace($Key, $Value, $Options = array()) {
         return $this->Store($Key, $Value, $Options);
     }
-
+   
     /**
      *
      *
@@ -479,12 +267,12 @@
      */
     public function increment($Key, $Amount = 1, $Options = array()) {
         $FinalOptions = array_merge($this->StoreDefaults, $Options);
-
+      
         $RealKey = $this->MakeKey($Key, $FinalOptions);
         $Incremented = $this->memcache->increment($RealKey, $Amount);
         return ($Incremented !== false) ? $Incremented : Gdn_Cache::CACHEOP_FAILURE;
     }
-
+   
     /**
      *
      *
@@ -495,11 +283,11 @@
      */
     public function decrement($Key, $Amount = 1, $Options = array()) {
         $FinalOptions = array_merge($this->StoreDefaults, $Options);
-
+      
         $RealKey = $this->makeKey($Key, $FinalOptions);
         return $this->memcache->decrement($RealKey, $Amount);
     }
-
+   
     /**
      *
      *
@@ -507,6 +295,5 @@
      */
     public function flush() {
         return $this->memcache->flush();
->>>>>>> 0aed7e80
     }
 }