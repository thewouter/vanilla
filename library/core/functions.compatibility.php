<?php

/**
 * General functions Interim Compatibility Map
 *
 * These functions are copies of existing functions but with new and improved
 * names. Parent functions will be deprecated in a future release.
 *
 * @author Todd Burry <todd@vanillaforums.com>
 * @author Tim Gunter <tim@vanillaforums.com>
 * @copyright 2003 Vanilla Forums, Inc
 * @license http://www.opensource.org/licenses/gpl-2.0.php GPL
 * @package Garden
 * @since 2.2
 */

/**
 * Takes an associative array in the layout of parse_url, and constructs a URL from it
 *
 * see http://www.php.net/manual/en/function.http-build-url.php#96335
 *
 * @param   mixed   (Part(s) of) an URL in form of a string or associative array like parse_url() returns
 * @param   mixed   Same as the first argument
 * @param   int     A bitmask of binary or'ed HTTP_URL constants (Optional)HTTP_URL_REPLACE is the default
 * @param   array   If set, it will be filled with the parts of the composed url like parse_url() would return
 *
 * @return  string  constructed URL
 */
// Based on https://github.com/fuel/core/blob/974281dde67345ca8d7cfa27bcf4aa55c984d48e/base.php#L248
// Bug http://stackoverflow.com/questions/7751679/php-http-build-url-and-pecl-install/7753154#comment11239561_7753154
if (!function_exists('http_build_url')) {

   define('HTTP_URL_REPLACE', 1);				// Replace every part of the first URL when there's one of the second URL
   define('HTTP_URL_JOIN_PATH', 2);			// Join relative paths
   define('HTTP_URL_JOIN_QUERY', 4);			// Join query strings
   define('HTTP_URL_STRIP_USER', 8);			// Strip any user authentication information
   define('HTTP_URL_STRIP_PASS', 16);			// Strip any password authentication information
   define('HTTP_URL_STRIP_AUTH', 32);			// Strip any authentication information
   define('HTTP_URL_STRIP_PORT', 64);			// Strip explicit port numbers
   define('HTTP_URL_STRIP_PATH', 128);			// Strip complete path
   define('HTTP_URL_STRIP_QUERY', 256);		// Strip query string
   define('HTTP_URL_STRIP_FRAGMENT', 512);		// Strip any fragments (#identifier)
   define('HTTP_URL_STRIP_ALL', 1024);			// Strip anything but scheme and host

   function http_build_url($url, $parts = array(), $flags = HTTP_URL_REPLACE, &$new_url = false)
   {
      $keys = array('user','pass','port','path','query','fragment');

      // HTTP_URL_STRIP_ALL becomes all the HTTP_URL_STRIP_Xs
      if ($flags & HTTP_URL_STRIP_ALL)
      {
         $flags |= HTTP_URL_STRIP_USER;
         $flags |= HTTP_URL_STRIP_PASS;
         $flags |= HTTP_URL_STRIP_PORT;
         $flags |= HTTP_URL_STRIP_PATH;
         $flags |= HTTP_URL_STRIP_QUERY;
         $flags |= HTTP_URL_STRIP_FRAGMENT;
      }
      // HTTP_URL_STRIP_AUTH becomes HTTP_URL_STRIP_USER and HTTP_URL_STRIP_PASS
      else if ($flags & HTTP_URL_STRIP_AUTH)
      {
         $flags |= HTTP_URL_STRIP_USER;
         $flags |= HTTP_URL_STRIP_PASS;
      }

      // parse the current URL
      $current_url = parse_url(current_url());

      // parse the original URL
      $parse_url = is_array($url) ? $url : parse_url($url);

      // make sure we always have a scheme, host and path
      empty($parse_url['scheme']) and $parse_url['scheme'] = $current_url['scheme'];
      empty($parse_url['host']) and $parse_url['host'] = $current_url['host'];
      isset($parse_url['path']) or $parse_url['path'] = '';

      // make the path absolute if needed
      if ( ! empty($parse_url['path']) and substr($parse_url['path'], 0, 1) != '/')
      {
         $parse_url['path'] = '/'.$parse_url['path'];
      }

      // scheme and host are always replaced
      isset($parts['scheme']) and $parse_url['scheme'] = $parts['scheme'];
      isset($parts['host']) and $parse_url['host'] = $parts['host'];

      // replace the original URL with it's new parts (if applicable)
      if ($flags & HTTP_URL_REPLACE)
      {
         foreach ($keys as $key)
         {
            if (isset($parts[$key]))
               $parse_url[$key] = $parts[$key];
         }
      }
      else
      {
         // join the original URL path with the new path
         if (isset($parts['path']) && ($flags & HTTP_URL_JOIN_PATH))
         {
            if (isset($parse_url['path']))
               $parse_url['path'] = rtrim(str_replace(basename($parse_url['path']), '', $parse_url['path']), '/') . '/' . ltrim($parts['path'], '/');
            else
               $parse_url['path'] = $parts['path'];
         }

         // join the original query string with the new query string
         if (isset($parts['query']) && ($flags & HTTP_URL_JOIN_QUERY))
         {
            if (isset($parse_url['query']))
               $parse_url['query'] .= '&' . $parts['query'];
            else
               $parse_url['query'] = $parts['query'];
         }
      }

      // strips all the applicable sections of the URL
      // note: scheme and host are never stripped
      foreach ($keys as $key)
      {
         if ($flags & (int)constant('HTTP_URL_STRIP_' . strtoupper($key)))
            unset($parse_url[$key]);
      }


      $new_url = $parse_url;

      return
         ((isset($parse_url['scheme'])) ? $parse_url['scheme'] . '://' : '')
         .((isset($parse_url['user'])) ? $parse_url['user'] . ((isset($parse_url['pass'])) ? ':' . $parse_url['pass'] : '') .'@' : '')
         .((isset($parse_url['host'])) ? $parse_url['host'] : '')
         .((isset($parse_url['port'])) ? ':' . $parse_url['port'] : '')
         .((isset($parse_url['path'])) ? $parse_url['path'] : '')
         .((isset($parse_url['query'])) ? '?' . $parse_url['query'] : '')
         .((isset($parse_url['fragment'])) ? '#' . $parse_url['fragment'] : '')
         ;
   }

   function current_url() {
      $pageURL = 'http';
      if (val('HTTPS', $_SERVER) === "on") {$pageURL .= "s";}
      $pageURL .= "://";
      if ($_SERVER["SERVER_PORT"] != "80") {
         $pageURL .= $_SERVER["SERVER_NAME"].":".$_SERVER["SERVER_PORT"].$_SERVER["REQUEST_URI"];
      } else {
         $pageURL .= $_SERVER["SERVER_NAME"].$_SERVER["REQUEST_URI"];
      }
      return $pageURL;
   }
}

if (!function_exists('is_id')) {
   /**
    * Finds whether the type given variable is a database id.
    * @param mixed $val The variable being evaluated.
    * @return bool Returns true if the variable is a database id or false if it isn't.
    */
   function is_id($val) {
      return is_numeric($val);
   }
}

if (!function_exists('paths')) {
   /**
    * Concatenate path elements into single string
    *
    * Takes a variable number of arguments and concatenates them. Delimiters will
    * not be duplicated. Example: all of the following invocations will generate
    * the path "/path/to/vanilla/applications/dashboard"
    *
    * '/path/to/vanilla', 'applications/dashboard'
    * '/path/to/vanilla/', '/applications/dashboard'
    * '/path', 'to', 'vanilla', 'applications', 'dashboard'
    * '/path/', '/to/', '/vanilla/', '/applications/', '/dashboard'
    *
    * @param function arguments
    * @return the concatentated path.
    */
   function paths() {
      $paths = func_get_args();
      $delimiter = '/';
      if (is_array($paths)) {
         $mungedPath = implode($delimiter, $paths);
         $mungedPath = str_replace(array($delimiter.$delimiter.$delimiter, $delimiter.$delimiter), array($delimiter, $delimiter), $mungedPath);
         return str_replace(array('http:/', 'https:/'), array('http://', 'https://'), $mungedPath);
      } else {
         return $paths;
      }
   }
}

if (!function_exists('val')) {
   /**
    * Return the value from an associative array or an object.
    *
    * @param string $key The key or property name of the value.
    * @param mixed $collection The array or object to search.
    * @param mixed $default The value to return if the key does not exist.
    * @return mixed The value from the array or object.
    */
   function val($key, $collection, $default = false) {
      if (is_array($collection) && array_key_exists($key, $collection)) {
         return $collection[$key];
      } elseif (is_object($collection) && property_exists($collection, $key)) {
         return $collection->$key;
      }
      return $default;
   }
}

if (!function_exists('valr')) {
   /**
    * Return the value from an associative array or an object.
    * This function differs from GetValue() in that $Key can be a string consisting of dot notation that will be used to recursivly traverse the collection.
    *
    * @param string $key The key or property name of the value.
    * @param mixed $collection The array or object to search.
    * @param mixed $default The value to return if the key does not exist.
    * @return mixed The value from the array or object.
    */
   function valr($key, $collection, $default = false) {
      $path = explode('.', $key);

      $value = $collection;
      for ($i = 0; $i < count($path); ++$i) {
         $subKey = $path[$i];

         if (is_array($value) && isset($value[$subKey])) {
            $value = $value[$subKey];
         } elseif (is_object($value) && isset($value->$subKey)) {
            $value = $value->$subKey;
         } else {
            return $default;
         }
      }
      return $value;
   }
}

if (!function_exists('svalr')) {
   /**
    * Set a key to a value in a collection
    *
    * Works with single keys or "dot" notation. If $key is an array, a simple
    * shallow array_merge is performed.
    *
    * @param string $key The key or property name of the value.
    * @param array $collection The array or object to search.
    * @param type $value The value to set
    * @return mixed Newly set value or if array merge
    */
   function svalr($key, &$collection, $value = null) {
      if (is_array($key)) {
         $collection = array_merge($collection, $key);
         return null;
      }

      if (strpos($key,'.')) {
         $path = explode('.', $key);

         $selection = &$collection;
         $mx = count($path) - 1;
         for ($i = 0; $i <= $mx; ++$i) {
            $subSelector = $path[$i];

            if (is_array($selection)) {
               if (!isset($selection[$subSelector])) {
                  $selection[$subSelector] = array();
               }
               $selection = &$selection[$subSelector];
            } else if (is_object($selection)) {
               if (!isset($selection->$subSelector)) {
                  $selection->$subSelector = new stdClass();
               }
               $selection = &$selection->$subSelector;
            } else {
               return null;
            }
         }
         return $selection = $value;
      } else {
         if (is_array($collection)) {
            return $collection[$key] = $value;
         } else {
            return $collection->$key = $value;
         }
      }
   }
}

if (!function_exists('requestContext')) {
   /**
    * Get request context
    *
    * This method determines if current request is operating within HTTP, or
    * elsewhere such as the command line.
    *
    * @staticvar string $context
    * @return string
    */
   function requestContext() {
      static $context = null;
      if (is_null($context)) {
         $context = C('Garden.RequestContext', null);
         if (is_null($context)) {
            $protocol = val('SERVER_PROTOCOL', $_SERVER);
            if (preg_match('`^HTTP/`', $protocol)) {
               $context = 'http';
            } else {
               $context = $protocol;
            }
         }
         if (is_null($context)) {
            $context = 'unknown';
         }
      }
      return $context;
   }
}

if (!function_exists('safeHeader')) {
   /**
    * Context-aware call to header()
    *
    * This method is context-aware and will avoid sending headers if the request
    * context is not HTTP.
    *
<<<<<<< HEAD
    * @param string $header
    * @param bool $replace
    * @param int $http_response_code
=======
    * @staticvar string $context
    * @param string $header
    * @param bool $replace
    * @param int|null $http_response_code
>>>>>>> fab82baf
    */
   function safeHeader($header, $replace = true, $http_response_code = null) {
      static $context = null;
      if (headers_sent()) {
         return false;
      }
      if (is_null($context)) {
         $context = requestContext();
      }

      if ($context == 'http') {
         header($header, $replace, $http_response_code);
      }
   }
}

if (!function_exists('safeCookie')) {
   /**
    * Context-aware call to setcookie()
    *
    * This method is context-aware and will avoid setting cookies if the request
    * context is not HTTP.
    *
    * @staticvar string $context
    * @param string $name
    * @param string $value
    * @param integer $expire
    * @param string $path
    * @param string $domain
    * @param boolean $secure
    * @param boolean $httponly
    */
   function safeCookie($name, $value = null, $expire = 0, $path = null, $domain = null, $secure = false, $httponly = false) {
      static $context = null;
      if (is_null($context)) {
         $context = requestContext();
      }

      if ($context == 'http') {
         setcookie ($name, $value, $expire, $path, $domain, $secure, $httponly);
      }
   }
}<|MERGE_RESOLUTION|>--- conflicted
+++ resolved
@@ -325,16 +325,9 @@
     * This method is context-aware and will avoid sending headers if the request
     * context is not HTTP.
     *
-<<<<<<< HEAD
-    * @param string $header
-    * @param bool $replace
-    * @param int $http_response_code
-=======
-    * @staticvar string $context
     * @param string $header
     * @param bool $replace
     * @param int|null $http_response_code
->>>>>>> fab82baf
     */
    function safeHeader($header, $replace = true, $http_response_code = null) {
       static $context = null;
