--- conflicted
+++ resolved
@@ -2,7 +2,7 @@
 
 /**
  * Authentication Helper: Authentication Provider Model
- *
+ * 
  * Used to access and manipulate the UserAuthenticationProvider table.
  *
  * @author Tim Gunter <tim@vanillaforums.com>
@@ -17,29 +17,26 @@
    const COLUMN_ALIAS = 'AuthenticationSchemeAlias';
    const COLUMN_NAME = 'Name';
 
-<<<<<<< HEAD
    protected static $DefaultProvider = null;
    
-=======
->>>>>>> 9fdad4dc
    public function __construct() {
       parent::__construct('UserAuthenticationProvider');
       $this->PrimaryKey = self::COLUMN_KEY;
    }
-
+   
    protected static function _Calculate(&$Row) {
       if (!$Row)
          return;
-
+      
       $Attributes = @unserialize($Row['Attributes']);
       if (is_array($Attributes))
          $Row = array_merge($Attributes, $Row);
       unset($Row['Attributes']);
    }
-
+   
    /**
     * Return the default provider.
-    *
+    * 
     * @return array
     */
    public static function GetDefault() {
@@ -51,20 +48,20 @@
       }
       return self::$DefaultProvider;
    }
-
+   
    public function GetProviders() {
       $this->SQL
          ->Select('uap.*')
          ->From('UserAuthenticationProvider uap');
-
+      
       if (Gdn::Session()->IsValid()) {
          $UserID = Gdn::Session()->UserID;
-
+         
          $this->SQL
             ->Select('ua.ForeignUserKey', '', 'UniqueID')
             ->Join('UserAuthentication ua', "uap.AuthenticationKey = ua.ProviderKey and ua.UserID = $UserID", 'left');
       }
-
+      
       $Data = $this->SQL->Get()->ResultArray();
       $Data = Gdn_DataSet::Index($Data, array('AuthenticationKey'));
       foreach ($Data as &$Row) {
@@ -72,7 +69,7 @@
       }
       return $Data;
    }
-
+   
    public static function GetProviderByKey($AuthenticationProviderKey) {
       $ProviderData = Gdn::SQL()
          ->Select('uap.*')
@@ -80,12 +77,12 @@
          ->Where('uap.AuthenticationKey', $AuthenticationProviderKey)
          ->Get()
          ->FirstRow(DATASET_TYPE_ARRAY);
-
+      
       self::_Calculate($ProviderData);
-
+         
       return $ProviderData;
    }
-
+   
    public static function GetProviderByURL($AuthenticationProviderURL) {
       $ProviderData = Gdn::SQL()
          ->Select('uap.*')
@@ -93,31 +90,31 @@
          ->Where('uap.URL', "%{$AuthenticationProviderURL}%")
          ->Get()
          ->FirstRow(DATASET_TYPE_ARRAY);
-
+         
       self::_Calculate($ProviderData);
-
+         
       return $ProviderData;
    }
-
+   
    public static function GetProviderByScheme($AuthenticationSchemeAlias, $UserID = NULL) {
       $ProviderQuery = Gdn::SQL()
          ->Select('uap.*')
          ->From('UserAuthenticationProvider uap')
          ->Where('uap.AuthenticationSchemeAlias', $AuthenticationSchemeAlias);
-
+      
       if (!is_null($UserID) && $UserID)
          $ProviderQuery->Join('UserAuthentication ua', 'ua.ProviderKey = uap.AuthenticationKey', 'left')->Where('ua.UserID', $UserID);
-
+      
       $ProviderData = $ProviderQuery->Get();
       if ($ProviderData->NumRows()) {
          $Result = $ProviderData->FirstRow(DATASET_TYPE_ARRAY);
          self::_Calculate($Result);
          return $Result;
       }
-
+         
       return FALSE;
    }
-
+   
    public static function GetWhereStatic($Where = FALSE, $OrderFields = '', $OrderDirection = 'asc', $Limit = FALSE, $Offset = FALSE) {
       $Data = Gdn::SQL()->GetWhere('UserAuthenticationProvider', $Where, $OrderFields, $OrderDirection, $Limit, $Offset)->ResultArray();
       foreach ($Data as &$Row) {
@@ -125,7 +122,7 @@
       }
       return $Data;
    }
-
+   
    public function Save($Data, $Settings = FALSE) {
       // Grab the current record.
       $Row = FALSE;
@@ -134,19 +131,19 @@
       elseif ($PK = GetValue('PK', $Settings)) {
          $Row = $this->GetWhere(array($PK => $Data[$PK]));
       }
-
+      
       // Get the columns and put the extended data in the attributes.
       $this->DefineSchema();
       $Columns = $this->Schema->Fields();
       $Remove = array('TransientKey' => 1, 'hpt' => 1, 'Save' => 1, 'Checkboxes' => 1);
       $Data = array_diff_key($Data, $Remove);
       $Attributes = array_diff_key($Data, $Columns);
-
+            
       if (!empty($Attributes)) {
          $Data = array_diff_key($Data, $Attributes);
          $Data['Attributes'] = serialize($Attributes);
       }
-
+      
       $Insert = !$Row;
       if ($Insert) {
          $this->AddInsertFields($Data);
@@ -160,16 +157,16 @@
          $Default = GetValue('IsDefault', $Data);
          if ($Default) {
             $this->SQL->Put(
-               $this->Name,
+               $this->Name, 
                array('IsDefault' => 0),
                array('AuthenticationKey <>' => GetValue('AuthenticationKey', $Data)));
          }
-
+         
          $Fields = $this->Validation->ValidationFields();
          if ($Insert === FALSE) {
             $PrimaryKeyVal = $Row[$this->PrimaryKey];
             $this->Update($Fields, array($this->PrimaryKey => $PrimaryKeyVal));
-
+            
          } else {
             $PrimaryKeyVal = $this->Insert($Fields);
          }
@@ -178,5 +175,5 @@
       }
       return $PrimaryKeyVal;
    }
-
+   
 }