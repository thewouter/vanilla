<<<<<<< HEAD
<?php if (!defined('APPLICATION')) {
    exit();
      }

=======
<?php
>>>>>>> 0aed7e80
/**
 * Authentication Helper: Authentication Provider Model
 *
 * @author Tim Gunter <tim@vanillaforums.com>
 * @copyright 2009-2015 Vanilla Forums Inc.
 * @license http://www.opensource.org/licenses/gpl-2.0.php GNU GPL v2
 * @package Core
 * @since 2.0.10
 */

/**
 * Used to access and manipulate the UserAuthenticationProvider table.
 */
class Gdn_AuthenticationProviderModel extends Gdn_Model {
<<<<<<< HEAD
    const COLUMN_KEY = 'AuthenticationKey';
    const COLUMN_ALIAS = 'AuthenticationSchemeAlias';
    const COLUMN_NAME = 'Name';

    protected static $DefaultProvider = null;
   
=======

    /** Database mapping. */
    const COLUMN_KEY = 'AuthenticationKey';

    /** Database mapping. */
    const COLUMN_ALIAS = 'AuthenticationSchemeAlias';

    /** Database mapping. */
    const COLUMN_NAME = 'Name';

    /**
     *
     */
>>>>>>> 0aed7e80
    public function __construct() {
        parent::__construct('UserAuthenticationProvider');
        $this->PrimaryKey = self::COLUMN_KEY;
    }
<<<<<<< HEAD
   
    protected static function _Calculate(&$Row) {
        if (!$Row) {
            return;
        }
      
=======

    /**
     *
     *
     * @param $Row
     */
    protected static function calculate(&$Row) {
        if (!$Row) {
            return;
        }

>>>>>>> 0aed7e80
        $Attributes = @unserialize($Row['Attributes']);
        if (is_array($Attributes)) {
            $Row = array_merge($Attributes, $Row);
        }
        unset($Row['Attributes']);
    }
<<<<<<< HEAD
   
   /**
    * Return the default provider.
    *
    * @return array
    */
    public static function GetDefault() {
        if (!isset(self::$DefaultProvider)) {
            $Rows = self::GetWhereStatic(array('IsDefault' => 1));
            if (empty($Rows)) {
                return false;
            }
            self::$DefaultProvider = array_pop($Rows);
        }
        return self::$DefaultProvider;
    }
   
    public function GetProviders() {
        $this->SQL
         ->Select('uap.*')
         ->From('UserAuthenticationProvider uap');
      
        if (Gdn::Session()->IsValid()) {
            $UserID = Gdn::Session()->UserID;
         
            $this->SQL
            ->Select('ua.ForeignUserKey', '', 'UniqueID')
            ->Join('UserAuthentication ua', "uap.AuthenticationKey = ua.ProviderKey and ua.UserID = $UserID", 'left');
        }
      
        $Data = $this->SQL->Get()->ResultArray();
        $Data = Gdn_DataSet::Index($Data, array('AuthenticationKey'));
        foreach ($Data as &$Row) {
            self::_Calculate($Row);
        }
        return $Data;
    }
   
    public static function GetProviderByKey($AuthenticationProviderKey) {
        $ProviderData = Gdn::SQL()
         ->Select('uap.*')
         ->From('UserAuthenticationProvider uap')
         ->Where('uap.AuthenticationKey', $AuthenticationProviderKey)
         ->Get()
         ->FirstRow(DATASET_TYPE_ARRAY);
      
        self::_Calculate($ProviderData);
         
        return $ProviderData;
    }
   
    public static function GetProviderByURL($AuthenticationProviderURL) {
        $ProviderData = Gdn::SQL()
         ->Select('uap.*')
         ->From('UserAuthenticationProvider uap')
         ->Where('uap.URL', "%{$AuthenticationProviderURL}%")
         ->Get()
         ->FirstRow(DATASET_TYPE_ARRAY);
         
        self::_Calculate($ProviderData);
         
        return $ProviderData;
    }
   
    public static function GetProviderByScheme($AuthenticationSchemeAlias, $UserID = null) {
        $ProviderQuery = Gdn::SQL()
         ->Select('uap.*')
         ->From('UserAuthenticationProvider uap')
         ->Where('uap.AuthenticationSchemeAlias', $AuthenticationSchemeAlias);
      
        if (!is_null($UserID) && $UserID) {
            $ProviderQuery->Join('UserAuthentication ua', 'ua.ProviderKey = uap.AuthenticationKey', 'left')->Where('ua.UserID', $UserID);
        }
      
        $ProviderData = $ProviderQuery->Get();
        if ($ProviderData->NumRows()) {
            $Result = $ProviderData->FirstRow(DATASET_TYPE_ARRAY);
            self::_Calculate($Result);
            return $Result;
        }
         
        return false;
    }
   
    public static function GetWhereStatic($Where = false, $OrderFields = '', $OrderDirection = 'asc', $Limit = false, $Offset = false) {
        $Data = Gdn::SQL()->GetWhere('UserAuthenticationProvider', $Where, $OrderFields, $OrderDirection, $Limit, $Offset)->ResultArray();
        foreach ($Data as &$Row) {
            self::_Calculate($Row);
        }
        return $Data;
    }
   
    public function Save($Data, $Settings = false) {
       // Grab the current record.
        $Row = false;
        if (isset($Data[$this->PrimaryKey])) {
            $Row = $this->GetWhere(array($this->PrimaryKey => $Data[$this->PrimaryKey]))->FirstRow(DATASET_TYPE_ARRAY);
        } elseif ($PK = GetValue('PK', $Settings)) {
                   $Row = $this->GetWhere(array($PK => $Data[$PK]));
        }
      
       // Get the columns and put the extended data in the attributes.
        $this->DefineSchema();
        $Columns = $this->Schema->Fields();
        $Remove = array('TransientKey' => 1, 'hpt' => 1, 'Save' => 1, 'Checkboxes' => 1);
        $Data = array_diff_key($Data, $Remove);
        $Attributes = array_diff_key($Data, $Columns);
            
=======

    /**
     * Return the default provider.
     *
     * @return array
     */
    public static function getDefault() {
        $Rows = self::getWhereStatic(array('IsDefault' => 1));
        if (empty($Rows)) {
            return false;
        }
        return array_pop($Rows);
    }

    /**
     *
     *
     * @return array|null|type
     */
    public function getProviders() {
        $this->SQL
            ->select('uap.*')
            ->from('UserAuthenticationProvider uap');

        if (Gdn::session()->isValid()) {
            $UserID = Gdn::session()->UserID;

            $this->SQL
                ->select('ua.ForeignUserKey', '', 'UniqueID')
                ->join('UserAuthentication ua', "uap.AuthenticationKey = ua.ProviderKey and ua.UserID = $UserID", 'left');
        }

        $Data = $this->SQL->get()->resultArray();
        $Data = Gdn_DataSet::index($Data, array('AuthenticationKey'));
        foreach ($Data as &$Row) {
            self::calculate($Row);
        }
        return $Data;
    }

    /**
     *
     *
     * @param $AuthenticationProviderKey
     * @return array|bool|stdClass
     */
    public static function getProviderByKey($AuthenticationProviderKey) {
        $ProviderData = Gdn::sql()
            ->select('uap.*')
            ->from('UserAuthenticationProvider uap')
            ->where('uap.AuthenticationKey', $AuthenticationProviderKey)
            ->get()
            ->firstRow(DATASET_TYPE_ARRAY);

        self::calculate($ProviderData);

        return $ProviderData;
    }

    /**
     *
     *
     * @param $AuthenticationProviderURL
     * @return array|bool|stdClass
     */
    public static function getProviderByURL($AuthenticationProviderURL) {
        $ProviderData = Gdn::sql()
            ->select('uap.*')
            ->from('UserAuthenticationProvider uap')
            ->where('uap.URL', "%{$AuthenticationProviderURL}%")
            ->get()
            ->firstRow(DATASET_TYPE_ARRAY);

        self::calculate($ProviderData);

        return $ProviderData;
    }

    /**
     *
     *
     * @param $AuthenticationSchemeAlias
     * @param null $UserID
     * @return array|bool|stdClass
     */
    public static function getProviderByScheme($AuthenticationSchemeAlias, $UserID = null) {
        $ProviderQuery = Gdn::sql()
            ->select('uap.*')
            ->from('UserAuthenticationProvider uap')
            ->where('uap.AuthenticationSchemeAlias', $AuthenticationSchemeAlias);

        if (!is_null($UserID) && $UserID) {
            $ProviderQuery
                ->join('UserAuthentication ua', 'ua.ProviderKey = uap.AuthenticationKey', 'left')
                ->where('ua.UserID', $UserID);
        }

        $ProviderData = $ProviderQuery->get();
        if ($ProviderData->numRows()) {
            $Result = $ProviderData->firstRow(DATASET_TYPE_ARRAY);
            self::calculate($Result);
            return $Result;
        }

        return false;
    }

    /**
     *
     *
     * @param bool $Where
     * @param string $OrderFields
     * @param string $OrderDirection
     * @param bool $Limit
     * @param bool $Offset
     * @return array|null
     */
    public static function getWhereStatic($Where = false, $OrderFields = '', $OrderDirection = 'asc', $Limit = false, $Offset = false) {
        $Data = Gdn::sql()->getWhere('UserAuthenticationProvider', $Where, $OrderFields, $OrderDirection, $Limit, $Offset)->resultArray();
        foreach ($Data as &$Row) {
            self::calculate($Row);
        }
        return $Data;
    }

    /**
     *
     *
     * @param array $Data
     * @param bool $Settings
     * @return bool
     */
    public function save($Data, $Settings = false) {
        // Grab the current record.
        $Row = false;
        if (isset($Data[$this->PrimaryKey])) {
            $Row = $this->getWhere(array($this->PrimaryKey => $Data[$this->PrimaryKey]))->firstRow(DATASET_TYPE_ARRAY);
        } elseif ($PK = val('PK', $Settings)) {
            $Row = $this->getWhere(array($PK => $Data[$PK]));
        }

        // Get the columns and put the extended data in the attributes.
        $this->defineSchema();
        $Columns = $this->Schema->fields();
        $Remove = array('TransientKey' => 1, 'hpt' => 1, 'Save' => 1, 'Checkboxes' => 1);
        $Data = array_diff_key($Data, $Remove);
        $Attributes = array_diff_key($Data, $Columns);

>>>>>>> 0aed7e80
        if (!empty($Attributes)) {
            $Data = array_diff_key($Data, $Attributes);
            $Data['Attributes'] = serialize($Attributes);
        }
<<<<<<< HEAD
      
        $Insert = !$Row;
        if ($Insert) {
            $this->AddInsertFields($Data);
        } else {
            $this->AddUpdateFields($Data);
        }

       // Validate the form posted values
        if ($this->Validate($Data, $Insert) === true) {
           // Clear the default from other authentication providers.
            $Default = GetValue('IsDefault', $Data);
            if ($Default) {
                $this->SQL->Put(
                    $this->Name,
                    array('IsDefault' => 0),
                    array('AuthenticationKey <>' => GetValue('AuthenticationKey', $Data))
                );
            }
         
            $Fields = $this->Validation->ValidationFields();
            if ($Insert === false) {
                $PrimaryKeyVal = $Row[$this->PrimaryKey];
                $this->Update($Fields, array($this->PrimaryKey => $PrimaryKeyVal));
            
            } else {
                $PrimaryKeyVal = $this->Insert($Fields);
=======

        $Insert = !$Row;
        if ($Insert) {
            $this->addInsertFields($Data);
        } else {
            $this->addUpdateFields($Data);
        }

        // Validate the form posted values
        if ($this->validate($Data, $Insert) === true) {
            // Clear the default from other authentication providers.
            $Default = val('IsDefault', $Data);
            if ($Default) {
                $this->SQL->put(
                    $this->Name,
                    array('IsDefault' => 0),
                    array('AuthenticationKey <>' => val('AuthenticationKey', $Data))
                );
            }

            $Fields = $this->Validation->validationFields();
            if ($Insert === false) {
                $PrimaryKeyVal = $Row[$this->PrimaryKey];
                $this->update($Fields, array($this->PrimaryKey => $PrimaryKeyVal));

            } else {
                $PrimaryKeyVal = $this->insert($Fields);
>>>>>>> 0aed7e80
            }
        } else {
            $PrimaryKeyVal = false;
        }
        return $PrimaryKeyVal;
    }
}<|MERGE_RESOLUTION|>--- conflicted
+++ resolved
@@ -1,11 +1,4 @@
-<<<<<<< HEAD
-<?php if (!defined('APPLICATION')) {
-    exit();
-      }
-
-=======
 <?php
->>>>>>> 0aed7e80
 /**
  * Authentication Helper: Authentication Provider Model
  *
@@ -20,14 +13,6 @@
  * Used to access and manipulate the UserAuthenticationProvider table.
  */
 class Gdn_AuthenticationProviderModel extends Gdn_Model {
-<<<<<<< HEAD
-    const COLUMN_KEY = 'AuthenticationKey';
-    const COLUMN_ALIAS = 'AuthenticationSchemeAlias';
-    const COLUMN_NAME = 'Name';
-
-    protected static $DefaultProvider = null;
-   
-=======
 
     /** Database mapping. */
     const COLUMN_KEY = 'AuthenticationKey';
@@ -41,20 +26,11 @@
     /**
      *
      */
->>>>>>> 0aed7e80
     public function __construct() {
         parent::__construct('UserAuthenticationProvider');
         $this->PrimaryKey = self::COLUMN_KEY;
     }
-<<<<<<< HEAD
-   
-    protected static function _Calculate(&$Row) {
-        if (!$Row) {
-            return;
-        }
-      
-=======
-
+   
     /**
      *
      *
@@ -64,24 +40,22 @@
         if (!$Row) {
             return;
         }
-
->>>>>>> 0aed7e80
+      
         $Attributes = @unserialize($Row['Attributes']);
         if (is_array($Attributes)) {
             $Row = array_merge($Attributes, $Row);
         }
         unset($Row['Attributes']);
     }
-<<<<<<< HEAD
    
    /**
     * Return the default provider.
     *
     * @return array
     */
-    public static function GetDefault() {
+    public static function getDefault() {
         if (!isset(self::$DefaultProvider)) {
-            $Rows = self::GetWhereStatic(array('IsDefault' => 1));
+        $Rows = self::getWhereStatic(array('IsDefault' => 1));
             if (empty($Rows)) {
                 return false;
             }
@@ -90,112 +64,6 @@
         return self::$DefaultProvider;
     }
    
-    public function GetProviders() {
-        $this->SQL
-         ->Select('uap.*')
-         ->From('UserAuthenticationProvider uap');
-      
-        if (Gdn::Session()->IsValid()) {
-            $UserID = Gdn::Session()->UserID;
-         
-            $this->SQL
-            ->Select('ua.ForeignUserKey', '', 'UniqueID')
-            ->Join('UserAuthentication ua', "uap.AuthenticationKey = ua.ProviderKey and ua.UserID = $UserID", 'left');
-        }
-      
-        $Data = $this->SQL->Get()->ResultArray();
-        $Data = Gdn_DataSet::Index($Data, array('AuthenticationKey'));
-        foreach ($Data as &$Row) {
-            self::_Calculate($Row);
-        }
-        return $Data;
-    }
-   
-    public static function GetProviderByKey($AuthenticationProviderKey) {
-        $ProviderData = Gdn::SQL()
-         ->Select('uap.*')
-         ->From('UserAuthenticationProvider uap')
-         ->Where('uap.AuthenticationKey', $AuthenticationProviderKey)
-         ->Get()
-         ->FirstRow(DATASET_TYPE_ARRAY);
-      
-        self::_Calculate($ProviderData);
-         
-        return $ProviderData;
-    }
-   
-    public static function GetProviderByURL($AuthenticationProviderURL) {
-        $ProviderData = Gdn::SQL()
-         ->Select('uap.*')
-         ->From('UserAuthenticationProvider uap')
-         ->Where('uap.URL', "%{$AuthenticationProviderURL}%")
-         ->Get()
-         ->FirstRow(DATASET_TYPE_ARRAY);
-         
-        self::_Calculate($ProviderData);
-         
-        return $ProviderData;
-    }
-   
-    public static function GetProviderByScheme($AuthenticationSchemeAlias, $UserID = null) {
-        $ProviderQuery = Gdn::SQL()
-         ->Select('uap.*')
-         ->From('UserAuthenticationProvider uap')
-         ->Where('uap.AuthenticationSchemeAlias', $AuthenticationSchemeAlias);
-      
-        if (!is_null($UserID) && $UserID) {
-            $ProviderQuery->Join('UserAuthentication ua', 'ua.ProviderKey = uap.AuthenticationKey', 'left')->Where('ua.UserID', $UserID);
-        }
-      
-        $ProviderData = $ProviderQuery->Get();
-        if ($ProviderData->NumRows()) {
-            $Result = $ProviderData->FirstRow(DATASET_TYPE_ARRAY);
-            self::_Calculate($Result);
-            return $Result;
-        }
-         
-        return false;
-    }
-   
-    public static function GetWhereStatic($Where = false, $OrderFields = '', $OrderDirection = 'asc', $Limit = false, $Offset = false) {
-        $Data = Gdn::SQL()->GetWhere('UserAuthenticationProvider', $Where, $OrderFields, $OrderDirection, $Limit, $Offset)->ResultArray();
-        foreach ($Data as &$Row) {
-            self::_Calculate($Row);
-        }
-        return $Data;
-    }
-   
-    public function Save($Data, $Settings = false) {
-       // Grab the current record.
-        $Row = false;
-        if (isset($Data[$this->PrimaryKey])) {
-            $Row = $this->GetWhere(array($this->PrimaryKey => $Data[$this->PrimaryKey]))->FirstRow(DATASET_TYPE_ARRAY);
-        } elseif ($PK = GetValue('PK', $Settings)) {
-                   $Row = $this->GetWhere(array($PK => $Data[$PK]));
-        }
-      
-       // Get the columns and put the extended data in the attributes.
-        $this->DefineSchema();
-        $Columns = $this->Schema->Fields();
-        $Remove = array('TransientKey' => 1, 'hpt' => 1, 'Save' => 1, 'Checkboxes' => 1);
-        $Data = array_diff_key($Data, $Remove);
-        $Attributes = array_diff_key($Data, $Columns);
-            
-=======
-
-    /**
-     * Return the default provider.
-     *
-     * @return array
-     */
-    public static function getDefault() {
-        $Rows = self::getWhereStatic(array('IsDefault' => 1));
-        if (empty($Rows)) {
-            return false;
-        }
-        return array_pop($Rows);
-    }
-
     /**
      *
      *
@@ -205,15 +73,15 @@
         $this->SQL
             ->select('uap.*')
             ->from('UserAuthenticationProvider uap');
-
+      
         if (Gdn::session()->isValid()) {
             $UserID = Gdn::session()->UserID;
-
+         
             $this->SQL
                 ->select('ua.ForeignUserKey', '', 'UniqueID')
                 ->join('UserAuthentication ua', "uap.AuthenticationKey = ua.ProviderKey and ua.UserID = $UserID", 'left');
         }
-
+      
         $Data = $this->SQL->get()->resultArray();
         $Data = Gdn_DataSet::index($Data, array('AuthenticationKey'));
         foreach ($Data as &$Row) {
@@ -221,7 +89,7 @@
         }
         return $Data;
     }
-
+   
     /**
      *
      *
@@ -235,12 +103,12 @@
             ->where('uap.AuthenticationKey', $AuthenticationProviderKey)
             ->get()
             ->firstRow(DATASET_TYPE_ARRAY);
-
+      
         self::calculate($ProviderData);
-
+         
         return $ProviderData;
     }
-
+   
     /**
      *
      *
@@ -254,12 +122,12 @@
             ->where('uap.URL', "%{$AuthenticationProviderURL}%")
             ->get()
             ->firstRow(DATASET_TYPE_ARRAY);
-
+         
         self::calculate($ProviderData);
-
+         
         return $ProviderData;
     }
-
+   
     /**
      *
      *
@@ -272,23 +140,23 @@
             ->select('uap.*')
             ->from('UserAuthenticationProvider uap')
             ->where('uap.AuthenticationSchemeAlias', $AuthenticationSchemeAlias);
-
+      
         if (!is_null($UserID) && $UserID) {
             $ProviderQuery
                 ->join('UserAuthentication ua', 'ua.ProviderKey = uap.AuthenticationKey', 'left')
                 ->where('ua.UserID', $UserID);
         }
-
+      
         $ProviderData = $ProviderQuery->get();
         if ($ProviderData->numRows()) {
             $Result = $ProviderData->firstRow(DATASET_TYPE_ARRAY);
             self::calculate($Result);
             return $Result;
         }
-
+         
         return false;
     }
-
+   
     /**
      *
      *
@@ -306,7 +174,7 @@
         }
         return $Data;
     }
-
+   
     /**
      *
      *
@@ -315,56 +183,26 @@
      * @return bool
      */
     public function save($Data, $Settings = false) {
-        // Grab the current record.
+       // Grab the current record.
         $Row = false;
         if (isset($Data[$this->PrimaryKey])) {
             $Row = $this->getWhere(array($this->PrimaryKey => $Data[$this->PrimaryKey]))->firstRow(DATASET_TYPE_ARRAY);
         } elseif ($PK = val('PK', $Settings)) {
             $Row = $this->getWhere(array($PK => $Data[$PK]));
         }
-
-        // Get the columns and put the extended data in the attributes.
+      
+       // Get the columns and put the extended data in the attributes.
         $this->defineSchema();
         $Columns = $this->Schema->fields();
         $Remove = array('TransientKey' => 1, 'hpt' => 1, 'Save' => 1, 'Checkboxes' => 1);
         $Data = array_diff_key($Data, $Remove);
         $Attributes = array_diff_key($Data, $Columns);
-
->>>>>>> 0aed7e80
+            
         if (!empty($Attributes)) {
             $Data = array_diff_key($Data, $Attributes);
             $Data['Attributes'] = serialize($Attributes);
         }
-<<<<<<< HEAD
-      
-        $Insert = !$Row;
-        if ($Insert) {
-            $this->AddInsertFields($Data);
-        } else {
-            $this->AddUpdateFields($Data);
-        }
-
-       // Validate the form posted values
-        if ($this->Validate($Data, $Insert) === true) {
-           // Clear the default from other authentication providers.
-            $Default = GetValue('IsDefault', $Data);
-            if ($Default) {
-                $this->SQL->Put(
-                    $this->Name,
-                    array('IsDefault' => 0),
-                    array('AuthenticationKey <>' => GetValue('AuthenticationKey', $Data))
-                );
-            }
-         
-            $Fields = $this->Validation->ValidationFields();
-            if ($Insert === false) {
-                $PrimaryKeyVal = $Row[$this->PrimaryKey];
-                $this->Update($Fields, array($this->PrimaryKey => $PrimaryKeyVal));
-            
-            } else {
-                $PrimaryKeyVal = $this->Insert($Fields);
-=======
-
+      
         $Insert = !$Row;
         if ($Insert) {
             $this->addInsertFields($Data);
@@ -372,9 +210,9 @@
             $this->addUpdateFields($Data);
         }
 
-        // Validate the form posted values
+       // Validate the form posted values
         if ($this->validate($Data, $Insert) === true) {
-            // Clear the default from other authentication providers.
+           // Clear the default from other authentication providers.
             $Default = val('IsDefault', $Data);
             if ($Default) {
                 $this->SQL->put(
@@ -383,15 +221,14 @@
                     array('AuthenticationKey <>' => val('AuthenticationKey', $Data))
                 );
             }
-
+         
             $Fields = $this->Validation->validationFields();
             if ($Insert === false) {
                 $PrimaryKeyVal = $Row[$this->PrimaryKey];
                 $this->update($Fields, array($this->PrimaryKey => $PrimaryKeyVal));
-
+            
             } else {
                 $PrimaryKeyVal = $this->insert($Fields);
->>>>>>> 0aed7e80
             }
         } else {
             $PrimaryKeyVal = false;
