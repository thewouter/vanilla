<<<<<<< HEAD
<?php if (!defined('APPLICATION')) {
    exit();
      }

=======
<?php
>>>>>>> 0aed7e80
/**
 * Emoji.
 *
 * @author Dane MacMillan <dane@vanillaforums.com>
 * @author Todd Burry <todd@vanillaforums.com>
 * @copyright 2009-2015 Vanilla Forums Inc.
 * @license http://www.opensource.org/licenses/gpl-2.0.php GNU GPL v2
 * @package Core
 * @since 2.2
 */

/**
 * Interpreting Emoji emoticons.
 */
class Emoji {
<<<<<<< HEAD
   /// Properties ///

   /**
    * The emoji aliases are an array where each key is an alias and each value is the name of an emoji.
    *
    * @var array All of the emoji aliases.
    */
    protected $aliases;

   /**
    * The archive is an array of deprecated emoji to new emoji that allows us to rename emoji with compatibility.
    *
    * The archive can be used for a couple of purposes.
    *
    * 1. If you want to remove an emoji from the lookup list then you can just move the entry from the `$emoji` array to
    * the `$archive` array.
    * 2. If you want to rename an emoji then copy it to the `$archive` array and then rename it in the `$emoji` array.
    *
    * @var array All of the emoji archive.
    */
    protected $archive;

   /**
    * @var string The base path where the emoji are located.
    */
    protected $assetPath = '/resources/emoji';

   /**
    *
    * @var string If assetPath is modified, this will hold the original path.
    */
    protected $assetPathOriginal;

   /**
    * @var array An emoji alias list that represents the emoji that display
    * in an editor drop down. Typically, it is a copy of the alias list.
    */
    protected $editorList;

   /**
    * This array contains all of the emoji avaliable in the system. The array is in the following format:
    *
    * ~~~
    * array (
    *     'emoji_name' => 'filename.png'
    * )
    * ~~~
    *
    * @var array All of the available emoji.
    */
    protected $emoji;

   /**
    *
    * @var array The original emoji that are not accounted for in the custom
    * set of emoji supplied by plugin, if any. This is useful when merging the
    * custom ones with the original ones, which have different assetPaths.
    */
    protected $emojiOriginalUnaccountedFor;

   /**
    * This is the emoji name that will represent the error emoji.
    *
    * @var string If emoji is missing, use grey_question emoji.
    */
    protected $errorEmoji = 'error';

   /**
    *
    * @var bool Setting to true will allow editor to interpret emoji aliases as
    *           Html equivalent markup.
    */
    public $enabled = true;

   /**
    * @var string The sprintf format for emoji with the following parameters.
    * - %1$s: The emoji path.
    * - %2$s: The emoji code.
    */
    protected $format = '<img class="emoji" src="%1$s" title="%2$s" alt="%2$s" height="20" />';

   /**
    *
    * @var Emoji The singleton instance of this class.
    */
    public static $instance;

   /**
    *
    * @var string left-side delimiter surrounding emoji, typically a full-colon
    */
    public $ldelim = ':';

   /**
    *
    * @var string right-side delimiter surrounding emoji, typically a full-colon
    */
    public $rdelim = ':';

   /// Methods ///

    protected function __construct() {
       // Initialize the canonical list. (emoji)
        $this->emoji = array(
        // Smileys
        'smile'                        => 'smile.png',
        'smiley'                       => 'smiley.png',
        'wink'                         => 'wink.png',
        'blush'                        => 'blush.png',
        'neutral'                      => 'neutral.png',

        'relaxed'                      => 'relaxed.png',
        'grin'                         => 'grin.png',
        'joy'                          => 'joy.png',
        'sweat_smile'                  => 'sweat_smile.png',
        'lol'                          => 'lol.png',
        'innocent'                     => 'innocent.png',
        'naughty'                      => 'naughty.png',
        'yum'                          => 'yum.png',
        'relieved'                     => 'relieved.png',
        'love'                         => 'love.png',
        'sunglasses'                   => 'sunglasses.png',
        'smirk'                        => 'smirk.png',
        'expressionless'               => 'expressionless.png',
        'unamused'                     => 'unamused.png',
        'sweat'                        => 'sweat.png',
        'pensive'                      => 'pensive.png',
        'confused'                     => 'confused.png',
        'confounded'                   => 'confounded.png',
        'kissing'                      => 'kissing.png',
        'kissing_heart'                => 'kissing_heart.png',
        'kissing_smiling_eyes'         => 'kissing_smiling_eyes.png',
        'kissing_closed_eyes'          => 'kissing_closed_eyes.png',
        'tongue'                       => 'tongue.png',
        'disappointed'                 => 'disappointed.png',
        'worried'                      => 'worried.png',
        'angry'                        => 'angry.png',
        'rage'                         => 'rage.png',
        'cry'                          => 'cry.png',
        'persevere'                    => 'persevere.png',
        'triumph'                      => 'triumph.png',
        'frowning'                     => 'frowning.png',
        'anguished'                    => 'anguished.png',
        'fearful'                      => 'fearful.png',
        'weary'                        => 'weary.png',
        'sleepy'                       => 'sleepy.png',
        'tired_face'                   => 'tired_face.png',
        'grimace'                      => 'grimace.png',
        'bawling'                      => 'bawling.png',
        'open_mouth'                   => 'open_mouth.png',
        'hushed'                       => 'hushed.png',
        'cold_sweat'                   => 'cold_sweat.png',
        'scream'                       => 'scream.png',
        'astonished'                   => 'astonished.png',
        'flushed'                      => 'flushed.png',
        'sleeping'                     => 'sleeping.png',
        'dizzy'                        => 'dizzy.png',
        'no_mouth'                     => 'no_mouth.png',
        'mask'                         => 'mask.png',
        'star'                         => 'star.png',
        'cookie'                       => 'cookie.png',
        'warning'                      => 'warning.png',
        'mrgreen'                      => 'mrgreen.png',

        // Love
        'heart'                        => 'heart.png',
        'heartbreak'                   => 'heartbreak.png',
        'kiss'                         => 'kiss.png',

        // Hand gestures
        '+1'                           => '+1.png',
        '-1'                           => '-1.png',

        // This is used for aliases that are set incorrectly or point
        // to items not listed in the emoji list.
        // errorEmoji
        'grey_question'                => 'grey_question.png',

        // Custom icons, canonical naming
        'trollface'                    => 'trollface.png'
        );

       // Some aliases self-referencing the canonical list. Use this syntax.

       // This is used in cases where emoji image cannot be found.
        $this->emoji['error'] = &$this->emoji['grey_question'];

       // Initialize the alias list. (emoticons)
        $this->aliases = array(
         ':)'          => 'smile',
         ':D'          => 'lol',
         '=)'          => 'smiley',
         ':('          => 'frowning',
         ';)'          => 'wink',
         ':\\'         => 'confused',
         ':/'          => 'confused',
         ':o'          => 'open_mouth',
         ':s'          => 'confounded',
         ':p'          => 'stuck_out_tongue',
         ":'("         => 'cry',
         ':|'          => 'neutral',
         'D:'          => 'anguished',
         'B)'          => 'sunglasses',
         ':#'          => 'grimace',
         ':*'          => 'kiss',
         ':3'          => 'blush',
         'o:)'         => 'innocent',
         '<3'          => 'heart',
         '>:)'         => 'naughty'
        );

        $this->archive = array(
         'disappointed_relieved'          => 'disappointed_relieved.png',
         'dizzy_face'                     => 'dizzy.png',
         'broken_heart'                   => 'heartbreak.png',
         'grinning'                       => 'grin.png',
         'heart_eyes'                     => 'love.png',
         'neutral_face'                   => 'neutral.png',
         'smiling_imp'                    => 'naughty.png',
         'sob'                            => 'bawling.png',
         'stuck_out_tongue'               => 'tongue.png',
         'stuck_out_tongue_winking_eye'   => 'stuck_out_tongue_winking_eye.png',
         'stuck_out_tongue_closed_eyes'   => 'stuck_out_tongue_closed_eyes.png',
        );

        $this->editorList = array(
         ':)'          => 'smile',
         ':D'          => 'lol',
         ':('          => 'disappointed',
         ';)'          => 'wink',
         ':/'         => 'confused',
         ':o'          => 'open_mouth',
         ':s'          => 'confounded',
         ':p'          => 'stuck_out_tongue',
         ":'("         => 'cry',
         ':|'          => 'neutral',
         'B)'          => 'sunglasses',
         ':#'          => 'grimace',
         ':*'          => 'kiss',
         '<3'          => 'heart',
         'o:)'         => 'innocent',
         '>:)'         => 'naughty'
=======

    /**
     * The emoji aliases are an array where each key is an alias and each value is the name of an emoji.
     *
     * @var array All of the emoji aliases.
     */
    protected $aliases;

    /**
     * The archive is an array of deprecated emoji to new emoji that allows us to rename emoji with compatibility.
     *
     * The archive can be used for a couple of purposes.
     * 1. If you want to remove an emoji from the lookup list then you can just move the entry from the `$emoji` array to
     * the `$archive` array.
     * 2. If you want to rename an emoji then copy it to the `$archive` array and then rename it in the `$emoji` array.
     *
     * @var array All of the emoji archive.
     */
    protected $archive;

    /** @var string The base path where the emoji are located. */
    protected $assetPath = '/resources/emoji';

    /** @var string If assetPath is modified, this will hold the original path. */
    protected $assetPathOriginal;

    /**
     * @var array An emoji alias list that represents the emoji that display
     * in an editor drop down. Typically, it is a copy of the alias list.
     */
    protected $editorList;

    /**
     * This array contains all of the emoji avaliable in the system. The array is in the following format:
     *
     * ~~~
     * array (
     *     'emoji_name' => 'filename.png'
     * )
     * ~~~
     *
     * @var array All of the available emoji.
     */
    protected $emoji;

    /**
     * @var array The original emoji that are not accounted for in the custom
     * set of emoji supplied by plugin, if any. This is useful when merging the
     * custom ones with the original ones, which have different assetPaths.
     */
    protected $emojiOriginalUnaccountedFor;

    /**
     * This is the emoji name that will represent the error emoji.
     *
     * @var string If emoji is missing, use grey_question emoji.
     */
    protected $errorEmoji = 'error';

    /** @var bool Setting to true will allow editor to interpret emoji aliases as Html equivalent markup. */
    public $enabled = true;

    /**
     * @var string The sprintf format for emoji with the following parameters.
     * - %1$s: The emoji path.
     * - %2$s: The emoji code.
     */
    protected $format = '<img class="emoji" src="%1$s" title="%2$s" alt="%2$s" height="20" />';

    /** @var Emoji The singleton instance of this class. */
    public static $instance;

    /** @var string left-side delimiter surrounding emoji, typically a full-colon. */
    public $ldelim = ':';

    /** @var string right-side delimiter surrounding emoji, typically a full-colon */
    public $rdelim = ':';

    /**
     *
     */
    protected function __construct() {
        // Initialize the canonical list. (emoji)
        $this->emoji = array(
            // Smileys
            'smile' => 'smile.png',
            'smiley' => 'smiley.png',
            'wink' => 'wink.png',
            'blush' => 'blush.png',
            'neutral' => 'neutral.png',

            'relaxed' => 'relaxed.png',
            'grin' => 'grin.png',
            'joy' => 'joy.png',
            'sweat_smile' => 'sweat_smile.png',
            'lol' => 'lol.png',
            'innocent' => 'innocent.png',
            'naughty' => 'naughty.png',
            'yum' => 'yum.png',
            'relieved' => 'relieved.png',
            'love' => 'love.png',
            'sunglasses' => 'sunglasses.png',
            'smirk' => 'smirk.png',
            'expressionless' => 'expressionless.png',
            'unamused' => 'unamused.png',
            'sweat' => 'sweat.png',
            'pensive' => 'pensive.png',
            'confused' => 'confused.png',
            'confounded' => 'confounded.png',
            'kissing' => 'kissing.png',
            'kissing_heart' => 'kissing_heart.png',
            'kissing_smiling_eyes' => 'kissing_smiling_eyes.png',
            'kissing_closed_eyes' => 'kissing_closed_eyes.png',
            'tongue' => 'tongue.png',
            'disappointed' => 'disappointed.png',
            'worried' => 'worried.png',
            'angry' => 'angry.png',
            'rage' => 'rage.png',
            'cry' => 'cry.png',
            'persevere' => 'persevere.png',
            'triumph' => 'triumph.png',
            'frowning' => 'frowning.png',
            'anguished' => 'anguished.png',
            'fearful' => 'fearful.png',
            'weary' => 'weary.png',
            'sleepy' => 'sleepy.png',
            'tired_face' => 'tired_face.png',
            'grimace' => 'grimace.png',
            'bawling' => 'bawling.png',
            'open_mouth' => 'open_mouth.png',
            'hushed' => 'hushed.png',
            'cold_sweat' => 'cold_sweat.png',
            'scream' => 'scream.png',
            'astonished' => 'astonished.png',
            'flushed' => 'flushed.png',
            'sleeping' => 'sleeping.png',
            'dizzy' => 'dizzy.png',
            'no_mouth' => 'no_mouth.png',
            'mask' => 'mask.png',
            'star' => 'star.png',
            'cookie' => 'cookie.png',
            'warning' => 'warning.png',
            'mrgreen' => 'mrgreen.png',

            // Love
            'heart' => 'heart.png',
            'heartbreak' => 'heartbreak.png',
            'kiss' => 'kiss.png',

            // Hand gestures
            '+1' => '+1.png',
            '-1' => '-1.png',

            // This is used for aliases that are set incorrectly or point
            // to items not listed in the emoji list.
            // errorEmoji
            'grey_question' => 'grey_question.png',

            // Custom icons, canonical naming
            'trollface' => 'trollface.png'
        );

        // Some aliases self-referencing the canonical list. Use this syntax.

        // This is used in cases where emoji image cannot be found.
        $this->emoji['error'] = &$this->emoji['grey_question'];

        // Initialize the alias list. (emoticons)
        $this->aliases = array(
            ':)' => 'smile',
            ':D' => 'lol',
            '=)' => 'smiley',
            ':(' => 'frowning',
            ';)' => 'wink',
            ':\\' => 'confused',
            ':/' => 'confused',
            ':o' => 'open_mouth',
            ':s' => 'confounded',
            ':p' => 'stuck_out_tongue',
            ":'(" => 'cry',
            ':|' => 'neutral',
            'D:' => 'anguished',
            'B)' => 'sunglasses',
            ':#' => 'grimace',
            ':*' => 'kiss',
            ':3' => 'blush',
            'o:)' => 'innocent',
            '<3' => 'heart',
            '>:)' => 'naughty'
        );

        $this->archive = array(
            'disappointed_relieved' => 'disappointed_relieved.png',
            'dizzy_face' => 'dizzy.png',
            'broken_heart' => 'heartbreak.png',
            'grinning' => 'grin.png',
            'heart_eyes' => 'love.png',
            'neutral_face' => 'neutral.png',
            'smiling_imp' => 'naughty.png',
            'sob' => 'bawling.png',
            'stuck_out_tongue' => 'tongue.png',
            'stuck_out_tongue_winking_eye' => 'stuck_out_tongue_winking_eye.png',
            'stuck_out_tongue_closed_eyes' => 'stuck_out_tongue_closed_eyes.png',
        );

        $this->editorList = array(
            ':)' => 'smile',
            ':D' => 'lol',
            ':(' => 'disappointed',
            ';)' => 'wink',
            ':/' => 'confused',
            ':o' => 'open_mouth',
            ':s' => 'confounded',
            ':p' => 'stuck_out_tongue',
            ":'(" => 'cry',
            ':|' => 'neutral',
            'B)' => 'sunglasses',
            ':#' => 'grimace',
            ':*' => 'kiss',
            '<3' => 'heart',
            'o:)' => 'innocent',
            '>:)' => 'naughty'
>>>>>>> 0aed7e80
        );

        if (C('Garden.EmojiSet') === 'none') {
            $this->enabled = false;
        }

<<<<<<< HEAD
        Gdn::PluginManager()->CallEventHandlers($this, 'Emoji', 'Init', 'Handler');

       // Add emoji to definition list for whole site. This used to be in the
       // advanced editor plugin, but since moving atmentions to core, had to
       // make sure they were still being added. This will make sure that
       // emoji autosuggest works. Note: emoji will not be core yet, so the only
       // way that this gets called is by the editor when it instantiates. Core
       // does not instantiate this class anywhere, so there will not be any
       // suggestions for emoji yet, but keep here for whenever Advanced Editor
       // is running.
        $c = Gdn::Controller();
=======
        Gdn::pluginManager()->callEventHandlers($this, 'Emoji', 'Init', 'Handler');

        // Add emoji to definition list for whole site. This used to be in the
        // advanced editor plugin, but since moving atmentions to core, had to
        // make sure they were still being added. This will make sure that
        // emoji autosuggest works. Note: emoji will not be core yet, so the only
        // way that this gets called is by the editor when it instantiates. Core
        // does not instantiate this class anywhere, so there will not be any
        // suggestions for emoji yet, but keep here for whenever Advanced Editor
        // is running.
        $c = Gdn::controller();
>>>>>>> 0aed7e80
        if ($c && $this->enabled) {
            $emojis = $this->getEmoji();
            $emojiAssetPath = $this->getAssetPath();
            $emoji = array();

            foreach ($emojis as $name => $data) {
                $emoji[] = array(
<<<<<<< HEAD
                "name" => "". $name ."",
                "url" =>  Asset($emojiAssetPath . '/' . $data)
=======
                    "name" => "".$name."",
                    "url" => Asset($emojiAssetPath.'/'.$data)
>>>>>>> 0aed7e80
                );
            }

            $emoji = array(
<<<<<<< HEAD
            'assetPath' => Asset($this->getAssetPath()),
            'format' => $this->getFormat(),
            'emoji' => $this->getEmoji()
            );

            $c->AddDefinition('emoji', $emoji);
        }
    }

   /**
    * This method is deprecated. See {@link Emoji::getEmojiPath()}.
    *
    * @param string $emojiName
    * @return string
    */
    public function buildEmojiPath($emojiName) {
        Deprecated('buildEmojiPath', 'getEmojiPath');
        return $this->getEmojiPath($emojiName);
    }

   /**
    * Check the alias array and filter out all of the emoji that are not present in the main emoji list.
    */
    protected function checkAliases() {
        $this->aliases = array_filter($this->aliases, function ($emojiName) {
            return isset($this->emojo[$emojiName]);
        });
    }

   /**
    * Populate this with any aliases required for plugin, make sure they point
    * to canonical translation, and plugin will add everything to drop down that
    * is listed. To expand, simply define more aliases that corresponded with
    * canonical list.
    *
    * Note: some aliases require {@link htmlentities()} filtering, which is done directly
    * before output in the drop down, and while searching for the string to
    * replace in the regex, NOT here. The reason for this is so the alias
    * list does not get littered with characters entity encodings like `&lt;`,
    * which makes it difficult to immediately know what the aliases do. Also,
    * {@link htmlentities} would have to be revered in areas such as title attributes,
    * which counteracts the usefulness of having it done here.
    *
    * @return array Returns an array of alias to emoji name entries.
    */
=======
                'assetPath' => Asset($this->getAssetPath()),
                'format' => $this->getFormat(),
                'emoji' => $this->getEmoji()
            );

            $c->addDefinition('emoji', $emoji);
        }
    }

    /**
     * This method is deprecated. See {@link Emoji::getEmojiPath()}.
     *
     * @param string $emojiName
     * @return string
     */
    public function buildEmojiPath($emojiName) {
        deprecated('buildEmojiPath', 'getEmojiPath');
        return $this->getEmojiPath($emojiName);
    }

    /**
     * Check the alias array and filter out all of the emoji that are not present in the main emoji list.
     */
    protected function checkAliases() {
        $this->aliases = array_filter($this->aliases, function ($emojiName) {
            return isset($this->emoji[$emojiName]);
        });
    }

    /**
     * Populate this with any aliases required for plugin, make sure they point
     * to canonical translation, and plugin will add everything to drop down that
     * is listed. To expand, simply define more aliases that corresponded with
     * canonical list.
     *
     * Note: some aliases require {@link htmlentities()} filtering, which is done directly
     * before output in the drop down, and while searching for the string to
     * replace in the regex, NOT here. The reason for this is so the alias
     * list does not get littered with characters entity encodings like `&lt;`,
     * which makes it difficult to immediately know what the aliases do. Also,
     * {@link htmlentities} would have to be revered in areas such as title attributes,
     * which counteracts the usefulness of having it done here.
     *
     * @return array Returns an array of alias to emoji name entries.
     */
>>>>>>> 0aed7e80
    public function getAliases() {
        return $this->aliases;
    }

<<<<<<< HEAD
   /**
    * Gets the asset path location.
    *
    * @return string The asset path location
    */
=======
    /**
     * Gets the asset path location.
     *
     * @return string The asset path location
     */
>>>>>>> 0aed7e80
    public function getAssetPath() {
        return $this->assetPath;
    }

<<<<<<< HEAD
   /**
    * Gets the emoji archive.
    *
    * @return array Returns an array of emoji name to emoji file names representing the emoji archie.
    */
=======
    /**
     * Gets the emoji archive.
     *
     * @return array Returns an array of emoji name to emoji file names representing the emoji archie.
     */
>>>>>>> 0aed7e80
    public function getArchive() {
        return $this->archive;
    }

<<<<<<< HEAD
   /**
    * Set the emoji archive.
    *
    * @param array $archive
    * @return Emoji Returns $this for fluent calls.
    */
=======
    /**
     * Set the emoji archive.
     *
     * @param array $archive
     * @return Emoji Returns $this for fluent calls.
     */
>>>>>>> 0aed7e80
    public function setArchive($archive) {
        $this->archive = $archive;
        return $this;
    }

<<<<<<< HEAD
   /**
    * Get the emoji editor list.
    *
    * @return array Returns an array of Emojis that can appear in an editor drop down.
    */
=======
    /**
     * Get the emoji editor list.
     *
     * @return array Returns an array of Emojis that can appear in an editor drop down.
     */
>>>>>>> 0aed7e80
    public function getEditorList() {
        if ($this->editorList === null) {
            return $this->getAliases();
        }

        return $this->editorList;
    }

<<<<<<< HEAD
   /**
    * This is the canonical, e.g., official, list of emoji names along with
    * their associatedwith image file name. For an exhaustive list of emoji
    * names visit http://www.emoji-cheat-sheet.com/ and for the original image
    * files being used, visit https://github.com/taninamdar/Apple-Color-Emoji
    *
    * @return string|array File name or full canonical array
    */
    public function getEmoji() {
       // Return first value from canonical array
        return $this->emoji;
    }

   /**
    *
    * @return array List of Emojis that will appear in the editor.
    */
    public function getEmojiEditorList() {
        Deprecated('getEmojiEditorList', 'getEditorList');
        return $this->getEditorList();
    }

   /**
    * Provide this method with the official emoji filename and it will return the correct path.
    *
    * @param string $emojiName File name of emoji icon.
    * @return string Root-relative path.
    */
    public function getEmojiPath($emojiName) {

       // By default, just characters will be outputted (img alt text)
=======
    /**
     * This is the canonical, e.g., official, list of emoji names along with
     * their associatedwith image file name. For an exhaustive list of emoji
     * names visit http://www.emoji-cheat-sheet.com/ and for the original image
     * files being used, visit https://github.com/taninamdar/Apple-Color-Emoji
     *
     * @return string|array File name or full canonical array
     */
    public function getEmoji() {
        // Return first value from canonical array
        return $this->emoji;
    }

    /**
     *
     *
     * @return array List of Emojis that will appear in the editor.
     */
    public function getEmojiEditorList() {
        deprecated('getEmojiEditorList', 'getEditorList');
        return $this->getEditorList();
    }

    /**
     * Provide this method with the official emoji filename and it will return the correct path.
     *
     * @param string $emojiName File name of emoji icon.
     * @return string Root-relative path.
     */
    public function getEmojiPath($emojiName) {

        // By default, just characters will be outputted (img alt text)
>>>>>>> 0aed7e80
        $filePath = $emojiFileName = '';

        if (isset($this->emoji[$emojiName])) {
            $filePath = $this->assetPath;
            $emojiFileName = $this->emoji[$emojiName];
        } elseif (isset($this->archive[$emojiName])) {
            $filePath = $this->assetPath;
            $emojiFileName = $this->archive[$emojiName];
        } else {
            return '';
        }

<<<<<<< HEAD
        return $filePath . '/' . $emojiFileName;
    }

   /**
    * Checks whether or not the emoji has an editor list.
    *
    * @return bool Returns true if there is an editor list or false otherwise.
    */
=======
        return $filePath.'/'.$emojiFileName;
    }

    /**
     * Checks whether or not the emoji has an editor list.
     *
     * @return bool Returns true if there is an editor list or false otherwise.
     */
>>>>>>> 0aed7e80
    public function hasEditorList() {
        $editorList = $this->getEditorList();
        return $this->enabled && !empty($editorList);
    }

<<<<<<< HEAD
   /**
    * Set the list of emoji that can be used by the editor.
    *
    * @param array $value The new editor list.
    */
    public function setEmojiEditorList($value) {
        Deprecated('setEmojiEditorList', 'setEditorList');
=======
    /**
     * Set the list of emoji that can be used by the editor.
     *
     * @param array $value The new editor list.
     */
    public function setEmojiEditorList($value) {
        deprecated('setEmojiEditorList', 'setEditorList');
>>>>>>> 0aed7e80
        return $this->setEditorList($value);
    }


<<<<<<< HEAD
   /**
    * Set the list of emoji that can be used by the editor.
    *
    * @param array $value The new editor list.
    * @return Emoji Returns $this for fluent calls.
    */
    public function setEditorList($value) {
       // Convert the editor list to the proper format.
=======
    /**
     * Set the list of emoji that can be used by the editor.
     *
     * @param array $value The new editor list.
     * @return Emoji Returns $this for fluent calls.
     */
    public function setEditorList($value) {
        // Convert the editor list to the proper format.
>>>>>>> 0aed7e80
        $list = array();
        $aliases2 = array_flip($this->aliases);
        foreach ($value as $emoji) {
            if (isset($this->aliases[$emoji])) {
                $list[$emoji] = $this->aliases[$emoji];
            } elseif (isset($aliases2[$emoji])) {
                $list[$aliases2[$emoji]] = $emoji;
            } elseif (isset($this->emoji[$emoji])) {
                $list[$this->ldelim.$emoji.$this->rdelim] = $emoji;
            }
        }
        $this->editorList = $list;
        return $this;
    }

<<<<<<< HEAD
   /**
    * Gets the emoji format used in {@link Emoji::img()}.
    *
    * @return string Returns the current emoji format.
    */
=======
    /**
     * Gets the emoji format used in {@link Emoji::img()}.
     *
     * @return string Returns the current emoji format.
     */
>>>>>>> 0aed7e80
    public function getFormat() {
        return $this->format;
    }

<<<<<<< HEAD
   /**
    * Sets the emoji format used in {@link Emoji::img()}.
    *
    * @param string $format
    * @return Emoji Returns $this for fluent calls.
    */
=======
    /**
     * Sets the emoji format used in {@link Emoji::img()}.
     *
     * @param string $format
     * @return Emoji Returns $this for fluent calls.
     */
>>>>>>> 0aed7e80
    public function setFormat($format) {
        $this->format = $format;
        return $this;
    }

<<<<<<< HEAD
   /**
    * Accept an Emoji path and name, and return the corresponding HTML IMG tag.
    *
    * @param string $emoji_path The full path to Emoji file.
    * @param string $emoji_name The name given to Emoji.
    * @return string The html that represents the emoji.
    */
    public function img($emoji_path, $emoji_name) {
        $dir = Asset(dirname($emoji_path));
        $filename = basename($emoji_path);
        $ext = '.'.pathinfo($filename, PATHINFO_EXTENSION);
        $basename = basename($filename, $ext);
        $src = Asset($emoji_path);
=======
    /**
     * Accept an Emoji path and name, and return the corresponding HTML IMG tag.
     *
     * @param string $emoji_path The full path to Emoji file.
     * @param string $emoji_name The name given to Emoji.
     * @return string The html that represents the emoji.
     */
    public function img($emoji_path, $emoji_name) {
        $dir = asset(dirname($emoji_path));
        $filename = basename($emoji_path);
        $ext = '.'.pathinfo($filename, PATHINFO_EXTENSION);
        $basename = basename($filename, $ext);
        $src = asset($emoji_path);
>>>>>>> 0aed7e80

        $img = str_replace(
            array('%1$s', '%2$s', '{src}', '{name}', '{dir}', '{filename}', '{basename}', '{ext}'),
            array($src, $emoji_name, $src, $emoji_name, $dir, $filename, $basename, $ext),
            $this->format
        );

        return $img;
    }

<<<<<<< HEAD
   /**
    * Set the aliases array.
    *
    * @param array $aliases The new aliases array.
    * @return Emoji Returns $this for fluent calls.
    */
=======
    /**
     * Set the aliases array.
     *
     * @param array $aliases The new aliases array.
     * @return Emoji Returns $this for fluent calls.
     */
>>>>>>> 0aed7e80
    public function setAliases($aliases) {
        $this->aliases = $aliases;
        return $this;
    }

<<<<<<< HEAD
   /**
    *
    * @param string $assetPath
    */
=======
    /**
     *
     * @param string $assetPath
     */
>>>>>>> 0aed7e80
    public function setAssetPath($assetPath) {
        $this->assetPath = $assetPath;
    }

<<<<<<< HEAD
   /**
    * Sets custom emoji, and saves the original ones that are unaccounted for.
    *
    * @param array $emoji
    */
=======
    /**
     * Sets custom emoji, and saves the original ones that are unaccounted for.
     *
     * @param array $emoji
     */
>>>>>>> 0aed7e80
    public function setEmoji($emoji) {
        $this->emoji = $emoji;
    }

<<<<<<< HEAD
   /**
    * Set the emoji from a manifest.
    * @param array $manifest An emoji manifest with the following keys:
    * - emoji: An array in the form: name => filename (ex. ['smile' => 'smile.png'])
    * - aliases (optional): An array of emoji short forms: alias => emojiName  (ex. [':)' => 'smile'])
    * - editor (optional): An array of emoji that will display in the editor: emojiName (ex: [smile,..])
    * - format (optional): The string format of the emoji replacement.
    * @param string $assetPath The asset path root to all of the emoji files.
    */
    public function setFromManifest($manifest, $assetPath = '') {
       // Set the default asset root.
        if ($assetPath) {
            $this->setAssetPath(StringBeginsWith($assetPath, PATH_ROOT, true, true));
        }

       // Set the emoji settings from the manifest.
=======
    /**
     * Set the emoji from a manifest.
     *
     * @param array $manifest An emoji manifest with the following keys:
     * - emoji: An array in the form: name => filename (ex. ['smile' => 'smile.png'])
     * - aliases (optional): An array of emoji short forms: alias => emojiName  (ex. [':)' => 'smile'])
     * - editor (optional): An array of emoji that will display in the editor: emojiName (ex: [smile,..])
     * - format (optional): The string format of the emoji replacement.
     * @param string $assetPath The asset path root to all of the emoji files.
     */
    public function setFromManifest($manifest, $assetPath = '') {
        // Set the default asset root.
        if ($assetPath) {
            $this->setAssetPath(stringBeginsWith($assetPath, PATH_ROOT, true, true));
        }

        // Set the emoji settings from the manifest.
>>>>>>> 0aed7e80
        if (array_key_exists('emoji', $manifest)) {
            $this->setEmoji($manifest['emoji']);
        }

        if (array_key_exists('aliases', $manifest)) {
            $this->setAliases($manifest['aliases']);
        } else {
            $this->checkAliases();
        }

        if (array_key_exists('archive', $manifest)) {
            $this->setArchive($manifest['archive']);
        } else {
            $this->setArchive(array());
        }

        if (!empty($manifest['format'])) {
            $this->format = $manifest['format'];
        }

        if (array_key_exists('editor', $manifest)) {
            $this->setEditorList($manifest['editor']);
        }
    }

<<<<<<< HEAD
   /**
    * Translate all emoji aliases to their corresponding Html image tags.
    *
    * Thanks to punbb 1.3.5 (GPL License) for function, which was largely
    * inspired from their do_smilies function.
    *
    * @param string $Text The actual user-submitted post
    * @return string Return the emoji-formatted post
    */
=======
    /**
     * Translate all emoji aliases to their corresponding Html image tags.
     *
     * Thanks to punbb 1.3.5 (GPL License) for function, which was largely
     * inspired from their do_smilies function.
     *
     * @param string $Text The actual user-submitted post
     * @return string Return the emoji-formatted post
     */
>>>>>>> 0aed7e80
    public function translateToHtml($Text) {
        if (!$this->enabled) {
            return $Text;
        }

<<<<<<< HEAD
        $Text = ' '. $Text .' ';

       // First, translate all aliases. Canonical emoji will get translated
       // out of a loop.
        $emojiAliasList = $this->aliases;

       // Loop through and apply changes to all visible aliases from dropdown
        foreach ($emojiAliasList as $emojiAlias => $emojiCanonical) {
            $emojiFilePath  = $this->getEmojiPath($emojiCanonical);

            if (strpos($Text, htmlentities($emojiAlias)) !== false) {
                $Text = preg_replace(
=======
        $Text = ' '.$Text.' ';

        // First, translate all aliases. Canonical emoji will get translated
        // out of a loop.
        $emojiAliasList = $this->aliases;

        // Loop through and apply changes to all visible aliases from dropdown
        foreach ($emojiAliasList as $emojiAlias => $emojiCanonical) {
            $emojiFilePath = $this->getEmojiPath($emojiCanonical);

            if (strpos($Text, htmlentities($emojiAlias)) !== false) {
                $Text = Gdn_Format::ReplaceButProtectCodeBlocks(
>>>>>>> 0aed7e80
                    '`(?<=[>\s]|(&nbsp;))'.preg_quote(htmlentities($emojiAlias), '`').'(?=\W)`m',
                    $this->img($emojiFilePath, $emojiAlias),
                    $Text
                );
            }
        }

<<<<<<< HEAD
       // Second, translate canonical list, without looping.
=======
        // Second, translate canonical list, without looping.
>>>>>>> 0aed7e80
        $ldelim = preg_quote($this->ldelim, '`');
        $rdelim = preg_quote($this->rdelim, '`');
        $emoji = $this;

<<<<<<< HEAD
        $Text = preg_replace_callback("`({$ldelim}[a-z0-9_+-]+{$rdelim})`i", function ($m) use ($emoji) {
=======
        $Text = Gdn_Format::replaceButProtectCodeBlocks("`({$ldelim}[a-z0-9_+-]+{$rdelim})`i", function ($m) use ($emoji) {
>>>>>>> 0aed7e80
            $emoji_name = trim($m[1], ':');
            $emoji_path = $emoji->getEmojiPath($emoji_name);
            if ($emoji_path) {
                return $emoji->img($emoji_path, $emoji->ldelim.$emoji_name.$emoji->rdelim);
            } else {
                return $m[0];
            }
<<<<<<< HEAD
        }, $Text);
=======
        }, $Text, true);
>>>>>>> 0aed7e80

        return substr($Text, 1, -1);
    }

<<<<<<< HEAD
   /**
    * Get the singleton instance of this class.
    * @return Emoji
    */
=======
    /**
     * Get the singleton instance of this class.
     * @return Emoji
     */
>>>>>>> 0aed7e80
    public static function instance() {
        if (Emoji::$instance === null) {
            Emoji::$instance = new Emoji();
        }

        return Emoji::$instance;
    }
}<|MERGE_RESOLUTION|>--- conflicted
+++ resolved
@@ -1,11 +1,4 @@
-<<<<<<< HEAD
-<?php if (!defined('APPLICATION')) {
-    exit();
-      }
-
-=======
 <?php
->>>>>>> 0aed7e80
 /**
  * Emoji.
  *
@@ -21,8 +14,6 @@
  * Interpreting Emoji emoticons.
  */
 class Emoji {
-<<<<<<< HEAD
-   /// Properties ///
 
    /**
     * The emoji aliases are an array where each key is an alias and each value is the name of an emoji.
@@ -35,7 +26,6 @@
     * The archive is an array of deprecated emoji to new emoji that allows us to rename emoji with compatibility.
     *
     * The archive can be used for a couple of purposes.
-    *
     * 1. If you want to remove an emoji from the lookup list then you can just move the entry from the `$emoji` array to
     * the `$archive` array.
     * 2. If you want to rename an emoji then copy it to the `$archive` array and then rename it in the `$emoji` array.
@@ -44,15 +34,10 @@
     */
     protected $archive;
 
-   /**
-    * @var string The base path where the emoji are located.
-    */
+    /** @var string The base path where the emoji are located. */
     protected $assetPath = '/resources/emoji';
 
-   /**
-    *
-    * @var string If assetPath is modified, this will hold the original path.
-    */
+    /** @var string If assetPath is modified, this will hold the original path. */
     protected $assetPathOriginal;
 
    /**
@@ -75,7 +60,6 @@
     protected $emoji;
 
    /**
-    *
     * @var array The original emoji that are not accounted for in the custom
     * set of emoji supplied by plugin, if any. This is useful when merging the
     * custom ones with the original ones, which have different assetPaths.
@@ -89,11 +73,7 @@
     */
     protected $errorEmoji = 'error';
 
-   /**
-    *
-    * @var bool Setting to true will allow editor to interpret emoji aliases as
-    *           Html equivalent markup.
-    */
+    /** @var bool Setting to true will allow editor to interpret emoji aliases as Html equivalent markup. */
     public $enabled = true;
 
    /**
@@ -103,253 +83,22 @@
     */
     protected $format = '<img class="emoji" src="%1$s" title="%2$s" alt="%2$s" height="20" />';
 
-   /**
-    *
-    * @var Emoji The singleton instance of this class.
-    */
+    /** @var Emoji The singleton instance of this class. */
     public static $instance;
 
-   /**
-    *
-    * @var string left-side delimiter surrounding emoji, typically a full-colon
-    */
+    /** @var string left-side delimiter surrounding emoji, typically a full-colon. */
     public $ldelim = ':';
 
-   /**
-    *
-    * @var string right-side delimiter surrounding emoji, typically a full-colon
-    */
+    /** @var string right-side delimiter surrounding emoji, typically a full-colon */
     public $rdelim = ':';
 
-   /// Methods ///
-
+   /**
+    *
+    */
     protected function __construct() {
        // Initialize the canonical list. (emoji)
         $this->emoji = array(
         // Smileys
-        'smile'                        => 'smile.png',
-        'smiley'                       => 'smiley.png',
-        'wink'                         => 'wink.png',
-        'blush'                        => 'blush.png',
-        'neutral'                      => 'neutral.png',
-
-        'relaxed'                      => 'relaxed.png',
-        'grin'                         => 'grin.png',
-        'joy'                          => 'joy.png',
-        'sweat_smile'                  => 'sweat_smile.png',
-        'lol'                          => 'lol.png',
-        'innocent'                     => 'innocent.png',
-        'naughty'                      => 'naughty.png',
-        'yum'                          => 'yum.png',
-        'relieved'                     => 'relieved.png',
-        'love'                         => 'love.png',
-        'sunglasses'                   => 'sunglasses.png',
-        'smirk'                        => 'smirk.png',
-        'expressionless'               => 'expressionless.png',
-        'unamused'                     => 'unamused.png',
-        'sweat'                        => 'sweat.png',
-        'pensive'                      => 'pensive.png',
-        'confused'                     => 'confused.png',
-        'confounded'                   => 'confounded.png',
-        'kissing'                      => 'kissing.png',
-        'kissing_heart'                => 'kissing_heart.png',
-        'kissing_smiling_eyes'         => 'kissing_smiling_eyes.png',
-        'kissing_closed_eyes'          => 'kissing_closed_eyes.png',
-        'tongue'                       => 'tongue.png',
-        'disappointed'                 => 'disappointed.png',
-        'worried'                      => 'worried.png',
-        'angry'                        => 'angry.png',
-        'rage'                         => 'rage.png',
-        'cry'                          => 'cry.png',
-        'persevere'                    => 'persevere.png',
-        'triumph'                      => 'triumph.png',
-        'frowning'                     => 'frowning.png',
-        'anguished'                    => 'anguished.png',
-        'fearful'                      => 'fearful.png',
-        'weary'                        => 'weary.png',
-        'sleepy'                       => 'sleepy.png',
-        'tired_face'                   => 'tired_face.png',
-        'grimace'                      => 'grimace.png',
-        'bawling'                      => 'bawling.png',
-        'open_mouth'                   => 'open_mouth.png',
-        'hushed'                       => 'hushed.png',
-        'cold_sweat'                   => 'cold_sweat.png',
-        'scream'                       => 'scream.png',
-        'astonished'                   => 'astonished.png',
-        'flushed'                      => 'flushed.png',
-        'sleeping'                     => 'sleeping.png',
-        'dizzy'                        => 'dizzy.png',
-        'no_mouth'                     => 'no_mouth.png',
-        'mask'                         => 'mask.png',
-        'star'                         => 'star.png',
-        'cookie'                       => 'cookie.png',
-        'warning'                      => 'warning.png',
-        'mrgreen'                      => 'mrgreen.png',
-
-        // Love
-        'heart'                        => 'heart.png',
-        'heartbreak'                   => 'heartbreak.png',
-        'kiss'                         => 'kiss.png',
-
-        // Hand gestures
-        '+1'                           => '+1.png',
-        '-1'                           => '-1.png',
-
-        // This is used for aliases that are set incorrectly or point
-        // to items not listed in the emoji list.
-        // errorEmoji
-        'grey_question'                => 'grey_question.png',
-
-        // Custom icons, canonical naming
-        'trollface'                    => 'trollface.png'
-        );
-
-       // Some aliases self-referencing the canonical list. Use this syntax.
-
-       // This is used in cases where emoji image cannot be found.
-        $this->emoji['error'] = &$this->emoji['grey_question'];
-
-       // Initialize the alias list. (emoticons)
-        $this->aliases = array(
-         ':)'          => 'smile',
-         ':D'          => 'lol',
-         '=)'          => 'smiley',
-         ':('          => 'frowning',
-         ';)'          => 'wink',
-         ':\\'         => 'confused',
-         ':/'          => 'confused',
-         ':o'          => 'open_mouth',
-         ':s'          => 'confounded',
-         ':p'          => 'stuck_out_tongue',
-         ":'("         => 'cry',
-         ':|'          => 'neutral',
-         'D:'          => 'anguished',
-         'B)'          => 'sunglasses',
-         ':#'          => 'grimace',
-         ':*'          => 'kiss',
-         ':3'          => 'blush',
-         'o:)'         => 'innocent',
-         '<3'          => 'heart',
-         '>:)'         => 'naughty'
-        );
-
-        $this->archive = array(
-         'disappointed_relieved'          => 'disappointed_relieved.png',
-         'dizzy_face'                     => 'dizzy.png',
-         'broken_heart'                   => 'heartbreak.png',
-         'grinning'                       => 'grin.png',
-         'heart_eyes'                     => 'love.png',
-         'neutral_face'                   => 'neutral.png',
-         'smiling_imp'                    => 'naughty.png',
-         'sob'                            => 'bawling.png',
-         'stuck_out_tongue'               => 'tongue.png',
-         'stuck_out_tongue_winking_eye'   => 'stuck_out_tongue_winking_eye.png',
-         'stuck_out_tongue_closed_eyes'   => 'stuck_out_tongue_closed_eyes.png',
-        );
-
-        $this->editorList = array(
-         ':)'          => 'smile',
-         ':D'          => 'lol',
-         ':('          => 'disappointed',
-         ';)'          => 'wink',
-         ':/'         => 'confused',
-         ':o'          => 'open_mouth',
-         ':s'          => 'confounded',
-         ':p'          => 'stuck_out_tongue',
-         ":'("         => 'cry',
-         ':|'          => 'neutral',
-         'B)'          => 'sunglasses',
-         ':#'          => 'grimace',
-         ':*'          => 'kiss',
-         '<3'          => 'heart',
-         'o:)'         => 'innocent',
-         '>:)'         => 'naughty'
-=======
-
-    /**
-     * The emoji aliases are an array where each key is an alias and each value is the name of an emoji.
-     *
-     * @var array All of the emoji aliases.
-     */
-    protected $aliases;
-
-    /**
-     * The archive is an array of deprecated emoji to new emoji that allows us to rename emoji with compatibility.
-     *
-     * The archive can be used for a couple of purposes.
-     * 1. If you want to remove an emoji from the lookup list then you can just move the entry from the `$emoji` array to
-     * the `$archive` array.
-     * 2. If you want to rename an emoji then copy it to the `$archive` array and then rename it in the `$emoji` array.
-     *
-     * @var array All of the emoji archive.
-     */
-    protected $archive;
-
-    /** @var string The base path where the emoji are located. */
-    protected $assetPath = '/resources/emoji';
-
-    /** @var string If assetPath is modified, this will hold the original path. */
-    protected $assetPathOriginal;
-
-    /**
-     * @var array An emoji alias list that represents the emoji that display
-     * in an editor drop down. Typically, it is a copy of the alias list.
-     */
-    protected $editorList;
-
-    /**
-     * This array contains all of the emoji avaliable in the system. The array is in the following format:
-     *
-     * ~~~
-     * array (
-     *     'emoji_name' => 'filename.png'
-     * )
-     * ~~~
-     *
-     * @var array All of the available emoji.
-     */
-    protected $emoji;
-
-    /**
-     * @var array The original emoji that are not accounted for in the custom
-     * set of emoji supplied by plugin, if any. This is useful when merging the
-     * custom ones with the original ones, which have different assetPaths.
-     */
-    protected $emojiOriginalUnaccountedFor;
-
-    /**
-     * This is the emoji name that will represent the error emoji.
-     *
-     * @var string If emoji is missing, use grey_question emoji.
-     */
-    protected $errorEmoji = 'error';
-
-    /** @var bool Setting to true will allow editor to interpret emoji aliases as Html equivalent markup. */
-    public $enabled = true;
-
-    /**
-     * @var string The sprintf format for emoji with the following parameters.
-     * - %1$s: The emoji path.
-     * - %2$s: The emoji code.
-     */
-    protected $format = '<img class="emoji" src="%1$s" title="%2$s" alt="%2$s" height="20" />';
-
-    /** @var Emoji The singleton instance of this class. */
-    public static $instance;
-
-    /** @var string left-side delimiter surrounding emoji, typically a full-colon. */
-    public $ldelim = ':';
-
-    /** @var string right-side delimiter surrounding emoji, typically a full-colon */
-    public $rdelim = ':';
-
-    /**
-     *
-     */
-    protected function __construct() {
-        // Initialize the canonical list. (emoji)
-        $this->emoji = array(
-            // Smileys
             'smile' => 'smile.png',
             'smiley' => 'smiley.png',
             'wink' => 'wink.png',
@@ -409,30 +158,30 @@
             'warning' => 'warning.png',
             'mrgreen' => 'mrgreen.png',
 
-            // Love
+        // Love
             'heart' => 'heart.png',
             'heartbreak' => 'heartbreak.png',
             'kiss' => 'kiss.png',
 
-            // Hand gestures
+        // Hand gestures
             '+1' => '+1.png',
             '-1' => '-1.png',
 
-            // This is used for aliases that are set incorrectly or point
-            // to items not listed in the emoji list.
-            // errorEmoji
+        // This is used for aliases that are set incorrectly or point
+        // to items not listed in the emoji list.
+        // errorEmoji
             'grey_question' => 'grey_question.png',
 
-            // Custom icons, canonical naming
+        // Custom icons, canonical naming
             'trollface' => 'trollface.png'
         );
 
-        // Some aliases self-referencing the canonical list. Use this syntax.
-
-        // This is used in cases where emoji image cannot be found.
+       // Some aliases self-referencing the canonical list. Use this syntax.
+
+       // This is used in cases where emoji image cannot be found.
         $this->emoji['error'] = &$this->emoji['grey_question'];
 
-        // Initialize the alias list. (emoticons)
+       // Initialize the alias list. (emoticons)
         $this->aliases = array(
             ':)' => 'smile',
             ':D' => 'lol',
@@ -487,15 +236,13 @@
             '<3' => 'heart',
             'o:)' => 'innocent',
             '>:)' => 'naughty'
->>>>>>> 0aed7e80
         );
 
         if (C('Garden.EmojiSet') === 'none') {
             $this->enabled = false;
         }
 
-<<<<<<< HEAD
-        Gdn::PluginManager()->CallEventHandlers($this, 'Emoji', 'Init', 'Handler');
+        Gdn::pluginManager()->callEventHandlers($this, 'Emoji', 'Init', 'Handler');
 
        // Add emoji to definition list for whole site. This used to be in the
        // advanced editor plugin, but since moving atmentions to core, had to
@@ -505,20 +252,7 @@
        // does not instantiate this class anywhere, so there will not be any
        // suggestions for emoji yet, but keep here for whenever Advanced Editor
        // is running.
-        $c = Gdn::Controller();
-=======
-        Gdn::pluginManager()->callEventHandlers($this, 'Emoji', 'Init', 'Handler');
-
-        // Add emoji to definition list for whole site. This used to be in the
-        // advanced editor plugin, but since moving atmentions to core, had to
-        // make sure they were still being added. This will make sure that
-        // emoji autosuggest works. Note: emoji will not be core yet, so the only
-        // way that this gets called is by the editor when it instantiates. Core
-        // does not instantiate this class anywhere, so there will not be any
-        // suggestions for emoji yet, but keep here for whenever Advanced Editor
-        // is running.
         $c = Gdn::controller();
->>>>>>> 0aed7e80
         if ($c && $this->enabled) {
             $emojis = $this->getEmoji();
             $emojiAssetPath = $this->getAssetPath();
@@ -526,24 +260,18 @@
 
             foreach ($emojis as $name => $data) {
                 $emoji[] = array(
-<<<<<<< HEAD
-                "name" => "". $name ."",
-                "url" =>  Asset($emojiAssetPath . '/' . $data)
-=======
                     "name" => "".$name."",
                     "url" => Asset($emojiAssetPath.'/'.$data)
->>>>>>> 0aed7e80
                 );
             }
 
             $emoji = array(
-<<<<<<< HEAD
             'assetPath' => Asset($this->getAssetPath()),
             'format' => $this->getFormat(),
             'emoji' => $this->getEmoji()
             );
 
-            $c->AddDefinition('emoji', $emoji);
+            $c->addDefinition('emoji', $emoji);
         }
     }
 
@@ -554,7 +282,7 @@
     * @return string
     */
     public function buildEmojiPath($emojiName) {
-        Deprecated('buildEmojiPath', 'getEmojiPath');
+        deprecated('buildEmojiPath', 'getEmojiPath');
         return $this->getEmojiPath($emojiName);
     }
 
@@ -563,7 +291,7 @@
     */
     protected function checkAliases() {
         $this->aliases = array_filter($this->aliases, function ($emojiName) {
-            return isset($this->emojo[$emojiName]);
+            return isset($this->emoji[$emojiName]);
         });
     }
 
@@ -583,124 +311,44 @@
     *
     * @return array Returns an array of alias to emoji name entries.
     */
-=======
-                'assetPath' => Asset($this->getAssetPath()),
-                'format' => $this->getFormat(),
-                'emoji' => $this->getEmoji()
-            );
-
-            $c->addDefinition('emoji', $emoji);
-        }
-    }
-
-    /**
-     * This method is deprecated. See {@link Emoji::getEmojiPath()}.
-     *
-     * @param string $emojiName
-     * @return string
-     */
-    public function buildEmojiPath($emojiName) {
-        deprecated('buildEmojiPath', 'getEmojiPath');
-        return $this->getEmojiPath($emojiName);
-    }
-
-    /**
-     * Check the alias array and filter out all of the emoji that are not present in the main emoji list.
-     */
-    protected function checkAliases() {
-        $this->aliases = array_filter($this->aliases, function ($emojiName) {
-            return isset($this->emoji[$emojiName]);
-        });
-    }
-
-    /**
-     * Populate this with any aliases required for plugin, make sure they point
-     * to canonical translation, and plugin will add everything to drop down that
-     * is listed. To expand, simply define more aliases that corresponded with
-     * canonical list.
-     *
-     * Note: some aliases require {@link htmlentities()} filtering, which is done directly
-     * before output in the drop down, and while searching for the string to
-     * replace in the regex, NOT here. The reason for this is so the alias
-     * list does not get littered with characters entity encodings like `&lt;`,
-     * which makes it difficult to immediately know what the aliases do. Also,
-     * {@link htmlentities} would have to be revered in areas such as title attributes,
-     * which counteracts the usefulness of having it done here.
-     *
-     * @return array Returns an array of alias to emoji name entries.
-     */
->>>>>>> 0aed7e80
     public function getAliases() {
         return $this->aliases;
     }
 
-<<<<<<< HEAD
    /**
     * Gets the asset path location.
     *
     * @return string The asset path location
     */
-=======
-    /**
-     * Gets the asset path location.
-     *
-     * @return string The asset path location
-     */
->>>>>>> 0aed7e80
     public function getAssetPath() {
         return $this->assetPath;
     }
 
-<<<<<<< HEAD
    /**
     * Gets the emoji archive.
     *
     * @return array Returns an array of emoji name to emoji file names representing the emoji archie.
     */
-=======
-    /**
-     * Gets the emoji archive.
-     *
-     * @return array Returns an array of emoji name to emoji file names representing the emoji archie.
-     */
->>>>>>> 0aed7e80
     public function getArchive() {
         return $this->archive;
     }
 
-<<<<<<< HEAD
    /**
     * Set the emoji archive.
     *
     * @param array $archive
     * @return Emoji Returns $this for fluent calls.
     */
-=======
-    /**
-     * Set the emoji archive.
-     *
-     * @param array $archive
-     * @return Emoji Returns $this for fluent calls.
-     */
->>>>>>> 0aed7e80
     public function setArchive($archive) {
         $this->archive = $archive;
         return $this;
     }
 
-<<<<<<< HEAD
    /**
     * Get the emoji editor list.
     *
     * @return array Returns an array of Emojis that can appear in an editor drop down.
     */
-=======
-    /**
-     * Get the emoji editor list.
-     *
-     * @return array Returns an array of Emojis that can appear in an editor drop down.
-     */
->>>>>>> 0aed7e80
     public function getEditorList() {
         if ($this->editorList === null) {
             return $this->getAliases();
@@ -709,7 +357,6 @@
         return $this->editorList;
     }
 
-<<<<<<< HEAD
    /**
     * This is the canonical, e.g., official, list of emoji names along with
     * their associatedwith image file name. For an exhaustive list of emoji
@@ -724,57 +371,24 @@
     }
 
    /**
+     *
     *
     * @return array List of Emojis that will appear in the editor.
     */
-    public function getEmojiEditorList() {
-        Deprecated('getEmojiEditorList', 'getEditorList');
-        return $this->getEditorList();
-    }
-
-   /**
-    * Provide this method with the official emoji filename and it will return the correct path.
-    *
-    * @param string $emojiName File name of emoji icon.
-    * @return string Root-relative path.
-    */
-    public function getEmojiPath($emojiName) {
-
-       // By default, just characters will be outputted (img alt text)
-=======
-    /**
-     * This is the canonical, e.g., official, list of emoji names along with
-     * their associatedwith image file name. For an exhaustive list of emoji
-     * names visit http://www.emoji-cheat-sheet.com/ and for the original image
-     * files being used, visit https://github.com/taninamdar/Apple-Color-Emoji
-     *
-     * @return string|array File name or full canonical array
-     */
-    public function getEmoji() {
-        // Return first value from canonical array
-        return $this->emoji;
-    }
-
-    /**
-     *
-     *
-     * @return array List of Emojis that will appear in the editor.
-     */
     public function getEmojiEditorList() {
         deprecated('getEmojiEditorList', 'getEditorList');
         return $this->getEditorList();
     }
 
-    /**
-     * Provide this method with the official emoji filename and it will return the correct path.
-     *
-     * @param string $emojiName File name of emoji icon.
-     * @return string Root-relative path.
-     */
+   /**
+    * Provide this method with the official emoji filename and it will return the correct path.
+    *
+    * @param string $emojiName File name of emoji icon.
+    * @return string Root-relative path.
+    */
     public function getEmojiPath($emojiName) {
 
-        // By default, just characters will be outputted (img alt text)
->>>>>>> 0aed7e80
+       // By default, just characters will be outputted (img alt text)
         $filePath = $emojiFileName = '';
 
         if (isset($this->emoji[$emojiName])) {
@@ -787,8 +401,7 @@
             return '';
         }
 
-<<<<<<< HEAD
-        return $filePath . '/' . $emojiFileName;
+        return $filePath.'/'.$emojiFileName;
     }
 
    /**
@@ -796,43 +409,22 @@
     *
     * @return bool Returns true if there is an editor list or false otherwise.
     */
-=======
-        return $filePath.'/'.$emojiFileName;
-    }
-
-    /**
-     * Checks whether or not the emoji has an editor list.
-     *
-     * @return bool Returns true if there is an editor list or false otherwise.
-     */
->>>>>>> 0aed7e80
     public function hasEditorList() {
         $editorList = $this->getEditorList();
         return $this->enabled && !empty($editorList);
     }
 
-<<<<<<< HEAD
    /**
     * Set the list of emoji that can be used by the editor.
     *
     * @param array $value The new editor list.
     */
-    public function setEmojiEditorList($value) {
-        Deprecated('setEmojiEditorList', 'setEditorList');
-=======
-    /**
-     * Set the list of emoji that can be used by the editor.
-     *
-     * @param array $value The new editor list.
-     */
     public function setEmojiEditorList($value) {
         deprecated('setEmojiEditorList', 'setEditorList');
->>>>>>> 0aed7e80
         return $this->setEditorList($value);
     }
 
 
-<<<<<<< HEAD
    /**
     * Set the list of emoji that can be used by the editor.
     *
@@ -841,16 +433,6 @@
     */
     public function setEditorList($value) {
        // Convert the editor list to the proper format.
-=======
-    /**
-     * Set the list of emoji that can be used by the editor.
-     *
-     * @param array $value The new editor list.
-     * @return Emoji Returns $this for fluent calls.
-     */
-    public function setEditorList($value) {
-        // Convert the editor list to the proper format.
->>>>>>> 0aed7e80
         $list = array();
         $aliases2 = array_flip($this->aliases);
         foreach ($value as $emoji) {
@@ -866,44 +448,26 @@
         return $this;
     }
 
-<<<<<<< HEAD
    /**
     * Gets the emoji format used in {@link Emoji::img()}.
     *
     * @return string Returns the current emoji format.
     */
-=======
-    /**
-     * Gets the emoji format used in {@link Emoji::img()}.
-     *
-     * @return string Returns the current emoji format.
-     */
->>>>>>> 0aed7e80
     public function getFormat() {
         return $this->format;
     }
 
-<<<<<<< HEAD
    /**
     * Sets the emoji format used in {@link Emoji::img()}.
     *
     * @param string $format
     * @return Emoji Returns $this for fluent calls.
     */
-=======
-    /**
-     * Sets the emoji format used in {@link Emoji::img()}.
-     *
-     * @param string $format
-     * @return Emoji Returns $this for fluent calls.
-     */
->>>>>>> 0aed7e80
     public function setFormat($format) {
         $this->format = $format;
         return $this;
     }
 
-<<<<<<< HEAD
    /**
     * Accept an Emoji path and name, and return the corresponding HTML IMG tag.
     *
@@ -911,27 +475,12 @@
     * @param string $emoji_name The name given to Emoji.
     * @return string The html that represents the emoji.
     */
-    public function img($emoji_path, $emoji_name) {
-        $dir = Asset(dirname($emoji_path));
-        $filename = basename($emoji_path);
-        $ext = '.'.pathinfo($filename, PATHINFO_EXTENSION);
-        $basename = basename($filename, $ext);
-        $src = Asset($emoji_path);
-=======
-    /**
-     * Accept an Emoji path and name, and return the corresponding HTML IMG tag.
-     *
-     * @param string $emoji_path The full path to Emoji file.
-     * @param string $emoji_name The name given to Emoji.
-     * @return string The html that represents the emoji.
-     */
     public function img($emoji_path, $emoji_name) {
         $dir = asset(dirname($emoji_path));
         $filename = basename($emoji_path);
         $ext = '.'.pathinfo($filename, PATHINFO_EXTENSION);
         $basename = basename($filename, $ext);
         $src = asset($emoji_path);
->>>>>>> 0aed7e80
 
         $img = str_replace(
             array('%1$s', '%2$s', '{src}', '{name}', '{dir}', '{filename}', '{basename}', '{ext}'),
@@ -942,61 +491,37 @@
         return $img;
     }
 
-<<<<<<< HEAD
    /**
     * Set the aliases array.
     *
     * @param array $aliases The new aliases array.
     * @return Emoji Returns $this for fluent calls.
     */
-=======
-    /**
-     * Set the aliases array.
-     *
-     * @param array $aliases The new aliases array.
-     * @return Emoji Returns $this for fluent calls.
-     */
->>>>>>> 0aed7e80
     public function setAliases($aliases) {
         $this->aliases = $aliases;
         return $this;
     }
 
-<<<<<<< HEAD
    /**
     *
     * @param string $assetPath
     */
-=======
-    /**
-     *
-     * @param string $assetPath
-     */
->>>>>>> 0aed7e80
     public function setAssetPath($assetPath) {
         $this->assetPath = $assetPath;
     }
 
-<<<<<<< HEAD
    /**
     * Sets custom emoji, and saves the original ones that are unaccounted for.
     *
     * @param array $emoji
     */
-=======
-    /**
-     * Sets custom emoji, and saves the original ones that are unaccounted for.
-     *
-     * @param array $emoji
-     */
->>>>>>> 0aed7e80
     public function setEmoji($emoji) {
         $this->emoji = $emoji;
     }
 
-<<<<<<< HEAD
    /**
     * Set the emoji from a manifest.
+     *
     * @param array $manifest An emoji manifest with the following keys:
     * - emoji: An array in the form: name => filename (ex. ['smile' => 'smile.png'])
     * - aliases (optional): An array of emoji short forms: alias => emojiName  (ex. [':)' => 'smile'])
@@ -1007,29 +532,10 @@
     public function setFromManifest($manifest, $assetPath = '') {
        // Set the default asset root.
         if ($assetPath) {
-            $this->setAssetPath(StringBeginsWith($assetPath, PATH_ROOT, true, true));
+            $this->setAssetPath(stringBeginsWith($assetPath, PATH_ROOT, true, true));
         }
 
        // Set the emoji settings from the manifest.
-=======
-    /**
-     * Set the emoji from a manifest.
-     *
-     * @param array $manifest An emoji manifest with the following keys:
-     * - emoji: An array in the form: name => filename (ex. ['smile' => 'smile.png'])
-     * - aliases (optional): An array of emoji short forms: alias => emojiName  (ex. [':)' => 'smile'])
-     * - editor (optional): An array of emoji that will display in the editor: emojiName (ex: [smile,..])
-     * - format (optional): The string format of the emoji replacement.
-     * @param string $assetPath The asset path root to all of the emoji files.
-     */
-    public function setFromManifest($manifest, $assetPath = '') {
-        // Set the default asset root.
-        if ($assetPath) {
-            $this->setAssetPath(stringBeginsWith($assetPath, PATH_ROOT, true, true));
-        }
-
-        // Set the emoji settings from the manifest.
->>>>>>> 0aed7e80
         if (array_key_exists('emoji', $manifest)) {
             $this->setEmoji($manifest['emoji']);
         }
@@ -1055,7 +561,6 @@
         }
     }
 
-<<<<<<< HEAD
    /**
     * Translate all emoji aliases to their corresponding Html image tags.
     *
@@ -1065,24 +570,12 @@
     * @param string $Text The actual user-submitted post
     * @return string Return the emoji-formatted post
     */
-=======
-    /**
-     * Translate all emoji aliases to their corresponding Html image tags.
-     *
-     * Thanks to punbb 1.3.5 (GPL License) for function, which was largely
-     * inspired from their do_smilies function.
-     *
-     * @param string $Text The actual user-submitted post
-     * @return string Return the emoji-formatted post
-     */
->>>>>>> 0aed7e80
     public function translateToHtml($Text) {
         if (!$this->enabled) {
             return $Text;
         }
 
-<<<<<<< HEAD
-        $Text = ' '. $Text .' ';
+        $Text = ' '.$Text.' ';
 
        // First, translate all aliases. Canonical emoji will get translated
        // out of a loop.
@@ -1090,24 +583,10 @@
 
        // Loop through and apply changes to all visible aliases from dropdown
         foreach ($emojiAliasList as $emojiAlias => $emojiCanonical) {
-            $emojiFilePath  = $this->getEmojiPath($emojiCanonical);
-
-            if (strpos($Text, htmlentities($emojiAlias)) !== false) {
-                $Text = preg_replace(
-=======
-        $Text = ' '.$Text.' ';
-
-        // First, translate all aliases. Canonical emoji will get translated
-        // out of a loop.
-        $emojiAliasList = $this->aliases;
-
-        // Loop through and apply changes to all visible aliases from dropdown
-        foreach ($emojiAliasList as $emojiAlias => $emojiCanonical) {
             $emojiFilePath = $this->getEmojiPath($emojiCanonical);
 
             if (strpos($Text, htmlentities($emojiAlias)) !== false) {
                 $Text = Gdn_Format::ReplaceButProtectCodeBlocks(
->>>>>>> 0aed7e80
                     '`(?<=[>\s]|(&nbsp;))'.preg_quote(htmlentities($emojiAlias), '`').'(?=\W)`m',
                     $this->img($emojiFilePath, $emojiAlias),
                     $Text
@@ -1115,20 +594,12 @@
             }
         }
 
-<<<<<<< HEAD
        // Second, translate canonical list, without looping.
-=======
-        // Second, translate canonical list, without looping.
->>>>>>> 0aed7e80
         $ldelim = preg_quote($this->ldelim, '`');
         $rdelim = preg_quote($this->rdelim, '`');
         $emoji = $this;
 
-<<<<<<< HEAD
-        $Text = preg_replace_callback("`({$ldelim}[a-z0-9_+-]+{$rdelim})`i", function ($m) use ($emoji) {
-=======
         $Text = Gdn_Format::replaceButProtectCodeBlocks("`({$ldelim}[a-z0-9_+-]+{$rdelim})`i", function ($m) use ($emoji) {
->>>>>>> 0aed7e80
             $emoji_name = trim($m[1], ':');
             $emoji_path = $emoji->getEmojiPath($emoji_name);
             if ($emoji_path) {
@@ -1136,26 +607,15 @@
             } else {
                 return $m[0];
             }
-<<<<<<< HEAD
-        }, $Text);
-=======
         }, $Text, true);
->>>>>>> 0aed7e80
 
         return substr($Text, 1, -1);
     }
 
-<<<<<<< HEAD
    /**
     * Get the singleton instance of this class.
     * @return Emoji
     */
-=======
-    /**
-     * Get the singleton instance of this class.
-     * @return Emoji
-     */
->>>>>>> 0aed7e80
     public static function instance() {
         if (Emoji::$instance === null) {
             Emoji::$instance = new Emoji();
