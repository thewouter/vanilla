--- conflicted
+++ resolved
@@ -1,11 +1,4 @@
-<<<<<<< HEAD
-<?php if (!defined('APPLICATION')) {
-    exit();
-      }
-
-=======
 <?php
->>>>>>> 0aed7e80
 /**
  * Cache layer base class
  *
@@ -21,134 +14,6 @@
  */
 abstract class Gdn_Cache {
 
-<<<<<<< HEAD
-   /**
-   * List of cache containers
-   * @var array
-   */
-    protected $Containers;
-
-   /**
-   * List of features this cache system supports
-   * @var array
-   */
-    protected $Features;
-
-   /**
-   * Type of cache this this: one of CACHE_TYPE_MEMORY, CACHE_TYPE_FILE, CACHE_TYPE_NULL
-   * @var string
-   */
-    protected $CacheType;
-
-   /**
-    * Memory copy of store containers
-    * @var array
-    */
-    protected static $Stores = array();
-
-   // Allows items to be internally compressed/decompressed
-    const FEATURE_COMPRESS     = 'f_compress';
-   // Allows items to autoexpire (seconds)
-    const FEATURE_EXPIRY       = 'f_expiry';
-   // Allows set/get timeouts (seconds)
-    const FEATURE_TIMEOUT      = 'f_timeout';
-   // Allows disabling usage of key prefix
-    const FEATURE_NOPREFIX     = 'f_noprefix';
-   // Allows forcing alternate key prefix
-    const FEATURE_FORCEPREFIX  = 'f_forceprefix';
-   // Allows querying DB for missing keys, or firing a callback
-    const FEATURE_FALLBACK     = 'f_fallback';
-   // In incr/decr ops, what should the initial value be
-    const FEATURE_INITIAL      = 'f_initial';
-   // Allows sharding large keys across all servers [Add,Store,Get,Replace,Remove]
-    const FEATURE_SHARD        = 'f_shard';
-   // Allows control over localcache usage
-    const FEATURE_LOCAL        = 'f_local';
-
-   /**
-    * Location - SERVER:IP, Filepath, etc
-    */
-    const CONTAINER_LOCATION   = 'c_location';
-
-   /**
-    * Persistent - Whether to use connect() or pconnect() where applicable
-    */
-    const CONTAINER_PERSISTENT = 'c_persistent';
-
-   /**
-    * Pool Size - When using pconnect(), how many connections should we use in the pool?
-    */
-    const CONTAINER_POOLSIZE = 'c_poolsize';
-
-   /**
-    * Pool Key - When using pconnect(), what should the pool key look like?
-    */
-    const CONTAINER_POOLKEY = 'c_poolkey';
-
-   /**
-    * Weight - Allows for differently weighted storage locations
-    */
-    const CONTAINER_WEIGHT     = 'c_weight';
-
-   /**
-    * Persistent - Retry delay inverval in seconds
-    */
-    const CONTAINER_RETRYINT = 'c_retryint';
-
-   /**
-    * Timeout - How long to wait before timing out while connecting
-    */
-    const CONTAINER_TIMEOUT    = 'c_timeout';
-
-   /**
-    * Online - If this container is available for requests
-    */
-    const CONTAINER_ONLINE     = 'c_online';
-
-   /**
-    * Callback - Method to call if the location fails to be added
-    */
-    const CONTAINER_CALLBACK   = 'c_callback';
-
-    const CACHEOP_FAILURE = false;
-    const CACHEOP_SUCCESS = true;
-
-    const CACHE_TYPE_MEMORY = 'ct_memory';
-    const CACHE_TYPE_FILE = 'ct_file';
-    const CACHE_TYPE_NULL = 'ct_null';
-
-    const CACHE_EJECT_DURATION = 60;
-
-    const APC_CACHE_DURATION = 300;
-
-   /**
-    * Local in-memory cache of fetched data
-    * This prevents duplicate gets to memcache
-    * @var array
-    */
-    protected static $localCache = array();
-
-    public static $trace = true;
-    public static $trackGet = array();
-    public static $trackGets = 0;
-    public static $trackSet = array();
-    public static $trackSets = 0;
-    public static $trackTime = 0;
-
-    public function __construct() {
-        $this->Containers = array();
-        $this->Features = array();
-    }
-
-   /**
-   * Determines the currently installed cache solution and returns a fresh instance of its object
-   *
-   * @return Gdn_Cache
-   */
-    public static function Initialize($ForceEnable = false, $ForceMethod = false) {
-        $AllowCaching = self::ActiveEnabled($ForceEnable);
-        $ActiveCache = Gdn_Cache::ActiveCache();
-=======
     /** @var array List of cache containers. */
     protected $containers;
 
@@ -274,15 +139,14 @@
         $this->features = array();
     }
 
-    /**
+   /**
      * Determines the currently installed cache solution and returns a fresh instance of its object.
-     *
-     * @return Gdn_Cache
-     */
+   *
+   * @return Gdn_Cache
+   */
     public static function initialize($ForceEnable = false, $ForceMethod = false) {
         $AllowCaching = self::activeEnabled($ForceEnable);
         $ActiveCache = Gdn_Cache::activeCache();
->>>>>>> 0aed7e80
 
         if ($ForceMethod !== false) {
             $ActiveCache = $ForceMethod;
@@ -295,40 +159,25 @@
             $CacheObject = new $ActiveCacheClass();
         }
 
-<<<<<<< HEAD
        // Null caches should not acount as enabled.
-        if (!$ForceEnable && $CacheObject->Type() === Gdn_Cache::CACHE_TYPE_NULL) {
-=======
-        // Null caches should not acount as enabled.
         if (!$ForceEnable && $CacheObject->type() === Gdn_Cache::CACHE_TYPE_NULL) {
->>>>>>> 0aed7e80
             SaveToConfig('Cache.Enabled', false, false);
         }
 
         if (method_exists($CacheObject, 'Autorun')) {
-<<<<<<< HEAD
-            $CacheObject->Autorun();
+            $CacheObject->autorun();
         }
 
        // This should only fire when cache is loading automatically
-        if (!func_num_args() && Gdn::PluginManager() instanceof Gdn_PluginManager) {
-            Gdn::PluginManager()->FireEvent('AfterActiveCache');
-=======
-            $CacheObject->autorun();
-        }
-
-        // This should only fire when cache is loading automatically
         if (!func_num_args() && Gdn::pluginManager() instanceof Gdn_PluginManager) {
             Gdn::pluginManager()->fireEvent('AfterActiveCache');
->>>>>>> 0aed7e80
         }
 
         return $CacheObject;
     }
 
-<<<<<<< HEAD
-   /**
-    * Gets the shortname of the currently active cache
+   /**
+     * Gets the short name of the currently active cache.
     *
     * This method retrieves the name of the active cache according to the config file.
     * It fires an event thereafter, allowing that value to be overridden
@@ -336,29 +185,12 @@
     *
     * @return string shortname of current auto active cache
     */
-    public static function ActiveCache() {
+    public static function activeCache() {
        /*
         * There is a catch 22 with caching the config file. We need
         * an external way to define the cache layer before needing it
         * in the config.
         */
-=======
-    /**
-     * Gets the short name of the currently active cache.
-     *
-     * This method retrieves the name of the active cache according to the config file.
-     * It fires an event thereafter, allowing that value to be overridden
-     * by loaded plugins.
-     *
-     * @return string shortname of current auto active cache
-     */
-    public static function activeCache() {
-        /*
-         * There is a catch 22 with caching the config file. We need
-         * an external way to define the cache layer before needing it
-         * in the config.
-         */
->>>>>>> 0aed7e80
 
         if (defined('CACHE_METHOD_OVERRIDE')) {
             $ActiveCache = CACHE_METHOD_OVERRIDE;
@@ -366,43 +198,24 @@
             $ActiveCache = C('Cache.Method', false);
         }
 
-<<<<<<< HEAD
        // This should only fire when cache is loading automatically
-        if (!func_num_args() && Gdn::PluginManager() instanceof Gdn_PluginManager) {
-            Gdn::PluginManager()->EventArguments['ActiveCache'] = &$ActiveCache;
-            Gdn::PluginManager()->FireEvent('BeforeActiveCache');
-=======
-        // This should only fire when cache is loading automatically
         if (!func_num_args() && Gdn::pluginManager() instanceof Gdn_PluginManager) {
             Gdn::pluginManager()->EventArguments['ActiveCache'] = &$ActiveCache;
             Gdn::pluginManager()->fireEvent('BeforeActiveCache');
->>>>>>> 0aed7e80
         }
 
         return $ActiveCache;
     }
 
-<<<<<<< HEAD
-   /**
-    * Get the status of the active cache
+   /**
+     * Get the status of the active cache.
     *
     * Return whether or not the current cache method is enabled.
     *
     * @param type $ForceEnable
     * @return bool status of active cache
     */
-    public static function ActiveEnabled($ForceEnable = false) {
-=======
-    /**
-     * Get the status of the active cache.
-     *
-     * Return whether or not the current cache method is enabled.
-     *
-     * @param type $ForceEnable
-     * @return bool status of active cache
-     */
     public static function activeEnabled($ForceEnable = false) {
->>>>>>> 0aed7e80
         $AllowCaching = false;
 
         if (defined('CACHE_ENABLED_OVERRIDE')) {
@@ -415,50 +228,28 @@
         return (bool)$AllowCaching;
     }
 
-<<<<<<< HEAD
-   /**
-    * Returns the storage data for the active cache
+   /**
+     * Returns the storage data for the active cache.
     *
     * For FileCache, the folder. For Memcache, the server(s).
     *
     * @param type $ForceMethod
     * @return mixed Active Store Location
     */
-    public static function ActiveStore($ForceMethod = null) {
+    public static function activeStore($ForceMethod = null) {
        // Get the active cache name
-        $ActiveCache = self::ActiveCache();
-=======
-    /**
-     * Returns the storage data for the active cache.
-     *
-     * For FileCache, the folder. For Memcache, the server(s).
-     *
-     * @param type $ForceMethod
-     * @return mixed Active Store Location
-     */
-    public static function activeStore($ForceMethod = null) {
-        // Get the active cache name
         $ActiveCache = self::activeCache();
->>>>>>> 0aed7e80
         if (!is_null($ForceMethod)) {
             $ActiveCache = $ForceMethod;
         }
         $ActiveCache = ucfirst($ActiveCache);
 
-<<<<<<< HEAD
        // Overrides
-=======
-        // Overrides
->>>>>>> 0aed7e80
         if (defined('CACHE_STORE_OVERRIDE') && defined('CACHE_METHOD_OVERRIDE') && CACHE_METHOD_OVERRIDE == $ActiveCache) {
             return unserialize(CACHE_STORE_OVERRIDE);
         }
 
-<<<<<<< HEAD
        // Use APC cache?
-=======
-        // Use APC cache?
->>>>>>> 0aed7e80
         $apc = false;
         if (C('Garden.Apc', false) && C('Garden.Cache.ApcPrecache', false) && function_exists('apc_fetch')) {
             $apc = true;
@@ -468,11 +259,10 @@
         $ActiveStore = null;
         $ActiveStoreKey = "Cache.{$ActiveCache}.Store";
 
-<<<<<<< HEAD
        // Check memory
         if (is_null($LocalStore)) {
-            if (array_key_exists($ActiveCache, Gdn_Cache::$Stores)) {
-                $LocalStore = Gdn_Cache::$Stores[$ActiveCache];
+            if (array_key_exists($ActiveCache, Gdn_Cache::$stores)) {
+                $LocalStore = Gdn_Cache::$stores[$ActiveCache];
             }
         }
 
@@ -480,30 +270,12 @@
         if (is_null($LocalStore) && $apc) {
             $LocalStore = apc_fetch($ActiveStoreKey);
             if ($LocalStore) {
-                Gdn_Cache::$Stores[$ActiveCache] = $LocalStore;
-=======
-        // Check memory
-        if (is_null($LocalStore)) {
-            if (array_key_exists($ActiveCache, Gdn_Cache::$stores)) {
-                $LocalStore = Gdn_Cache::$stores[$ActiveCache];
-            }
-        }
-
-        // Check APC cache
-        if (is_null($LocalStore) && $apc) {
-            $LocalStore = apc_fetch($ActiveStoreKey);
-            if ($LocalStore) {
                 Gdn_Cache::$stores[$ActiveCache] = $LocalStore;
->>>>>>> 0aed7e80
             }
         }
 
         if (is_array($LocalStore)) {
-<<<<<<< HEAD
            // Convert to ActiveStore format (with 'Active' key)
-=======
-            // Convert to ActiveStore format (with 'Active' key)
->>>>>>> 0aed7e80
             $Save = false;
             $ActiveStore = array();
             foreach ($LocalStore as $StoreServerName => &$StoreServer) {
@@ -522,36 +294,28 @@
                             $Save = true;
                         }
                     }
-<<<<<<< HEAD
                  }
 
                // Add active servers to ActiveStore array
                 if ($IsActive) {
                     $ActiveStore[] = $StoreServer['Server'];
                 }
-=======
-                }
-
-                // Add active servers to ActiveStore array
-                if ($IsActive) {
-                    $ActiveStore[] = $StoreServer['Server'];
-                }
-            }
-
-        }
-
-        // No local copy, get from config
+            }
+
+        }
+
+       // No local copy, get from config
         if (is_null($ActiveStore)) {
             $ActiveStore = c($ActiveStoreKey, false);
 
-            // Convert to LocalStore format
+           // Convert to LocalStore format
             $LocalStore = array();
             $ActiveStore = (array)$ActiveStore;
             foreach ($ActiveStore as $StoreServer) {
                 $StoreServerName = md5($StoreServer);
                 $LocalStore[$StoreServerName] = array(
-                    'Server' => $StoreServer,
-                    'Active' => true,
+                'Server' => $StoreServer,
+                'Active' => true,
                     'Delay' => false,
                     'Fails' => 0
                 );
@@ -561,10 +325,10 @@
         }
 
         if ($Save) {
-            // Save to memory
+           // Save to memory
             Gdn_Cache::$stores[$ActiveCache] = $LocalStore;
 
-            // Save back to APC for later
+           // Save back to APC for later
             if ($apc) {
                 apc_store($ActiveStoreKey, $LocalStore, Gdn_Cache::APC_CACHE_DURATION);
             }
@@ -573,23 +337,23 @@
         return $ActiveStore;
     }
 
-    /**
+   /**
      * Register a temporary server connection failure.
-     *
-     * This method will attempt to temporarily excise the offending server from
-     * the connect roster for a period of time.
-     *
-     * @param string $server
-     */
+    *
+    * This method will attempt to temporarily excise the offending server from
+    * the connect roster for a period of time.
+    *
+    * @param string $server
+    */
     public function fail($server) {
 
-        // Use APC?
+       // Use APC?
         $apc = false;
         if (C('Garden.Apc', false) && function_exists('apc_fetch')) {
             $apc = true;
         }
 
-        // Get the active cache name
+       // Get the active cache name
         $activeCache = Gdn_Cache::activeCache();
         $activeCache = ucfirst($activeCache);
         $activeStoreKey = "Cache.{$activeCache}.Store";
@@ -601,7 +365,6 @@
             $localStore = val($activeCache, Gdn_Cache::$stores, null);
             if (is_null($localStore)) {
                 return false;
->>>>>>> 0aed7e80
             }
         }
 
@@ -620,16 +383,16 @@
         $fails++;
         $active = $isActive ? 'active' : 'inactive';
 
-        // Check if we need to deactivate for 5 minutes
+       // Check if we need to deactivate for 5 minutes
         if ($isActive && $storeServer['Fails'] > 3) {
             $isActive = false;
             $storeServer['Delay'] = time() + Gdn_Cache::CACHE_EJECT_DURATION;
         }
 
-        // Save
+       // Save
         Gdn_Cache::$stores[$activeCache] = $localStore;
 
-        // Save to APC
+       // Save to APC
         if ($apc) {
             apc_store($activeStoreKey, $localStore, Gdn_Cache::APC_CACHE_DURATION);
         }
@@ -637,25 +400,25 @@
         return true;
     }
 
-    /**
-     * Returns a constant describing the type of cache implementation this object represents.
-     *
-     * @return string Type of cache. One of CACHE_TYPE_MEMORY, CACHE_TYPE_FILE, CACHE_TYPE_NULL
-     */
+   /**
+   * Returns a constant describing the type of cache implementation this object represents.
+   *
+   * @return string Type of cache. One of CACHE_TYPE_MEMORY, CACHE_TYPE_FILE, CACHE_TYPE_NULL
+   */
     public function type() {
         return $this->cacheType;
     }
 
-    /**
+   /**
      * Add a value to the cache.
-     *
-     * This fails if the item already exists in the cache.
-     *
-     * @param string $Key Cache key used for storage
-     * @param mixed $Value Value to be cached
-     * @param array $Options
+   *
+   * This fails if the item already exists in the cache.
+   *
+   * @param string $Key Cache key used for storage
+   * @param mixed $Value Value to be cached
+   * @param array $Options
      * @return boolean true on success or false on failure.
-     */
+   */
     abstract public function add($Key, $Value, $Options = array());
 
     public function stripKey($Key, $Options) {
@@ -669,11 +432,11 @@
 
     }
 
-    /**
+   /**
      * Store a value in the cache.
-     *
-     * This works regardless of whether the item already exists in the cache.
-     *
+   *
+   * This works regardless of whether the item already exists in the cache.
+   *
      * @param string $Key Cache key used for storage.
      * @param mixed $Value Value to be cached.
      * @param array $Options An array of cache feature constants.
@@ -683,74 +446,74 @@
      *   - FEATURE_FORCEPREFIX: Allows forcing alternate key prefix (string).
      *   - FEATURE_FALLBACK: Allows querying DB for missing keys, or firing a callback (see Gdn_Cache->Fallback).
      * @return boolean true on success or false on failure.
-     */
+   */
     abstract public function store($Key, $Value, $Options = array());
 
-    /**
+   /**
      * Check if a value exists in the cache.
-     *
+   *
      * @param string $Key Cache key used for storage.
      * @return array array(key => value) for existing key or false if not found.
-     */
+   */
     abstract public function exists($Key);
 
-    /**
+   /**
      * Retrieve a key's value from the cache.
-     *
+   *
      * @param string $Key Cache key used for storage.
-     * @param array $Options
+   * @param array $Options
      * @return mixed key value or false on failure or not found.
-     */
+   */
     abstract public function get($Key, $Options = array());
 
-    /**
-     * Remove a key/value pair from the cache.
-     *
+   /**
+   * Remove a key/value pair from the cache.
+   *
      * @param string $Key Cache key used for storage.
-     * @param array $Options
+   * @param array $Options
      * @return boolean true on success or false on failure.
-     */
+   */
     abstract public function remove($Key, $Options = array());
 
-    /**
+   /**
      * Replace an existing key's value with the provided value.
-     *
-     * This will fail if the provided key does not already exist.
-     *
+   *
+   * This will fail if the provided key does not already exist.
+   *
      * @param string $Key Cache key used for storage.
      * @param mixed $Value Value to be cached.
-     * @param array $Options
+   * @param array $Options
      * @return boolean true on success or false on failure.
-     */
+   */
     abstract public function replace($Key, $Value, $Options = array());
 
-    /**
+   /**
      * Increment the value of the provided key by {@link $Amount}.
-     *
-     * This will fail if the key does not already exist. Cannot take the value
-     * of $Key below 0.
-     *
+   *
+   * This will fail if the key does not already exist. Cannot take the value
+   * of $Key below 0.
+   *
      * @param string $Key Cache key used for storage.
      * @param int $Amount Amount to shift value up.
      * @return int new value or false on failure.
-     */
+   */
     abstract public function increment($Key, $Amount = 1, $Options = array());
 
-    /**
+   /**
      * Decrement the value of the provided key by {@link $Amount}.
-     *
-     * This will fail if the key does not already exist. Cannot take the value
-     * of $Key below 0.
-     *
+   *
+   * This will fail if the key does not already exist. Cannot take the value
+   * of $Key below 0.
+   *
      * @param string $Key Cache key used for storage.
      * @param int $Amount Amount to shift value down.
      * @return int new value or false on failure.
-     */
+   */
     abstract public function decrement($Key, $Amount = 1, $Options = array());
 
-    /**
+   /**
      * Add a container to the cache pool.
-     *
+   *
      * @param array $Options An array of options with container constants as keys.
      *  - CONTAINER_LOCATION: required. the location of the container. SERVER:IP, Filepath, etc.
      *  - CONTAINER_PERSISTENT: optional (default true). whether to use connect() or pconnect() where applicable.
@@ -759,28 +522,28 @@
      *  - CONTAINER_TIMEOUT: optional (default 1s). amount of time to wait for connection to container before timing out.
      *  - CONTAINER_CALLBACK: optional (default null). callback to execute if container fails to open/connect.
      * @return boolean true on success or false on failure.
-     */
+   */
     abstract public function addContainer($Options);
 
-    /**
+   /**
      * Invalidate all items in the cache.
-     *
-     * Gdn_Cache::Flush() invalidates all existing cache items immediately.
-     * After invalidation none of the items will be returned in response to a
-     * retrieval command (unless it's stored again under the same key after
-     * Gdn_Cache::Flush() has invalidated the items).
-     *
+    *
+    * Gdn_Cache::Flush() invalidates all existing cache items immediately.
+    * After invalidation none of the items will be returned in response to a
+    * retrieval command (unless it's stored again under the same key after
+    * Gdn_Cache::Flush() has invalidated the items).
+    *
      * @return boolean true on success of false on failure.
-     */
+    */
     abstract public function flush();
 
-    /**
-     *
-     *
+   /**
+    *
+    *
      * @param string $Key Cache key.
      * @param array $Options
-     * @return mixed
-     */
+    * @return mixed
+    */
     protected function fallback($Key, $Options) {
         $Fallback = val(Gdn_Cache::FEATURE_FALLBACK, $Options, null);
         if (is_null($Fallback)) {
@@ -814,14 +577,14 @@
     public function getPrefix($ForcePrefix = null, $WithRevision = true) {
         static $ConfigPrefix = false;
 
-        // Allow overriding the prefix
+       // Allow overriding the prefix
         if (!is_null($ForcePrefix)) {
             return $ForcePrefix;
         }
 
-        // Keep searching for the prefix until it is defined
+       // Keep searching for the prefix until it is defined
         if ($ConfigPrefix === false) {
-            // Allow vfcom-infrastructure to set the prefix automatically
+           // Allow vfcom-infrastructure to set the prefix automatically
             if (defined('FORCE_CACHE_PREFIX')) {
                 $ConfigPrefix = FORCE_CACHE_PREFIX;
             }
@@ -831,7 +594,7 @@
             }
         }
 
-        // Lookup Revision if we have a prefix.
+       // Lookup Revision if we have a prefix.
         $RevisionNumber = false;
         if ($WithRevision && $ConfigPrefix !== false) {
             $CacheRevision = $this->getRevision($ConfigPrefix);
@@ -870,101 +633,6 @@
         return $CacheRevision;
     }
 
-<<<<<<< HEAD
-        }
-
-       // No local copy, get from config
-        if (is_null($ActiveStore)) {
-            $ActiveStore = C($ActiveStoreKey, false);
-
-           // Convert to LocalStore format
-            $LocalStore = array();
-            $ActiveStore = (array)$ActiveStore;
-            foreach ($ActiveStore as $StoreServer) {
-                $StoreServerName = md5($StoreServer);
-                $LocalStore[$StoreServerName] = array(
-                'Server' => $StoreServer,
-                'Active' => true,
-                'Delay'  => false,
-                'Fails'  => 0
-                );
-            }
-
-            $Save = true;
-        }
-
-        if ($Save) {
-           // Save to memory
-            Gdn_Cache::$Stores[$ActiveCache] = $LocalStore;
-
-           // Save back to APC for later
-            if ($apc) {
-                apc_store($ActiveStoreKey, $LocalStore, Gdn_Cache::APC_CACHE_DURATION);
-            }
-        }
-
-        return $ActiveStore;
-    }
-
-   /**
-    * Register a temporary server connection failure
-    *
-    * This method will attempt to temporarily excise the offending server from
-    * the connect roster for a period of time.
-    *
-    * @param string $server
-    */
-    public function Fail($server) {
-
-       // Use APC?
-        $apc = false;
-        if (C('Garden.Apc', false) && function_exists('apc_fetch')) {
-            $apc = true;
-        }
-
-       // Get the active cache name
-        $activeCache = Gdn_Cache::ActiveCache();
-        $activeCache = ucfirst($activeCache);
-        $sctiveStoreKey = "Cache.{$activeCache}.Store";
-
-       // Get the localstore
-        $localStore = GetValue($activeCache, Gdn_Cache::$Stores, null);
-        if (is_null($localStore)) {
-            Gdn_Cache::ActiveStore();
-            $localStore = GetValue($activeCache, Gdn_Cache::$Stores, null);
-            if (is_null($localStore)) {
-                return false;
-            }
-        }
-
-        $storeServerName = md5($server);
-        if (!array_key_exists($storeServerName, $localStore)) {
-            return false;
-        }
-
-        $storeServer = &$localStore[$storeServerName];
-        $isActive = &$storeServer['Active'];
-        if (!$isActive) {
-            return false;
-        }
-
-        $fails = &$storeServer['Fails'];
-        $fails++;
-        $active = $isActive ? 'active' : 'inactive';
-
-       // Check if we need to deactivate for 5 minutes
-        if ($isActive && $storeServer['Fails'] > 3) {
-            $isActive = false;
-            $storeServer['Delay'] = time() + Gdn_Cache::CACHE_EJECT_DURATION;
-        }
-
-       // Save
-        Gdn_Cache::$Stores[$activeCache] = $localStore;
-
-       // Save to APC
-        if ($apc) {
-            apc_store($sctiveStoreKey, $localStore, Gdn_Cache::APC_CACHE_DURATION);
-=======
     public function incrementRevision() {
         $CachePrefix = $this->getPrefix(null, false);
         if ($CachePrefix === false) {
@@ -980,274 +648,18 @@
             return $this->store($CacheRevisionKey, 2, array(
                 Gdn_Cache::FEATURE_NOPREFIX => true
             ));
->>>>>>> 0aed7e80
         }
 
         return true;
     }
 
-<<<<<<< HEAD
-   /**
-   * Returns a constant describing the type of cache implementation this object represents.
-   *
-   * @return string Type of cache. One of CACHE_TYPE_MEMORY, CACHE_TYPE_FILE, CACHE_TYPE_NULL
-   */
-    public function Type() {
-        return $this->CacheType;
-    }
-
-   /**
-   * Add a value to the cache
-   *
-   * This fails if the item already exists in the cache.
-   *
-   * @param string $Key Cache key used for storage
-   * @param mixed $Value Value to be cached
-   * @param array $Options
-   * @return boolean TRUE on success or FALSE on failure.
-   */
-    abstract public function Add($Key, $Value, $Options = array());
-
-    public function StripKey($Key, $Options) {
-        $UsePrefix = !GetValue(Gdn_Cache::FEATURE_NOPREFIX, $Options, false);
-        $ForcePrefix = GetValue(Gdn_Cache::FEATURE_FORCEPREFIX, $Options, null);
-
-        if ($UsePrefix) {
-            $Key = substr($Key, strlen($this->GetPrefix($ForcePrefix)) + 1);
-        }
-        return $Key;
-
-    }
-
-   /**
-   * Store a value in the cache
-   *
-   * This works regardless of whether the item already exists in the cache.
-   *
-   * @param string $Key Cache key used for storage
-   * @param mixed $Value Value to be cached
-   * @param array $Options
-   *   - FEATURE_COMPRESS: Allows items to be internally compressed/decompressed (bool)
-   *   - FEATURE_EXPIRY: Allows items to autoexpire (seconds)
-   *   - FEATURE_NOPREFIX: Allows disabling usage of key prefix (bool)
-   *   - FEATURE_FORCEPREFIX: Allows forcing alternate key prefix (string)
-   *   - FEATURE_FALLBACK: Allows querying DB for missing keys, or firing a callback (see Gdn_Cache->Fallback)
-   * @return boolean TRUE on success or FALSE on failure.
-   */
-    abstract public function Store($Key, $Value, $Options = array());
-
-   /**
-   * Check if a value exists in the cache
-   *
-   * @param string $Key Cache key used for storage
-   * @return array array(key => value) for existing key or FALSE if not found.
-   */
-    abstract public function Exists($Key);
-
-   /**
-   * Retrieve a key's value from the cache
-   *
-   * @param string $Key Cache key used for storage
-   * @param array $Options
-   * @return mixed key value or FALSE on failure or not found.
-   */
-    abstract public function Get($Key, $Options = array());
-
-   /**
-   * Remove a key/value pair from the cache.
-   *
-   * @param string $Key Cache key used for storage
-   * @param array $Options
-   * @return boolean TRUE on success or FALSE on failure.
-   */
-    abstract public function Remove($Key, $Options = array());
-
-   /**
-   * Replace an existing key's value with the provided value
-   *
-   * This will fail if the provided key does not already exist.
-   *
-   * @param string $Key Cache key used for storage
-   * @param mixed $Value Value to be cached
-   * @param array $Options
-   * @return boolean TRUE on success or FALSE on failure.
-   */
-    abstract public function Replace($Key, $Value, $Options = array());
-
-   /**
-   * Increment the value of the provided key by $Amount
-   *
-   * This will fail if the key does not already exist. Cannot take the value
-   * of $Key below 0.
-   *
-   * @param string $Key Cache key used for storage
-   * @param int $Amount Amount to shift value up
-   * @return int new value or FALSE on failure.
-   */
-    abstract public function Increment($Key, $Amount = 1, $Options = array());
-
-   /**
-   * Decrement the value of the provided key by $Amount
-   *
-   * This will fail if the key does not already exist. Cannot take the value
-   * of $Key below 0.
-   *
-   * @param string $Key Cache key used for storage
-   * @param int $Amount Amount to shift value down
-   * @return int new value or FALSE on failure.
-   */
-    abstract public function Decrement($Key, $Amount = 1, $Options = array());
-
-   /**
-   * Add a container to the cache pool
-   *
-   * @param array $Options
-   *  - CONTAINER_LOCATION: required. the location of the container. SERVER:IP, Filepath, etc
-   *  - CONTAINER_PERSISTENT: optional (default true). whether to use connect() or pconnect() where applicable
-   *  - CONTAINER_WEIGHT: optional (default 1). number of buckets to create for this server which in turn control its probability of it being selected
-   *  - CONTAINER_RETRYINT: optional (default 15s). controls how often a failed container will be retried, the default value is 15 seconds
-   *  - CONTAINER_TIMEOUT: optional (default 1s). amount of time to wait for connection to container before timing ou.
-   *  - CONTAINER_CALLBACK: optional (default NULL). callback to execute if container fails to open/connect
-   * @return boolean TRUE on success or FALSE on failure.
-   */
-    abstract public function AddContainer($Options);
-
-   /**
-    * Invalidate all items in the cache
-    *
-    * Gdn_Cache::Flush() invalidates all existing cache items immediately.
-    * After invalidation none of the items will be returned in response to a
-    * retrieval command (unless it's stored again under the same key after
-    * Gdn_Cache::Flush() has invalidated the items).
-    *
-    * @return boolean TRUE on success of FALSE on failure
-    */
-    abstract public function Flush();
-
-   /**
-    *
-    *
-    * @param type $Key Cache key
-    * @param type $Options
-    * @return mixed
-    */
-    protected function Fallback($Key, $Options) {
-        $Fallback = GetValue(Gdn_Cache::FEATURE_FALLBACK, $Options, null);
-        if (is_null($Fallback)) {
-            return Gdn_Cache::CACHEOP_FAILURE;
-        }
-
-        $FallbackType = array_shift($Fallback);
-        switch ($FallbackType) {
-            case 'query':
-                $QueryFallbackField = array_shift($Fallback);
-                $QueryFallbackCode = array_shift($Fallback);
-                $FallbackResult = Gdn::Database()->Query($QueryFallbackCode);
-                if ($FallbackResult->NumRows()) {
-                    if (!is_null($QueryFallbackField)) {
-                        $FallbackResult = GetValue($QueryFallbackField, $FallbackResult->FirstRow(DATASET_TYPE_ARRAY));
-                    } else {
-                        $FallbackResult = $FallbackResult->ResultArray();
-                    }
-                }
-                break;
-            case 'callback':
-                $CallbackFallbackMethod = array_shift($Fallback);
-                $CallbackFallbackArgs = $Fallback;
-                $FallbackResult = call_user_func_array($CallbackFallbackMethod, $CallbackFallbackArgs);
-                break;
-        }
-        Gdn::Cache()->Store($Key, $FallbackResult);
-        return $FallbackResult;
-    }
-
-    public function GetPrefix($ForcePrefix = null, $WithRevision = true) {
-        static $ConfigPrefix = false;
-
-       // Allow overriding the prefix
-        if (!is_null($ForcePrefix)) {
-            return $ForcePrefix;
-        }
-
-       // Keep searching for the prefix until it is defined
-        if ($ConfigPrefix === false) {
-           // Allow vfcom-infrastructure to set the prefix automatically
-            if (defined('FORCE_CACHE_PREFIX')) {
-                $ConfigPrefix = FORCE_CACHE_PREFIX;
-            }
-
-            if ($ConfigPrefix === false) {
-                $ConfigPrefix = C('Cache.Prefix', false);
-            }
-
-        }
-
-       // Lookup Revision if we have a prefix.
-        $RevisionNumber = false;
-        if ($WithRevision && $ConfigPrefix !== false) {
-            $CacheRevision = $this->GetRevision($ConfigPrefix);
-            if (!is_null($CacheRevision)) {
-                $RevisionNumber = $CacheRevision;
-            }
-        }
-
-        $Response = $ConfigPrefix;
-        if ($WithRevision && $RevisionNumber !== false && $ConfigPrefix !== false) {
-            $Response .= ".rev{$RevisionNumber}";
-        }
-
-        return ($ConfigPrefix === false) ? null : $Response;
-    }
-
-    public function GetRevision($ForcePrefix = null, $Force = false) {
-        static $CacheRevision = false;
-
-        if ($CacheRevision === false || $Force) {
-            $ConfigPrefix = $ForcePrefix;
-            if (is_null($ConfigPrefix)) {
-                $ConfigPrefix = $this->GetPrefix(null, false);
-            }
-
-            $CacheRevisionKey = "{$ConfigPrefix}.Revision";
-            $CacheRevision = $this->Get($CacheRevisionKey, array(
-            Gdn_Cache::FEATURE_NOPREFIX   => true
-            ));
-
-            if ($CacheRevision === Gdn_Cache::CACHEOP_FAILURE) {
-                $CacheRevision = 1;
-            }
-        }
-
-        return $CacheRevision;
-    }
-
-    public function IncrementRevision() {
-        $CachePrefix = $this->GetPrefix(null, false);
-        if ($CachePrefix === false) {
-            return false;
-        }
-
-        $CacheRevisionKey = "{$CachePrefix}.Revision";
-        $Incremented = $this->Increment($CacheRevisionKey, 1, array(
-         Gdn_Cache::FEATURE_NOPREFIX   => true
-        ));
-
-        if (!$Incremented) {
-            return $this->Store($CacheRevisionKey, 2, array(
-            Gdn_Cache::FEATURE_NOPREFIX   => true
-            ));
-        }
-
-        return true;
-    }
-
-    public function MakeKey($Key, $Options) {
-        $UsePrefix = !GetValue(Gdn_Cache::FEATURE_NOPREFIX, $Options, false);
-        $ForcePrefix = GetValue(Gdn_Cache::FEATURE_FORCEPREFIX, $Options, null);
+    public function makeKey($Key, $Options) {
+        $UsePrefix = !val(Gdn_Cache::FEATURE_NOPREFIX, $Options, false);
+        $ForcePrefix = val(Gdn_Cache::FEATURE_FORCEPREFIX, $Options, null);
 
         $Prefix = '';
         if ($UsePrefix) {
-            $Prefix = $this->GetPrefix($ForcePrefix).'!';
+            $Prefix = $this->getPrefix($ForcePrefix).'!';
         }
 
         if (is_array($Key)) {
@@ -1255,22 +667,6 @@
             foreach ($Key as $i => $v) {
                 $Result[$i] = $Prefix.$v;
             }
-=======
-    public function makeKey($Key, $Options) {
-        $UsePrefix = !val(Gdn_Cache::FEATURE_NOPREFIX, $Options, false);
-        $ForcePrefix = val(Gdn_Cache::FEATURE_FORCEPREFIX, $Options, null);
-
-        $Prefix = '';
-        if ($UsePrefix) {
-            $Prefix = $this->getPrefix($ForcePrefix).'!';
-        }
-
-        if (is_array($Key)) {
-            $Result = array();
-            foreach ($Key as $i => $v) {
-                $Result[$i] = $Prefix.$v;
-            }
->>>>>>> 0aed7e80
         } else {
             $Result = $Prefix.$Key;
         }
@@ -1278,9 +674,8 @@
         return $Result;
     }
 
-<<<<<<< HEAD
    /*
-    * Get the value of a store-specific option
+     * Get the value of a store-specific option.
     *
     * The option keys are specific to the active cache type, but are always
     * stored under $Configuration['Cache'][ActiveCacheName]['Option'][*].
@@ -1288,23 +683,6 @@
     * @param string|integer $Option The option key to retrieve
     * @return mixed The value associated with the given option key
     */
-    public function Option($Option = null, $Default = null) {
-        static $ActiveOptions = null;
-
-        if (is_null($ActiveOptions)) {
-            $ActiveCacheShortName = ucfirst($this->ActiveCache());
-            $OptionKey = "Cache.{$ActiveCacheShortName}.Option";
-            $ActiveOptions = C($OptionKey, array());
-=======
-    /*
-     * Get the value of a store-specific option.
-     *
-     * The option keys are specific to the active cache type, but are always
-     * stored under $Configuration['Cache'][ActiveCacheName]['Option'][*].
-     *
-     * @param string|integer $Option The option key to retrieve
-     * @return mixed The value associated with the given option key
-     */
     public function option($Option = null, $Default = null) {
         static $ActiveOptions = null;
 
@@ -1312,15 +690,13 @@
             $ActiveCacheShortName = ucfirst($this->activeCache());
             $OptionKey = "Cache.{$ActiveCacheShortName}.Option";
             $ActiveOptions = c($OptionKey, array());
->>>>>>> 0aed7e80
         }
 
         if (is_null($Option) || !array_key_exists($Option, $ActiveOptions)) {
             return $ActiveOptions;
         }
 
-<<<<<<< HEAD
-        return GetValue($Option, $ActiveOptions, $Default);
+        return val($Option, $ActiveOptions, $Default);
     }
 
    /*
@@ -1332,26 +708,6 @@
     * @param string|integer $Key The config key to retrieve
     * @return mixed The value associated with the given config key
     */
-    public function Config($Key = null, $Default = null) {
-        static $ActiveConfig = null;
-
-        if (is_null($ActiveConfig)) {
-            $ActiveCacheShortName = ucfirst($this->ActiveCache());
-            $ConfigKey = "Cache.{$ActiveCacheShortName}.Config";
-            $ActiveConfig = C($ConfigKey, array());
-=======
-        return val($Option, $ActiveOptions, $Default);
-    }
-
-    /*
-     * Get the value of a store-specific config
-     *
-     * The option keys are generic and cross-cache, but are always
-     * stored under $Configuration['Cache'][ActiveCacheName]['Config'][*].
-     *
-     * @param string|integer $Key The config key to retrieve
-     * @return mixed The value associated with the given config key
-     */
     public function config($Key = null, $Default = null) {
         static $ActiveConfig = null;
 
@@ -1359,7 +715,6 @@
             $ActiveCacheShortName = ucfirst($this->activeCache());
             $ConfigKey = "Cache.{$ActiveCacheShortName}.Config";
             $ActiveConfig = c($ConfigKey, array());
->>>>>>> 0aed7e80
         }
 
         if (is_null($Key)) {
@@ -1370,34 +725,20 @@
             return $Default;
         }
 
-<<<<<<< HEAD
-        return GetValue($Key, $ActiveConfig, $Default);
-    }
-
-   /**
-    *
-    */
-    public static function Trace($trace = null) {
-=======
         return val($Key, $ActiveConfig, $Default);
     }
 
-    /**
-     *
-     */
+   /**
+    *
+    */
     public static function trace($trace = null) {
->>>>>>> 0aed7e80
         if (!is_null($trace)) {
             Gdn_Cache::$trace = (bool)$trace;
         }
         return Gdn_Cache::$trace;
     }
 
-<<<<<<< HEAD
-    protected function LocalGet($key) {
-=======
     protected function localGet($key) {
->>>>>>> 0aed7e80
         if (!$this->hasFeature(Gdn_Cache::FEATURE_LOCAL)) {
             return Gdn_Cache::CACHEOP_FAILURE;
         }
@@ -1408,11 +749,7 @@
         return self::$localCache[$key];
     }
 
-<<<<<<< HEAD
-    protected function LocalSet($key, $value = null) {
-=======
     protected function localSet($key, $value = null) {
->>>>>>> 0aed7e80
         if (!$this->hasFeature(Gdn_Cache::FEATURE_LOCAL)) {
             return;
         }
@@ -1423,116 +760,59 @@
         self::$localCache = array_merge(self::$localCache, $key);
     }
 
-<<<<<<< HEAD
-   /**
-    * Clear local cache (process memory cache)
-    *
-    */
-    protected static function LocalClear() {
+   /**
+     * Clear local cache (process memory cache).
+    */
+    protected static function localClear() {
         self::$localCache = array();
     }
 
    /**
-   * Flag this cache as being capable of perfoming a feature
+     * Flag this cache as being capable of performing a feature.
    *
    *  FEATURE_COMPRESS: this cache can compress and decompress values on the fly
    *  FEATURE_TIMEOUT: this cache can timeout while reading / writing
    *  FEATURE_EXPIRY: this cache can expire keys
    *
-   * @param int $Feature feature constant
-   * @param mixed $Meta optional data to return when calling HasFeature. default TRUE
-   */
-    public function RegisterFeature($Feature, $Meta = true) {
-        $this->Features[$Feature] = $Meta;
-    }
-
-   /**
-   * Remove feature flag from this cache, for the specific feature
-   *
-   * @param int $Feature feature contant
-   */
-    public function UnregisterFeature($Feature) {
-        if (isset($this->Features[$Feature])) {
-            unset($this->Features[$Feature]);
-        }
-    }
-
-   /**
-   * Check whether this cache supports the specified feature
-   *
-   * @param int $Feature feature constant
-   * @return mixed $Meta returns the meta data supplied during RegisterFeature()
-   */
-    public function HasFeature($Feature) {
-        return isset($this->Features[$Feature]) ? $this->Features[$Feature] : Gdn_Cache::CACHEOP_FAILURE;
-    }
-
-   /**
-    * Is the current cache available?
-    *
-    * @return boolean
-    */
-    public function Online() {
-        return true;
-    }
-
-    protected function Failure($Message) {
-        if (Debug()) {
-=======
-    /**
-     * Clear local cache (process memory cache).
-     */
-    protected static function localClear() {
-        self::$localCache = array();
-    }
-
-    /**
-     * Flag this cache as being capable of performing a feature.
-     *
-     *  FEATURE_COMPRESS: this cache can compress and decompress values on the fly
-     *  FEATURE_TIMEOUT: this cache can timeout while reading / writing
-     *  FEATURE_EXPIRY: this cache can expire keys
-     *
      * @param int $Feature One of the feature constants.
      * @param mixed $Meta An optional data to return when calling HasFeature. default true.
-     */
+   */
     public function registerFeature($Feature, $Meta = true) {
         $this->features[$Feature] = $Meta;
     }
 
-    /**
+   /**
      * Remove feature flag from this cache, for the specific feature.
-     *
+   *
      * @param int $Feature One of the feature constants.
-     */
+   */
     public function unregisterFeature($Feature) {
         if (isset($this->features[$Feature])) {
             unset($this->features[$Feature]);
         }
     }
 
-    /**
+   /**
      * Check whether this cache supports the specified feature.
-     *
+   *
      * @param int $Feature One of the feature constants.
      * @return mixed $Meta returns the meta data supplied during RegisterFeature().
-     */
+   */
     public function hasFeature($Feature) {
         return isset($this->features[$Feature]) ? $this->features[$Feature] : Gdn_Cache::CACHEOP_FAILURE;
     }
 
-    /**
-     * Is the current cache available?
-     *
-     * @return boolean
-     */
+   /**
+    * Is the current cache available?
+    *
+    * @return boolean
+    */
     public function online() {
         return true;
     }
 
     protected function failure($Message) {
         if (debug()) {
->>>>>>> 0aed7e80
             throw new Exception($Message);
         } else {
             return Gdn_Cache::CACHEOP_FAILURE;
