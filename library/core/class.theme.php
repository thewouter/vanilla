<<<<<<< HEAD
<?php if (!defined('APPLICATION')) {
    exit();
      }

=======
<?php
>>>>>>> 0aed7e80
/**
 * Theme system.
 *
 * @author Mark O'Sullivan <markm@vanillaforums.com>
 * @copyright 2009-2015 Vanilla Forums Inc.
 * @license http://www.opensource.org/licenses/gpl-2.0.php GNU GPL v2
 * @package Core
 * @since 2.0
 */

/**
 * Allows access to theme controls from within views, to give themers a unified
 * toolset for interacting with Vanilla from within views.
 */
class Gdn_Theme {

<<<<<<< HEAD
    protected static $_AssetInfo = array();
    public static function AssetBegin($AssetContainer = 'Panel') {
        self::$_AssetInfo[] = array('AssetContainer' => $AssetContainer);
        ob_start();
    }

    public static function AssetEnd() {
        if (count(self::$_AssetInfo) == 0) {
            return;
        }

        $Asset = ob_get_clean();
        $AssetInfo = array_pop(self::$_AssetInfo);

        Gdn::Controller()->AddAsset($AssetInfo['AssetContainer'], $Asset);
    }

    public static function Breadcrumbs($Data, $HomeLink = true, $Options = array()) {
        $Format = '<a href="{Url,html}" itemprop="url"><span itemprop="title">{Name,html}</span></a>';

        $Result = '';

        if (!is_array($Data)) {
            $Data = array();
        }


        if ($HomeLink) {
            $HomeUrl = GetValue('HomeUrl', $Options);
            if (!$HomeUrl) {
                $HomeUrl = Url('/', true);
            }

            $Row = array('Name' => $HomeLink, 'Url' => $HomeUrl, 'CssClass' => 'CrumbLabel HomeCrumb');
            if (!is_string($HomeLink)) {
                $Row['Name'] = T('Home');
            }

            array_unshift($Data, $Row);
        }

        if (GetValue('HideLast', $Options)) {
           // Remove the last item off the list.
            array_pop($Data);
        }

        $DefaultRoute = ltrim(GetValue('Destination', Gdn::Router()->GetRoute('DefaultController'), ''), '/');
=======
    /** @var array  */
    protected static $_AssetInfo = array();

    protected static $_BulletSep = false;

    protected static $_BulletSection = false;

    /** @var array */
    protected static $_Section = array();

    /**
     *
     *
     * @param string $AssetContainer
     */
    public static function assetBegin($AssetContainer = 'Panel') {
        self::$_AssetInfo[] = array('AssetContainer' => $AssetContainer);
        ob_start();
    }

    /**
     *
     */
    public static function assetEnd() {
        if (count(self::$_AssetInfo) == 0) {
            return;
        }

        $Asset = ob_get_clean();
        $AssetInfo = array_pop(self::$_AssetInfo);

        Gdn::controller()->addAsset($AssetInfo['AssetContainer'], $Asset);
    }

    /**
     *
     *
     * @param $Data
     * @param bool $HomeLink
     * @param array $Options
     * @return string
     */
    public static function breadcrumbs($Data, $HomeLink = true, $Options = array()) {
        $Format = '<a href="{Url,html}" itemprop="url"><span itemprop="title">{Name,html}</span></a>';

        $Result = '';

        if (!is_array($Data)) {
            $Data = array();
        }


        if ($HomeLink) {
            $HomeUrl = val('HomeUrl', $Options);
            if (!$HomeUrl) {
                $HomeUrl = Url('/', true);
            }

            $Row = array('Name' => $HomeLink, 'Url' => $HomeUrl, 'CssClass' => 'CrumbLabel HomeCrumb');
            if (!is_string($HomeLink)) {
                $Row['Name'] = T('Home');
            }

            array_unshift($Data, $Row);
        }

        if (val('HideLast', $Options)) {
            // Remove the last item off the list.
            array_pop($Data);
        }

        $DefaultRoute = ltrim(val('Destination', Gdn::router()->getRoute('DefaultController'), ''), '/');
>>>>>>> 0aed7e80

        $Count = 0;
        $DataCount = 0;
        $HomeLinkFound = false;

        foreach ($Data as $Row) {
            $DataCount++;

<<<<<<< HEAD
            if ($HomeLinkFound && Gdn::Request()->UrlCompare($Row['Url'], $DefaultRoute) === 0) {
=======
            if ($HomeLinkFound && Gdn::request()->urlCompare($Row['Url'], $DefaultRoute) === 0) {
>>>>>>> 0aed7e80
                continue; // don't show default route twice.
            } else {
                $HomeLinkFound = true;
            }

<<<<<<< HEAD
           // Add the breadcrumb wrapper.
=======
            // Add the breadcrumb wrapper.
>>>>>>> 0aed7e80
            if ($Count > 0) {
                $Result .= '<span itemprop="child" itemscope itemtype="http://data-vocabulary.org/Breadcrumb">';
            }

            $Row['Url'] = $Row['Url'] ? Url($Row['Url']) : '#';
<<<<<<< HEAD
            $CssClass = 'CrumbLabel '.GetValue('CssClass', $Row);
=======
            $CssClass = 'CrumbLabel '.val('CssClass', $Row);
>>>>>>> 0aed7e80
            if ($DataCount == count($Data)) {
                $CssClass .= ' Last';
            }

<<<<<<< HEAD
            $Label = '<span class="'.$CssClass.'">'.FormatString($Format, $Row).'</span> ';
            $Result = ConcatSep('<span class="Crumb">'.T('Breadcrumbs Crumb', '›').'</span> ', $Result, $Label);
=======
            $Label = '<span class="'.$CssClass.'">'.formatString($Format, $Row).'</span> ';
            $Result = concatSep('<span class="Crumb">'.T('Breadcrumbs Crumb', '›').'</span> ', $Result, $Label);
>>>>>>> 0aed7e80

            $Count++;
        }

<<<<<<< HEAD
       // Close the stack.
=======
        // Close the stack.
>>>>>>> 0aed7e80
        for ($Count--; $Count > 0; $Count--) {
            $Result .= '</span>';
        }

<<<<<<< HEAD
        $Result ='<span class="Breadcrumbs" itemscope itemtype="http://data-vocabulary.org/Breadcrumb">'.$Result.'</span>';
        return $Result;
    }

    protected static $_BulletSep = false;
    protected static $_BulletSection = false;

   /**
    * Call before writing an item and it will optionally write a bullet seperator.
    *
    * @param string $Section The name of the section.
    * @param bool $Return whether or not to return the result or echo it.
    * @return string
    * @since 2.1
    */
    public static function BulletItem($Section, $Return = true) {
=======
        $Result = '<span class="Breadcrumbs" itemscope itemtype="http://data-vocabulary.org/Breadcrumb">'.$Result.'</span>';
        return $Result;
    }

    /**
     * Call before writing an item and it will optionally write a bullet seperator.
     *
     * @param string $Section The name of the section.
     * @param bool $Return whether or not to return the result or echo it.
     * @return string
     * @since 2.1
     */
    public static function bulletItem($Section, $Return = true) {
>>>>>>> 0aed7e80
        $Result = '';

        if (self::$_BulletSection === false) {
            self::$_BulletSection = $Section;
        } elseif (self::$_BulletSection != $Section) {
<<<<<<< HEAD
                   $Result = "<!-- $Section -->".self::$_BulletSep;
                   self::$_BulletSection = $Section;
=======
            $Result = "<!-- $Section -->".self::$_BulletSep;
            self::$_BulletSection = $Section;
>>>>>>> 0aed7e80
        }

        if ($Return) {
            return $Result;
        } else {
            echo $Result;
        }
    }

<<<<<<< HEAD
   /**
    * Call before starting a row of bullet-seperated items.
    *
    * @param strng|bool $Sep The seperator used to seperate each section.
    * @since 2.1
    */
    public static function BulletRow($Sep = false) {
=======
    /**
     * Call before starting a row of bullet-seperated items.
     *
     * @param strng|bool $Sep The seperator used to seperate each section.
     * @since 2.1
     */
    public static function bulletRow($Sep = false) {
>>>>>>> 0aed7e80
        if (!$Sep) {
            if (!self::$_BulletSep) {
                self::$_BulletSep = ' '.Bullet().' ';
            }
        } else {
            self::$_BulletSep = $Sep;
        }
        self::$_BulletSection = false;
    }


<<<<<<< HEAD

   /**
    * Returns whether or not the page is in the current section.
    * @param string|array $Section
    */
    public static function InSection($Section) {
=======
    /**
     * Returns whether or not the page is in the current section.
     *
     * @param string|array $Section
     */
    public static function inSection($Section) {
>>>>>>> 0aed7e80
        $Section = (array)$Section;
        foreach ($Section as $Name) {
            if (isset(self::$_Section[$Name])) {
                return true;
<<<<<<< HEAD
            }
        }
        return false;
    }

    public static function Link($Path, $Text = false, $Format = null, $Options = array()) {
        $Session = Gdn::Session();
        $Class = GetValue('class', $Options, '');
        $WithDomain = GetValue('WithDomain', $Options);
        $Target = GetValue('Target', $Options, '');
        if ($Target == 'current') {
            $Target = trim(Url('', true), '/ ');
        }

        if (is_null($Format)) {
            $Format = '<a href="%url" class="%class">%text</a>';
        }

        switch ($Path) {
            case 'activity':
                TouchValue('Permissions', $Options, 'Garden.Activity.View');
                break;
            case 'category':
                $Breadcrumbs = Gdn::Controller()->Data('Breadcrumbs');
                if (is_array($Breadcrumbs) && count($Breadcrumbs) > 0) {
                    $Last = array_pop($Breadcrumbs);
                    $Path = GetValue('Url', $Last);
                    $DefaultText = GetValue('Name', $Last, T('Back'));
                } else {
                    $Path = '/';
                    $DefaultText = C('Garden.Title', T('Back'));
                }
                if (!$Text) {
                    $Text = $DefaultText;
                }
                break;
            case 'dashboard':
                $Path = 'dashboard/settings';
                TouchValue('Permissions', $Options, array('Garden.Settings.Manage','Garden.Settings.View'));
                if (!$Text) {
                    $Text = T('Dashboard');
                }
                break;
            case 'home':
                $Path = '/';
                if (!$Text) {
                    $Text = T('Home');
                }
                break;
            case 'inbox':
                $Path = 'messages/inbox';
                TouchValue('Permissions', $Options, 'Garden.SignIn.Allow');
                if (!$Text) {
                    $Text = T('Inbox');
                }
                if ($Session->IsValid() && $Session->User->CountUnreadConversations) {
                    $Class = trim($Class.' HasCount');
                    $Text .= ' <span class="Alert">'.$Session->User->CountUnreadConversations.'</span>';
                }
                if (!$Session->IsValid() || !Gdn::ApplicationManager()->CheckApplication('Conversations')) {
                    $Text = false;
                }
                break;
            case 'forumroot':
                $Route = Gdn::Router()->GetDestination('DefaultForumRoot');
                if (is_null($Route)) {
                    $Path = '/';
                } else {
                    $Path = CombinePaths(array('/',$Route));
                }
                break;
            case 'profile':
                TouchValue('Permissions', $Options, 'Garden.SignIn.Allow');
                if (!$Text && $Session->IsValid()) {
                    $Text = $Session->User->Name;
                }
                if ($Session->IsValid() && $Session->User->CountNotifications) {
                    $Class = trim($Class.' HasCount');
                    $Text .= ' <span class="Alert">'.$Session->User->CountNotifications.'</span>';
                }
                break;
            case 'user':
                $Path = 'profile';
                TouchValue('Permissions', $Options, 'Garden.SignIn.Allow');
                if (!$Text && $Session->IsValid()) {
                    $Text = $Session->User->Name;
                }

                break;
            case 'photo':
                $Path = 'profile';
                TouchValue('Permissions', $Options, 'Garden.SignIn.Allow');
                if (!$Text && $Session->IsValid()) {
                    $IsFullPath = strtolower(substr($Session->User->Photo, 0, 7)) == 'http://' || strtolower(substr($Session->User->Photo, 0, 8)) == 'https://';
                    $PhotoUrl = ($IsFullPath) ? $Session->User->Photo : Gdn_Upload::Url(ChangeBasename($Session->User->Photo, 'n%s'));
                    $Text = Img($PhotoUrl, array('alt' => $Session->User->Name));
                }

                break;
            case 'drafts':
                TouchValue('Permissions', $Options, 'Garden.SignIn.Allow');
                if (!$Text) {
                    $Text = T('My Drafts');
                }
                if ($Session->IsValid() && $Session->User->CountDrafts) {
                    $Class = trim($Class.' HasCount');
                    $Text .= ' <span class="Alert">'.$Session->User->CountDrafts.'</span>';
                }
                break;
            case 'discussions/bookmarked':
                TouchValue('Permissions', $Options, 'Garden.SignIn.Allow');
                if (!$Text) {
                    $Text = T('My Bookmarks');
                }
                if ($Session->IsValid() && $Session->User->CountBookmarks) {
                    $Class = trim($Class.' HasCount');
                    $Text .= ' <span class="Count">'.$Session->User->CountBookmarks.'</span>';
                }
                break;
            case 'discussions/mine':
                TouchValue('Permissions', $Options, 'Garden.SignIn.Allow');
                if (!$Text) {
                    $Text = T('My Discussions');
                }
                if ($Session->IsValid() && $Session->User->CountDiscussions) {
                    $Class = trim($Class.' HasCount');
                    $Text .= ' <span class="Count">'.$Session->User->CountDiscussions.'</span>';
                }
                break;
            case 'register':
                if (!$Text) {
                    $Text = T('Register');
                }
                $Path = RegisterUrl($Target);
                break;
            case 'signin':
            case 'signinout':
               // The destination is the signin/signout toggle link.
                if ($Session->IsValid()) {
                    if (!$Text) {
                        $Text = T('Sign Out');
                    }
                    $Path =  SignOutUrl($Target);
                    $Class = ConcatSep(' ', $Class, 'SignOut');
                } else {
                    if (!$Text) {
                        $Text = T('Sign In');
                    }

                    $Path = SignInUrl($Target);
                    if (SignInPopup() && strpos(Gdn::Request()->Url(), 'entry') === false) {
                        $Class = ConcatSep(' ', $Class, 'SignInPopup');
                    }
                }
                break;
        }

        if ($Text == false && strpos($Format, '%text') !== false) {
            return '';
        }

        if (GetValue('Permissions', $Options) && !$Session->CheckPermission($Options['Permissions'], false)) {
            return '';
        }

        $Url = Gdn::Request()->Url($Path, $WithDomain);

        if ($TK = GetValue('TK', $Options)) {
            if (in_array($TK, array(1, 'true'))) {
                $TK = 'TransientKey';
            }
            $Url .= (strpos($Url, '?') === false ? '?' : '&').$TK.'='.urlencode(Gdn::Session()->TransientKey());
        }

        if (strcasecmp(trim($Path, '/'), Gdn::Request()->Path()) == 0) {
            $Class = ConcatSep(' ', $Class, 'Selected');
        }

       // Build the final result.
        $Result = $Format;
        $Result = str_replace('%url', $Url, $Result);
        $Result = str_replace('%text', $Text, $Result);
        $Result = str_replace('%class', $Class, $Result);

        return $Result;
    }

   /**
    * Renders the banner logo, or just the banner title if the logo is not defined.
    *
    * @param array $Properties
    */
    public static function Logo($Properties = array()) {
        $Logo = C('Garden.Logo');

        if ($Logo) {
            $Logo = ltrim($Logo, '/');

           // Fix the logo path.
            if (StringBeginsWith($Logo, 'uploads/')) {
                $Logo = substr($Logo, strlen('uploads/'));
            }

           // Set optional title text.
            if (empty($Properties['title']) && C('Garden.LogoTitle')) {
                $Properties['title'] = C('Garden.LogoTitle');
            }
        }

       // Use the site title as alt if none was given.
=======
            }
        }
        return false;
    }

    /**
     *
     *
     * @param $Path
     * @param bool $Text
     * @param null $Format
     * @param array $Options
     * @return mixed|null|string
     */
    public static function link($Path, $Text = false, $Format = null, $Options = array()) {
        $Session = Gdn::session();
        $Class = val('class', $Options, '');
        $WithDomain = val('WithDomain', $Options);
        $Target = val('Target', $Options, '');
        if ($Target == 'current') {
            $Target = trim(url('', true), '/ ');
        }

        if (is_null($Format)) {
            $Format = '<a href="%url" class="%class">%text</a>';
        }

        switch ($Path) {
            case 'activity':
                touchValue('Permissions', $Options, 'Garden.Activity.View');
                break;
            case 'category':
                $Breadcrumbs = Gdn::controller()->data('Breadcrumbs');
                if (is_array($Breadcrumbs) && count($Breadcrumbs) > 0) {
                    $Last = array_pop($Breadcrumbs);
                    $Path = val('Url', $Last);
                    $DefaultText = val('Name', $Last, T('Back'));
                } else {
                    $Path = '/';
                    $DefaultText = c('Garden.Title', T('Back'));
                }
                if (!$Text) {
                    $Text = $DefaultText;
                }
                break;
            case 'dashboard':
                $Path = 'dashboard/settings';
                touchValue('Permissions', $Options, array('Garden.Settings.Manage', 'Garden.Settings.View'));
                if (!$Text) {
                    $Text = t('Dashboard');
                }
                break;
            case 'home':
                $Path = '/';
                if (!$Text) {
                    $Text = t('Home');
                }
                break;
            case 'inbox':
                $Path = 'messages/inbox';
                touchValue('Permissions', $Options, 'Garden.SignIn.Allow');
                if (!$Text) {
                    $Text = t('Inbox');
                }
                if ($Session->isValid() && $Session->User->CountUnreadConversations) {
                    $Class = trim($Class.' HasCount');
                    $Text .= ' <span class="Alert">'.$Session->User->CountUnreadConversations.'</span>';
                }
                if (!$Session->isValid() || !Gdn::applicationManager()->checkApplication('Conversations')) {
                    $Text = false;
                }
                break;
            case 'forumroot':
                $Route = Gdn::router()->getDestination('DefaultForumRoot');
                if (is_null($Route)) {
                    $Path = '/';
                } else {
                    $Path = combinePaths(array('/', $Route));
                }
                break;
            case 'profile':
                touchValue('Permissions', $Options, 'Garden.SignIn.Allow');
                if (!$Text && $Session->isValid()) {
                    $Text = $Session->User->Name;
                }
                if ($Session->isValid() && $Session->User->CountNotifications) {
                    $Class = trim($Class.' HasCount');
                    $Text .= ' <span class="Alert">'.$Session->User->CountNotifications.'</span>';
                }
                break;
            case 'user':
                $Path = 'profile';
                touchValue('Permissions', $Options, 'Garden.SignIn.Allow');
                if (!$Text && $Session->isValid()) {
                    $Text = $Session->User->Name;
                }

                break;
            case 'photo':
                $Path = 'profile';
                TouchValue('Permissions', $Options, 'Garden.SignIn.Allow');
                if (!$Text && $Session->isValid()) {
                    $IsFullPath = strtolower(substr($Session->User->Photo, 0, 7)) == 'http://' || strtolower(substr($Session->User->Photo, 0, 8)) == 'https://';
                    $PhotoUrl = ($IsFullPath) ? $Session->User->Photo : Gdn_Upload::url(changeBasename($Session->User->Photo, 'n%s'));
                    $Text = img($PhotoUrl, array('alt' => $Session->User->Name));
                }

                break;
            case 'drafts':
                TouchValue('Permissions', $Options, 'Garden.SignIn.Allow');
                if (!$Text) {
                    $Text = t('My Drafts');
                }
                if ($Session->isValid() && $Session->User->CountDrafts) {
                    $Class = trim($Class.' HasCount');
                    $Text .= ' <span class="Alert">'.$Session->User->CountDrafts.'</span>';
                }
                break;
            case 'discussions/bookmarked':
                TouchValue('Permissions', $Options, 'Garden.SignIn.Allow');
                if (!$Text) {
                    $Text = t('My Bookmarks');
                }
                if ($Session->isValid() && $Session->User->CountBookmarks) {
                    $Class = trim($Class.' HasCount');
                    $Text .= ' <span class="Count">'.$Session->User->CountBookmarks.'</span>';
                }
                break;
            case 'discussions/mine':
                TouchValue('Permissions', $Options, 'Garden.SignIn.Allow');
                if (!$Text) {
                    $Text = t('My Discussions');
                }
                if ($Session->isValid() && $Session->User->CountDiscussions) {
                    $Class = trim($Class.' HasCount');
                    $Text .= ' <span class="Count">'.$Session->User->CountDiscussions.'</span>';
                }
                break;
            case 'register':
                if (!$Text) {
                    $Text = t('Register');
                }
                $Path = registerUrl($Target);
                break;
            case 'signin':
            case 'signinout':
                // The destination is the signin/signout toggle link.
                if ($Session->isValid()) {
                    if (!$Text) {
                        $Text = T('Sign Out');
                    }
                    $Path = signOutUrl($Target);
                    $Class = concatSep(' ', $Class, 'SignOut');
                } else {
                    if (!$Text) {
                        $Text = t('Sign In');
                    }

                    $Path = signInUrl($Target);
                    if (signInPopup() && strpos(Gdn::Request()->Url(), 'entry') === false) {
                        $Class = concatSep(' ', $Class, 'SignInPopup');
                    }
                }
                break;
        }

        if ($Text == false && strpos($Format, '%text') !== false) {
            return '';
        }

        if (val('Permissions', $Options) && !$Session->checkPermission($Options['Permissions'], false)) {
            return '';
        }

        $Url = Gdn::request()->url($Path, $WithDomain);

        if ($TK = val('TK', $Options)) {
            if (in_array($TK, array(1, 'true'))) {
                $TK = 'TransientKey';
            }
            $Url .= (strpos($Url, '?') === false ? '?' : '&').$TK.'='.urlencode(Gdn::session()->transientKey());
        }

        if (strcasecmp(trim($Path, '/'), Gdn::request()->path()) == 0) {
            $Class = concatSep(' ', $Class, 'Selected');
        }

        // Build the final result.
        $Result = $Format;
        $Result = str_replace('%url', $Url, $Result);
        $Result = str_replace('%text', $Text, $Result);
        $Result = str_replace('%class', $Class, $Result);

        return $Result;
    }

    /**
     * Renders the banner logo, or just the banner title if the logo is not defined.
     *
     * @param array $Properties
     */
    public static function logo($Properties = array()) {
        $Logo = C('Garden.Logo');

        if ($Logo) {
            $Logo = ltrim($Logo, '/');

            // Fix the logo path.
            if (stringBeginsWith($Logo, 'uploads/')) {
                $Logo = substr($Logo, strlen('uploads/'));
            }

            // Set optional title text.
            if (empty($Properties['title']) && C('Garden.LogoTitle')) {
                $Properties['title'] = C('Garden.LogoTitle');
            }
        }

        // Use the site title as alt if none was given.
>>>>>>> 0aed7e80
        $Title = C('Garden.Title', 'Title');
        if (empty($Properties['alt'])) {
            $Properties['alt'] = $Title;
        }

<<<<<<< HEAD
        echo $Logo ? Img(Gdn_Upload::Url($Logo), $Properties) : $Title;
    }

   /**
    * Returns the mobile banner logo. If there is no mobile logo defined then this will just return
    * the regular logo or the mobile title.
    *
    * @return string
    */
    public static function MobileLogo() {
=======
        echo $Logo ? Img(Gdn_Upload::url($Logo), $Properties) : $Title;
    }

    /**
     * Returns the mobile banner logo. If there is no mobile logo defined then this will just return
     * the regular logo or the mobile title.
     *
     * @return string
     */
    public static function mobileLogo() {
>>>>>>> 0aed7e80
        $Logo = C('Garden.MobileLogo', C('Garden.Logo'));
        $Title = C('Garden.MobileTitle', C('Garden.Title', 'Title'));

        if ($Logo) {
<<<<<<< HEAD
            return Img(Gdn_Upload::Url($Logo), array('alt' => $Title));
=======
            return Img(Gdn_Upload::url($Logo), array('alt' => $Title));
>>>>>>> 0aed7e80
        } else {
            return $Title;
        }
    }

<<<<<<< HEAD
    public static function Module($Name, $Properties = array()) {
        if (isset($Properties['cache'])) {
            $Key = isset($Properties['cachekey']) ? $Properties['cachekey'] : 'module.'.$Name;

            $Result = Gdn::Cache()->Get($Key);
            if ($Result !== Gdn_Cache::CACHEOP_FAILURE) {
   //            Trace('Module: '.$Result, $Key);
=======
    /**
     *
     *
     * @param $Name
     * @param array $Properties
     * @return mixed|string
     */
    public static function module($Name, $Properties = array()) {
        if (isset($Properties['cache'])) {
            $Key = isset($Properties['cachekey']) ? $Properties['cachekey'] : 'module.'.$Name;

            $Result = Gdn::cache()->get($Key);
            if ($Result !== Gdn_Cache::CACHEOP_FAILURE) {
//            Trace('Module: '.$Result, $Key);
>>>>>>> 0aed7e80
                return $Result;
            }
        }

        try {
            if (!class_exists($Name)) {
<<<<<<< HEAD
                if (Debug()) {
=======
                if (debug()) {
>>>>>>> 0aed7e80
                    $Result = "Error: $Name doesn't exist";
                } else {
                    $Result = "<!-- Error: $Name doesn't exist -->";
                }
            } else {
<<<<<<< HEAD
                $Module = new $Name(Gdn::Controller(), '');
                $Module->Visible = true;

                // Add properties passed in from the controller.
                $ControllerProperties = Gdn::Controller()->Data('_properties.'.strtolower($Name), array());
=======
                $Module = new $Name(Gdn::controller(), '');
                $Module->Visible = true;

                // Add properties passed in from the controller.
                $ControllerProperties = Gdn::controller()->data('_properties.'.strtolower($Name), array());
>>>>>>> 0aed7e80
                $Properties = array_merge($ControllerProperties, $Properties);

                foreach ($Properties as $Name => $Value) {
                    $Module->$Name = $Value;
                }

<<<<<<< HEAD
                $Result = $Module->ToString();
            }
        } catch (Exception $Ex) {
            if (Debug()) {
=======
                $Result = $Module->toString();
            }
        } catch (Exception $Ex) {
            if (debug()) {
>>>>>>> 0aed7e80
                $Result = '<pre class="Exception">'.htmlspecialchars($Ex->getMessage()."\n".$Ex->getTraceAsString()).'</pre>';
            } else {
                $Result = $Ex->getMessage();
            }
        }

        if (isset($Key)) {
<<<<<<< HEAD
  //         Trace($Result, "Store $Key");
            Gdn::Cache()->Store($Key, $Result, array(Gdn_Cache::FEATURE_EXPIRY => $Properties['cache']));
=======
//         Trace($Result, "Store $Key");
            Gdn::cache()->store($Key, $Result, array(Gdn_Cache::FEATURE_EXPIRY => $Properties['cache']));
>>>>>>> 0aed7e80
        }

        return $Result;
    }

<<<<<<< HEAD
    public static function Pagename() {
        $Application = Gdn::Dispatcher()->Application();
        $Controller = Gdn::Dispatcher()->Controller();
=======
    /**
     *
     *
     * @return string
     */
    public static function pagename() {
        $Application = Gdn::dispatcher()->application();
        $Controller = Gdn::dispatcher()->controller();
>>>>>>> 0aed7e80
        switch ($Controller) {
            case 'discussions':
            case 'discussion':
            case 'post':
                return 'discussions';

            case 'inbox':
                return 'inbox';

            case 'activity':
                return 'activity';

            case 'profile':
<<<<<<< HEAD
                $Args = Gdn::Dispatcher()->ControllerArguments();
                if (!sizeof($Args) || (sizeof($Args) && $Args[0] == Gdn::Session()->UserID)) {
=======
                $Args = Gdn::dispatcher()->controllerArguments();
                if (!sizeof($Args) || (sizeof($Args) && $Args[0] == Gdn::session()->UserID)) {
>>>>>>> 0aed7e80
                    return 'profile';
                }
                break;
        }

        return 'unknown';
    }

<<<<<<< HEAD
   /**
    * @var array
    */
    protected static $_Section = array();

   /**
    * The current section the site is in. This can be one or more values. Think of it like a server-side css-class.
    * @since 2.1
    * @param string $Section The name of the section
    * @param string $Method One of:
    *  - add
    *  - remove
    *  - set
    *  - get
    */
    public static function Section($Section, $Method = 'add') {
=======
    /**
     * The current section the site is in. This can be one or more values. Think of it like a server-side css-class.
     *
     * @since 2.1
     *
     * @param string $Section The name of the section.
     * @param string $Method One of: add, remove, set, get.
     */
    public static function section($Section, $Method = 'add') {
>>>>>>> 0aed7e80
        $Section = array_fill_keys((array)$Section, true);


        switch (strtolower($Method)) {
            case 'add':
                self::$_Section = array_merge(self::$_Section, $Section);
                break;
            case 'remove':
                self::$_Section = array_diff_key(self::$_Section, $Section);
                break;
            case 'set':
                self::$_Section = $Section;
                break;
            case 'get':
            default:
                return array_keys(self::$_Section);
        }
    }

<<<<<<< HEAD
    public static function Text($Code, $Default) {
        return C("ThemeOption.{$Code}", T('Theme_'.$Code, $Default));
=======
    /**
     *
     *
     * @param $Code
     * @param $Default
     * @return mixed
     */
    public static function text($Code, $Default) {
        return C("ThemeOption.{$Code}", t('Theme_'.$Code, $Default));
>>>>>>> 0aed7e80
    }
}<|MERGE_RESOLUTION|>--- conflicted
+++ resolved
@@ -1,11 +1,4 @@
-<<<<<<< HEAD
-<?php if (!defined('APPLICATION')) {
-    exit();
-      }
-
-=======
 <?php
->>>>>>> 0aed7e80
 /**
  * Theme system.
  *
@@ -22,55 +15,6 @@
  */
 class Gdn_Theme {
 
-<<<<<<< HEAD
-    protected static $_AssetInfo = array();
-    public static function AssetBegin($AssetContainer = 'Panel') {
-        self::$_AssetInfo[] = array('AssetContainer' => $AssetContainer);
-        ob_start();
-    }
-
-    public static function AssetEnd() {
-        if (count(self::$_AssetInfo) == 0) {
-            return;
-        }
-
-        $Asset = ob_get_clean();
-        $AssetInfo = array_pop(self::$_AssetInfo);
-
-        Gdn::Controller()->AddAsset($AssetInfo['AssetContainer'], $Asset);
-    }
-
-    public static function Breadcrumbs($Data, $HomeLink = true, $Options = array()) {
-        $Format = '<a href="{Url,html}" itemprop="url"><span itemprop="title">{Name,html}</span></a>';
-
-        $Result = '';
-
-        if (!is_array($Data)) {
-            $Data = array();
-        }
-
-
-        if ($HomeLink) {
-            $HomeUrl = GetValue('HomeUrl', $Options);
-            if (!$HomeUrl) {
-                $HomeUrl = Url('/', true);
-            }
-
-            $Row = array('Name' => $HomeLink, 'Url' => $HomeUrl, 'CssClass' => 'CrumbLabel HomeCrumb');
-            if (!is_string($HomeLink)) {
-                $Row['Name'] = T('Home');
-            }
-
-            array_unshift($Data, $Row);
-        }
-
-        if (GetValue('HideLast', $Options)) {
-           // Remove the last item off the list.
-            array_pop($Data);
-        }
-
-        $DefaultRoute = ltrim(GetValue('Destination', Gdn::Router()->GetRoute('DefaultController'), ''), '/');
-=======
     /** @var array  */
     protected static $_AssetInfo = array();
 
@@ -138,12 +82,11 @@
         }
 
         if (val('HideLast', $Options)) {
-            // Remove the last item off the list.
+           // Remove the last item off the list.
             array_pop($Data);
         }
 
         $DefaultRoute = ltrim(val('Destination', Gdn::router()->getRoute('DefaultController'), ''), '/');
->>>>>>> 0aed7e80
 
         $Count = 0;
         $DataCount = 0;
@@ -152,62 +95,37 @@
         foreach ($Data as $Row) {
             $DataCount++;
 
-<<<<<<< HEAD
-            if ($HomeLinkFound && Gdn::Request()->UrlCompare($Row['Url'], $DefaultRoute) === 0) {
-=======
             if ($HomeLinkFound && Gdn::request()->urlCompare($Row['Url'], $DefaultRoute) === 0) {
->>>>>>> 0aed7e80
                 continue; // don't show default route twice.
             } else {
                 $HomeLinkFound = true;
             }
 
-<<<<<<< HEAD
            // Add the breadcrumb wrapper.
-=======
-            // Add the breadcrumb wrapper.
->>>>>>> 0aed7e80
             if ($Count > 0) {
                 $Result .= '<span itemprop="child" itemscope itemtype="http://data-vocabulary.org/Breadcrumb">';
             }
 
             $Row['Url'] = $Row['Url'] ? Url($Row['Url']) : '#';
-<<<<<<< HEAD
-            $CssClass = 'CrumbLabel '.GetValue('CssClass', $Row);
-=======
             $CssClass = 'CrumbLabel '.val('CssClass', $Row);
->>>>>>> 0aed7e80
             if ($DataCount == count($Data)) {
                 $CssClass .= ' Last';
             }
 
-<<<<<<< HEAD
-            $Label = '<span class="'.$CssClass.'">'.FormatString($Format, $Row).'</span> ';
-            $Result = ConcatSep('<span class="Crumb">'.T('Breadcrumbs Crumb', '›').'</span> ', $Result, $Label);
-=======
             $Label = '<span class="'.$CssClass.'">'.formatString($Format, $Row).'</span> ';
             $Result = concatSep('<span class="Crumb">'.T('Breadcrumbs Crumb', '›').'</span> ', $Result, $Label);
->>>>>>> 0aed7e80
 
             $Count++;
         }
 
-<<<<<<< HEAD
        // Close the stack.
-=======
-        // Close the stack.
->>>>>>> 0aed7e80
         for ($Count--; $Count > 0; $Count--) {
             $Result .= '</span>';
         }
 
-<<<<<<< HEAD
-        $Result ='<span class="Breadcrumbs" itemscope itemtype="http://data-vocabulary.org/Breadcrumb">'.$Result.'</span>';
+        $Result = '<span class="Breadcrumbs" itemscope itemtype="http://data-vocabulary.org/Breadcrumb">'.$Result.'</span>';
         return $Result;
     }
-
-    protected static $_BulletSep = false;
-    protected static $_BulletSection = false;
 
    /**
     * Call before writing an item and it will optionally write a bullet seperator.
@@ -217,34 +135,14 @@
     * @return string
     * @since 2.1
     */
-    public static function BulletItem($Section, $Return = true) {
-=======
-        $Result = '<span class="Breadcrumbs" itemscope itemtype="http://data-vocabulary.org/Breadcrumb">'.$Result.'</span>';
-        return $Result;
-    }
-
-    /**
-     * Call before writing an item and it will optionally write a bullet seperator.
-     *
-     * @param string $Section The name of the section.
-     * @param bool $Return whether or not to return the result or echo it.
-     * @return string
-     * @since 2.1
-     */
     public static function bulletItem($Section, $Return = true) {
->>>>>>> 0aed7e80
         $Result = '';
 
         if (self::$_BulletSection === false) {
             self::$_BulletSection = $Section;
         } elseif (self::$_BulletSection != $Section) {
-<<<<<<< HEAD
                    $Result = "<!-- $Section -->".self::$_BulletSep;
                    self::$_BulletSection = $Section;
-=======
-            $Result = "<!-- $Section -->".self::$_BulletSep;
-            self::$_BulletSection = $Section;
->>>>>>> 0aed7e80
         }
 
         if ($Return) {
@@ -254,23 +152,13 @@
         }
     }
 
-<<<<<<< HEAD
    /**
     * Call before starting a row of bullet-seperated items.
     *
     * @param strng|bool $Sep The seperator used to seperate each section.
     * @since 2.1
     */
-    public static function BulletRow($Sep = false) {
-=======
-    /**
-     * Call before starting a row of bullet-seperated items.
-     *
-     * @param strng|bool $Sep The seperator used to seperate each section.
-     * @since 2.1
-     */
     public static function bulletRow($Sep = false) {
->>>>>>> 0aed7e80
         if (!$Sep) {
             if (!self::$_BulletSep) {
                 self::$_BulletSep = ' '.Bullet().' ';
@@ -282,237 +170,16 @@
     }
 
 
-<<<<<<< HEAD
-
    /**
     * Returns whether or not the page is in the current section.
+     *
     * @param string|array $Section
     */
-    public static function InSection($Section) {
-=======
-    /**
-     * Returns whether or not the page is in the current section.
-     *
-     * @param string|array $Section
-     */
     public static function inSection($Section) {
->>>>>>> 0aed7e80
         $Section = (array)$Section;
         foreach ($Section as $Name) {
             if (isset(self::$_Section[$Name])) {
                 return true;
-<<<<<<< HEAD
-            }
-        }
-        return false;
-    }
-
-    public static function Link($Path, $Text = false, $Format = null, $Options = array()) {
-        $Session = Gdn::Session();
-        $Class = GetValue('class', $Options, '');
-        $WithDomain = GetValue('WithDomain', $Options);
-        $Target = GetValue('Target', $Options, '');
-        if ($Target == 'current') {
-            $Target = trim(Url('', true), '/ ');
-        }
-
-        if (is_null($Format)) {
-            $Format = '<a href="%url" class="%class">%text</a>';
-        }
-
-        switch ($Path) {
-            case 'activity':
-                TouchValue('Permissions', $Options, 'Garden.Activity.View');
-                break;
-            case 'category':
-                $Breadcrumbs = Gdn::Controller()->Data('Breadcrumbs');
-                if (is_array($Breadcrumbs) && count($Breadcrumbs) > 0) {
-                    $Last = array_pop($Breadcrumbs);
-                    $Path = GetValue('Url', $Last);
-                    $DefaultText = GetValue('Name', $Last, T('Back'));
-                } else {
-                    $Path = '/';
-                    $DefaultText = C('Garden.Title', T('Back'));
-                }
-                if (!$Text) {
-                    $Text = $DefaultText;
-                }
-                break;
-            case 'dashboard':
-                $Path = 'dashboard/settings';
-                TouchValue('Permissions', $Options, array('Garden.Settings.Manage','Garden.Settings.View'));
-                if (!$Text) {
-                    $Text = T('Dashboard');
-                }
-                break;
-            case 'home':
-                $Path = '/';
-                if (!$Text) {
-                    $Text = T('Home');
-                }
-                break;
-            case 'inbox':
-                $Path = 'messages/inbox';
-                TouchValue('Permissions', $Options, 'Garden.SignIn.Allow');
-                if (!$Text) {
-                    $Text = T('Inbox');
-                }
-                if ($Session->IsValid() && $Session->User->CountUnreadConversations) {
-                    $Class = trim($Class.' HasCount');
-                    $Text .= ' <span class="Alert">'.$Session->User->CountUnreadConversations.'</span>';
-                }
-                if (!$Session->IsValid() || !Gdn::ApplicationManager()->CheckApplication('Conversations')) {
-                    $Text = false;
-                }
-                break;
-            case 'forumroot':
-                $Route = Gdn::Router()->GetDestination('DefaultForumRoot');
-                if (is_null($Route)) {
-                    $Path = '/';
-                } else {
-                    $Path = CombinePaths(array('/',$Route));
-                }
-                break;
-            case 'profile':
-                TouchValue('Permissions', $Options, 'Garden.SignIn.Allow');
-                if (!$Text && $Session->IsValid()) {
-                    $Text = $Session->User->Name;
-                }
-                if ($Session->IsValid() && $Session->User->CountNotifications) {
-                    $Class = trim($Class.' HasCount');
-                    $Text .= ' <span class="Alert">'.$Session->User->CountNotifications.'</span>';
-                }
-                break;
-            case 'user':
-                $Path = 'profile';
-                TouchValue('Permissions', $Options, 'Garden.SignIn.Allow');
-                if (!$Text && $Session->IsValid()) {
-                    $Text = $Session->User->Name;
-                }
-
-                break;
-            case 'photo':
-                $Path = 'profile';
-                TouchValue('Permissions', $Options, 'Garden.SignIn.Allow');
-                if (!$Text && $Session->IsValid()) {
-                    $IsFullPath = strtolower(substr($Session->User->Photo, 0, 7)) == 'http://' || strtolower(substr($Session->User->Photo, 0, 8)) == 'https://';
-                    $PhotoUrl = ($IsFullPath) ? $Session->User->Photo : Gdn_Upload::Url(ChangeBasename($Session->User->Photo, 'n%s'));
-                    $Text = Img($PhotoUrl, array('alt' => $Session->User->Name));
-                }
-
-                break;
-            case 'drafts':
-                TouchValue('Permissions', $Options, 'Garden.SignIn.Allow');
-                if (!$Text) {
-                    $Text = T('My Drafts');
-                }
-                if ($Session->IsValid() && $Session->User->CountDrafts) {
-                    $Class = trim($Class.' HasCount');
-                    $Text .= ' <span class="Alert">'.$Session->User->CountDrafts.'</span>';
-                }
-                break;
-            case 'discussions/bookmarked':
-                TouchValue('Permissions', $Options, 'Garden.SignIn.Allow');
-                if (!$Text) {
-                    $Text = T('My Bookmarks');
-                }
-                if ($Session->IsValid() && $Session->User->CountBookmarks) {
-                    $Class = trim($Class.' HasCount');
-                    $Text .= ' <span class="Count">'.$Session->User->CountBookmarks.'</span>';
-                }
-                break;
-            case 'discussions/mine':
-                TouchValue('Permissions', $Options, 'Garden.SignIn.Allow');
-                if (!$Text) {
-                    $Text = T('My Discussions');
-                }
-                if ($Session->IsValid() && $Session->User->CountDiscussions) {
-                    $Class = trim($Class.' HasCount');
-                    $Text .= ' <span class="Count">'.$Session->User->CountDiscussions.'</span>';
-                }
-                break;
-            case 'register':
-                if (!$Text) {
-                    $Text = T('Register');
-                }
-                $Path = RegisterUrl($Target);
-                break;
-            case 'signin':
-            case 'signinout':
-               // The destination is the signin/signout toggle link.
-                if ($Session->IsValid()) {
-                    if (!$Text) {
-                        $Text = T('Sign Out');
-                    }
-                    $Path =  SignOutUrl($Target);
-                    $Class = ConcatSep(' ', $Class, 'SignOut');
-                } else {
-                    if (!$Text) {
-                        $Text = T('Sign In');
-                    }
-
-                    $Path = SignInUrl($Target);
-                    if (SignInPopup() && strpos(Gdn::Request()->Url(), 'entry') === false) {
-                        $Class = ConcatSep(' ', $Class, 'SignInPopup');
-                    }
-                }
-                break;
-        }
-
-        if ($Text == false && strpos($Format, '%text') !== false) {
-            return '';
-        }
-
-        if (GetValue('Permissions', $Options) && !$Session->CheckPermission($Options['Permissions'], false)) {
-            return '';
-        }
-
-        $Url = Gdn::Request()->Url($Path, $WithDomain);
-
-        if ($TK = GetValue('TK', $Options)) {
-            if (in_array($TK, array(1, 'true'))) {
-                $TK = 'TransientKey';
-            }
-            $Url .= (strpos($Url, '?') === false ? '?' : '&').$TK.'='.urlencode(Gdn::Session()->TransientKey());
-        }
-
-        if (strcasecmp(trim($Path, '/'), Gdn::Request()->Path()) == 0) {
-            $Class = ConcatSep(' ', $Class, 'Selected');
-        }
-
-       // Build the final result.
-        $Result = $Format;
-        $Result = str_replace('%url', $Url, $Result);
-        $Result = str_replace('%text', $Text, $Result);
-        $Result = str_replace('%class', $Class, $Result);
-
-        return $Result;
-    }
-
-   /**
-    * Renders the banner logo, or just the banner title if the logo is not defined.
-    *
-    * @param array $Properties
-    */
-    public static function Logo($Properties = array()) {
-        $Logo = C('Garden.Logo');
-
-        if ($Logo) {
-            $Logo = ltrim($Logo, '/');
-
-           // Fix the logo path.
-            if (StringBeginsWith($Logo, 'uploads/')) {
-                $Logo = substr($Logo, strlen('uploads/'));
-            }
-
-           // Set optional title text.
-            if (empty($Properties['title']) && C('Garden.LogoTitle')) {
-                $Properties['title'] = C('Garden.LogoTitle');
-            }
-        }
-
-       // Use the site title as alt if none was given.
-=======
             }
         }
         return false;
@@ -659,7 +326,7 @@
                 break;
             case 'signin':
             case 'signinout':
-                // The destination is the signin/signout toggle link.
+               // The destination is the signin/signout toggle link.
                 if ($Session->isValid()) {
                     if (!$Text) {
                         $Text = T('Sign Out');
@@ -700,7 +367,7 @@
             $Class = concatSep(' ', $Class, 'Selected');
         }
 
-        // Build the final result.
+       // Build the final result.
         $Result = $Format;
         $Result = str_replace('%url', $Url, $Result);
         $Result = str_replace('%text', $Text, $Result);
@@ -709,37 +376,35 @@
         return $Result;
     }
 
-    /**
-     * Renders the banner logo, or just the banner title if the logo is not defined.
-     *
-     * @param array $Properties
-     */
+   /**
+    * Renders the banner logo, or just the banner title if the logo is not defined.
+    *
+    * @param array $Properties
+    */
     public static function logo($Properties = array()) {
         $Logo = C('Garden.Logo');
 
         if ($Logo) {
             $Logo = ltrim($Logo, '/');
 
-            // Fix the logo path.
+           // Fix the logo path.
             if (stringBeginsWith($Logo, 'uploads/')) {
                 $Logo = substr($Logo, strlen('uploads/'));
             }
 
-            // Set optional title text.
+           // Set optional title text.
             if (empty($Properties['title']) && C('Garden.LogoTitle')) {
                 $Properties['title'] = C('Garden.LogoTitle');
             }
         }
 
-        // Use the site title as alt if none was given.
->>>>>>> 0aed7e80
+       // Use the site title as alt if none was given.
         $Title = C('Garden.Title', 'Title');
         if (empty($Properties['alt'])) {
             $Properties['alt'] = $Title;
         }
 
-<<<<<<< HEAD
-        echo $Logo ? Img(Gdn_Upload::Url($Logo), $Properties) : $Title;
+        echo $Logo ? Img(Gdn_Upload::url($Logo), $Properties) : $Title;
     }
 
    /**
@@ -748,42 +413,17 @@
     *
     * @return string
     */
-    public static function MobileLogo() {
-=======
-        echo $Logo ? Img(Gdn_Upload::url($Logo), $Properties) : $Title;
-    }
-
-    /**
-     * Returns the mobile banner logo. If there is no mobile logo defined then this will just return
-     * the regular logo or the mobile title.
-     *
-     * @return string
-     */
     public static function mobileLogo() {
->>>>>>> 0aed7e80
         $Logo = C('Garden.MobileLogo', C('Garden.Logo'));
         $Title = C('Garden.MobileTitle', C('Garden.Title', 'Title'));
 
         if ($Logo) {
-<<<<<<< HEAD
-            return Img(Gdn_Upload::Url($Logo), array('alt' => $Title));
-=======
             return Img(Gdn_Upload::url($Logo), array('alt' => $Title));
->>>>>>> 0aed7e80
         } else {
             return $Title;
         }
     }
 
-<<<<<<< HEAD
-    public static function Module($Name, $Properties = array()) {
-        if (isset($Properties['cache'])) {
-            $Key = isset($Properties['cachekey']) ? $Properties['cachekey'] : 'module.'.$Name;
-
-            $Result = Gdn::Cache()->Get($Key);
-            if ($Result !== Gdn_Cache::CACHEOP_FAILURE) {
-   //            Trace('Module: '.$Result, $Key);
-=======
     /**
      *
      *
@@ -797,54 +437,34 @@
 
             $Result = Gdn::cache()->get($Key);
             if ($Result !== Gdn_Cache::CACHEOP_FAILURE) {
-//            Trace('Module: '.$Result, $Key);
->>>>>>> 0aed7e80
+   //            Trace('Module: '.$Result, $Key);
                 return $Result;
             }
         }
 
         try {
             if (!class_exists($Name)) {
-<<<<<<< HEAD
-                if (Debug()) {
-=======
                 if (debug()) {
->>>>>>> 0aed7e80
                     $Result = "Error: $Name doesn't exist";
                 } else {
                     $Result = "<!-- Error: $Name doesn't exist -->";
                 }
             } else {
-<<<<<<< HEAD
-                $Module = new $Name(Gdn::Controller(), '');
-                $Module->Visible = true;
-
-                // Add properties passed in from the controller.
-                $ControllerProperties = Gdn::Controller()->Data('_properties.'.strtolower($Name), array());
-=======
                 $Module = new $Name(Gdn::controller(), '');
                 $Module->Visible = true;
 
                 // Add properties passed in from the controller.
                 $ControllerProperties = Gdn::controller()->data('_properties.'.strtolower($Name), array());
->>>>>>> 0aed7e80
                 $Properties = array_merge($ControllerProperties, $Properties);
 
                 foreach ($Properties as $Name => $Value) {
                     $Module->$Name = $Value;
                 }
 
-<<<<<<< HEAD
-                $Result = $Module->ToString();
-            }
-        } catch (Exception $Ex) {
-            if (Debug()) {
-=======
                 $Result = $Module->toString();
             }
         } catch (Exception $Ex) {
             if (debug()) {
->>>>>>> 0aed7e80
                 $Result = '<pre class="Exception">'.htmlspecialchars($Ex->getMessage()."\n".$Ex->getTraceAsString()).'</pre>';
             } else {
                 $Result = $Ex->getMessage();
@@ -852,23 +472,13 @@
         }
 
         if (isset($Key)) {
-<<<<<<< HEAD
   //         Trace($Result, "Store $Key");
-            Gdn::Cache()->Store($Key, $Result, array(Gdn_Cache::FEATURE_EXPIRY => $Properties['cache']));
-=======
-//         Trace($Result, "Store $Key");
             Gdn::cache()->store($Key, $Result, array(Gdn_Cache::FEATURE_EXPIRY => $Properties['cache']));
->>>>>>> 0aed7e80
         }
 
         return $Result;
     }
 
-<<<<<<< HEAD
-    public static function Pagename() {
-        $Application = Gdn::Dispatcher()->Application();
-        $Controller = Gdn::Dispatcher()->Controller();
-=======
     /**
      *
      *
@@ -877,7 +487,6 @@
     public static function pagename() {
         $Application = Gdn::dispatcher()->application();
         $Controller = Gdn::dispatcher()->controller();
->>>>>>> 0aed7e80
         switch ($Controller) {
             case 'discussions':
             case 'discussion':
@@ -891,13 +500,8 @@
                 return 'activity';
 
             case 'profile':
-<<<<<<< HEAD
-                $Args = Gdn::Dispatcher()->ControllerArguments();
-                if (!sizeof($Args) || (sizeof($Args) && $Args[0] == Gdn::Session()->UserID)) {
-=======
                 $Args = Gdn::dispatcher()->controllerArguments();
                 if (!sizeof($Args) || (sizeof($Args) && $Args[0] == Gdn::session()->UserID)) {
->>>>>>> 0aed7e80
                     return 'profile';
                 }
                 break;
@@ -905,35 +509,16 @@
 
         return 'unknown';
     }
-
-<<<<<<< HEAD
-   /**
-    * @var array
-    */
-    protected static $_Section = array();
 
    /**
     * The current section the site is in. This can be one or more values. Think of it like a server-side css-class.
+     *
     * @since 2.1
-    * @param string $Section The name of the section
-    * @param string $Method One of:
-    *  - add
-    *  - remove
-    *  - set
-    *  - get
-    */
-    public static function Section($Section, $Method = 'add') {
-=======
-    /**
-     * The current section the site is in. This can be one or more values. Think of it like a server-side css-class.
-     *
-     * @since 2.1
      *
      * @param string $Section The name of the section.
      * @param string $Method One of: add, remove, set, get.
-     */
+    */
     public static function section($Section, $Method = 'add') {
->>>>>>> 0aed7e80
         $Section = array_fill_keys((array)$Section, true);
 
 
@@ -953,10 +538,6 @@
         }
     }
 
-<<<<<<< HEAD
-    public static function Text($Code, $Default) {
-        return C("ThemeOption.{$Code}", T('Theme_'.$Code, $Default));
-=======
     /**
      *
      *
@@ -966,6 +547,5 @@
      */
     public static function text($Code, $Default) {
         return C("ThemeOption.{$Code}", t('Theme_'.$Code, $Default));
->>>>>>> 0aed7e80
     }
 }