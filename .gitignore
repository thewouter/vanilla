--- conflicted
+++ resolved
@@ -3,10 +3,6 @@
 /uploads/*/
 /uploads/*.*
 /conf/config.php
-<<<<<<< HEAD
-.DS_Store
-*.swp
-=======
 *.kpf
 .DS_Store
->>>>>>> 0f59507f
+*.swp