_Cloning to your production site? Checkout the 2.1 branch! It's our vetted stable release._

![Vanilla](http://cdn.vanillaforums.com/vanilla-black-logo-400.svg)

## Howdy, Stranger!

Vanilla was born out of the desire to create flexible, customizable, and downright entertaining
community solutions. Vanilla has been used to power tens of thousands of community forums around the world
and we couldn't be happier if you've decided to use Vanilla to grow yours.

Every community is unique. Vanilla is a finely-crafted platform on which designers and developers
can build a custom-tailored environment that meets your community's particular needs.

## 5 reasons Vanilla is the sweetest forum

1. We've reimagined traditional forums for mass-appeal.
1. Our theming flexibility is second-to-none.
1. Impossibly good integration options with single sign-ons and embedding.
1. The best tools available for community management.
1. Curated features with great plugin options, not the kitchen sink.

## Open Source

Vanilla is free, open source software distributed under the GNU GPL2.
We accept and encourage contributions from our community and sometimes give hugs in return.
You can join us on the [Vanilla Community Forums](http://vanillaforums.org/discussions) to be part of that discussion.

The latest stable release is always [listed here](http://vanillaforums.org/addon/vanilla-core). Currently, it is the 2.1 branch. We will support the 2.0 branch with security patches until the end of 2014.

New plugins and themes can be listed in the [Official Addon Directory](http://vanillaforums.org/addon/).
We encourage addon developers to release their code under the GPL as well, but do not require it.

## Cloud Solution

Vanilla Forums provides an official cloud hosting solution at [vanillaforums.com](http://vanillaforums.com)
with a 1-click install, automatic upgrades, amazing professional support, incredible scalability,
integration assistance, theming and migration services, and exclusive features. For the very best Vanilla forum experience,
you can skip the rest of this technical stuff and [go there directly](http://vanillaforums.com/plans).

If you professionally run a large community or enterprise forum, our cloud solution will make the best technical and economic sense by far.

## Self-Hosting Requirements

* PHP version 5.2 or newer with --enable-mbstring
* pdo_mysql module must be enabled
* MySQL 5 or newer

Vanilla 2.1 will be the last version to support PHP 5.2. Vanilla 2.2 will require PHP 5.3. Vanilla is compatible up to PHP 5.6 (the current release) and we always recommend using the lastest PHP release whenever possible. We plan to raise our requirements to PHP 5.4 in the near future.

Vanilla ships with a `.htaccess` file for Apache support. Nginx and IIS require additional configuration.

On the client side, Vanilla should run & look good in just about any modern browser.
Using IE? How exotic. You'll want IE8 or greater. IE7 *might* work if you squint hard and click gently, but we make no promises.

We've been natively mobile since before it was cool. Vanilla ships with a mobile-optimized theme enabled
by default for all smartphones & tablets. Heck, it even works on the PlayStation Vita.

## Installation

Vanilla is built to be simple, and its installation is no exception.

* Upload this entire file structure up to your web server.
* Confirm the cache, conf, and uploads folders are writable by PHP.
* Navigate to that folder in your web browser.
* Follow the instructions on screen.

## Upgrading

Follow these steps to upgrade Vanilla when a new stable release is announced.


* Backup your database, `.htaccess` and `conf/config.php` file somewhere safe.
* Upload the new release's files so they overwrite the old ones.
* Go to `yourforum.com/index.php?p=/utility/update` to force any updates needed.
* If it fails, try it a second times by refreshing the page.

To upgrade to **2.1 from 2.0.18**, add this step:

* Delete the file [`/themes/mobile/views/discussions/helper_functions.php`](https://github.com/vanillaforums/Garden/blob/2.0/themes/mobile/views/discussions/helper_functions.php)
* Delete the file [`/applications/dashboard/views/default.master.php`](https://github.com/vanilla/vanilla/blob/2.0/applications/dashboard/views/default.master.php)

To upgrade from Vanilla **1.0**, you must export your data using the Vanilla Porter as if it were a migration. Your theme and any customizations will need to be recreated. Backup your Vanilla 1 data and files completely, then delete them from your server before attempting to install Vanilla 2.

## Migrating to Vanilla

* Get [Vanilla Porter](http://vanillaforums.org/addon/porter-core) and verify it supports your platform.
* Read the Advanced Uses notes on that page.
* Upload it to your current server.
* Navigate to the file in your web browser & run it.
* Take the file it produces and import it to Vanilla.

## Getting Help

* [Troubleshooting upgrades & installs](http://docs.vanillaforums.com/developers/troubleshooting/)
* [Official documentation](http://docs.vanillaforums.com)
* [Vanilla community forums](http://vanillaforums.org/discussions)
* [Official cloud hosting with professional support & migration services](http://vanillaforums.com/plans)

## Contributing

* Troubleshoot issues you run into on the community forum so everyone can help & reference it later.
* Got an idea or suggestion? Use the [forum](http://vanillaforums.org/discussions) to discuss it.
* File detailed [issues](https://github.com/vanilla/vanilla/issues) on GitHub (version number, what you did, and actual vs expected outcomes).
* Sign the [Contributors' Agreement](http://vanillaforums.org/contributors) to send us code.
* Use pull requests against the correct release (currently `stage` for most changes).
* Keep our to-do list fresh by reviewing our open issues for resolved or duplicated items.

## Version Control Strategy

We've adopted the [git flow branching model](http://nvie.com/posts/a-successful-git-branching-model) in our projects.
The creators of git flow released a [short intro video](http://vimeo.com/16018419) to explain the model.

<<<<<<< HEAD
The `master` branch is production-ready for a our cloud product but is not yet vetted for open source release (alternate platforms).
=======
The `master` branch is production-ready for our cloud product but is not yet vetted for open source release (alternate platforms).
>>>>>>> fabe050a
Reviewed, stable changes land against `master`.

The `stage` branch is pre-production and are where we land riskier changesets for further integration testing. We typically aim to merge `stage` into `master` on a monthly basis.

Our open source release branches are named by version number, e.g. `2.0` and `2.1`.
We begin release branches with a beta (b1) designation and progress them thru release candidate to stable.
All open source releases (included pre-releases) are tagged.

## Reporting Security Issues

Please disclose security issues responsibly by emailing support@vanillaforums.com with a full description.
We'll work on releasing an updated version as quickly as possible.
Please do not email non-security issues; use the [issue tracker](https://github.com/vanilla/vanilla/issues) instead.

## Legal Stuff
Copyright &copy; 2009-2014 Vanilla Forums Inc.

Vanilla Forums is free software: you can redistribute it and/or modify it under the terms of the GNU General Public License
as published by the Free Software Foundation, either version 2 of the License, or (at your option) any later version.
Vanilla Forums is distributed in the hope that it will be useful, but WITHOUT ANY WARRANTY;
without even the implied warranty of MERCHANTABILITY or FITNESS FOR A PARTICULAR PURPOSE.
See the GNU General Public License for more details. You should have received a copy of the GNU General Public License
along with Vanilla Forums.  If not, see <http://www.gnu.org/licenses/>.
Contact Vanilla Forums Inc. at support [at] vanillaforums [dot] com

## Bonk!

Just kidding, everything's awesome. ![dance](http://cdn.vanillaforums.com/dance.gif)<|MERGE_RESOLUTION|>--- conflicted
+++ resolved
@@ -110,11 +110,7 @@
 We've adopted the [git flow branching model](http://nvie.com/posts/a-successful-git-branching-model) in our projects.
 The creators of git flow released a [short intro video](http://vimeo.com/16018419) to explain the model.
 
-<<<<<<< HEAD
-The `master` branch is production-ready for a our cloud product but is not yet vetted for open source release (alternate platforms).
-=======
 The `master` branch is production-ready for our cloud product but is not yet vetted for open source release (alternate platforms).
->>>>>>> fabe050a
 Reviewed, stable changes land against `master`.
 
 The `stage` branch is pre-production and are where we land riskier changesets for further integration testing. We typically aim to merge `stage` into `master` on a monthly basis.
