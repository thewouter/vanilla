--- conflicted
+++ resolved
@@ -19,11 +19,7 @@
 $PluginInfo['VanillaStats'] = array(
    'Name' => 'Vanilla Statistics',
    'Description' => 'Adds helpful graphs and information about activity on your forum over time (new users, discussions, comments, and pageviews).',
-<<<<<<< HEAD
-   'Version' => '2.0.4',
-=======
    'Version' => '2.0.4.1',
->>>>>>> 049a308f
    'MobileFriendly' => FALSE,
    'RequiredApplications' => array('Vanilla' => '2.0.18b'),
    'RequiredTheme' => FALSE,
@@ -99,10 +95,7 @@
       $Sender->Title(T('Dashboard'));
       $Sender->RequiredAdminPermissions[] = 'Garden.Settings.View';
       $Sender->RequiredAdminPermissions[] = 'Garden.Settings.Manage';
-<<<<<<< HEAD
       $Sender->RequiredAdminPermissions[] = 'Garden.Community.Manage';
-=======
->>>>>>> 049a308f
       $Sender->RequiredAdminPermissions[] = 'Garden.Users.Add';
       $Sender->RequiredAdminPermissions[] = 'Garden.Users.Edit';
       $Sender->RequiredAdminPermissions[] = 'Garden.Users.Delete';
