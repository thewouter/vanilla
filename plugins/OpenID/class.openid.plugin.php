<?php if (!defined('APPLICATION')) exit();
/*
Copyright 2008, 2009 Vanilla Forums Inc.
This file is part of Garden.
Garden is free software: you can redistribute it and/or modify it under the terms of the GNU General Public License as published by the Free Software Foundation, either version 3 of the License, or (at your option) any later version.
Garden is distributed in the hope that it will be useful, but WITHOUT ANY WARRANTY; without even the implied warranty of MERCHANTABILITY or FITNESS FOR A PARTICULAR PURPOSE. See the GNU General Public License for more details.
You should have received a copy of the GNU General Public License along with Garden.  If not, see <http://www.gnu.org/licenses/>.
Contact Vanilla Forums Inc. at support [at] vanillaforums [dot] com
*/

// Define the plugin:
$PluginInfo['OpenID'] = array(
	'Name' => 'OpenID',
   'Description' => 'Allows users to sign in with OpenID. Must be enabled before using &lsquo;Google Sign In&rsquo; plugin.',
   'Version' => '1.0',
   'RequiredApplications' => array('Vanilla' => '2.0.14'),
   'RequiredTheme' => FALSE,
   'RequiredPlugins' => FALSE,
	'MobileFriendly' => TRUE,
//   'SettingsUrl' => '/dashboard/plugin/openid',
   'SettingsPermission' => 'Garden.Settings.Manage',
   'HasLocale' => TRUE,
   'RegisterPermissions' => FALSE,
   'Author' => "Todd Burry",
   'AuthorEmail' => 'todd@vanillaforums.com',
   'AuthorUrl' => 'http://www.vanillaforums.org/profile/todd'
);

// 0.2 - Remove redundant enable toggle (2012-03-08 Lincoln)

class OpenIDPlugin extends Gdn_Plugin {
   public static $ProviderKey = 'OpenID';

   /// Methods ///

   protected function _AuthorizeHref($Popup = FALSE) {
      $Url = Url('/entry/openid', TRUE);
      $UrlParts = explode('?', $Url);
      parse_str(GetValue(1, $UrlParts, ''), $Query);

      $Path = '/'.Gdn::Request()->Path();
      $Query['Target'] = GetValue('Target', $_GET, $Path ? $Path : '/');

      if (isset($_GET['Target']))
         $Query['Target'] = $_GET['Target'];
      if ($Popup)
         $Query['display'] = 'popup';

      $Result = $UrlParts[0].'?'.http_build_query($Query);
      return $Result;
   }

   /**
    * @return LightOpenID
    */
   public function GetOpenID() {
      if (get_magic_quotes_gpc()) {
         foreach ($_GET as $Name => $Value) {
            $_GET[$Name] = stripslashes($Value);
         }
      }

      $OpenID = new LightOpenID();

      if (isset($_GET['url']))
         $OpenID->identity = $_GET['url'];

      $Url = Url('/entry/connect/openid', TRUE);
      $UrlParts = explode('?', $Url);
      parse_str(GetValue(1, $UrlParts, ''), $Query);
      $Query = array_merge($Query, ArrayTranslate($_GET, array('display', 'Target')));

      $OpenID->returnUrl = $UrlParts[0].'?'.http_build_query($Query);
      $OpenID->required = array('contact/email', 'namePerson/first', 'namePerson/last', 'pref/language');

      $this->EventArguments['OpenID'] = $OpenID;
      $this->FireEvent('GetOpenID');

      return $OpenID;
   }

   /**
    * Act as a mini dispatcher for API requests to the plugin app
    */
//   public function PluginController_OpenID_Create($Sender) {
//      $Sender->Permission('Garden.Settings.Manage');
//		$this->Dispatch($Sender, $Sender->RequestArgs);
//   }

//   public function Controller_Toggle($Sender) {
//      $this->AutoToggle($Sender);
//   }

<<<<<<< HEAD
//   public function AuthenticationController_Render_Before($Sender, $Args) {
//      if (isset($Sender->ChooserList)) {
//         $Sender->ChooserList['openid'] = 'OpenID';
//      }
//      if (is_array($Sender->Data('AuthenticationConfigureList'))) {
//         $List = $Sender->Data('AuthenticationConfigureList');
//         $List['openid'] = '/dashboard/plugin/openid';
//         $Sender->SetData('AuthenticationConfigureList', $List);
//      }
//   }
=======
   public function AuthenticationController_Render_Before($Sender, $Args) {
      if (isset($Sender->ChooserList)) {
         $Sender->ChooserList['openid'] = 'OpenID';
      }
      if (is_array($Sender->Data('AuthenticationConfigureList'))) {
         $List = $Sender->Data('AuthenticationConfigureList');
         $List['openid'] = '/dashboard/plugin/openid';
         $Sender->SetData('AuthenticationConfigureList', $List);
      }
   }
>>>>>>> 84def347

   public function Setup() {
      if (!ini_get('allow_url_fopen')) {
         throw new Gdn_UserException('This plugin requires the allow_url_fopen php.ini setting.');
      }
   }

   /// Plugin Event Handlers ///

   public function Base_ConnectData_Handler($Sender, $Args) {
      if (GetValue(0, $Args) != 'openid')
         return;

      $Mode = $Sender->Request->Get('openid_mode');
      if ($Mode != 'id_res')
         return; // this will error out

      $this->EventArguments = $Args;

      // Check session before retrieving
      $Session = Gdn::Session();
      $OpenID = $Session->Stash('OpenID', '', FALSE);
      if (!$OpenID)
         $OpenID = $this->GetOpenID();

      if ($Session->Stash('OpenID', '', FALSE) || $OpenID->validate()) {
         $Attr = $OpenID->getAttributes();

         $Form = $Sender->Form; //new Gdn_Form();
         $ID = $OpenID->identity;
         $Form->SetFormValue('UniqueID', $ID);
         $Form->SetFormValue('Provider', self::$ProviderKey);
         $Form->SetFormValue('ProviderName', 'OpenID');
         $Form->SetFormValue('FullName', GetValue('namePerson/first', $Attr).' '.GetValue('namePerson/last', $Attr));

         if ($Email = GetValue('contact/email', $Attr)) {
            $Form->SetFormValue('Email', $Email);
         }

         $Sender->SetData('Verified', TRUE);
         $Session->Stash('OpenID', $OpenID);
      }
   }

   /**
    *
    * @param EntryController $Sender
    * @param array $Args
    */
   public function EntryController_OpenID_Create($Sender, $Args) {
      $this->EventArguments = $Args;
      $Sender->Form->InputPrefix = '';
      $OpenID = $this->GetOpenID();

      $Mode = $Sender->Request->Get('openid_mode');
      switch($Mode) {
         case 'cancel':
            $Sender->Render('Cancel', '', 'plugins/OpenID');
            break;
         case 'id_res':
            if ($OpenID->validate()) {
               $Attributes = $OpenID->getAttributes();
               print_r($_GET);
            }

            break;
         default:
            if (!$OpenID->identity) {
               $Sender->CssClass = 'Dashboard Entry connect';
               $Sender->SetData('Title', T('Sign In with OpenID'));
               $Sender->Render('Url', '', 'plugins/OpenID');
            } else {
               try {
                  $Url = $OpenID->authUrl();
                  Redirect($Url);
               } catch (Exception $Ex) {
                  $Sender->Form->AddError($Ex);
                  $Sender->Render('Url', '', 'plugins/OpenID');
               }
            }
            break;
      }
   }

   /**
    *
    * @param Gdn_Controller $Sender
    */
   public function EntryController_SignIn_Handler($Sender, $Args) {
//      if (!$this->IsEnabled()) return;

      if (isset($Sender->Data['Methods'])) {
         $ImgSrc = Asset('/plugins/OpenID/design/openid-signin.png');
         $ImgAlt = T('Sign In with OpenID');

         $SigninHref = $this->_AuthorizeHref();
         $PopupSigninHref = $this->_AuthorizeHref(TRUE);

         // Add the twitter method to the controller.
         $Method = array(
            'Name' => 'OpenID',
            'SignInHtml' => "<a id=\"TwitterAuth\" href=\"$SigninHref\" class=\"PopupWindow\" popupHref=\"$PopupSigninHref\" popupHeight=\"400\" popupWidth=\"800\" rel=\"nofollow\" ><img src=\"$ImgSrc\" alt=\"$ImgAlt\" /></a>");

         $Sender->Data['Methods'][] = $Method;
      }
   }

   public function Base_SignInIcons_Handler($Sender, $Args) {
//      if (!$this->IsEnabled()) return;
      echo "\n".$this->_GetButton();
   }

   public function Base_BeforeSignInButton_Handler($Sender, $Args) {
//      if (!$this->IsEnabled()) return;
      echo "\n".$this->_GetButton();
   }

	private function _GetButton() {
      $ImgSrc = Asset('/plugins/OpenID/design/openid-icon.png');
      $ImgAlt = T('Sign In with OpenID');
      $SigninHref = $this->_AuthorizeHref();
      $PopupSigninHref = $this->_AuthorizeHref(TRUE);
      return "<a id=\"OpenIDAuth\" href=\"$SigninHref\" class=\"PopupWindow\" title=\"$ImgAlt\" popupHref=\"$PopupSigninHref\" popupHeight=\"400\" popupWidth=\"800\" rel=\"nofollow\" ><img src=\"$ImgSrc\" alt=\"$ImgAlt\" /></a>";
	}

	public function Base_BeforeSignInLink_Handler($Sender) {
//      if (!$this->IsEnabled())
//			return;

		// if (!IsMobile())
		// 	return;

		if (!Gdn::Session()->IsValid())
			echo "\n".Wrap($this->_GetButton(), 'li', array('class' => 'Connect OpenIDConnect'));
	}
}<|MERGE_RESOLUTION|>--- conflicted
+++ resolved
@@ -91,7 +91,6 @@
 //      $this->AutoToggle($Sender);
 //   }
 
-<<<<<<< HEAD
 //   public function AuthenticationController_Render_Before($Sender, $Args) {
 //      if (isset($Sender->ChooserList)) {
 //         $Sender->ChooserList['openid'] = 'OpenID';
@@ -102,18 +101,6 @@
 //         $Sender->SetData('AuthenticationConfigureList', $List);
 //      }
 //   }
-=======
-   public function AuthenticationController_Render_Before($Sender, $Args) {
-      if (isset($Sender->ChooserList)) {
-         $Sender->ChooserList['openid'] = 'OpenID';
-      }
-      if (is_array($Sender->Data('AuthenticationConfigureList'))) {
-         $List = $Sender->Data('AuthenticationConfigureList');
-         $List['openid'] = '/dashboard/plugin/openid';
-         $Sender->SetData('AuthenticationConfigureList', $List);
-      }
-   }
->>>>>>> 84def347
 
    public function Setup() {
       if (!ini_get('allow_url_fopen')) {
