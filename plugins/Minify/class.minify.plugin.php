--- conflicted
+++ resolved
@@ -23,31 +23,6 @@
    /** @var string Subfolder that Vanilla lives in */
    protected $BasePath = "";
 
-<<<<<<< HEAD
-   public function Setup() {
-      $Folder = PATH_LOCAL_CACHE . DS . 'Minify';
-      if (!file_exists($Folder))
-         @mkdir($Folder);
-   }
-   
-   // Empty the cache when disabling this plugin, enabling or disabling any plugin, application, or theme
-   public function OnDisable() { $this->_EmptyCache(); }
-   public function SettingsController_AfterEnablePlugin_Handler() { $this->_EmptyCache(); }
-   public function SettingsController_AfterDisablePlugin_Handler() { $this->_EmptyCache(); }
-   public function SettingsController_AfterEnableApplication_Handler() { $this->_EmptyCache(); }
-   public function SettingsController_AfterDisableApplication_Handler() { $this->_EmptyCache(); }
-   public function SettingsController_AfterEnableTheme_Handler() { $this->_EmptyCache(); }
-   
-   private function _EmptyCache() {
-      $Files = glob(PATH_LOCAL_CACHE.'/Minify/*', GLOB_MARK);
-      foreach ($Files as $File) {
-         if (substr($File, -1) != '/')
-            unlink($File);
-      }
-   }
-
-=======
->>>>>>> 77febebe
    /**
     * Remove all CSS and JS files and add minified versions.
     *
@@ -145,16 +120,10 @@
       if ($this->BasePath != '')
          $Query['b'] = $this->BasePath;
       $Query = serialize($Query);
-<<<<<<< HEAD
-      $token = md5($Query);
-      // save file
-      $CacheFile = PATH_LOCAL_CACHE . DS . 'Minify' . DS . 'query_' . $token;
-=======
       $Token = md5($Query);
       
       // Save file name with token
       $CacheFile = PATH_CACHE . DS . 'Minify' . DS . 'query_' . $Token;
->>>>>>> 77febebe
       if (!file_exists($CacheFile)) {
          file_put_contents($CacheFile, $Query);
       }
