--- conflicted
+++ resolved
@@ -13,22 +13,14 @@
       disablePath = currentPath && currentPath[0] != "/";
       disablePath |= (window != top);
 
-<<<<<<< HEAD
-   var optStr = function(name, undefinedValue, definedValue) {
-=======
    var optStr = function(name, defaultValue, definedValue) {
->>>>>>> 6f227cff
       if (window['vanilla_'+name]) {
          if (definedValue == undefined)
             return window['vanilla_'+name];
          else
             return definedValue.replace('%s', window['vanilla_'+name]);
       }
-<<<<<<< HEAD
-      return undefinedValue;
-=======
       return defaultValue;
->>>>>>> 6f227cff
    }
 
    if (!currentPath || disablePath)
