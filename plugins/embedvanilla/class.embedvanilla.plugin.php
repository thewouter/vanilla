<?php if (!defined('APPLICATION')) exit();
/*
Copyright 2008, 2009 Vanilla Forums Inc.
This file is part of Garden.
Garden is free software: you can redistribute it and/or modify it under the terms of the GNU General Public License as published by the Free Software Foundation, either version 3 of the License, or (at your option) any later version.
Garden is distributed in the hope that it will be useful, but WITHOUT ANY WARRANTY; without even the implied warranty of MERCHANTABILITY or FITNESS FOR A PARTICULAR PURPOSE. See the GNU General Public License for more details.
You should have received a copy of the GNU General Public License along with Garden.  If not, see <http://www.gnu.org/licenses/>.
Contact Vanilla Forums Inc. at support [at] vanillaforums [dot] com

ChangeLog
1.0.2 - Moved WordPress plugin to WP.org repository & updated link to http://wordpress.org/extend/plugins/vanilla-forums/
1.0.6 - Set P3P header in Render_Before (MLR)
1.0.7 - Move P3P header to BeforeDispatch (MLR)
1.0.8 - ?
1.0.9 - Move P3P header to AppStartup and use BeforeDispatch as fallback (MLR)
*/

// Define the plugin:
$PluginInfo['embedvanilla'] = array(
   'Name' => '&lt;Embed&gt; Vanilla',
<<<<<<< HEAD
   'Description' => "Embed Vanilla allows you to embed your Vanilla forum within another application like WordPress, Drupal, or some custom website you've created. <b>Only enable this plugin if you are planning to embed your site.</b>",
=======
   'Description' => "Embed your Vanilla forum within another application like WordPress, Drupal, or a custom website you've created. <b>Only enable this plugin if you are planning to embed your site.</b>",
>>>>>>> 8e3cea59
   'Version' => '1.0.9',
   'Author' => "Mark O'Sullivan",
   'AuthorEmail' => 'mark@vanillaforums.com',
   'AuthorUrl' => 'http://markosullivan.ca',
	'SettingsUrl' => '/plugin/embed',
	'MobileFriendly' => TRUE
);

class EmbedVanillaPlugin extends Gdn_Plugin {
   /**
    * Set P3P header because IE won't allow cookies thru the iFrame without it.
    *
    * This must be done in the Dispatcher because of PrivateCommunity.
    * That precludes using Controller->SetHeader.
    */
   public function Gdn_Dispatcher_AppStartup_Handler($Sender) {
      header('P3P: CP="CAO PSA OUR"', TRUE);
   }
   
   /**
    * Fallback hook for 2.0.18 and earlier (AppStartup event did not exist).
    * @see Gdn_Dispatcher_AppStartup_Handler
    */
   public function Gdn_Dispatcher_BeforeDispatch_Handler($Sender) {
      if (!headers_sent())
         header('P3P: CP="CAO PSA OUR"', TRUE);
   }
   
	public function Base_Render_Before($Sender) {      
		$InDashboard = !($Sender->MasterView == 'default' || $Sender->MasterView == '');
		$Sender->AddJsFile('plugins/embedvanilla/local.js');

		// Record the remote source using the embed feature.
		$RemoteUrl = C('Plugins.EmbedVanilla.RemoteUrl');
		if (!$RemoteUrl) {
			$RemoteUrl = GetIncomingValue('remote');
			if ($RemoteUrl)
				SaveToConfig('Plugins.EmbedVanilla.RemoteUrl', $RemoteUrl);
		}

		// Report the remote url to redirect to if not currently embedded.
		$Sender->AddDefinition('RemoteUrl', $RemoteUrl);
		if (!IsSearchEngine() && !$InDashboard && !IsMobile() && C('Plugins.EmbedVanilla.ForceRemoteUrl'))
			$Sender->AddDefinition('ForceRemoteUrl', TRUE);

      $Sender->AddDefinition('Path', Gdn::Request()->Path());
			
		if ($InDashboard)
			$Sender->AddDefinition('InDashboard', C('Plugins.EmbedVanilla.EmbedDashboard'));
	}
	
	public function Base_GetAppSettingsMenuItems_Handler($Sender) {
      $Menu = $Sender->EventArguments['SideMenu'];
      $Menu->AddLink('Add-ons', T('&lt;Embed&gt; Vanilla'), 'plugin/embed', 'Garden.Settings.Manage');
   }
	
	public function PluginController_Embed_Create($Sender) {
	  $Sender->Permission('Garden.Settings.Manage');
      $Sender->Title('Embed Vanilla');
		$Sender->AddCssFile($this->GetResource('design/settings.css', FALSE, FALSE));
      $Sender->AddSideMenu('plugin/embed');
      $Sender->Form = new Gdn_Form();
		
		$ThemeManager = new Gdn_ThemeManager();
		$Sender->SetData('AvailableThemes', $ThemeManager->AvailableThemes());
      $Sender->SetData('EnabledThemeFolder', $ThemeManager->EnabledTheme());
      $Sender->SetData('EnabledTheme', $ThemeManager->EnabledThemeInfo());
		$Sender->SetData('EnabledThemeName', $Sender->Data('EnabledTheme.Name', $Sender->Data('EnabledTheme.Folder')));

      $Validation = new Gdn_Validation();
      $ConfigurationModel = new Gdn_ConfigurationModel($Validation);
      $ConfigurationModel->SetField(array('Plugins.EmbedVanilla.RemoteUrl', 'Plugins.EmbedVanilla.ForceRemoteUrl', 'Plugins.EmbedVanilla.EmbedDashboard'));
      
      $Sender->Form->SetModel($ConfigurationModel);
      if ($Sender->Form->AuthenticatedPostBack() === FALSE) {
         // Apply the config settings to the form.
         $Sender->Form->SetData($ConfigurationModel->Data);
      } else {
         // Define some validation rules for the fields being saved
         $ConfigurationModel->Validation->ApplyRule('Plugins.EmbedVanilla.RemoteUrl', 'WebAddress', 'The remote url you specified could not be validated as a functional url to redirect to.');
         if ($Sender->Form->Save() !== FALSE)
            $Sender->InformMessage(T("Your settings have been saved."));
      }
		
		// Handle changing the theme to the recommended one
		$ThemeFolder = GetValue(0, $Sender->RequestArgs);
		$TransientKey = GetValue(1, $Sender->RequestArgs);
		$Session = Gdn::Session();
      if ($Session->ValidateTransientKey($TransientKey) && $ThemeFolder != '') {
         try {
            foreach ($Sender->Data('AvailableThemes') as $ThemeName => $ThemeInfo) {
		         if ($ThemeInfo['Folder'] == $ThemeFolder)
                  $ThemeManager->EnableTheme($ThemeName);
            }
         } catch (Exception $Ex) {
            $Sender->Form->AddError($Ex);
         }
         if ($Sender->Form->ErrorCount() == 0)
            Redirect('/plugin/embed');

      }

      $Sender->Render(PATH_PLUGINS.'/embedvanilla/views/settings.php');
   }
	
	public function PluginController_GadgetInfo_Create($Sender) {
		$Sender->Render('plugins/embedvanilla/views/gadget.php');
	}
	
	public function PluginController_Gadget_Create($Sender) {
		echo "<?xml version=\"1.0\" encoding=\"UTF-8\" ?>
<Module>
  <ModulePrefs title=\"Discussions\" 
    title_url=\"http://vanillaforums.org/\" 
    scrolling=\"true\"
    author=\"Mark O'Sullivan\" 
    author_email=\"mark@vanillaforums.com\"
    height=\"500\">
    <Require feature=\"dynamic-height\"/>
  </ModulePrefs>
  <Content type=\"html\">
  <![CDATA[
  <script type=\"text/javascript\" src=\"".Asset('plugins/embedvanilla/remote.js', TRUE)."\"></script>
  ]]>
  </Content>
</Module>";
		$Sender->Finalize();
		die();
	}
	
   public function Setup() {
      // Nothing to do here!
   }

}

if (!function_exists('IsSearchEngine')) {
   function IsSearchEngine() {
      $Engines = array(
         'googlebot', 
         'slurp', 
         'search.msn.com', 
         'nutch', 
         'simpy', 
         'bot', 
         'aspseek', 
         'crawler', 
         'msnbot', 
         'libwww-perl', 
         'fast', 
         'baidu', 
      );
      $HttpUserAgent = strtolower(GetValue('HTTP_USER_AGENT', $_SERVER, ''));
      if ($HttpUserAgent != '') {
         foreach ($Engines as $Engine) {
            if (strpos($HttpUserAgent, $Engine) !== FALSE)
               return TRUE;
         }
      }
      return FALSE;
   }
}<|MERGE_RESOLUTION|>--- conflicted
+++ resolved
@@ -18,11 +18,7 @@
 // Define the plugin:
 $PluginInfo['embedvanilla'] = array(
    'Name' => '&lt;Embed&gt; Vanilla',
-<<<<<<< HEAD
-   'Description' => "Embed Vanilla allows you to embed your Vanilla forum within another application like WordPress, Drupal, or some custom website you've created. <b>Only enable this plugin if you are planning to embed your site.</b>",
-=======
    'Description' => "Embed your Vanilla forum within another application like WordPress, Drupal, or a custom website you've created. <b>Only enable this plugin if you are planning to embed your site.</b>",
->>>>>>> 8e3cea59
    'Version' => '1.0.9',
    'Author' => "Mark O'Sullivan",
    'AuthorEmail' => 'mark@vanillaforums.com',
