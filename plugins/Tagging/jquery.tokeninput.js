--- conflicted
+++ resolved
@@ -267,20 +267,10 @@
                 case KEY.ENTER:
                 case KEY.NUMPAD_ENTER:
                 case KEY.COMMA:
-<<<<<<< HEAD
-//                case KEY.SPACE:
-                  if (selected_dropdown_item) {
-                    add_token($(selected_dropdown_item));
-                  } else {
-                    var val = $(input_box).val();
-                    add_blank_token(val, val);
-                    cancel_request = true;
-=======
                   if(selected_dropdown_item) {
                     add_token($(selected_dropdown_item).data("tokeninput"));
                     hidden_input.change();
                     return false;
->>>>>>> 71c4d74e
                   }
                   break;
 
@@ -401,38 +391,6 @@
         });
     }
 
-<<<<<<< HEAD
-    // Pre-populate list if items exist
-    function init_list () {
-        li_data = hidden_input.val().split(' '); // settings.prePopulate;
-        if(li_data && li_data.length) {
-            for(var i in li_data) {
-               if (!li_data.hasOwnProperty(i))
-                  continue;
-               
-                if (li_data[i].trim() != '') {
-                    token_count++;
-                    var this_token = $("<li><p>"+li_data[i]+"</p> </li>")
-                        .addClass(settings.classes.token)
-                        .insertBefore(input_token);
-    
-                    $("<span>×</span>")
-                        .addClass(settings.classes.tokenDelete)
-                        .appendTo(this_token)
-                        .click(function () {
-                            delete_token($(this).parent());
-                            return false;
-                        });
-    
-                    $.data(this_token.get(0), "tokeninput", {"id": li_data[i], "name": li_data[i]});
-    
-                    // Clear input box
-                    input_box
-                        .val("");
-    
-                    // Don't show the help dropdown, they've got the idea
-                    hide_dropdown();
-=======
     this.add = function(item) {
         add_token(item);
     }
@@ -450,7 +408,6 @@
                 }
                 if (match) {
                     delete_token($(this));
->>>>>>> 71c4d74e
                 }
             }
         });
