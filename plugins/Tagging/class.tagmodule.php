--- conflicted
+++ resolved
@@ -85,10 +85,6 @@
             }
             $Tags = TagModel::instance()->unpivot($Tags);
             break;
-<<<<<<< HEAD
-
-=======
->>>>>>> 2e79d924
          case 'Category':
             $TagQuery->Join('TagDiscussion td', 't.TagID = td.TagID')
                ->Select('COUNT(DISTINCT td.TagID)', '', 'NumTags')
@@ -108,14 +104,6 @@
             break;
       }
 
-<<<<<<< HEAD
-      $this->_TagData = $TagQuery
-         ->Select('t.*')
-         ->From('Tag t')
-         ->OrderBy('t.CountDiscussions', 'desc')
-         ->Limit(25)
-         ->Get();
-=======
       if (isset($Tags) && $Tags) {
          $this->_TagData = new Gdn_DataSet($Tags, DATASET_TYPE_ARRAY);
       } else {
@@ -126,7 +114,6 @@
             ->Limit(25)
             ->Get();
       }
->>>>>>> 2e79d924
 
       $this->_TagData->DatasetType(DATASET_TYPE_ARRAY);
    }
