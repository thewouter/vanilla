<?php if (!defined('APPLICATION')) exit();
$Session = Gdn::Session();
$NewOrDraft = !isset($this->Comment) || property_exists($this->Comment, 'DraftID') ? TRUE : FALSE;
$Editing = isset($this->Comment);
?>
<<<<<<< HEAD
<div id="CommentForm">
   <h2><?php echo Gdn::Translate($Editing ? 'Edit Comment' : 'Add Comment'); ?></h2>
   <?php
      echo $this->Form->Open();
      echo $this->Form->Errors();
      echo $this->Form->TextBox('Body', array('MultiLine' => TRUE, 'Value' => ArrayValue('Draft', $this->Data)));
      echo $this->Form->Button('Post Comment', array('class' => 'Button CommentButton'));
      if ($NewOrDraft)
         echo $this->Form->Button('Save Draft', array('class' => 'Button DraftButton'));
      
      echo $this->Form->Button('Preview', array('class' => 'Button PreviewButton'));
      $this->FireEvent('AfterFormButtons');
      echo Anchor(T('Cancel'), '/vanilla/discussion/'.$this->DiscussionID, 'Cancel');
      echo $this->Form->Close();
=======
<div class="MessageForm CommentForm">
   <?php if (!$Editing) { ?>
   <div class="Tabs CommentTabs">
      <ul>
         <li class="Active"><?php echo Anchor(T('Write Comment'), '#', 'WriteButton'); ?></li>
         <?php
         if (!$Editing)
            echo '<li>'.Anchor(T('Preview'), '#', 'PreviewButton')."</li>\n";
         
         if ($NewOrDraft)
            echo '<li>'.Anchor(T('Save Draft'), '#', 'DraftButton')."</li>\n";
   
         $this->FireEvent('AfterCommentTabs');
         ?>
      </ul>
   </div>
   <?php
   } else {
      $this->Form->SetFormValue('Body', $this->Comment->Body);
   }
   echo $this->Form->Open();
   echo $this->Form->Errors();
   echo $this->Form->TextBox('Body', array('MultiLine' => TRUE));
   echo Anchor(T('Cancel'), '/vanilla/discussion/'.$this->DiscussionID, 'Cancel');
   echo $this->Form->Button($Editing ? 'Save Comment' : 'Post Comment', array('class' => 'Button CommentButton'));
   $this->FireEvent('AfterFormButtons');
   echo $this->Form->Close();
>>>>>>> e0860ef8
   ?>
</div><|MERGE_RESOLUTION|>--- conflicted
+++ resolved
@@ -3,22 +3,6 @@
 $NewOrDraft = !isset($this->Comment) || property_exists($this->Comment, 'DraftID') ? TRUE : FALSE;
 $Editing = isset($this->Comment);
 ?>
-<<<<<<< HEAD
-<div id="CommentForm">
-   <h2><?php echo Gdn::Translate($Editing ? 'Edit Comment' : 'Add Comment'); ?></h2>
-   <?php
-      echo $this->Form->Open();
-      echo $this->Form->Errors();
-      echo $this->Form->TextBox('Body', array('MultiLine' => TRUE, 'Value' => ArrayValue('Draft', $this->Data)));
-      echo $this->Form->Button('Post Comment', array('class' => 'Button CommentButton'));
-      if ($NewOrDraft)
-         echo $this->Form->Button('Save Draft', array('class' => 'Button DraftButton'));
-      
-      echo $this->Form->Button('Preview', array('class' => 'Button PreviewButton'));
-      $this->FireEvent('AfterFormButtons');
-      echo Anchor(T('Cancel'), '/vanilla/discussion/'.$this->DiscussionID, 'Cancel');
-      echo $this->Form->Close();
-=======
 <div class="MessageForm CommentForm">
    <?php if (!$Editing) { ?>
    <div class="Tabs CommentTabs">
@@ -46,6 +30,5 @@
    echo $this->Form->Button($Editing ? 'Save Comment' : 'Post Comment', array('class' => 'Button CommentButton'));
    $this->FireEvent('AfterFormButtons');
    echo $this->Form->Close();
->>>>>>> e0860ef8
    ?>
 </div>