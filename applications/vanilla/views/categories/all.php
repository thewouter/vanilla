<?php if (!defined('APPLICATION')) exit();

if (!function_exists('GetOptions'))
    include $this->fetchViewLocation('helper_functions', 'categories');

echo '<h1 class="H HomepageTitle">'.$this->data('Title').'</h1>';
if ($Description = $this->Description()) {
    echo wrap($Description, 'div', array('class' => 'P PageDescription'));
}
$this->fireEvent('AfterPageTitle');

$CatList = '';
$DoHeadings = c('Vanilla.Categories.DoHeadings');
$MaxDisplayDepth = c('Vanilla.Categories.MaxDisplayDepth') + $this->data('Category')->Depth;
$ChildCategories = '';
$this->EventArguments['NumRows'] = count($this->data('Categories'));

//if (c('Vanilla.Categories.ShowTabs')) {
////   $ViewLocation = Gdn::controller()->fetchViewLocation('helper_functions', 'Discussions', 'vanilla');
////   include_once $ViewLocation;
////   WriteFilterTabs($this);
//   echo Gdn_Theme::Module('DiscussionFilterModule');
//}

echo '<ul class="DataList CategoryList'.($DoHeadings ? ' CategoryListWithHeadings' : '').'">';
$Alt = FALSE;
foreach ($this->data('Categories') as $CategoryRow) {
    $Category = (object)$CategoryRow;

    $this->EventArguments['CatList'] = &$CatList;
    $this->EventArguments['ChildCategories'] = &$ChildCategories;
    $this->EventArguments['Category'] = &$Category;
    $this->fireEvent('BeforeCategoryItem');
    $CssClass = CssClass($CategoryRow);

    $CategoryID = val('CategoryID', $Category);

    if ($Category->CategoryID > 0) {
        // If we are below the max depth, and there are some child categories
        // in the $ChildCategories variable, do the replacement.
        if ($Category->Depth < $MaxDisplayDepth && $ChildCategories != '') {
            $CatList = str_replace('{ChildCategories}', '<span class="ChildCategories">'.Wrap(t('Child Categories:'), 'b').' '.$ChildCategories.'</span>', $CatList);
            $ChildCategories = '';
        }

        if ($Category->Depth >= $MaxDisplayDepth && $MaxDisplayDepth > 0) {
            if ($ChildCategories != '')
                $ChildCategories .= ', ';
            $ChildCategories .= anchor(Gdn_Format::text($Category->Name), CategoryUrl($Category));
        } else if ($Category->DisplayAs === 'Heading') {
            $CatList .= '<li id="Category_'.$CategoryID.'" class="CategoryHeading '.$CssClass.'">
               <div class="ItemContent Category">'.GetOptions($Category, $this).Gdn_Format::text($Category->Name).'</div>
            </li>';
            $Alt = FALSE;
        } else {
            $LastComment = UserBuilder($Category, 'Last');
            $AltCss = $Alt ? ' Alt' : '';
            $Alt = !$Alt;
            $CatList .= '<li id="Category_'.$CategoryID.'" class="'.$CssClass.'">
               <div class="ItemContent Category">'
                .GetOptions($Category, $this)
                .CategoryPhoto($Category)
                .'<div class="TitleWrap">'
                .anchor(Gdn_Format::text($Category->Name), CategoryUrl($Category), 'Title')
                .'</div>
                  <div class="CategoryDescription">'
                .$Category->Description
                .'</div>
                  <div class="Meta">
<<<<<<< HEAD
                     <span class="MItem RSS">'.Anchor(Img('applications/dashboard/design/images/rss.gif', array('alt' => T('Rss feed'))), '/categories/'.$Category->UrlCode.'/feed.rss', '', array('title' => T('Rss feed'))).'</span>
=======
                     <span class="MItem RSS">'.anchor(Img('applications/dashboard/design/images/rss.gif'), '/categories/'.$Category->UrlCode.'/feed.rss').'</span>
>>>>>>> 0aed7e80
                     <span class="MItem DiscussionCount">'.sprintf(Plural(number_format($Category->CountAllDiscussions), '%s discussion', '%s discussions'), $Category->CountDiscussions).'</span>
                     <span class="MItem CommentCount">'.sprintf(Plural(number_format($Category->CountAllComments), '%s comment', '%s comments'), $Category->CountComments).'</span>';
            if ($Category->LastTitle != '') {
                $CatList .= '<span class="MItem LastDiscussionTitle">'.sprintf(
                        t('Most recent: %1$s by %2$s'),
                        anchor(Gdn_Format::text(sliceString($Category->LastTitle, 40)), $Category->LastUrl),
                        userAnchor($LastComment)
                    ).'</span>'
                    .'<span class="MItem LastCommentDate">'.Gdn_Format::date($Category->LastDateInserted).'</span>';
            }
            // If this category is one level above the max display depth, and it
            // has children, add a replacement string for them.
            if ($MaxDisplayDepth > 0 && $Category->Depth == $MaxDisplayDepth - 1 && $Category->TreeRight - $Category->TreeLeft > 1)
                $CatList .= '{ChildCategories}';

            $CatList .= '</div>
               </div>
            </li>';
        }
    }
}
// If there are any remaining child categories that have been collected, do
// the replacement one last time.
if ($ChildCategories != '')
    $CatList = str_replace('{ChildCategories}', '<span class="ChildCategories">'.Wrap(t('Child Categories:'), 'b').' '.$ChildCategories.'</span>', $CatList);

echo $CatList;
?>
</ul><|MERGE_RESOLUTION|>--- conflicted
+++ resolved
@@ -23,81 +23,77 @@
 //}
 
 echo '<ul class="DataList CategoryList'.($DoHeadings ? ' CategoryListWithHeadings' : '').'">';
-$Alt = FALSE;
+   $Alt = FALSE;
 foreach ($this->data('Categories') as $CategoryRow) {
-    $Category = (object)$CategoryRow;
+      $Category = (object)$CategoryRow;
 
-    $this->EventArguments['CatList'] = &$CatList;
-    $this->EventArguments['ChildCategories'] = &$ChildCategories;
-    $this->EventArguments['Category'] = &$Category;
+      $this->EventArguments['CatList'] = &$CatList;
+      $this->EventArguments['ChildCategories'] = &$ChildCategories;
+      $this->EventArguments['Category'] = &$Category;
     $this->fireEvent('BeforeCategoryItem');
-    $CssClass = CssClass($CategoryRow);
+      $CssClass = CssClass($CategoryRow);
 
     $CategoryID = val('CategoryID', $Category);
 
-    if ($Category->CategoryID > 0) {
-        // If we are below the max depth, and there are some child categories
-        // in the $ChildCategories variable, do the replacement.
-        if ($Category->Depth < $MaxDisplayDepth && $ChildCategories != '') {
+      if ($Category->CategoryID > 0) {
+         // If we are below the max depth, and there are some child categories
+         // in the $ChildCategories variable, do the replacement.
+         if ($Category->Depth < $MaxDisplayDepth && $ChildCategories != '') {
             $CatList = str_replace('{ChildCategories}', '<span class="ChildCategories">'.Wrap(t('Child Categories:'), 'b').' '.$ChildCategories.'</span>', $CatList);
             $ChildCategories = '';
-        }
+         }
 
-        if ($Category->Depth >= $MaxDisplayDepth && $MaxDisplayDepth > 0) {
+         if ($Category->Depth >= $MaxDisplayDepth && $MaxDisplayDepth > 0) {
             if ($ChildCategories != '')
-                $ChildCategories .= ', ';
+               $ChildCategories .= ', ';
             $ChildCategories .= anchor(Gdn_Format::text($Category->Name), CategoryUrl($Category));
-        } else if ($Category->DisplayAs === 'Heading') {
+         } else if ($Category->DisplayAs === 'Heading') {
             $CatList .= '<li id="Category_'.$CategoryID.'" class="CategoryHeading '.$CssClass.'">
                <div class="ItemContent Category">'.GetOptions($Category, $this).Gdn_Format::text($Category->Name).'</div>
             </li>';
             $Alt = FALSE;
-        } else {
+         } else {
             $LastComment = UserBuilder($Category, 'Last');
             $AltCss = $Alt ? ' Alt' : '';
             $Alt = !$Alt;
             $CatList .= '<li id="Category_'.$CategoryID.'" class="'.$CssClass.'">
                <div class="ItemContent Category">'
-                .GetOptions($Category, $this)
-                .CategoryPhoto($Category)
-                .'<div class="TitleWrap">'
+                  .GetOptions($Category, $this)
+                  .CategoryPhoto($Category)
+                  .'<div class="TitleWrap">'
                 .anchor(Gdn_Format::text($Category->Name), CategoryUrl($Category), 'Title')
-                .'</div>
+                  .'</div>
                   <div class="CategoryDescription">'
-                .$Category->Description
-                .'</div>
+                  .$Category->Description
+                  .'</div>
                   <div class="Meta">
-<<<<<<< HEAD
-                     <span class="MItem RSS">'.Anchor(Img('applications/dashboard/design/images/rss.gif', array('alt' => T('Rss feed'))), '/categories/'.$Category->UrlCode.'/feed.rss', '', array('title' => T('Rss feed'))).'</span>
-=======
                      <span class="MItem RSS">'.anchor(Img('applications/dashboard/design/images/rss.gif'), '/categories/'.$Category->UrlCode.'/feed.rss').'</span>
->>>>>>> 0aed7e80
                      <span class="MItem DiscussionCount">'.sprintf(Plural(number_format($Category->CountAllDiscussions), '%s discussion', '%s discussions'), $Category->CountDiscussions).'</span>
                      <span class="MItem CommentCount">'.sprintf(Plural(number_format($Category->CountAllComments), '%s comment', '%s comments'), $Category->CountComments).'</span>';
-            if ($Category->LastTitle != '') {
-                $CatList .= '<span class="MItem LastDiscussionTitle">'.sprintf(
+                     if ($Category->LastTitle != '') {
+                        $CatList .= '<span class="MItem LastDiscussionTitle">'.sprintf(
                         t('Most recent: %1$s by %2$s'),
                         anchor(Gdn_Format::text(sliceString($Category->LastTitle, 40)), $Category->LastUrl),
                         userAnchor($LastComment)
-                    ).'</span>'
+                           ).'</span>'
                     .'<span class="MItem LastCommentDate">'.Gdn_Format::date($Category->LastDateInserted).'</span>';
-            }
-            // If this category is one level above the max display depth, and it
-            // has children, add a replacement string for them.
-            if ($MaxDisplayDepth > 0 && $Category->Depth == $MaxDisplayDepth - 1 && $Category->TreeRight - $Category->TreeLeft > 1)
-                $CatList .= '{ChildCategories}';
+                     }
+                     // If this category is one level above the max display depth, and it
+                     // has children, add a replacement string for them.
+                     if ($MaxDisplayDepth > 0 && $Category->Depth == $MaxDisplayDepth - 1 && $Category->TreeRight - $Category->TreeLeft > 1)
+                        $CatList .= '{ChildCategories}';
 
-            $CatList .= '</div>
+                  $CatList .= '</div>
                </div>
             </li>';
-        }
-    }
-}
-// If there are any remaining child categories that have been collected, do
-// the replacement one last time.
-if ($ChildCategories != '')
+         }
+      }
+   }
+   // If there are any remaining child categories that have been collected, do
+   // the replacement one last time.
+   if ($ChildCategories != '')
     $CatList = str_replace('{ChildCategories}', '<span class="ChildCategories">'.Wrap(t('Child Categories:'), 'b').' '.$ChildCategories.'</span>', $CatList);
 
-echo $CatList;
+   echo $CatList;
 ?>
 </ul>