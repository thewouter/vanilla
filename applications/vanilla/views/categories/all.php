--- conflicted
+++ resolved
@@ -12,15 +12,12 @@
 <?php
 echo '<ul class="DataList CategoryList'.($DoHeadings ? ' CategoryListWithHeadings' : '').'">';
    foreach ($this->CategoryData->Result() as $Category) {
-<<<<<<< HEAD
       $this->EventArguments['CatList'] = &$CatList;
       $this->EventArguments['ChildCategories'] = &$ChildCategories;
       $this->EventArguments['Category'] = &$Category;
       $this->FireEvent('BeforeCategoryItem');
-=======
       $ReadClass = GetValue('Read', $Category) ? 'Read' : 'Unread';
 
->>>>>>> a31dfb71
       if ($Category->CategoryID > 0) {
          // If we are below the max depth, and there are some child categories
          // in the $ChildCategories variable, do the replacement.
@@ -34,24 +31,14 @@
                $ChildCategories .= ', ';
             $ChildCategories .= Anchor(Gdn_Format::Text($Category->Name), '/categories/'.$Category->UrlCode);
          } else if ($DoHeadings && $Category->Depth == 1) {
-<<<<<<< HEAD
             $CatList .= '<li class="Item CategoryHeading Depth1 Category-'.$Category->UrlCode.'">
-               <div class="ItemContent Category">'.Gdn_Format::Text($Category->Name).'</div>
-            </li>';
-         } else {
-            $LastComment = UserBuilder($Category, 'LastComment');
-            $CatList .= '<li class="Item Unread Depth'.$Category->Depth.'" Category-'.$Category->UrlCode.'>
-               <div class="ItemContent Category">'
-=======
-            $CatList .= '<li class="Item CategoryHeading Depth'.$Category->Depth.'">
                <div class="ItemContent Category '.$ReadClass.'">'.Gdn_Format::Text($Category->Name).'</div>'
                .GetOptions($Category, $this).'
             </li>';
          } else {
             $LastComment = UserBuilder($Category, 'LastComment');
-            $CatList .= '<li class="Item Depth'.$Category->Depth.'">
+            $CatList .= '<li class="Item Depth'.$Category->Depth.' Category-'.$Category->UrlCode.'">
                <div class="ItemContent Category '.$ReadClass.'">'
->>>>>>> a31dfb71
                   .Anchor(Gdn_Format::Text($Category->Name), '/categories/'.$Category->UrlCode, 'Title')
                   .GetOptions($Category, $this)
                   .Wrap($Category->Description, 'div', array('class' => 'CategoryDescription'))
