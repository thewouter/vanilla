--- conflicted
+++ resolved
@@ -137,18 +137,6 @@
             <?php WriteReactions($Comment); ?>
          </div>
       </div>
-<<<<<<< HEAD
-=======
-      <div class="Item-Body">
-         <div class="Message">
-            <?php 
-         echo FormatBody($Comment);
-            ?>
-         </div>
-         <?php $Sender->FireEvent('AfterCommentBody'); ?>
-         <?php WriteReactions($Comment); ?>
-      </div>
->>>>>>> e5dc8f4e
    </div>
 </li>
 <?php
@@ -163,7 +151,6 @@
 
 endif;
 
-<<<<<<< HEAD
 if (!function_exists('WriteReactions')):
 
 function WriteReactions($Row, $Type = 'Comment') {
@@ -172,8 +159,14 @@
 
 endif;
 
-=======
->>>>>>> e5dc8f4e
+if (!function_exists('WriteReactions')):
+
+function WriteReactions($Row, $Type = 'Comment') {
+   // noop
+}
+
+endif;
+
 /**
  * Get options for the current discussion.
  *
