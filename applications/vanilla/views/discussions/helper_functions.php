--- conflicted
+++ resolved
@@ -235,12 +235,8 @@
      * @param null $Options
      */
     function writeDiscussionSorter($Selected = null, $Options = null) {
-<<<<<<< HEAD
-        deprecated('writeDiscussionSorter');
-=======
         deprecated('writeDiscussionSorter', 'DiscussionSortFilterModule', 'March 2016');
 
->>>>>>> 0e61b950
         if ($Selected === null) {
             $Selected = Gdn::session()->getPreference('Discussions.SortField', 'DateLastComment');
         }
