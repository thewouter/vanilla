--- conflicted
+++ resolved
@@ -390,64 +390,9 @@
 
 if (!function_exists('OptionsList')):
 function OptionsList($Discussion) {
-<<<<<<< HEAD
    throw new Exception('DEPRECATED');
       // Allow plugins to add options.
       $Sender->EventArguments['Discussion'] = $Discussion;
-=======
-   $Sender = Gdn::Controller();
-   $Session = Gdn::Session();
-   
-   if ($Session->IsValid() && $Sender->ShowOptions) {
-      $Sender->Options = '';
-      
-      // Dismiss an announcement
-      if (C('Vanilla.Discussions.Dismiss', 1) && $Discussion->Announce == '1' && $Discussion->Dismissed != '1')
-         $Sender->Options .= '<li>'.Anchor(T('Dismiss'), "vanilla/discussion/dismissannouncement?discussionid={$Discussion->DiscussionID}", 'DismissAnnouncement Hijack') . '</li>';
-      
-      // Edit discussion
-      if ($Discussion->FirstUserID == $Session->UserID || $Session->CheckPermission('Vanilla.Discussions.Edit', TRUE, 'Category', $Discussion->PermissionCategoryID))
-         $Sender->Options .= '<li>'.Anchor(T('Edit'), 'vanilla/post/editdiscussion/'.$Discussion->DiscussionID, 'EditDiscussion') . '</li>';
-
-      // Announce discussion
-      if ($Session->CheckPermission('Vanilla.Discussions.Announce', TRUE, 'Category', $Discussion->PermissionCategoryID))
-         $Sender->Options .= '<li>'.Anchor(T('Announce...'), '/discussion/announce?discussionid='.$Discussion->DiscussionID.'&Target='.urlencode($Sender->SelfUrl), 'Popup AnnounceDiscussion') . '</li>';
-
-      // Sink discussion
-      if ($Session->CheckPermission('Vanilla.Discussions.Sink', TRUE, 'Category', $Discussion->PermissionCategoryID)) {
-         $NewSink = (int)!$Discussion->Sink;
-         $Sender->Options .= '<li>'.Anchor(T($Discussion->Sink == '1' ? 'Unsink' : 'Sink'), "vanilla/discussion/sink?discussionid={$Discussion->DiscussionID}&sink={$NewSink}", 'SinkDiscussion Hijack') . '</li>';
-      }
-
-      // Close discussion
-      if ($Session->CheckPermission('Vanilla.Discussions.Close', TRUE, 'Category', $Discussion->PermissionCategoryID)) {
-         $NewClosed = (int)!$Discussion->Closed;
-         $Sender->Options .= '<li>'.Anchor(T($Discussion->Closed == '1' ? 'Reopen' : 'Close'), "/discussion/close?discussionid={$Discussion->DiscussionID}&close=$NewClosed", 'CloseDiscussion Hijack') . '</li>';
-      }
-      
-      // Delete discussion
-      if ($Session->CheckPermission('Vanilla.Discussions.Delete', TRUE, 'Category', $Discussion->PermissionCategoryID))
-         $Sender->Options .= '<li>'.Anchor(T('Delete'), '/discussion/delete?discussionid='.$Discussion->DiscussionID, 'DeleteDiscussion Popup') . '</li>';
-      
-      // Allow plugins to add options.
-      $Sender->EventArguments['Discussion'] = $Discussion;
-      $Sender->FireEvent('DiscussionOptions');
-      
-      if ($Sender->Options != '') {
-         $Result = '<span class="ToggleFlyout OptionsMenu">'.
-            '<span class="OptionsTitle" title="'.T('Options').'">'.T('Options').'</span>'.
-            '<span class="SpFlyoutHandle"></span>'.
-            '<ul class="Flyout MenuItems">'.
-               $Sender->Options.
-            '</ul>'.
-            '</span>';
-         
-         return $Result;
-      }
-     
-   }
-   return '';
->>>>>>> 40866bbc
 }
 
 endif;
