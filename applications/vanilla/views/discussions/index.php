<?php if (!defined('APPLICATION')) exit();
$Session = Gdn::Session();
include_once $this->FetchViewLocation('helper_functions', 'discussions', 'vanilla');

echo '<h1 class="H HomepageTitle">'.
   AdminCheck(NULL, array('', ' ')).
   $this->Data('Title').
   '</h1>';

if ($Description = $this->Description()) {
   echo Wrap($Description, 'div', array('class' => 'P PageDescription'));
}

include $this->FetchViewLocation('Subtree', 'Categories', 'Vanilla');


$PagerOptions = array('Wrapper' => '<span class="PagerNub">&#160;</span><div %1$s>%2$s</div>', 'RecordCount' => $this->Data('CountDiscussions'), 'CurrentRecords' => $this->Data('Discussions')->NumRows());
if ($this->Data('_PagerUrl'))
   $PagerOptions['Url'] = $this->Data('_PagerUrl');

echo '<div class="PageControls Top">';
   PagerModule::Write($PagerOptions);
<<<<<<< HEAD
=======
   echo Gdn_Theme::Module('DiscussionSorterModule');
>>>>>>> 40866bbc
   echo Gdn_Theme::Module('NewDiscussionModule', $this->Data('_NewDiscussionProperties', array('CssClass' => 'Button Action Primary')));
echo '</div>';

if ($this->DiscussionData->NumRows() > 0 || (isset($this->AnnounceData) && is_object($this->AnnounceData) && $this->AnnounceData->NumRows() > 0)) {
?>
<ul class="DataList Discussions">
   <?php include($this->FetchViewLocation('discussions')); ?>
</ul>
<?php
   
echo '<div class="PageControls Bottom">';
   PagerModule::Write($PagerOptions);
<<<<<<< HEAD
=======
   echo Gdn_Theme::Module('DiscussionSorterModule');
>>>>>>> 40866bbc
   echo Gdn_Theme::Module('NewDiscussionModule', $this->Data('_NewDiscussionProperties', array('CssClass' => 'Button Action Primary')));
echo '</div>';

} else {
   ?>
   <div class="Empty"><?php echo T('No discussions were found.'); ?></div>
   <?php
}<|MERGE_RESOLUTION|>--- conflicted
+++ resolved
@@ -20,10 +20,7 @@
 
 echo '<div class="PageControls Top">';
    PagerModule::Write($PagerOptions);
-<<<<<<< HEAD
-=======
    echo Gdn_Theme::Module('DiscussionSorterModule');
->>>>>>> 40866bbc
    echo Gdn_Theme::Module('NewDiscussionModule', $this->Data('_NewDiscussionProperties', array('CssClass' => 'Button Action Primary')));
 echo '</div>';
 
@@ -36,10 +33,7 @@
    
 echo '<div class="PageControls Bottom">';
    PagerModule::Write($PagerOptions);
-<<<<<<< HEAD
-=======
    echo Gdn_Theme::Module('DiscussionSorterModule');
->>>>>>> 40866bbc
    echo Gdn_Theme::Module('NewDiscussionModule', $this->Data('_NewDiscussionProperties', array('CssClass' => 'Button Action Primary')));
 echo '</div>';
 
