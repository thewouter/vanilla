<?php if (!defined('APPLICATION')) exit();
/*
Copyright 2008, 2009 Vanilla Forums Inc.
This file is part of Garden.
Garden is free software: you can redistribute it and/or modify it under the terms of the GNU General Public License as published by the Free Software Foundation, either version 3 of the License, or (at your option) any later version.
Garden is distributed in the hope that it will be useful, but WITHOUT ANY WARRANTY; without even the implied warranty of MERCHANTABILITY or FITNESS FOR A PARTICULAR PURPOSE. See the GNU General Public License for more details.
You should have received a copy of the GNU General Public License along with Garden.  If not, see <http://www.gnu.org/licenses/>.
Contact Vanilla Forums Inc. at support [at] vanillaforums [dot] com
*/
/**
 * Discussion Controller
 *
 * @package Vanilla
 */
 
/**
 * Handles accessing & displaying a single discussion.
 *
 * @since 2.0.0
 * @package Vanilla
 */
class DiscussionController extends VanillaController {
   /**
    * Models to include.
    * 
    * @since 2.0.0
    * @access public
    * @var array
    */
   public $Uses = array('DiscussionModel', 'CommentModel', 'Form');
   
   /**
    * Unique identifier.
    * 
    * @since 2.0.0
    * @access public
    * @var array
    */
   public $CategoryID;
   
   /**
    * Default single discussion display.
    * 
    * @since 2.0.0
    * @access public
    * 
    * @param int $DiscussionID Unique discussion ID
    * @param string $DiscussionStub URL-safe title slug
    * @param int $Page The current page of comments
    */
   public function Index($DiscussionID = '', $DiscussionStub = '', $Page = '') {
      // Setup head
      $Session = Gdn::Session();
      $this->AddJsFile('jquery.autogrow.js');
      $this->AddJsFile('options.js');
      $this->AddJsFile('bookmark.js');
      $this->AddJsFile('discussion.js');
      $this->AddJsFile('autosave.js');
      Gdn_Theme::Section('Discussion');
      
      // Load the discussion record
      $DiscussionID = (is_numeric($DiscussionID) && $DiscussionID > 0) ? $DiscussionID : 0;
      if (!array_key_exists('Discussion', $this->Data))
         $this->SetData('Discussion', $this->DiscussionModel->GetID($DiscussionID), TRUE);
         
      if(!is_object($this->Discussion)) {
         throw new Exception(sprintf(T('%s Not Found'), T('Discussion')), 404);
      }
      
      // Define the query offset & limit.
      $Limit = C('Vanilla.Comments.PerPage', 30);

      $OffsetProvided = $Page != '';
      list($Offset, $Limit) = OffsetLimit($Page, $Limit);
      
      // Check permissions
      $this->Permission('Vanilla.Discussions.View', TRUE, 'Category', $this->Discussion->PermissionCategoryID);
      $this->SetData('CategoryID', $this->CategoryID = $this->Discussion->CategoryID, TRUE);
      $this->SetData('Breadcrumbs', CategoryModel::GetAncestors($this->CategoryID));
      
      // Setup
      $this->Title($this->Discussion->Name);

      // Actual number of comments, excluding the discussion itself.
      $ActualResponses = $this->Discussion->CountComments;

      // If $Offset isn't defined, assume that the user has not clicked to
      // view a next or previous page, and this is a "view" to be counted.
      // NOTE: This has been moved to an event fired from analyticstick.
//      if ($Offset == '')
//         $this->DiscussionModel->AddView($DiscussionID, $this->Discussion->CountViews);

      $this->Offset = $Offset;
      if (C('Vanilla.Comments.AutoOffset')) {
//         if ($this->Discussion->CountCommentWatch > 1 && $OffsetProvided == '')
//            $this->AddDefinition('ScrollTo', 'a[name=Item_'.$this->Discussion->CountCommentWatch.']');
         if (!is_numeric($this->Offset) || $this->Offset < 0 || !$OffsetProvided) {
            // Round down to the appropriate offset based on the user's read comments & comments per page
            $CountCommentWatch = $this->Discussion->CountCommentWatch > 0 ? $this->Discussion->CountCommentWatch : 0;
            if ($CountCommentWatch > $ActualResponses)
               $CountCommentWatch = $ActualResponses;

            // (((67 comments / 10 perpage) = 6.7) rounded down = 6) * 10 perpage = offset 60;
            $this->Offset = floor($CountCommentWatch / $Limit) * $Limit;
         }
         if ($ActualResponses <= $Limit)
            $this->Offset = 0;

         if ($this->Offset == $ActualResponses)
            $this->Offset -= $Limit;
      } else {
         if ($this->Offset == '')
            $this->Offset = 0;
      }

      if ($this->Offset < 0)
         $this->Offset = 0;
      
<<<<<<< HEAD
      
      $LatestItem = $this->Discussion->CountCommentWatch;
      if ($LatestItem === NULL) {
         $LatestItem = 0;
      } elseif ($LatestItem < $this->Discussion->CountComments) {
         $LatestItem += 1;
      }
      
      $this->SetData('_LatestItem', $LatestItem);
      
      // Set the canonical url to have the proper page title.
      $this->CanonicalUrl(DiscussionUrl($this->Discussion, PageNumber($this->Offset, $Limit, FALSE)));
      
=======
            // Set the canonical url to have the proper page title.
      $this->CanonicalUrl(DiscussionUrl($this->Discussion, PageNumber($this->Offset, $Limit, FALSE)));
      
//      Url(ConcatSep('/', 'discussion/'.$this->Discussion->DiscussionID.'/'. Gdn_Format::Url($this->Discussion->Name), PageNumber($this->Offset, $Limit, TRUE, Gdn::Session()->UserID != 0)), TRUE), Gdn::Session()->UserID == 0);

>>>>>>> 3ca41bdb
      // Load the comments
      $this->SetData('CommentData', $this->CommentModel->Get($DiscussionID, $Limit, $this->Offset), TRUE);
      $this->SetData('Comments', $this->CommentData);
      
      $PageNumber = PageNumber($this->Offset, $Limit);
      $this->SetData('Page', $PageNumber);
      $this->_SetOpenGraph();
      
      
      include_once(PATH_LIBRARY.'/vendors/simplehtmldom/simple_html_dom.php');
      if ($PageNumber == 1) {
         $this->Description(SliceParagraph(Gdn_Format::PlainText($this->Discussion->Body, $this->Discussion->Format), 160));
         // Add images to head for open graph
         $Dom = str_get_html(Gdn_Format::To($this->Discussion->Body, $this->Discussion->Format));
      } else {
         $this->Data['Title'] .= sprintf(T(' - Page %s'), PageNumber($this->Offset, $Limit));
         
         $FirstComment = $this->Data('Comments')->FirstRow();
         $FirstBody = GetValue('Body', $FirstComment);
         $FirstFormat = GetValue('Format', $FirstComment);
         $this->Description(SliceParagraph(Gdn_Format::PlainText($FirstBody, $FirstFormat), 160));
         // Add images to head for open graph
         $Dom = str_get_html(Gdn_Format::To($FirstBody, $FirstFormat));
      }

      if ($Dom) {
         foreach($Dom->find('img') as $img) {
            if (isset($img->src))
               $this->Image($img->src);
         }
      }
         
      // Make sure to set the user's discussion watch records
      $this->CommentModel->SetWatch($this->Discussion, $Limit, $this->Offset, $this->Discussion->CountComments);

      // Build a pager
      $PagerFactory = new Gdn_PagerFactory();
		$this->EventArguments['PagerType'] = 'Pager';
		$this->FireEvent('BeforeBuildPager');
      $this->Pager = $PagerFactory->GetPager($this->EventArguments['PagerType'], $this);
      $this->Pager->ClientID = 'Pager';
         
      $this->Pager->Configure(
         $this->Offset,
         $Limit,
         $ActualResponses,
         array('DiscussionUrl')
      );
      $this->Pager->Record = $this->Discussion;
      PagerModule::Current($this->Pager);
      $this->FireEvent('AfterBuildPager');
      
      // Define the form for the comment input
      $this->Form = Gdn::Factory('Form', 'Comment');
      $this->Form->Action = Url('/vanilla/post/comment/');
      $this->DiscussionID = $this->Discussion->DiscussionID;
      $this->Form->AddHidden('DiscussionID', $this->DiscussionID);
      $this->Form->AddHidden('CommentID', '');

      // Look in the session stash for a comment
      $StashComment = $Session->Stash('CommentForDiscussionID_'.$this->Discussion->DiscussionID, '', FALSE);
      if ($StashComment)
         $this->Form->SetFormValue('Body', $StashComment);
         
      // Retrieve & apply the draft if there is one:
      if (Gdn::Session()->UserID) {
         $DraftModel = new DraftModel();
         $Draft = $DraftModel->Get($Session->UserID, 0, 1, $this->Discussion->DiscussionID)->FirstRow();
         $this->Form->AddHidden('DraftID', $Draft ? $Draft->DraftID : '');
         if ($Draft)
            $this->Form->SetFormValue('Body', $Draft->Body);
      }
      
      // Deliver JSON data if necessary
      if ($this->_DeliveryType != DELIVERY_TYPE_ALL) {
         $this->SetJson('LessRow', $this->Pager->ToString('less'));
         $this->SetJson('MoreRow', $this->Pager->ToString('more'));
         $this->View = 'comments';
      }
      
		// Inform moderator of checked comments in this discussion
		$CheckedComments = $Session->GetAttribute('CheckedComments', array());
		if (count($CheckedComments) > 0)
			ModerationController::InformCheckedComments($this);

      // Add modules
      $this->AddModule('DiscussionFilterModule');
      $this->AddModule('NewDiscussionModule');
      $this->AddModule('CategoriesModule');
      $this->AddModule('BookmarkedModule');
      
		$this->CanEditComments = Gdn::Session()->CheckPermission('Vanilla.Comments.Edit', TRUE, 'Category', 'any') && C('Vanilla.AdminCheckboxes.Use');

      // Report the discussion id so js can use it.      
      $this->AddDefinition('DiscussionID', $DiscussionID);
      
      $this->FireEvent('BeforeDiscussionRender');
      $this->Render();
   }
   
   /**
    * Display comments in a discussion since a particular CommentID.
    * 
    * @since 2.0.0
    * @access public
    * 
    * @param int $DiscussionID Unique discussion ID
    * @param int $LastCommentID Only shows comments posted after this one
    */
   public function GetNew($DiscussionID, $LastCommentID = 0) {
      $this->SetData('Discussion', $this->DiscussionModel->GetID($DiscussionID), TRUE);
      
      // Check permissions.
      $this->Permission('Vanilla.Discussions.View', TRUE, 'Category', $this->Discussion->PermissionCategoryID);
      $this->SetData('CategoryID', $this->CategoryID = $this->Discussion->CategoryID, TRUE);
      
      // Get the comments.
      $this->SetData('CommentData', $this->CommentModel->GetNew($DiscussionID, $LastCommentID), TRUE);
      
      // Set the data.
      $CommentData = $this->CommentData->Result();
      if(count($CommentData) > 0) {
         $LastComment = $CommentData[count($CommentData) - 1];
         // Mark the comment read.
         $this->SetData('Offset', $this->Discussion->CountComments, TRUE);
         $this->CommentModel->SetWatch($this->Discussion, $this->Discussion->CountComments, $this->Discussion->CountComments, $this->Discussion->CountComments);
         
         $LastCommentID = $this->Json('LastCommentID');
         if(is_null($LastCommentID) || $LastComment->CommentID > $LastCommentID) {
            $this->Json('LastCommentID', $LastComment->CommentID);
         }
      } else {
         $this->SetData('Offset', $this->CommentModel->GetOffset($LastCommentID), TRUE);
      }
      
      $this->View = 'comments';
      $this->Render();
   }
   
   /**
    * Highlight route.
    *
    * Always called by dispatcher before controller's requested method.
    * 
    * @since 2.0.0
    * @access public
    */
   public function Initialize() {
      parent::Initialize();
      $this->AddDefinition('ImageResized', T('This image has been resized to fit in the page. Click to enlarge.'));
      $this->Menu->HighlightRoute('/discussions');
   }

   /**
    * Display discussion page starting with a particular comment.
    * 
    * @since 2.0.0
    * @access public
    *
    * @param int $CommentID Unique comment ID
    */
   public function Comment($CommentID) {
      // Get the discussionID
      $Comment = $this->CommentModel->GetID($CommentID);
      if (!$Comment)
         throw NotFoundException('Comment');
         
      $DiscussionID = $Comment->DiscussionID;
      
      // Figure out how many comments are before this one
      $Offset = $this->CommentModel->GetOffset($Comment);
      $Limit = Gdn::Config('Vanilla.Comments.PerPage', 30);
      
      $PageNumber = PageNumber($Offset, $Limit, TRUE);
      $this->SetData('Page', $PageNumber);
      
      $this->View = 'index';
      $this->Index($DiscussionID, 'x', $PageNumber);
   }
   
   /**
    * Allows user to remove announcement.
    *
    * Users may remove announcements from being displayed for themselves only.
    * Does not affect what announcements are shown for other users.
    * 
    * @since 2.0.0
    * @access public
    *
    * @param int $DiscussionID Unique discussion ID.
    * @param string $TransientKey Single-use hash to prove intent.
    */
   public function DismissAnnouncement($DiscussionID = '', $TransientKey = '') {
      // Confirm announcements may be dismissed
      if (!C('Vanilla.Discussions.Dismiss', 1)) {
         throw PermissionException('Vanilla.Discussions.Dismiss');
      }

      $this->_DeliveryType = DELIVERY_TYPE_BOOL;
      $Session = Gdn::Session();
      if (
         is_numeric($DiscussionID)
         && $DiscussionID > 0
         && $Session->UserID > 0
         && $Session->ValidateTransientKey($TransientKey)
      ) $this->DiscussionModel->DismissAnnouncement($DiscussionID, $Session->UserID);

      // Redirect back where the user came from if necessary
      if ($this->_DeliveryType === DELIVERY_TYPE_ALL)
         Redirect('discussions');

      $this->Render();         
   }

   /**
    * Allows user to bookmark or unbookmark a discussion.
    *
    * If the discussion isn't bookmarked by the user, this bookmarks it.
    * If it is already bookmarked, this unbookmarks it.
    * 
    * @since 2.0.0
    * @access public
    *
    * @param int $DiscussionID Unique discussion ID.
    * @param string $TransientKey Single-use hash to prove intent.
    */
   public function Bookmark($DiscussionID = '', $TransientKey = '') {
      $Session = Gdn::Session();
      $State = FALSE;
      if (
         is_numeric($DiscussionID)
         && $DiscussionID > 0
         && $Session->UserID > 0
         && $Session->ValidateTransientKey($TransientKey)
      )
      $Discussion = NULL;
      $State = $this->DiscussionModel->BookmarkDiscussion($DiscussionID, $Session->UserID, $Discussion);

      // Update the user's bookmark count
      $CountBookmarks = $this->DiscussionModel->SetUserBookmarkCount($Session->UserID);
      
      // Redirect back where the user came from if necessary
      if ($this->_DeliveryType != DELIVERY_TYPE_BOOL) {
         $Target = GetIncomingValue('Target', 'discussions/bookmarked');
         Redirect($Target);
      }
      
      $this->SetJson('State', $State);
      $this->SetJson('CountBookmarks', $CountBookmarks);
      $this->SetJson('CountDiscussionBookmarks', GetValue('CountDiscussionBookmarks', $this->DiscussionModel));
      $this->SetJson('ButtonLink', T($State ? 'Unbookmark this Discussion' : 'Bookmark this Discussion'));
      $this->SetJson('AnchorTitle', T($State ? 'Unbookmark' : 'Bookmark'));
      $this->SetJson('MenuText', T('My Bookmarks'));
      
      $Targets = array();
      if($State) {
         // Grab the individual bookmark and send it to the client.
         $Bookmarks = new BookmarkedModule($this);
         if($CountBookmarks == 1) {
            // When there is only one bookmark we have to get the whole module.
            $Target = '#Panel';
            $Type = 'Append';
            $Bookmarks->GetData();
            $Data = $Bookmarks->ToString();
         } else {
            $Target = '#Bookmark_List';
            $Type = 'Prepend';
            $Loc = $Bookmarks->FetchViewLocation('discussion');
            
            ob_start();
            include($Loc);
            $Data = ob_get_clean();
         }
         $Targets[] = array('Target' => $Target, 'Type' => $Type, 'Data' => $Data);
      } else {
         // Send command to remove bookmark html.
         if($CountBookmarks == 0) {
            $Targets[] = array('Target' => '#Bookmarks', 'Type' => 'Remove');
         } else {
            $Targets[] = array('Target' => '#Bookmark_'.$DiscussionID, 'Type' => 'Remove');
         }
      }
      $this->SetJson('Targets', $Targets);
      
      $this->Render();         
   }
   
   /**
    * Allows user to announce or unannounce a discussion.
    *
    * If the discussion isn't announced, this announces it.
    * If it is already announced, this unannounces it.
    * Announced discussions stay at the top of the discussions
    * list regardless of how long ago the last comment was.
    * 
    * @since 2.0.0
    * @access public
    *
    * @param int $DiscussionID Unique discussion ID.
    * @param string $TransientKey Single-use hash to prove intent.
    */
   public function Announce($DiscussionID = '', $Target = '') {
      $Discussion = $this->DiscussionModel->GetID($DiscussionID);
      if (!$Discussion)
         throw NotFoundException('Discussion');
      $this->Permission('Vanilla.Discussions.Announce', TRUE, 'Category', $Discussion->PermissionCategoryID);
      
      if ($this->Form->IsPostBack()) {
         // Save the property.
         $CacheKeys = array('Announcements', 'Announcements_'.GetValue('CategoryID', $Discussion));
         $this->DiscussionModel->SQL->Cache($CacheKeys);
         $this->DiscussionModel->SetProperty($DiscussionID, 'Announce', (int)$this->Form->GetFormValue('Announce', 0));
         
         if ($Target)
            $this->RedirectUrl = Url($Target);
      } else {
         if (!$Discussion->Announce)
            $Discussion->Announce = 2;
         $this->Form->SetData($Discussion);
      }
      
      $Discussion = (array)$Discussion;
      $Category = CategoryModel::Categories($Discussion['CategoryID']);
      
      $this->SetData('Discussion', $Discussion);
      $this->SetData('Category', $Category);
      
      $this->Title(T('Announce'));
      $this->Render();         
   }

   /**
    * Allows user to sink or unsink a discussion.
    *
    * If the discussion isn't sunk, this sinks it. If it is already sunk, 
    * this unsinks it. Sunk discussions do not move to the top of the 
    * discussion list when a new comment is added.
    * 
    * @since 2.0.0
    * @access public
    *
    * @param int $DiscussionID Unique discussion ID.
    * @param string $TransientKey Single-use hash to prove intent.
    */
   public function Sink($DiscussionID = '', $TransientKey = '') {
      $this->_DeliveryType = DELIVERY_TYPE_BOOL;
      $Session = Gdn::Session();
      $State = '1';
      if (
         is_numeric($DiscussionID)
         && $DiscussionID > 0
         && $Session->UserID > 0
         && $Session->ValidateTransientKey($TransientKey)
      ) {
         $Discussion = $this->DiscussionModel->GetID($DiscussionID);
         if ($Discussion) {
            if ($Session->CheckPermission('Vanilla.Discussions.Sink', TRUE, 'Category', $Discussion->PermissionCategoryID)) {
               $State = $this->DiscussionModel->SetProperty($DiscussionID, 'Sink');
            } else {
               $State = $Discussion->Sink;
               $this->Form->AddError('ErrPermission');
            }
         }
      }
      
      // Redirect to the front page
      if ($this->_DeliveryType === DELIVERY_TYPE_ALL) {
         $Target = GetIncomingValue('Target', 'discussions');
         Redirect($Target);
      }
         
      $State = $State == '1' ? TRUE : FALSE;   
      $this->SetJson('State', $State);
      $this->SetJson('LinkText', T($State ? 'Unsink' : 'Sink'));         
      $this->InformMessage(T('Your changes have been saved.'));
      $this->Render();         
   }

   /**
    * Allows user to close or re-open a discussion.
    *
    * If the discussion isn't closed, this closes it. If it is already 
    * closed, this re-opens it. Closed discussions may not have new 
    * comments added to them.
    * 
    * @since 2.0.0
    * @access public
    *
    * @param int $DiscussionID Unique discussion ID.
    * @param string $TransientKey Single-use hash to prove intent.
    */
   public function Close($DiscussionID = '', $TransientKey = '') {
      $this->_DeliveryType = DELIVERY_TYPE_BOOL;
      $Session = Gdn::Session();
      $State = '1';
      if (
         is_numeric($DiscussionID)
         && $DiscussionID > 0
         && $Session->UserID > 0
         && $Session->ValidateTransientKey($TransientKey)
      ) {
         $Discussion = $this->DiscussionModel->GetID($DiscussionID);
         if ($Discussion) {
            if ($Session->CheckPermission('Vanilla.Discussions.Close', TRUE, 'Category', $Discussion->PermissionCategoryID)) {
               $State = $this->DiscussionModel->SetProperty($DiscussionID, 'Closed');
            } else {
               $State = $Discussion->Closed;
               $this->Form->AddError('ErrPermission');
            }
         }
      }
      
      // Redirect to the front page
      if ($this->_DeliveryType === DELIVERY_TYPE_ALL) {
         $Target = GetIncomingValue('Target', 'discussions');
         Redirect($Target);
      }
      
      $State = $State == '1' ? TRUE : FALSE;   
      $this->SetJson('State', $State);
      $this->SetJson('LinkText', T($State ? 'Reopen' : 'Close'));         
      $this->InformMessage(T('Your changes have been saved.'));
      $this->Render();         
   }

   /**
    * Allows user to delete a discussion.
    *
    * This is a "hard" delete - it is removed from the database.
    * 
    * @since 2.0.0
    * @access public
    *
    * @param int $DiscussionID Unique discussion ID.
    * @param string $TransientKey Single-use hash to prove intent.
    */
   public function Delete($DiscussionID = '', $TransientKey = '') {
      $this->_DeliveryType = DELIVERY_TYPE_BOOL;
      $Session = Gdn::Session();
      
      $SuccessTarget = Url('/'.ltrim(GetIncomingValue('Target', '/'),'/'));
      if (
         is_numeric($DiscussionID)
         && $DiscussionID > 0
         && $Session->UserID > 0
         && $Session->ValidateTransientKey($TransientKey)
      ) {
         $Discussion = $this->DiscussionModel->GetID($DiscussionID);
         if ($Discussion && $Session->CheckPermission('Vanilla.Discussions.Delete', TRUE, 'Category', $Discussion->PermissionCategoryID)) {
            if (!$this->DiscussionModel->Delete($DiscussionID))
               $this->Form->AddError('Failed to delete discussion');
         } else {
            $this->Form->AddError('ErrPermission');
         }
      } else {
         $this->Form->AddError('ErrPermission');
      }
      
      // Redirect
      if ($this->_DeliveryType === DELIVERY_TYPE_ALL)
         Redirect($SuccessTarget);
         
      if ($this->Form->ErrorCount() > 0)
         $this->SetJson('ErrorMessage', $this->Form->Errors());
         
      $this->RedirectUrl = $SuccessTarget;
      $this->Render();         
   }

   /**
    * Allows user to delete a comment.
    *
    * If the comment is the only one in the discussion, the discussion will 
    * be deleted as well. Users without administrative delete abilities 
    * should not be able to delete a comment unless it is a draft. This is
    * a "hard" delete - it is removed from the database.   
    * 
    * @since 2.0.0
    * @access public
    *
    * @param int $CommentID Unique comment ID.
    * @param string $TransientKey Single-use hash to prove intent.
    */
   public function DeleteComment($CommentID = '', $TransientKey = '') {
      $Session = Gdn::Session();
      $DefaultTarget = '/discussions/';
      $ValidCommentID = is_numeric($CommentID) && $CommentID > 0;
      $ValidUser = $Session->UserID > 0 && $Session->ValidateTransientKey($TransientKey);
      
      if ($ValidCommentID && $ValidUser) {
         // Get comment and discussion data
         $Comment = $this->CommentModel->GetID($CommentID);
         $DiscussionID = GetValue('DiscussionID', $Comment);
         $Discussion = $this->DiscussionModel->GetID($DiscussionID);
         
         if ($Comment && $Discussion) {
            $DefaultTarget = DiscussionUrl($Discussion);
            
            // Make sure comment is this user's or they have Delete permission
            if ($Comment->InsertUserID != $Session->UserID)
               $this->Permission('Vanilla.Comments.Delete', TRUE, 'Category', $Discussion->PermissionCategoryID);
               
            // Make sure that content can (still) be edited
            $EditContentTimeout = C('Garden.EditContentTimeout', -1);
            $CanEdit = $EditContentTimeout == -1 || strtotime($Comment->DateInserted) + $EditContentTimeout > time();
            if (!$CanEdit)
               $this->Permission('Vanilla.Comments.Delete', TRUE, 'Category', $Discussion->PermissionCategoryID);
            
            // Delete the comment
            if (!$this->CommentModel->Delete($CommentID))
               $this->Form->AddError('Failed to delete comment');
         }
         else {
            $this->Form->AddError('Invalid comment');
         }
      } else {
         $this->Form->AddError('ErrPermission');
      }
      
      // Redirect
      if ($this->_DeliveryType != DELIVERY_TYPE_BOOL) {
         $Target = GetIncomingValue('Target', $DefaultTarget);
         Redirect($Target);
      }
         
      if ($this->Form->ErrorCount() > 0)
         $this->SetJson('ErrorMessage', $this->Form->Errors());
         
      $this->Render();         
   }
   
   /**
    * Alternate version of Index that uses the embed master view.
    */
   public function Embed($DiscussionID = '', $DiscussionStub = '', $Offset = '', $Limit = '') {
      $this->Title(T('Comments'));
      $this->AddDefinition('DoInform', '0'); // Suppress inform messages on embedded page.
      $this->AddDefinition('SelfUrl', Gdn::Request()->PathAndQuery());
      $this->CanEditComments = FALSE; // Don't show the comment checkboxes on the embed comments page
      $this->Theme = C('Garden.CommentsTheme', C('Garden.Theme', 'default'));
      //
      // Add some css to help with the transparent bg on embedded comments
      if ($this->Head)
         $this->Head->AddString('<style type="text/css">
body { background: transparent !important; }
ul.MessageList li.Item { background: #fff; }
ul.MessageList li.Item.Mine { background: #E3F4FF; }
</style>');
      $Session = Gdn::Session();
      $this->AddJsFile('jquery.gardenmorepager.js');
      $this->AddJsFile('jquery.autogrow.js');
      $this->AddJsFile('options.js');
      $this->AddJsFile('discussion.js');
      $this->RemoveJsFile('autosave.js');
      $this->MasterView = 'empty';
      
      // Define incoming variables (prefer querystring parameters over method parameters)
      $DiscussionID = (is_numeric($DiscussionID) && $DiscussionID > 0) ? $DiscussionID : 0;
      $DiscussionID = GetIncomingValue('vanilla_discussion_id', $DiscussionID);
      $Offset = GetIncomingValue('Offset', $Offset);
      $Limit = GetIncomingValue('Limit', $Limit);
      $vanilla_identifier = GetIncomingValue('vanilla_identifier', '');
      // Only allow vanilla identifiers of 32 chars or less - md5 if larger
      if (strlen($vanilla_identifier) > 32) {
         $vanilla_identifier = md5($vanilla_identifier);
      }
      $vanilla_type = GetIncomingValue('vanilla_type', 'blog');
      $vanilla_url = GetIncomingValue('vanilla_url', '');
      $vanilla_category_id = GetIncomingValue('vanilla_category_id', '');
      $ForeignSource = array(
         'vanilla_identifier' => $vanilla_identifier,
         'vanilla_type' => $vanilla_type,
         'vanilla_url' => $vanilla_url,
         'vanilla_category_id' => $vanilla_category_id
      );
      $this->SetData('ForeignSource', $ForeignSource);
      
      $SortComments = C('Garden.Embed.SortComments') == 'desc' ? 'desc' : 'asc';
      $this->SetData('SortComments', $SortComments);
      
      // Retrieve the discussion record.
      $Discussion = FALSE;
      if ($DiscussionID > 0) {
         $Discussion = $this->DiscussionModel->GetID($DiscussionID);
      } else if ($vanilla_identifier != '' && $vanilla_type != '') {
         $Discussion = $this->DiscussionModel->GetForeignID($vanilla_identifier, $vanilla_type);
      }
      
      if ($Discussion) {
         $this->SetData('Discussion', $Discussion, TRUE);
         $this->SetData('DiscussionID', $Discussion->DiscussionID, TRUE);
         $this->Title($this->Discussion->Name);

         // Actual number of comments, excluding the discussion itself
         $ActualResponses = $this->Discussion->CountComments - 1;
         // Define the query offset & limit
         if (!is_numeric($Limit) || $Limit < 0)
            $Limit = C('Garden.Embed.CommentsPerPage', 30);

         $OffsetProvided = $Offset != '';
         list($Offset, $Limit) = OffsetLimit($Offset, $Limit);
         $this->Offset = $Offset;
         if (C('Vanilla.Comments.AutoOffset')) {
            if ($ActualResponses <= $Limit)
               $this->Offset = 0;

            if ($this->Offset == $ActualResponses)
               $this->Offset -= $Limit;
         } else if ($this->Offset == '')
            $this->Offset = 0;

         if ($this->Offset < 0)
            $this->Offset = 0;

         // Set the canonical url to have the proper page title.
         $this->CanonicalUrl(DiscussionUrl($Discussion, PageNumber($this->Offset, $Limit)));

         // Load the comments.
         $CurrentOrderBy = $this->CommentModel->OrderBy();
         if (StringBeginsWith(GetValueR('0.0', $CurrentOrderBy), 'c.DateInserted'))
            $this->CommentModel->OrderBy('c.DateInserted '.$SortComments); // allow custom sort

         $this->SetData('CommentData', $this->CommentModel->Get($this->Discussion->DiscussionID, $Limit, $this->Offset), TRUE);
         
         if (count($this->CommentModel->Where()) > 0)
            $ActualResponses = FALSE;

         $this->SetData('_Count', $ActualResponses);

         // Build a pager
         $PagerFactory = new Gdn_PagerFactory();
         $this->EventArguments['PagerType'] = 'MorePager';
         $this->FireEvent('BeforeBuildPager');
         $this->Pager = $PagerFactory->GetPager($this->EventArguments['PagerType'], $this);
         $this->Pager->ClientID = 'Pager';
         $this->Pager->MoreCode = 'More Comments';
         $this->Pager->Configure(
            $this->Offset,
            $Limit,
            $ActualResponses,
            'discussion/embed/'.$this->Discussion->DiscussionID.'/'.Gdn_Format::Url($this->Discussion->Name).'/%1$s'
         );
         $this->Pager->CurrentRecords = $this->CommentData->NumRows();
         $this->FireEvent('AfterBuildPager');
      }
      
      // Define the form for the comment input
      $this->Form = Gdn::Factory('Form', 'Comment');
      $this->Form->Action = Url('/vanilla/post/comment/');
      $this->Form->AddHidden('CommentID', '');
      $this->Form->AddHidden('Embedded', 'true'); // Tell the post controller that this is an embedded page (in case there are custom views it needs to pick up from a theme).
      $this->Form->AddHidden('DisplayNewCommentOnly', 'true'); // Only load/display the new comment after posting (don't load all new comments since the page last loaded).
      if ($Discussion) {
         $this->Form->AddHidden('DiscussionID', $Discussion->DiscussionID);
      }
      
      foreach ($ForeignSource as $Key => $Val) {
         // Drop the foreign source information into the form so it can be used if creating a discussion
         $this->Form->AddHidden($Key, $Val);
         // Also drop it into the definitions so it can be picked up for stashing comments
         $this->AddDefinition($Key, $Val);
      }

      // Retrieve & apply the draft if there is one:
      $Draft = FALSE;
      if (Gdn::Session()->UserID && $Discussion) {
         $DraftModel = new DraftModel();
         $Draft = $DraftModel->Get($Session->UserID, 0, 1, $Discussion->DiscussionID)->FirstRow();
         $this->Form->AddHidden('DraftID', $Draft ? $Draft->DraftID : '');
      }
      
      if ($Draft)
         $this->Form->SetFormValue('Body', $Draft->Body);
      else {
         // Look in the session stash for a comment
         $StashComment = $Session->Stash('CommentForForeignID_'.$ForeignSource['vanilla_identifier'], '', FALSE); 
         if ($StashComment)
            $this->Form->SetFormValue('Body', $StashComment);
      }
      
      // Deliver JSON data if necessary
      if ($this->_DeliveryType != DELIVERY_TYPE_ALL) {
         if ($this->Discussion) {
            $this->SetJson('LessRow', $this->Pager->ToString('less'));
            $this->SetJson('MoreRow', $this->Pager->ToString('more'));
         }
         $this->View = 'comments';
      }
      
      if ($SortComments == 'desc')
         $this->AddDefinition('PrependNewComments', '1');
      
      // Report the discussion id so js can use it.      
      if ($Discussion)
         $this->AddDefinition('DiscussionID', $Discussion->DiscussionID);
      
      $this->FireEvent('BeforeDiscussionRender');
      $this->Render();
   }
   
   protected function _SetOpenGraph() {
      if (!$this->Head)
         return;
      $this->Head->AddTag('meta', array('property' => 'og:type', 'content' => 'article'));
   }
}<|MERGE_RESOLUTION|>--- conflicted
+++ resolved
@@ -116,7 +116,6 @@
       if ($this->Offset < 0)
          $this->Offset = 0;
       
-<<<<<<< HEAD
       
       $LatestItem = $this->Discussion->CountCommentWatch;
       if ($LatestItem === NULL) {
@@ -130,13 +129,8 @@
       // Set the canonical url to have the proper page title.
       $this->CanonicalUrl(DiscussionUrl($this->Discussion, PageNumber($this->Offset, $Limit, FALSE)));
       
-=======
-            // Set the canonical url to have the proper page title.
-      $this->CanonicalUrl(DiscussionUrl($this->Discussion, PageNumber($this->Offset, $Limit, FALSE)));
-      
 //      Url(ConcatSep('/', 'discussion/'.$this->Discussion->DiscussionID.'/'. Gdn_Format::Url($this->Discussion->Name), PageNumber($this->Offset, $Limit, TRUE, Gdn::Session()->UserID != 0)), TRUE), Gdn::Session()->UserID == 0);
-
->>>>>>> 3ca41bdb
+      
       // Load the comments
       $this->SetData('CommentData', $this->CommentModel->Get($DiscussionID, $Limit, $this->Offset), TRUE);
       $this->SetData('Comments', $this->CommentData);
