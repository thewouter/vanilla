<?php if (!defined('APPLICATION')) exit();

/// <summary>
/// Discussion Controller
/// </summary>
class PostController extends VanillaController {
   
   public $Uses = array('Form', 'Database', 'CommentModel', 'DiscussionModel', 'DraftModel');
   
   /// <summary>
   /// Create a discussion.
   /// </summary>
   /// <param name="CategoryID" type="int" required="FALSE" default="empty">
   /// The CategoryID to add the discussion to.
   /// </param>
   public function Discussion($CategoryID = '') {
      $Session = Gdn::Session();
      $DiscussionID = isset($this->Discussion) ? $this->Discussion->DiscussionID : '';
      $DraftID = isset($this->Draft) ? $this->Draft->DraftID : 0;
      $this->CategoryID = isset($this->Discussion) ? $this->Discussion->CategoryID : $CategoryID;
      if (Gdn::Config('Vanilla.Categories.Use') === TRUE) {
         $CategoryModel = new CategoryModel();
         $this->CategoryData = $CategoryModel->GetFull();
      }
      if ($this->Head) {
         $this->Head->AddScript('js/library/jquery.autogrow.js');
         $this->Head->AddScript('/applications/vanilla/js/post.js');
         $this->Head->AddScript('/applications/vanilla/js/autosave.js');
      }
      
      if (isset($this->Discussion)) {
         if ($this->Discussion->InsertUserID != $Session->UserID)
            $this->Permission('Vanilla.Discussions.Edit', $this->Discussion->CategoryID);

      } else {
         $this->Permission('Vanilla.Discussions.Add');
      }
      
      // Set the model on the form.
      $this->Form->SetModel($this->DiscussionModel);
      if ($this->Form->AuthenticatedPostBack() === FALSE) {
         if (isset($this->Discussion))
            $this->Form->SetData($this->Discussion);
<<<<<<< HEAD
         else
            $this->Form->SetData(array('CategoryID' => $CategoryID));
=======
         else if (isset($this->Draft))
            $this->Form->SetData($this->Draft);
>>>>>>> 335e93c3
            
      } else {
         // Save as a draft?
         $FormValues = $this->Form->FormValues();
         if ($DraftID == 0)
            $DraftID = $this->Form->GetFormValue('DraftID', 0);
            
         $Draft = $this->Form->ButtonExists('Save Draft') ? TRUE : FALSE;
         $Preview = $this->Form->ButtonExists('Preview') ? TRUE : FALSE;
         if (!$Preview) {
            // Check category permissions
            if ($this->Form->GetFormValue('Announce', '') != '' && !$Session->CheckPermission('Vanilla.Discussions.Announce', $this->CategoryID))
               $this->Form->AddError('You do not have permission to announce in this category', 'Announce');

            if ($this->Form->GetFormValue('Close', '') != '' && !$Session->CheckPermission('Vanilla.Discussions.Close', $this->CategoryID))
               $this->Form->AddError('You do not have permission to close in this category', 'Close');

            if ($this->Form->GetFormValue('Sink', '') != '' && !$Session->CheckPermission('Vanilla.Discussions.Sink', $this->CategoryID))
               $this->Form->AddError('You do not have permission to sink in this category', 'Sink');
               
            if ($this->Form->ErrorCount() == 0) {
               if ($Draft) {
                  $DraftID = $this->DraftModel->Save($FormValues);
                  $this->Form->SetValidationResults($this->DraftModel->ValidationResults());
               } else {
                  $DiscussionID = $this->DiscussionModel->Save($FormValues, $this->CommentModel);
                  $this->Form->SetValidationResults($this->DiscussionModel->ValidationResults());
                  if ($DiscussionID > 0 && $DraftID > 0)
                     $this->DraftModel->Delete($DraftID);
               }
            }
         } else {
            // If this was a preview click, create a discussion/comment shell with the values for this comment
            $this->Discussion = new stdClass();
            $this->Discussion->Name = $this->Form->GetValue('Name', '');
            $this->Comment = new stdClass();
            $this->Comment->InsertName = $Session->User->Name;
            $this->Comment->InsertPhoto = $Session->User->Photo;
            $this->Comment->DateInserted = Format::Date();
            $this->Comment->Body = ArrayValue('Body', $FormValues, '');

            if ($this->_DeliveryType == DELIVERY_TYPE_ALL) {
               $this->AddAsset('Content', $this->FetchView('preview'));
            } else {
               $this->View = 'preview';
            }
         }
         if ($this->Form->ErrorCount() > 0) {
            // Return the form errors
            $this->StatusMessage = $this->Form->Errors();
         } else if ($DiscussionID > 0 || $DraftID > 0) {
            // Make sure that the ajax request form knows about the newly created discussion or draft id
            $this->SetJson('DiscussionID', $DiscussionID);
            $this->SetJson('DraftID', $DraftID);
            
            if (!$Preview) {
               // If the discussion was not a draft
               if (!$Draft) {
                  // Redirect to the new discussion
                  $Discussion = $this->DiscussionModel->GetID($DiscussionID);
                  if ($this->_DeliveryType == DELIVERY_TYPE_ALL) {
                     Redirect('/vanilla/discussion/'.$DiscussionID.'/'.Format::Url($Discussion->Name));
                  } else {
                     $this->RedirectUrl = Url('/vanilla/discussion/'.$DiscussionID.'/'.Format::Url($Discussion->Name));
                  }
               } else {
                  // If this was a draft save, notify the user about the save
                  $this->StatusMessage = sprintf(Gdn::Translate('Draft saved at %s'), Format::Date());
               }
            }
         }
      }
      $this->Form->AddHidden('DiscussionID', $DiscussionID);
      $this->Form->AddHidden('DraftID', $DraftID, TRUE);
      $this->Render();
   }
   
   /// <summary>
   /// Edit a discussion.
   /// </summary>
   /// <param name="DiscussionID" type="int" required="FALSE" default="empty">
   /// The DiscussionID of the discussion to edit. If blank, this method will
   /// throw an error.
   /// </param>
   public function EditDiscussion($DiscussionID = '', $DraftID = '') {
      if ($DraftID != '') {
         $this->Draft = $this->DraftModel->GetID($DraftID);
         $this->CategoryID = $this->Draft->CategoryID;
      } else {
         $this->Discussion = $this->DiscussionModel->GetID($DiscussionID);
         $this->CategoryID = $this->Discussion->CategoryID;
      }
      $this->View = 'Discussion';
      $this->Discussion($this->CategoryID);
   }
   
   /// <summary>
   /// Create a comment.
   /// </summary>
   /// <param name="DiscussionID" type="int" required="FALSE" default="empty">
   /// The DiscussionID to add the comment to. If blank, this method will throw
   /// an error.
   /// </param>
   public function Comment($DiscussionID = '') {
      if ($this->Head) {
         $this->Head->AddScript('js/library/jquery.autogrow.js');
         $this->Head->AddScript('/applications/vanilla/js/post.js');
         $this->Head->AddScript('/applications/vanilla/js/autosave.js');
      }

      $Session = Gdn::Session();
      $this->Form->SetModel($this->CommentModel);
      $CommentID = isset($this->Comment) && property_exists($this->Comment, 'CommentID') ? $this->Comment->CommentID : '';
      $DraftID = isset($this->Comment) && property_exists($this->Comment, 'DraftID') ? $this->Comment->DraftID : '';
      $this->EventArguments['CommentID'] = $CommentID;
      $Editing = $CommentID > 0 || $DraftID > 0;
      $this->EventArguments['Editing'] = $Editing;
      $DiscussionID = is_numeric($DiscussionID) ? $DiscussionID : $this->Form->GetFormValue('DiscussionID', 0);
      $this->Form->AddHidden('DiscussionID', $DiscussionID);
      $this->Form->AddHidden('CommentID', $CommentID);
      $this->Form->AddHidden('DraftID', $DraftID, TRUE);
      $this->DiscussionID = $DiscussionID;
      $Discussion = $this->DiscussionModel->GetID($DiscussionID);
      if ($Editing) {
         if ($this->Comment->InsertUserID != $Session->UserID)
            $this->Permission('Vanilla.Comments.Edit', $Discussion->CategoryID);

      } else {
         $this->Permission('Vanilla.Comments.Add', $Discussion->CategoryID);
      }

      if ($this->Form->AuthenticatedPostBack() === FALSE) {
         if (isset($this->Comment))
            $this->Form->SetData($this->Comment);
            
      } else {
         // Save as a draft?
         $FormValues = $this->Form->FormValues();
         if ($DraftID == 0)
            $DraftID = $this->Form->GetFormValue('DraftID', 0);
         
         $Draft = $this->Form->ButtonExists('Save Draft') ? TRUE : FALSE;
         $this->EventArguments['Draft'] = $Draft;
         $Preview = $this->Form->ButtonExists('Preview') ? TRUE : FALSE;
         if ($Draft) {
            $DraftID = $this->DraftModel->Save($FormValues);
            $this->Form->AddHidden('DraftID', $DraftID, TRUE);
            $this->Form->SetValidationResults($this->DraftModel->ValidationResults());
         } else if (!$Preview) {
            $CommentID = $this->CommentModel->Save($FormValues);
            $this->Form->SetValidationResults($this->CommentModel->ValidationResults());
            if ($CommentID > 0 && $DraftID > 0)
               $this->DraftModel->Delete($DraftID);
         }
         
         // Handle non-ajax requests first:
         if ($this->_DeliveryType == DELIVERY_TYPE_ALL) {
            if ($this->Form->ErrorCount() == 0) {
               // Make sure that this form knows what comment we are editing.
               if ($CommentID > 0)
                  $this->Form->AddHidden('CommentID', $CommentID);
               
               // If the comment was not a draft
               if (!$Draft) {
                  // Redirect redirect to the new comment
                  $Discussion = $this->DiscussionModel->GetID($DiscussionID);
                  Redirect('/vanilla/discussion/'.$DiscussionID.'/'.Format::Url($Discussion->Name).'/#Comment_'.$CommentID);
               } elseif ($Preview) {
                  // If this was a preview click, create a comment shell with the values for this comment
                  $this->Comment = new stdClass();
                  $this->Comment->InsertName = $Session->User->Name;
                  $this->Comment->InsertPhoto = $Session->User->Photo;
                  $this->Comment->DateInserted = Format::Date();
                  $this->Comment->Body = ArrayValue('Body', $FormValues, '');
                  $this->AddAsset('Content', $this->FetchView('preview'));
               } else {
                  // If this was a draft save, notify the user about the save
                  $this->StatusMessage = sprintf(Gdn::Translate('Draft saved at %s'), Format::Date());
               }
            }
         } else {
            // Handle ajax-based requests
            if ($this->Form->ErrorCount() > 0) {
               // Return the form errors
               $this->StatusMessage = $this->Form->Errors();               
            } else {
               // Make sure that the ajax request form knows about the newly created comment or draft id
               $this->SetJson('CommentID', $CommentID);
               $this->SetJson('DraftID', $DraftID);
               
               if ($Preview) {
                  // If this was a preview click, create a comment shell with the values for this comment
                  $this->Comment = new stdClass();
                  $this->Comment->InsertName = $Session->User->Name;
                  $this->Comment->InsertPhoto = $Session->User->Photo;
                  $this->Comment->DateInserted = Format::Date();
                  $this->Comment->Body = ArrayValue('Body', $FormValues, '');
                  $this->View = 'preview';
               } elseif (!$Draft) {
               // If the comment was not a draft
                  // If adding a comment 
                  if ($Editing) {
                     // Just reload the comment in question
                     $this->Offset = $this->CommentModel->GetOffset($CommentID);
                     $this->CommentData = $this->CommentModel->Get($DiscussionID, 1, $this->Offset-1);
                     // Load the discussion
                     $this->Discussion = $this->DiscussionModel->GetID($DiscussionID);
                     $this->ControllerName = 'discussion';
                     $this->View = 'comments';
                     
                     // Also define the discussion url in case this request came from the post screen and needs to be redirected to the discussion
                     $this->SetJson('DiscussionUrl', Url('/discussion/'.$DiscussionID.'/'.Format::Url($this->Discussion->Name).'/#Comment_'.$CommentID));
                  } else {
                     // Otherwise load all new comments that the user hasn't seen yet
                     $LastCommentID = $this->Form->GetFormValue('LastCommentID');
                     if (!is_numeric($LastCommentID))
                        $LastCommentID = $CommentID - 1; // Failsafe back to this new comment if the lastcommentid was not defined properly
                        
                     // Make sure the view knows the current offset
                     $this->Offset = $this->CommentModel->GetOffset($LastCommentID);
                     // Make sure to load all new comments since the page was last loaded by this user
                     $this->CommentData = $this->CommentModel->GetNew($DiscussionID, $LastCommentID);
                     // Load the discussion
                     $this->Discussion = $this->DiscussionModel->GetID($DiscussionID);
                     $this->ControllerName = 'discussion';
                     $this->View = 'comments';
   
                     // Make sure to set the user's discussion watch records
                     $CountComments = $this->CommentModel->GetCount($DiscussionID);
                     $Limit = $this->CommentData->NumRows();
                     $Offset = $CountComments - $Limit;
                     $this->CommentModel->SetWatch($this->Discussion, $Limit, $Offset, $CountComments);
                  }
               } else {
                  // If this was a draft save, notify the user about the save
                  $this->StatusMessage = sprintf(Gdn::Translate('Draft saved at %s'), Format::Date());
               }
               // And update the draft count
               $UserModel = Gdn::UserModel();
               $CountDrafts = $UserModel->GetAttribute($Session->UserID, 'CountDrafts', 0);
               $MyDrafts = Gdn::Translate('My Drafts');
               if (is_numeric($CountDrafts) && $CountDrafts > 0)
                  $MyDrafts .= '<span>'.$CountDrafts.'</span>';                  
               
               $this->SetJson('MyDrafts', $MyDrafts);
               
            }
         }
      }
      $this->FireEvent('CommentRenderBefore');
      $this->Render();
   }
   
   /// <summary>
   /// Edit a comment.
   /// </summary>
   /// <param name="CommentID" type="int" required="FALSE" default="empty">
   /// The CommentID of the comment to edit.
   /// </param>
   public function EditComment($CommentID = '', $DraftID = '') {
      if ($DraftID != '') {
         $this->Form->SetModel($this->DraftModel);
         $this->Comment = $this->DraftModel->GetID($DraftID);
      } else {
         $this->Form->SetModel($this->CommentModel);
         $this->Comment = $this->CommentModel->GetID($CommentID);
      }
      $this->View = 'Comment';
      $this->Comment($this->Comment->DiscussionID);
   }
   
   public function Initialize() {
      $this->AddCssFile('vanilla.screen.css');
      parent::Initialize();
   }
}<|MERGE_RESOLUTION|>--- conflicted
+++ resolved
@@ -41,13 +41,10 @@
       if ($this->Form->AuthenticatedPostBack() === FALSE) {
          if (isset($this->Discussion))
             $this->Form->SetData($this->Discussion);
-<<<<<<< HEAD
+         else if (isset($this->Draft))
+            $this->Form->SetData($this->Draft);
          else
             $this->Form->SetData(array('CategoryID' => $CategoryID));
-=======
-         else if (isset($this->Draft))
-            $this->Form->SetData($this->Draft);
->>>>>>> 335e93c3
             
       } else {
          // Save as a draft?
