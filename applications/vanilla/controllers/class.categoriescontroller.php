--- conflicted
+++ resolved
@@ -96,7 +96,6 @@
             case 'table':
                if ($this->SyndicationMethod == SYNDICATION_NONE)
                   $this->View = 'table';
-<<<<<<< HEAD
                break;
             default:
                // $this->View = 'index';
@@ -110,32 +109,12 @@
                throw NotFoundException();
          }
          $Category = (object)$Category;
+         Gdn_Theme::Section($Category->CssClass);
             
          // Load the breadcrumbs.
-         $this->SetData('Breadcrumbs', array_merge(array(array('Name' => T('Categories'), 'Url' => '/categories')), CategoryModel::GetAncestors(GetValue('CategoryID', $Category))));
+			$this->SetData('Breadcrumbs', CategoryModel::GetAncestors(GetValue('CategoryID', $Category)));
          
          $this->SetData('Category', $Category, TRUE);
-=======
-					break;
-				default:
-					// $this->View = 'index';
-					break;
-			}
-			
-			$Category = CategoryModel::Categories($CategoryIdentifier);
-			
-			if (empty($Category)) {
-				if ($CategoryIdentifier)
-					throw NotFoundException();
-			}
-			$Category = (object)$Category;
-         Gdn_Theme::Section($Category->CssClass);
-				
-			// Load the breadcrumbs.
-			$this->SetData('Breadcrumbs', CategoryModel::GetAncestors(GetValue('CategoryID', $Category)));
-			
-			$this->SetData('Category', $Category, TRUE);
->>>>>>> c1b2c230
          
          // Load the subtree.
          if (C('Vanilla.ExpandCategories'))
