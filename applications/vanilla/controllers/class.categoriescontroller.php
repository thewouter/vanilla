--- conflicted
+++ resolved
@@ -133,23 +133,6 @@
             $Categories = array($Category);
          
          $this->SetData('Categories', $Categories);
-<<<<<<< HEAD
-	
-			// Setup head
-			$this->Menu->HighlightRoute('/discussions');
-			if ($this->Head) {
-				$this->AddJsFile('discussions.js');
-				$this->AddJsFile('bookmark.js');
-				$this->AddJsFile('options.js');
-				$this->Head->AddRss($this->SelfUrl.'/feed.rss', $this->Head->Title());
-			}
-			
-			
-			$this->Title(GetValue('Name', $Category, ''));
-			$this->Description(GetValue('Description', $Category), TRUE);
-			
-			// Set CategoryID
-=======
    
          // Setup head
          $this->AddCssFile('vanilla.css');
@@ -164,7 +147,6 @@
          $this->Description(GetValue('Description', $Category), TRUE);
          
          // Set CategoryID
->>>>>>> 726a7604
          $CategoryID = GetValue('CategoryID', $Category);
          $this->SetData('CategoryID', $CategoryID, TRUE);
          
@@ -297,6 +279,7 @@
     */
    public function Discussions() {
       // Setup head
+      $this->AddCssFile('vanilla.css');
       $this->Menu->HighlightRoute('/discussions');
       $this->AddJsFile('discussions.js');
       $Title = C('Garden.HomepageTitle');
