--- conflicted
+++ resolved
@@ -183,8 +183,7 @@
          $this->SetData('AnnounceData', $AnnounceData, TRUE);
          $Wheres['d.CategoryID'] = $CategoryIDs;
          
-<<<<<<< HEAD
-         $this->DiscussionData = $this->SetData('Discussions', $DiscussionModel->Get($Offset, $Limit, $Wheres));
+         $this->DiscussionData = $this->SetData('Discussions', $DiscussionModel->GetWhere($Wheres, $Offset, $Limit));
    
          // Build a pager
          $PagerFactory = new Gdn_PagerFactory();
@@ -196,20 +195,6 @@
             $CountDiscussions,
             array('CategoryUrl')
          );
-=======
-         $this->DiscussionData = $this->SetData('Discussions', $DiscussionModel->GetWhere($Wheres, $Offset, $Limit));
-	
-			// Build a pager
-			$PagerFactory = new Gdn_PagerFactory();
-			$this->Pager = $PagerFactory->GetPager('Pager', $this);
-			$this->Pager->ClientID = 'Pager';
-			$this->Pager->Configure(
-				$Offset,
-				$Limit,
-				$CountDiscussions,
-				array('CategoryUrl')
-			);
->>>>>>> 665021a2
          $this->Pager->Record = $Category;
          PagerModule::Current($this->Pager);
          $this->SetData('_Page', $Page);
