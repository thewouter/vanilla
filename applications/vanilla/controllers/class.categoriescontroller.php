--- conflicted
+++ resolved
@@ -104,12 +104,9 @@
          
          $this->SetData('Category', $Category, TRUE);
          
-<<<<<<< HEAD
-=======
          $this->Title(htmlspecialchars(GetValue('Name', $Category, '')));
          $this->Description(GetValue('Description', $Category), TRUE);
          
->>>>>>> 40866bbc
          if ($Category->DisplayAs == 'Categories') {
             // This category is an overview style category and displays as a category list.
             switch($Layout) {
