<?php if (!defined('APPLICATION')) exit();

/**
 * Handles posting and editing comments, discussions, and drafts.
 *
 * @copyright Copyright 2008, 2009 Vanilla Forums Inc.
 * @license http://www.opensource.org/licenses/gpl-2.0.php GPLv2
 * @since 2.0.0
 * @package Vanilla
 */

class PostController extends VanillaController {
   /**
    * @var DiscussionModel
    */
   public $DiscussionModel;

   /**
    * @var Gdn_Form
    */
   public $Form;

	/**
	 * @var array An associative array of form types and their locations.
	 */
	public $FormCollection;

   /**
    * Models to include.
    *
    * @since 2.0.0
    * @access public
    * @var array
    */
   public $Uses = array('Form', 'Database', 'CommentModel', 'DiscussionModel', 'DraftModel');

   /**
    * @var bool Whether or not to show the category dropdown.
    */
   public $ShowCategorySelector = TRUE;

   /**
    * General "post" form, allows posting of any kind of form. Attach to PostController_AfterFormCollection_Handler.
    *
    * @since 2.0.0
    * @access public
    */
   public function Index($CurrentFormName = 'discussion') {
<<<<<<< HEAD
      $this->AddJsFile('jquery.autogrow.js');
      $this->AddJsFile('autosave.js');
      $this->AddJsFile('post.js');
=======
      $this->AddJsFile('jquery.autosize.min.js');
      $this->AddJsFile('post.js');
      $this->AddJsFile('autosave.js');
>>>>>>> 5dc0cf5d

		$this->SetData('CurrentFormName', $CurrentFormName);
		$Forms = array();
		$Forms[] = array('Name' => 'Discussion', 'Label' => Sprite('SpNewDiscussion').T('New Discussion'), 'Url' => 'vanilla/post/discussion');
		/*
		$Forms[] = array('Name' => 'Question', 'Label' => Sprite('SpAskQuestion').T('Ask Question'), 'Url' => 'vanilla/post/discussion');
		$Forms[] = array('Name' => 'Poll', 'Label' => Sprite('SpNewPoll').T('New Poll'), 'Url' => 'activity');
		*/
		$this->SetData('Forms', $Forms);
		$this->FireEvent('AfterForms');

		$this->SetData('Breadcrumbs', array(array('Name' => T('Post'), 'Url' => '/post')));
      $this->Render();
   }

   public function AnnounceOptions() {
      $Result = array(
         '0'  => '@'.T("Don't announce.")
      );

      if (C('Vanilla.Categories.Use')) {
         $Result = array_merge($Result, array(
            '2' => '@'.sprintf(T('In <b>%s.</b>'), T('the category')),
            '1' => '@'.sprintf(sprintf(T('In <b>%s</b> and recent discussions.'), T('the category'))),
         ));
      } else {
         $Result = array_merge($Result, array(
            '1' => '@'.T('In recent discussions.'),
         ));
      }

      return $Result;
   }

   /**
    * Create or update a discussion.
    *
    * @since 2.0.0
    * @access public
    *
    * @param int $CategoryID Unique ID of the category to add the discussion to.
    */
   public function Discussion($CategoryUrlCode = '') {
      // Override CategoryID if categories are disabled
      $UseCategories = $this->ShowCategorySelector = (bool)C('Vanilla.Categories.Use');
      if (!$UseCategories)
         $CategoryUrlCode = '';

      // Setup head
<<<<<<< HEAD
      $this->AddJsFile('jquery.autogrow.js');
      $this->AddJsFile('autosave.js');
      $this->AddJsFile('post.js');
=======
      $this->AddJsFile('jquery.autosize.min.js');
      $this->AddJsFile('post.js');
      $this->AddJsFile('autosave.js');
>>>>>>> 5dc0cf5d

      $Session = Gdn::Session();

      Gdn_Theme::Section('PostDiscussion');

      // Set discussion, draft, and category data
      $DiscussionID = isset($this->Discussion) ? $this->Discussion->DiscussionID : '';
      $DraftID = isset($this->Draft) ? $this->Draft->DraftID : 0;
      $Category = FALSE;
      if (isset($this->Discussion)) {
         $this->CategoryID = $this->Discussion->CategoryID;
         $Category = CategoryModel::Categories($this->CategoryID);
      } else if ($CategoryUrlCode != '') {
         $CategoryModel = new CategoryModel();
         $Category = $CategoryModel->GetByCode($CategoryUrlCode);
         $this->CategoryID = $Category->CategoryID;

      }
      if ($Category) {
         $this->Category = (object)$Category;
         $this->SetData('Category', $Category);
      } else {
         $this->CategoryID = 0;
         $this->Category = NULL;
      }

      $CategoryData = $UseCategories ? CategoryModel::Categories() : FALSE;

      // Check permission
      if (isset($this->Discussion)) {

         // Permission to edit
         if ($this->Discussion->InsertUserID != $Session->UserID)
            $this->Permission('Vanilla.Discussions.Edit', TRUE, 'Category', $this->Category->PermissionCategoryID);

         // Make sure that content can (still) be edited.
         $EditContentTimeout = C('Garden.EditContentTimeout', -1);
         $CanEdit = $EditContentTimeout == -1 || strtotime($this->Discussion->DateInserted) + $EditContentTimeout > time();
         if (!$CanEdit)
            $this->Permission('Vanilla.Discussions.Edit', TRUE, 'Category', $this->Category->PermissionCategoryID);

         // Make sure only moderators can edit closed things
         if ($this->Discussion->Closed)
            $this->Permission('Vanilla.Discussions.Edit', TRUE, 'Category', $this->Category->PermissionCategoryID);

         $this->Form->SetFormValue('DiscussionID', $this->Discussion->DiscussionID);

         $this->Title(T('Edit Discussion'));

         if ($this->Discussion->Type)
            $this->SetData('Type', $this->Discussion->Type);
         else
            $this->SetData('Type', 'Discussion');
      } else {
         // Permission to add
         $this->Permission('Vanilla.Discussions.Add');
         $this->Title(T('New Discussion'));
      }

      TouchValue('Type', $this->Data, 'Discussion');

      // See if we should hide the category dropdown.
      $AllowedCategories = CategoryModel::GetByPermission('Discussions.Add', $this->Form->GetValue('CategoryID', $this->CategoryID), array('Archived' => 0, 'AllowDiscussions' => 1), array('AllowedDiscussionTypes' => $this->Data['Type']));
      if (count($AllowedCategories) == 1) {
         $AllowedCategory = array_pop($AllowedCategories);
         $this->ShowCategorySelector = FALSE;
         $this->Form->AddHidden('CategoryID', $AllowedCategory['CategoryID']);
         $this->Form->AddHidden('CategoryID');

         if ($this->Form->IsPostBack() && !$this->Form->GetFormValue('CategoryID')) {
            $this->Form->SetFormValue('CategoryID', $AllowedCategory['CategoryID']);
         }
      }

      // Set the model on the form
      $this->Form->SetModel($this->DiscussionModel);
      if ($this->Form->IsPostBack() == FALSE) {
         // Prep form with current data for editing
         if (isset($this->Discussion)) {
            $this->Form->SetData($this->Discussion);
         } elseif (isset($this->Draft))
            $this->Form->SetData($this->Draft);
         else {
            if ($this->Category !== NULL)
               $this->Form->SetData(array('CategoryID' => $this->Category->CategoryID));
            $this->PopulateForm($this->Form);
         }

      } else { // Form was submitted
         // Save as a draft?
         $FormValues = $this->Form->FormValues();
         $FormValues = $this->DiscussionModel->FilterForm($FormValues);
         $this->DeliveryType(GetIncomingValue('DeliveryType', $this->_DeliveryType));
         if ($DraftID == 0)
            $DraftID = $this->Form->GetFormValue('DraftID', 0);

         $Draft = $this->Form->ButtonExists('Save Draft') ? TRUE : FALSE;
         $Preview = $this->Form->ButtonExists('Preview') ? TRUE : FALSE;
         if (!$Preview) {
            if (!is_object($this->Category) && is_array($CategoryData) && isset($FormValues['CategoryID']))
               $this->Category = GetValue($FormValues['CategoryID'], $CategoryData);

            if (is_object($this->Category)) {
               // Check category permissions.
               if ($this->Form->GetFormValue('Announce', '') && !$Session->CheckPermission('Vanilla.Discussions.Announce', TRUE, 'Category', $this->Category->PermissionCategoryID))
                  $this->Form->AddError('You do not have permission to announce in this category', 'Announce');

               if ($this->Form->GetFormValue('Close', '') && !$Session->CheckPermission('Vanilla.Discussions.Close', TRUE, 'Category', $this->Category->PermissionCategoryID))
                  $this->Form->AddError('You do not have permission to close in this category', 'Close');

               if ($this->Form->GetFormValue('Sink', '') && !$Session->CheckPermission('Vanilla.Discussions.Sink', TRUE, 'Category', $this->Category->PermissionCategoryID))
                  $this->Form->AddError('You do not have permission to sink in this category', 'Sink');

               if (!isset($this->Discussion) && (!$Session->CheckPermission('Vanilla.Discussions.Add', TRUE, 'Category', $this->Category->PermissionCategoryID) || ! $this->Category->AllowDiscussions))
                  $this->Form->AddError('You do not have permission to start discussions in this category', 'CategoryID');
            }

            // Make sure that the title will not be invisible after rendering
            $Name = trim($this->Form->GetFormValue('Name', ''));
            if ($Name != '' && Gdn_Format::Text($Name) == '')
               $this->Form->AddError(T('You have entered an invalid discussion title'), 'Name');
            else {
               // Trim the name.
               $FormValues['Name'] = $Name;
               $this->Form->SetFormValue('Name', $Name);
            }

            if ($this->Form->ErrorCount() == 0) {
               if ($Draft) {
                  $DraftID = $this->DraftModel->Save($FormValues);
                  $this->Form->SetValidationResults($this->DraftModel->ValidationResults());
               } else {
                  $DiscussionID = $this->DiscussionModel->Save($FormValues, $this->CommentModel);
                  $this->Form->SetValidationResults($this->DiscussionModel->ValidationResults());

                  if ($DiscussionID > 0) {
                     if ($DraftID > 0)
                     $this->DraftModel->Delete($DraftID);
                  }
                  if ($DiscussionID == SPAM || $DiscussionID == UNAPPROVED) {
                  	$this->StatusMessage = T('DiscussionRequiresApprovalStatus', 'Your discussion will appear after it is approved.');
                     $this->Render('Spam');
                     return;
                  }
               }
            }
         } else {
            // If this was a preview click, create a discussion/comment shell with the values for this comment
            $this->Discussion = new stdClass();
            $this->Discussion->Name = $this->Form->GetValue('Name', '');
            $this->Comment = new stdClass();
            $this->Comment->InsertUserID = $Session->User->UserID;
            $this->Comment->InsertName = $Session->User->Name;
            $this->Comment->InsertPhoto = $Session->User->Photo;
            $this->Comment->DateInserted = Gdn_Format::Date();
            $this->Comment->Body = ArrayValue('Body', $FormValues, '');
            $this->Comment->Format = GetValue('Format', $FormValues, C('Garden.InputFormatter'));

            $this->EventArguments['Discussion'] = &$this->Discussion;
            $this->EventArguments['Comment'] = &$this->Comment;
            $this->FireEvent('BeforeDiscussionPreview');

            if ($this->_DeliveryType == DELIVERY_TYPE_ALL) {
               $this->AddAsset('Content', $this->FetchView('preview'));
            } else {
               $this->View = 'preview';
            }
         }
         if ($this->Form->ErrorCount() > 0) {
            // Return the form errors
            $this->ErrorMessage($this->Form->Errors());
         } else if ($DiscussionID > 0 || $DraftID > 0) {
            // Make sure that the ajax request form knows about the newly created discussion or draft id
            $this->SetJson('DiscussionID', $DiscussionID);
            $this->SetJson('DraftID', $DraftID);

            if (!$Preview) {
               // If the discussion was not a draft
               if (!$Draft) {
                  // Redirect to the new discussion
                  $Discussion = $this->DiscussionModel->GetID($DiscussionID, DATASET_TYPE_OBJECT, array('Slave' => FALSE));
                  $this->SetData('Discussion', $Discussion);
                  $this->EventArguments['Discussion'] = $Discussion;
                  $this->FireEvent('AfterDiscussionSave');

                  if ($this->_DeliveryType == DELIVERY_TYPE_ALL) {
                     Redirect(DiscussionUrl($Discussion)).'?new=1';
                  } else {
                     $this->RedirectUrl = DiscussionUrl($Discussion, '', TRUE).'?new=1';
                  }
               } else {
                  // If this was a draft save, notify the user about the save
                  $this->InformMessage(sprintf(T('Draft saved at %s'), Gdn_Format::Date()));
               }
            }
         }
      }

      // Add hidden fields for editing
      $this->Form->AddHidden('DiscussionID', $DiscussionID);
      $this->Form->AddHidden('DraftID', $DraftID, TRUE);

      $this->FireEvent('BeforeDiscussionRender');

      if ($this->CategoryID)
         $Breadcrumbs = CategoryModel::GetAncestors($this->CategoryID);
      else
         $Breadcrumbs = array();
      $Breadcrumbs[] = array('Name' => $this->Data('Title'), 'Url' => '/post/discussion');

		$this->SetData('Breadcrumbs', $Breadcrumbs);

      $this->SetData('_AnnounceOptions', $this->AnnounceOptions());

      // Render view (posts/discussion.php or post/preview.php)
		$this->Render();
   }

   /**
    * Edit a discussion (wrapper for PostController::Discussion).
    *
    * Will throw an error if both params are blank.
    *
    * @since 2.0.0
    * @access public
    *
    * @param int $DiscussionID Unique ID of the discussion to edit.
    * @param int $DraftID Unique ID of draft discussion to edit.
    */
   public function EditDiscussion($DiscussionID = '', $DraftID = '') {
      if ($DraftID != '') {
         $this->Draft = $this->DraftModel->GetID($DraftID);
         $this->CategoryID = $this->Draft->CategoryID;

         // Verify this is their draft
         if (GetValue('InsertUserID', $this->Draft) != Gdn::Session()->UserID)
            throw PermissionException();
      } else {
         $this->SetData('Discussion', $this->DiscussionModel->GetID($DiscussionID), TRUE);
         $this->CategoryID = $this->Discussion->CategoryID;
      }

      if (C('Garden.ForceInputFormatter'))
         $this->Form->RemoveFormValue('Format');

      // Set view and render
      $this->View = 'Discussion';
      $this->Discussion($this->CategoryID);
   }

   /**
    * Create or update a comment.
    *
    * @since 2.0.0
    * @access public
    *
    * @param int $DiscussionID Unique ID to add the comment to. If blank, this method will throw an error.
    */
   public function Comment($DiscussionID = '') {
      // Get $DiscussionID from RequestArgs if valid
      if ($DiscussionID == '' && count($this->RequestArgs))
         if (is_numeric($this->RequestArgs[0]))
            $DiscussionID = $this->RequestArgs[0];

      // If invalid $DiscussionID, get from form.
      $this->Form->SetModel($this->CommentModel);
      $DiscussionID = is_numeric($DiscussionID) ? $DiscussionID : $this->Form->GetFormValue('DiscussionID', 0);

      // Set discussion data
      $this->DiscussionID = $DiscussionID;
      $this->Discussion = $Discussion = $this->DiscussionModel->GetID($DiscussionID);

      // Is this an embedded comment being posted to a discussion that doesn't exist yet?
      $vanilla_type = $this->Form->GetFormValue('vanilla_type', '');
      $vanilla_url = $this->Form->GetFormValue('vanilla_url', '');
      $vanilla_category_id = $this->Form->GetFormValue('vanilla_category_id', '');
      $Attributes = array('ForeignUrl' => $vanilla_url);
      $vanilla_identifier = $this->Form->GetFormValue('vanilla_identifier', '');

      // Only allow vanilla identifiers of 32 chars or less - md5 if larger
      if (strlen($vanilla_identifier) > 32) {
         $Attributes['vanilla_identifier'] = $vanilla_identifier;
         $vanilla_identifier = md5($vanilla_identifier);
      }

      if (!$Discussion && $vanilla_url != '' && $vanilla_identifier != '') {
         $Discussion = $Discussion = $this->DiscussionModel->GetForeignID($vanilla_identifier, $vanilla_type);

         if ($Discussion) {
            $this->DiscussionID = $DiscussionID = $Discussion->DiscussionID;
            $this->Form->SetValue('DiscussionID', $DiscussionID);
         }
      }

      // If so, create it!
      if (!$Discussion && $vanilla_url != '' && $vanilla_identifier != '') {
         // Add these values back to the form if they exist!
         $this->Form->AddHidden('vanilla_identifier', $vanilla_identifier);
         $this->Form->AddHidden('vanilla_type', $vanilla_type);
         $this->Form->AddHidden('vanilla_url', $vanilla_url);
         $this->Form->AddHidden('vanilla_category_id', $vanilla_category_id);

         $PageInfo = FetchPageInfo($vanilla_url);

         if (!($Title = $this->Form->GetFormValue('Name'))) {
            $Title = GetValue('Title', $PageInfo, '');
            if ($Title == '')
               $Title = T('Undefined discussion subject.');
         }

         $Description = GetValue('Description', $PageInfo, '');
         $Images = GetValue('Images', $PageInfo, array());
         $LinkText = T('EmbededDiscussionLinkText', 'Read the full story here');

         if (!$Description && count($Images) == 0) {
            $Body = FormatString('<p><a href="{Url}">{LinkText}</a></p>',
               array('Url' => $vanilla_url, 'LinkText' => $LinkText));
         } else {
            $Body = FormatString('
            <div class="EmbeddedContent">{Image}<strong>{Title}</strong>
               <p>{Excerpt}</p>
               <p><a href="{Url}">{LinkText}</a></p>
               <div class="ClearFix"></div>
            </div>', array(
                'Title' => $Title,
                'Excerpt' => $Description,
                'Image' => (count($Images) > 0 ? Img(GetValue(0, $Images), array('class' => 'LeftAlign')) : ''),
                'Url' => $vanilla_url,
                'LinkText' => $LinkText
            ));
         }

         if ($Body == '')
            $Body = $vanilla_url;
         if ($Body == '')
            $Body = T('Undefined discussion body.');

         // Validate the CategoryID for inserting.
         $Category = CategoryModel::Categories($vanilla_category_id);
         if (!$Category) {
            $vanilla_category_id = C('Vanilla.Embed.DefaultCategoryID', 0);
            if ($vanilla_category_id <= 0) {
               // No default category defined, so grab the first non-root category and use that.
               $vanilla_category_id = $this->DiscussionModel
                  ->SQL
                  ->Select('CategoryID')
                  ->From('Category')
                  ->Where('CategoryID >', 0)
                  ->Get()
                  ->FirstRow()
                  ->CategoryID;
               // No categories in the db? default to 0
               if (!$vanilla_category_id)
                  $vanilla_category_id = 0;
            }
         } else {
            $vanilla_category_id = $Category['CategoryID'];
         }

         $EmbedUserID = C('Garden.Embed.UserID');
         if ($EmbedUserID)
            $EmbedUser = Gdn::UserModel()->GetID($EmbedUserID);
         if (!$EmbedUserID || !$EmbedUser)
            $EmbedUserID = Gdn::UserModel()->GetSystemUserID();

         $EmbeddedDiscussionData = array(
            'InsertUserID' => $EmbedUserID,
            'DateInserted' => Gdn_Format::ToDateTime(),
            'DateUpdated' => Gdn_Format::ToDateTime(),
            'CategoryID' => $vanilla_category_id,
            'ForeignID' => $vanilla_identifier,
            'Type' => $vanilla_type,
            'Name' => $Title,
            'Body' => $Body,
            'Format' => 'Html',
            'Attributes' => serialize($Attributes)
         );
         $this->EventArguments['Discussion'] = $EmbeddedDiscussionData;
         $this->FireEvent('BeforeEmbedDiscussion');
         $DiscussionID = $this->DiscussionModel->SQL->Insert(
            'Discussion',
            $EmbeddedDiscussionData
         );
         $ValidationResults = $this->DiscussionModel->ValidationResults();
         if (count($ValidationResults) == 0 && $DiscussionID > 0) {
            $this->Form->AddHidden('DiscussionID', $DiscussionID); // Put this in the form so reposts won't cause new discussions.
            $this->Form->SetFormValue('DiscussionID', $DiscussionID); // Put this in the form values so it is used when saving comments.
            $this->SetJson('DiscussionID', $DiscussionID);
            $this->Discussion = $Discussion = $this->DiscussionModel->GetID($DiscussionID, DATASET_TYPE_OBJECT, array('Slave' => FALSE));
            // Update the category discussion count
            if ($vanilla_category_id > 0)
               $this->DiscussionModel->UpdateDiscussionCount($vanilla_category_id, $DiscussionID);

         }
      }

      // If no discussion was found, error out
      if (!$Discussion)
         $this->Form->AddError(T('Failed to find discussion for commenting.'));

      $PermissionCategoryID = GetValue('PermissionCategoryID', $Discussion);

      // Setup head
<<<<<<< HEAD
      $this->AddJsFile('jquery.autogrow.js');
      $this->AddJsFile('autosave.js');
      $this->AddJsFile('post.js');
=======
      $this->AddJsFile('jquery.autosize.min.js');
      $this->AddJsFile('post.js');
      $this->AddJsFile('autosave.js');
>>>>>>> 5dc0cf5d

      // Setup comment model, $CommentID, $DraftID
      $Session = Gdn::Session();
      $CommentID = isset($this->Comment) && property_exists($this->Comment, 'CommentID') ? $this->Comment->CommentID : '';
      $DraftID = isset($this->Comment) && property_exists($this->Comment, 'DraftID') ? $this->Comment->DraftID : '';
      $this->EventArguments['CommentID'] = $CommentID;
      $this->EventArguments['DraftID'] = $DraftID;

      // Determine whether we are editing
      $Editing = $CommentID > 0 || $DraftID > 0;
      $this->EventArguments['Editing'] = $Editing;

      // If closed, cancel & go to discussion
      if ($Discussion && $Discussion->Closed == 1 && !$Editing && !$Session->CheckPermission('Vanilla.Discussions.Close', TRUE, 'Category', $PermissionCategoryID))
         Redirect(DiscussionUrl($Discussion));

      // Add hidden IDs to form
      $this->Form->AddHidden('DiscussionID', $DiscussionID);
      $this->Form->AddHidden('CommentID', $CommentID);
      $this->Form->AddHidden('DraftID', $DraftID, TRUE);

      // Check permissions
      if ($Discussion && $Editing) {
         // Permisssion to edit
         if ($this->Comment->InsertUserID != $Session->UserID)
            $this->Permission('Vanilla.Comments.Edit', TRUE, 'Category', $Discussion->PermissionCategoryID);

         // Make sure that content can (still) be edited.
         $EditContentTimeout = C('Garden.EditContentTimeout', -1);
         $CanEdit = $EditContentTimeout == -1 || strtotime($this->Comment->DateInserted) + $EditContentTimeout > time();
         if (!$CanEdit)
            $this->Permission('Vanilla.Comments.Edit', TRUE, 'Category', $Discussion->PermissionCategoryID);

         // Make sure only moderators can edit closed things
         if ($Discussion->Closed)
            $this->Permission('Vanilla.Comments.Edit', TRUE, 'Category', $Discussion->PermissionCategoryID);

         $this->Form->SetFormValue('CommentID', $CommentID);
      } else if ($Discussion) {
         // Permission to add
         $this->Permission('Vanilla.Comments.Add', TRUE, 'Category', $Discussion->PermissionCategoryID);
      }

      if (!$this->Form->IsPostBack()) {
         // Form was validly submitted
         if (isset($this->Comment)) {
            $this->Form->SetData((array)$this->Comment);
         }

      } else {
         // Save as a draft?
         $FormValues = $this->Form->FormValues();
         $FormValues = $this->CommentModel->FilterForm($FormValues);

         if ($DraftID == 0)
            $DraftID = $this->Form->GetFormValue('DraftID', 0);

         $Type = GetIncomingValue('Type');
         $Draft = $Type == 'Draft';
         $this->EventArguments['Draft'] = $Draft;
         $Preview = $Type == 'Preview';
         if ($Draft) {
            $DraftID = $this->DraftModel->Save($FormValues);
            $this->Form->AddHidden('DraftID', $DraftID, TRUE);
            $this->Form->SetValidationResults($this->DraftModel->ValidationResults());
         } else if (!$Preview) {
            // Fix an undefined title if we can.
            if ($this->Form->GetFormValue('Name') && GetValue('Name', $Discussion) == T('Undefined discussion subject.')) {
               $Set = array('Name' => $this->Form->GetFormValue('Name'));

               if (isset($vanilla_url) && $vanilla_url && strpos(GetValue('Body', $Discussion), T('Undefined discussion subject.')) !== FALSE) {
                  $LinkText = T('EmbededDiscussionLinkText', 'Read the full story here');
                  $Set['Body'] = FormatString('<p><a href="{Url}">{LinkText}</a></p>',
                     array('Url' => $vanilla_url, 'LinkText' => $LinkText));
               }

               $this->DiscussionModel->SetField(GetValue('DiscussionID', $Discussion), $Set);
            }

            $Inserted = !$CommentID;
            $CommentID = $this->CommentModel->Save($FormValues);

            // The comment is now half-saved.
            if (is_numeric($CommentID) && $CommentID > 0) {
               if ($this->_DeliveryType == DELIVERY_TYPE_ALL) {
                  $this->CommentModel->Save2($CommentID, $Inserted, TRUE, TRUE);
               } else {
                  $this->JsonTarget('', Url("/vanilla/post/comment2.json?commentid=$CommentID&inserted=$Inserted"), 'Ajax');
               }

               // $Discussion = $this->DiscussionModel->GetID($DiscussionID);
               $Comment = $this->CommentModel->GetID($CommentID, DATASET_TYPE_OBJECT, array('Slave' => FALSE));

               $this->EventArguments['Discussion'] = $Discussion;
               $this->EventArguments['Comment'] = $Comment;
               $this->FireEvent('AfterCommentSave');
            } elseif ($CommentID === SPAM || $CommentID === UNAPPROVED) {
               $this->StatusMessage = T('CommentRequiresApprovalStatus', 'Your comment will appear after it is approved.');
            }

            $this->Form->SetValidationResults($this->CommentModel->ValidationResults());
            if ($CommentID > 0 && $DraftID > 0)
               $this->DraftModel->Delete($DraftID);
         }

         // Handle non-ajax requests first:
         if ($this->_DeliveryType == DELIVERY_TYPE_ALL) {
            if ($this->Form->ErrorCount() == 0) {
               // Make sure that this form knows what comment we are editing.
               if ($CommentID > 0)
                  $this->Form->AddHidden('CommentID', $CommentID);

               // If the comment was not a draft
               if (!$Draft) {
                  // Redirect to the new comment.
                  if ($CommentID > 0)
                     Redirect("discussion/comment/$CommentID/#Comment_$CommentID");
                  elseif ($CommentID == SPAM) {
                     $this->SetData('DiscussionUrl', DiscussionUrl($Discussion));
                     $this->View = 'Spam';

                  }
               } elseif ($Preview) {
                  // If this was a preview click, create a comment shell with the values for this comment
                  $this->Comment = new stdClass();
                  $this->Comment->InsertUserID = $Session->User->UserID;
                  $this->Comment->InsertName = $Session->User->Name;
                  $this->Comment->InsertPhoto = $Session->User->Photo;
                  $this->Comment->DateInserted = Gdn_Format::Date();
                  $this->Comment->Body = ArrayValue('Body', $FormValues, '');
                  $this->Comment->Format = GetValue('Format', $FormValues, C('Garden.InputFormatter'));
                  $this->AddAsset('Content', $this->FetchView('preview'));
               } else {
                  // If this was a draft save, notify the user about the save
                  $this->InformMessage(sprintf(T('Draft saved at %s'), Gdn_Format::Date()));
               }
            }
         } else {
            // Handle ajax-based requests
            if ($this->Form->ErrorCount() > 0) {
               // Return the form errors
               $this->ErrorMessage($this->Form->Errors());
            } else {
               // Make sure that the ajax request form knows about the newly created comment or draft id
               $this->SetJson('CommentID', $CommentID);
               $this->SetJson('DraftID', $DraftID);

               if ($Preview) {
                  // If this was a preview click, create a comment shell with the values for this comment
                  $this->Comment = new stdClass();
                  $this->Comment->InsertUserID = $Session->User->UserID;
                  $this->Comment->InsertName = $Session->User->Name;
                  $this->Comment->InsertPhoto = $Session->User->Photo;
                  $this->Comment->DateInserted = Gdn_Format::Date();
                  $this->Comment->Body = ArrayValue('Body', $FormValues, '');
                  $this->View = 'preview';
               } elseif (!$Draft) { // If the comment was not a draft
                  // If Editing a comment
                  if ($Editing) {
                     // Just reload the comment in question
                     $this->Offset = 1;
                     $Comments = $this->CommentModel->GetIDData($CommentID, array('Slave' => FALSE));
                     $this->SetData('Comments', $Comments);
                     $this->SetData('Discussion', $Discussion);
                     // Load the discussion
                     $this->ControllerName = 'discussion';
                     $this->View = 'comments';

                     // Also define the discussion url in case this request came from the post screen and needs to be redirected to the discussion
                     $this->SetJson('DiscussionUrl', DiscussionUrl($this->Discussion).'#Comment_'.$CommentID);
                  } else {
                     // If the comment model isn't sorted by DateInserted or CommentID then we can't do any fancy loading of comments.
                     $OrderBy = GetValueR('0.0', $this->CommentModel->OrderBy());
//                     $Redirect = !in_array($OrderBy, array('c.DateInserted', 'c.CommentID'));
//							$DisplayNewCommentOnly = $this->Form->GetFormValue('DisplayNewCommentOnly');

//                     if (!$Redirect) {
//                        // Otherwise load all new comments that the user hasn't seen yet
//                        $LastCommentID = $this->Form->GetFormValue('LastCommentID');
//                        if (!is_numeric($LastCommentID))
//                           $LastCommentID = $CommentID - 1; // Failsafe back to this new comment if the lastcommentid was not defined properly
//
//                        // Don't reload the first comment if this new comment is the first one.
//                        $this->Offset = $LastCommentID == 0 ? 1 : $this->CommentModel->GetOffset($LastCommentID);
//                        // Do not load more than a single page of data...
//                        $Limit = C('Vanilla.Comments.PerPage', 30);
//
//                        // Redirect if the new new comment isn't on the same page.
//                        $Redirect |= !$DisplayNewCommentOnly && PageNumber($this->Offset, $Limit) != PageNumber($Discussion->CountComments - 1, $Limit);
//                     }

//                     if ($Redirect) {
//                        // The user posted a comment on a page other than the last one, so just redirect to the last page.
//                        $this->RedirectUrl = Gdn::Request()->Url("discussion/comment/$CommentID/#Comment_$CommentID", TRUE);
//                     } else {
//                        // Make sure to load all new comments since the page was last loaded by this user
//								if ($DisplayNewCommentOnly)
                        $this->Offset = $this->CommentModel->GetOffset($CommentID);
                        $Comments = $this->CommentModel->GetIDData($CommentID, array('Slave' => FALSE));
                        $this->SetData('Comments', $Comments);

                        $this->SetData('NewComments', TRUE);

                        $this->ClassName = 'DiscussionController';
                        $this->ControllerName = 'discussion';
                        $this->View = 'comments';
//                     }

                     // Make sure to set the user's discussion watch records
                     $CountComments = $this->CommentModel->GetCount($DiscussionID);
                     $Limit = is_object($this->Data('Comments')) ? $this->Data('Comments')->NumRows() : $Discussion->CountComments;
                     $Offset = $CountComments - $Limit;
                     $this->CommentModel->SetWatch($this->Discussion, $Limit, $Offset, $CountComments);
                  }
               } else {
                  // If this was a draft save, notify the user about the save
                  $this->InformMessage(sprintf(T('Draft saved at %s'), Gdn_Format::Date()));
               }
               // And update the draft count
               $UserModel = Gdn::UserModel();
               $CountDrafts = $UserModel->GetAttribute($Session->UserID, 'CountDrafts', 0);
               $this->SetJson('MyDrafts', T('My Drafts'));
               $this->SetJson('CountDrafts', $CountDrafts);
            }
         }
      }

      // Include data for FireEvent
      if (property_exists($this,'Discussion'))
         $this->EventArguments['Discussion'] = $this->Discussion;
      if (property_exists($this,'Comment'))
         $this->EventArguments['Comment'] = $this->Comment;

      $this->FireEvent('BeforeCommentRender');

      if ($this->DeliveryType() == DELIVERY_TYPE_DATA) {
         $Comment = $this->Data('Comments')->FirstRow(DATASET_TYPE_ARRAY);
         if ($Comment) {
            $Photo = $Comment['InsertPhoto'];

            if (strpos($Photo, '//') === FALSE) {
               $Photo = Gdn_Upload::Url(ChangeBasename($Photo, 'n%s'));
            }

            $Comment['InsertPhoto'] = $Photo;
         }
         $this->Data = array('Comment' => $Comment);
         $this->RenderData($this->Data);
      } else {
         require_once $this->FetchViewLocation('helper_functions', 'Discussion');
         // Render default view.
         $this->Render();
      }
   }

   /**
    * Triggers saving the extra info about a comment
    * like notifications and unread totals.
    *
    * @since 2.0.?
    * @access public
    *
    * @param int $CommentID Unique ID of the comment.
    * @param bool $Inserted
    */
   public function Comment2($CommentID, $Inserted = FALSE) {
      $this->CommentModel->Save2($CommentID, $Inserted);
      $this->Render('Blank', 'Utility', 'Dashboard');
   }

   /**
    * Edit a comment (wrapper for PostController::Comment).
    *
    * Will throw an error if both params are blank.
    *
    * @since 2.0.0
    * @access public
    *
    * @param int $CommentID Unique ID of the comment to edit.
    * @param int $DraftID Unique ID of the draft to edit.
    */
   public function EditComment($CommentID = '', $DraftID = '') {
      if (is_numeric($CommentID) && $CommentID > 0) {
         $this->Form->SetModel($this->CommentModel);
         $this->Comment = $this->CommentModel->GetID($CommentID);
      } else {
         $this->Form->SetModel($this->DraftModel);
         $this->Comment = $this->DraftModel->GetID($DraftID);
      }

      if (C('Garden.ForceInputFormatter'))
         $this->Form->RemoveFormValue('Format');

      $this->View = 'editcomment';
      $this->Comment($this->Comment->DiscussionID);
   }

   /**
    * Include CSS for all methods.
    *
    * Always called by dispatcher before controller's requested method.
    *
    * @since 2.0.0
    * @access public
    */
   public function Initialize() {
      parent::Initialize();
      $this->AddCssFile('vanilla.css');
		$this->AddModule('NewDiscussionModule');
   }

   public function NotifyNewDiscussion($DiscussionID) {
      if (!C('Vanilla.QueueNotifications'))
         throw ForbiddenException('NotifyNewDiscussion');

      if (!$this->Request->IsPostBack())
         throw ForbiddenException('GET');

      // Grab the discussion.
      $Discussion = $this->DiscussionModel->GetID($DiscussionID);
      if (!$Discussion)
         throw NotFoundException('Discussion');

      if (GetValue('Notified', $Discussion) != ActivityModel::SENT_PENDING)
         die('Not pending');

      // Mark the notification as in progress.
      $this->DiscussionModel->SetField($DiscussionID, 'Notified', ActivityModel::SENT_INPROGRESS);

      $HeadlineFormat = T($Code, '{ActivityUserID,user} started a new discussion: <a href="{Url,html}">{Data.Name,text}</a>');
      $Category = CategoryModel::Categories(GetValue('CategoryID', $Discussion));
      $Activity = array(
         'ActivityType' => 'Discussion',
         'ActivityUserID' => $Discussion->InsertUserID,
         'HeadlineFormat' => $HeadlineFormat,
         'RecordType' => 'Discussion',
         'RecordID' => $DiscussionID,
         'Route' => DiscussionUrl($Discussion),
         'Data' => array(
            'Name' => $Discussion->Name,
            'Category' => GetValue('Name', $Category)
         )
      );

      $ActivityModel = new ActivityModel();
      $this->DiscussionModel->NotifyNewDiscussion($Discussion, $ActivityModel, $Activity);
      $ActivityModel->SaveQueue();
      $this->DiscussionModel->SetField($DiscussionID, 'Notified', ActivityModel::SENT_OK);

      die('OK');
   }

      /**
    * Pre-populate the form with values from the query string.
    *
    * @param Gdn_Form $Form
    * @param bool $LimitCategories Whether to turn off the category dropdown if there is only one category to show.
    */
   protected function PopulateForm($Form) {
      $Get = $this->Request->Get();
      $Get = array_change_key_case($Get);
      $Values = ArrayTranslate($Get, array('name' => 'Name', 'tags' => 'Tags', 'body' => 'Body'));
      foreach ($Values as $Key => $Value) {
         $Form->SetValue($Key, $Value);
      }

      if (isset($Get['category'])) {
         $Category = CategoryModel::Categories($Get['category']);
         if ($Category && $Category['PermsDiscussionsAdd'])
            $Form->SetValue('CategoryID', $Category['CategoryID']);
      }
   }
}

function CheckOrRadio($FieldName, $LabelCode, $ListOptions, $Attributes = array()) {
   $Form = Gdn::Controller()->Form;

   if (count($ListOptions) == 2 && array_key_exists(0, $ListOptions)) {
      unset($ListOptions[0]);
      $Value = array_pop(array_keys($ListOptions));

      // This can be represented by a checkbox.
      return $Form->CheckBox($FieldName, $LabelCode);
   } else {
      $CssClass = GetValue('ListClass', $Attributes, 'List Inline');

      $Result = ' <b>'.T($LabelCode)."</b> <ul class=\"$CssClass\">";
      foreach ($ListOptions as $Value => $Code) {
         $Result .= ' <li>'.$Form->Radio($FieldName, $Code, array('Value' => $Value)).'</li> ';
      }
      $Result .= '</ul>';
      return $Result;
   }
}<|MERGE_RESOLUTION|>--- conflicted
+++ resolved
@@ -46,15 +46,9 @@
     * @access public
     */
    public function Index($CurrentFormName = 'discussion') {
-<<<<<<< HEAD
-      $this->AddJsFile('jquery.autogrow.js');
+      $this->AddJsFile('jquery.autosize.min.js');
       $this->AddJsFile('autosave.js');
       $this->AddJsFile('post.js');
-=======
-      $this->AddJsFile('jquery.autosize.min.js');
-      $this->AddJsFile('post.js');
-      $this->AddJsFile('autosave.js');
->>>>>>> 5dc0cf5d
 
 		$this->SetData('CurrentFormName', $CurrentFormName);
 		$Forms = array();
@@ -104,15 +98,9 @@
          $CategoryUrlCode = '';
 
       // Setup head
-<<<<<<< HEAD
-      $this->AddJsFile('jquery.autogrow.js');
+      $this->AddJsFile('jquery.autosize.min.js');
       $this->AddJsFile('autosave.js');
       $this->AddJsFile('post.js');
-=======
-      $this->AddJsFile('jquery.autosize.min.js');
-      $this->AddJsFile('post.js');
-      $this->AddJsFile('autosave.js');
->>>>>>> 5dc0cf5d
 
       $Session = Gdn::Session();
 
@@ -516,15 +504,9 @@
       $PermissionCategoryID = GetValue('PermissionCategoryID', $Discussion);
 
       // Setup head
-<<<<<<< HEAD
-      $this->AddJsFile('jquery.autogrow.js');
+      $this->AddJsFile('jquery.autosize.min.js');
       $this->AddJsFile('autosave.js');
       $this->AddJsFile('post.js');
-=======
-      $this->AddJsFile('jquery.autosize.min.js');
-      $this->AddJsFile('post.js');
-      $this->AddJsFile('autosave.js');
->>>>>>> 5dc0cf5d
 
       // Setup comment model, $CommentID, $DraftID
       $Session = Gdn::Session();
