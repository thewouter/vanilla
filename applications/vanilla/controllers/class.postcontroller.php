--- conflicted
+++ resolved
@@ -414,15 +414,9 @@
             }
         }
 
-<<<<<<< HEAD
        // If so, create it!
-        if (!$Discussion && $vanilla_url != '' && $vanilla_identifier != '') {
+        if (!$Discussion && $isEmbeddedComments) {
            // Add these values back to the form if they exist!
-=======
-        // If so, create it!
-        if (!$Discussion && $isEmbeddedComments) {
-            // Add these values back to the form if they exist!
->>>>>>> 82cd6a45
             $this->Form->addHidden('vanilla_identifier', $vanilla_identifier);
             $this->Form->addHidden('vanilla_type', $vanilla_type);
             $this->Form->addHidden('vanilla_url', $vanilla_url);
@@ -802,17 +796,17 @@
 
         if ($this->deliveryType() == DELIVERY_TYPE_DATA) {
             if ($this->data('Comments') instanceof  Gdn_DataSet) {
-                $Comment = $this->data('Comments')->firstRow(DATASET_TYPE_ARRAY);
-                if ($Comment) {
-                    $Photo = $Comment['InsertPhoto'];
-
-                    if (strpos($Photo, '//') === false) {
-                        $Photo = Gdn_Upload::url(changeBasename($Photo, 'n%s'));
-                    }
-
-                    $Comment['InsertPhoto'] = $Photo;
-                }
-                $this->Data = array('Comment' => $Comment);
+            $Comment = $this->data('Comments')->firstRow(DATASET_TYPE_ARRAY);
+            if ($Comment) {
+                $Photo = $Comment['InsertPhoto'];
+
+                if (strpos($Photo, '//') === false) {
+                    $Photo = Gdn_Upload::url(changeBasename($Photo, 'n%s'));
+                }
+
+                $Comment['InsertPhoto'] = $Photo;
+            }
+            $this->Data = array('Comment' => $Comment);
             }
             $this->RenderData($this->Data);
         } else {
@@ -876,7 +870,7 @@
     public function initialize() {
         parent::initialize();
         $this->addModule('NewDiscussionModule');
-
+        
         $this->CssClass = 'NoPanel';
     }
 
