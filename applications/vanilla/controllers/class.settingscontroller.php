<<<<<<< HEAD
<?php if (!defined('APPLICATION')) {
    exit();
      }

=======
<?php
>>>>>>> 0aed7e80
/**
 * Settings controller
 *
 * @copyright 2009-2015 Vanilla Forums Inc.
 * @license http://www.opensource.org/licenses/gpl-2.0.php GNU GPL v2
 * @package Vanilla
 * @since 2.0
 */

/**
 * Handles displaying the dashboard "settings" pages for Vanilla via /settings endpoint.
 *
 * @todo Remove this controller in favor of Dashboard's settings controller.
 */
class SettingsController extends Gdn_Controller {
<<<<<<< HEAD
   /**
    * Models to include.
    *
    * @since 2.0.0
    * @access public
    * @var array
    */
    public $Uses = array('Database', 'Form', 'CategoryModel');

   /**
    * @var Gdn_Form
    */
    public $Form;

   /**
    *
    * @var bool
    */
    public $ShowCustomPoints = false;

   /**
    * Advanced settings.
    *
    * Allows setting configuration values via form elements.
    *
    * @since 2.0.0
    * @access public
    */
    public function Advanced() {
       // Check permission
        $this->Permission('Garden.Settings.Manage');

       // Load up config options we'll be setting
        $Validation = new Gdn_Validation();
        $ConfigurationModel = new Gdn_ConfigurationModel($Validation);
        $ConfigurationModel->SetField(array(
         'Vanilla.Discussions.PerPage',
         'Vanilla.Comments.AutoRefresh',
         'Vanilla.Comments.PerPage',
         'Garden.Html.AllowedElements',
         'Vanilla.Archive.Date',
         'Vanilla.Archive.Exclude',
         'Garden.EditContentTimeout',
         'Vanilla.AdminCheckboxes.Use',
         'Vanilla.Discussions.SortField' => 'd.DateLastComment',
         'Vanilla.Discussions.UserSortField',
         'Vanilla.Comment.MaxLength',
         'Vanilla.Comment.MinLength'
        ));

       // Set the model on the form.
        $this->Form->SetModel($ConfigurationModel);

       // If seeing the form for the first time...
        if ($this->Form->AuthenticatedPostBack() === false) {
           // Apply the config settings to the form.
            $this->Form->SetData($ConfigurationModel->Data);
        } else {
           // Define some validation rules for the fields being saved
            $ConfigurationModel->Validation->ApplyRule('Vanilla.Discussions.PerPage', 'Required');
            $ConfigurationModel->Validation->ApplyRule('Vanilla.Discussions.PerPage', 'Integer');
            $ConfigurationModel->Validation->ApplyRule('Vanilla.Comments.AutoRefresh', 'Integer');
            $ConfigurationModel->Validation->ApplyRule('Vanilla.Comments.PerPage', 'Required');
            $ConfigurationModel->Validation->ApplyRule('Vanilla.Comments.PerPage', 'Integer');
            $ConfigurationModel->Validation->ApplyRule('Vanilla.Archive.Date', 'Date');
            $ConfigurationModel->Validation->ApplyRule('Garden.EditContentTimeout', 'Integer');
            $ConfigurationModel->Validation->ApplyRule('Vanilla.Comment.MaxLength', 'Required');
            $ConfigurationModel->Validation->ApplyRule('Vanilla.Comment.MaxLength', 'Integer');

           // Grab old config values to check for an update.
            $ArchiveDateBak = Gdn::Config('Vanilla.Archive.Date');
            $ArchiveExcludeBak = (bool)Gdn::Config('Vanilla.Archive.Exclude');

           // Save new settings
            $Saved = $this->Form->Save();
            if ($Saved) {
                $ArchiveDate = Gdn::Config('Vanilla.Archive.Date');
                $ArchiveExclude = (bool)Gdn::Config('Vanilla.Archive.Exclude');
=======

    /** @var array Models to include. */
    public $Uses = array('Database', 'Form', 'CategoryModel');

    /** @var Gdn_Form */
    public $Form;

    /** @var bool */
    public $ShowCustomPoints = false;

    /**
     * Advanced settings.
     *
     * Allows setting configuration values via form elements.
     *
     * @since 2.0.0
     * @access public
     */
    public function advanced() {
        // Check permission
        $this->permission('Garden.Settings.Manage');

        // Load up config options we'll be setting
        $Validation = new Gdn_Validation();
        $ConfigurationModel = new Gdn_ConfigurationModel($Validation);
        $ConfigurationModel->setField(array(
            'Vanilla.Discussions.PerPage',
            'Vanilla.Comments.AutoRefresh',
            'Vanilla.Comments.PerPage',
            'Garden.Html.AllowedElements',
            'Vanilla.Archive.Date',
            'Vanilla.Archive.Exclude',
            'Garden.EditContentTimeout',
            'Vanilla.AdminCheckboxes.Use',
            'Vanilla.Discussions.SortField' => 'd.DateLastComment',
            'Vanilla.Discussions.UserSortField',
            'Vanilla.Comment.MaxLength',
            'Vanilla.Comment.MinLength'
        ));

        // Set the model on the form.
        $this->Form->setModel($ConfigurationModel);

        // If seeing the form for the first time...
        if ($this->Form->authenticatedPostBack() === false) {
            // Apply the config settings to the form.
            $this->Form->setData($ConfigurationModel->Data);
        } else {
            // Define some validation rules for the fields being saved
            $ConfigurationModel->Validation->applyRule('Vanilla.Discussions.PerPage', 'Required');
            $ConfigurationModel->Validation->applyRule('Vanilla.Discussions.PerPage', 'Integer');
            $ConfigurationModel->Validation->applyRule('Vanilla.Comments.AutoRefresh', 'Integer');
            $ConfigurationModel->Validation->applyRule('Vanilla.Comments.PerPage', 'Required');
            $ConfigurationModel->Validation->applyRule('Vanilla.Comments.PerPage', 'Integer');
            $ConfigurationModel->Validation->applyRule('Vanilla.Archive.Date', 'Date');
            $ConfigurationModel->Validation->applyRule('Garden.EditContentTimeout', 'Integer');
            $ConfigurationModel->Validation->applyRule('Vanilla.Comment.MaxLength', 'Required');
            $ConfigurationModel->Validation->applyRule('Vanilla.Comment.MaxLength', 'Integer');

            // Grab old config values to check for an update.
            $ArchiveDateBak = Gdn::config('Vanilla.Archive.Date');
            $ArchiveExcludeBak = (bool)Gdn::config('Vanilla.Archive.Exclude');

            // Save new settings
            $Saved = $this->Form->save();
            if ($Saved) {
                $ArchiveDate = Gdn::config('Vanilla.Archive.Date');
                $ArchiveExclude = (bool)Gdn::config('Vanilla.Archive.Exclude');
>>>>>>> 0aed7e80

                if ($ArchiveExclude != $ArchiveExcludeBak || ($ArchiveExclude && $ArchiveDate != $ArchiveDateBak)) {
                    $DiscussionModel = new DiscussionModel();
                    $DiscussionModel->UpdateDiscussionCount('All');
                }
<<<<<<< HEAD
                $this->InformMessage(T("Your changes have been saved."));
            }
        }

        $this->AddSideMenu('vanilla/settings/advanced');
        $this->AddJsFile('settings.js');
        $this->Title(T('Advanced Forum Settings'));

       // Render default view (settings/advanced.php)
        $this->Render();
    }

   /**
    * Alias for ManageCategories method.
    *
    * @since 2.0.0
    * @access public
    */
    public function Index() {
        $this->View = 'managecategories';
        $this->ManageCategories();
    }

   /**
    * Switch MasterView. Include JS, CSS used by all methods.
    *
    * Always called by dispatcher before controller's requested method.
    *
    * @since 2.0.0
    * @access public
    */
    public function Initialize() {
       // Set up head
        $this->Head = new HeadModule($this);
        $this->AddJsFile('jquery.js');
        $this->AddJsFile('jquery.livequery.js');
        $this->AddJsFile('jquery.form.js');
        $this->AddJsFile('jquery.popup.js');
        $this->AddJsFile('jquery.gardenhandleajaxform.js');
        $this->AddJsFile('jquery.atwho.js');
        $this->AddJsFile('jquery.autosize.min.js');
        $this->AddJsFile('global.js');

        if (in_array($this->ControllerName, array('profilecontroller', 'activitycontroller'))) {
            $this->AddCssFile('style.css');
            $this->AddCssFile('vanillicon.css', 'static');
        } else {
            $this->AddCssFile('admin.css');
        }

       // Change master template
        $this->MasterView = 'admin';
        parent::Initialize();
        Gdn_Theme::Section('Dashboard');
    }

   /**
    * Configures navigation sidebar in Dashboard.
    *
    * @since 2.0.0
    * @access public
    *
    * @param $CurrentUrl Path to current location in dashboard.
    */
    public function AddSideMenu($CurrentUrl) {
       // Only add to the assets if this is not a view-only request
        if ($this->_DeliveryType == DELIVERY_TYPE_ALL) {
            $SideMenu = new SideMenuModule($this);
            $SideMenu->HtmlId = '';
            $SideMenu->HighlightRoute($CurrentUrl);
            $SideMenu->Sort = C('Garden.DashboardMenu.Sort');
            $this->EventArguments['SideMenu'] = &$SideMenu;
            $this->FireEvent('GetAppSettingsMenuItems');
            $this->AddModule($SideMenu, 'Panel');
        }
    }

   /**
    * Display flood control options.
    *
    * @since 2.0.0
    * @access public
    */
    public function FloodControl() {
       // Check permission
        $this->Permission('Garden.Settings.Manage');

       // Display options
        $this->Title(T('Flood Control'));
        $this->AddSideMenu('vanilla/settings/floodcontrol');

       // Check to see if Conversation is enabled.
        $IsConversationsEnabled = Gdn::applicationManager()->checkApplication('Conversations');

        $ConfigurationFields = array(
         'Vanilla.Discussion.SpamCount',
         'Vanilla.Discussion.SpamTime',
         'Vanilla.Discussion.SpamLock',
         'Vanilla.Comment.SpamCount',
         'Vanilla.Comment.SpamTime',
         'Vanilla.Comment.SpamLock'
        );
        if ($IsConversationsEnabled) {
            $ConfigurationFields = array_merge(
                $ConfigurationFields,
                array(
                'Conversations.Conversation.SpamCount',
                'Conversations.Conversation.SpamTime',
                'Conversations.Conversation.SpamLock',
                'Conversations.ConversationMessage.SpamCount',
                'Conversations.ConversationMessage.SpamTime',
                'Conversations.ConversationMessage.SpamLock'
                )
            );
        }
       // Load up config options we'll be setting
        $Validation = new Gdn_Validation();
        $ConfigurationModel = new Gdn_ConfigurationModel($Validation);
        $ConfigurationModel->SetField($ConfigurationFields);

       // Set the model on the form.
        $this->Form->SetModel($ConfigurationModel);

       // If seeing the form for the first time...
        if ($this->Form->AuthenticatedPostBack() === false) {
           // Apply the config settings to the form.
            $this->Form->SetData($ConfigurationModel->Data);
        } else {
           // Define some validation rules for the fields being saved
            $ConfigurationModel->Validation->ApplyRule('Vanilla.Discussion.SpamCount', 'Required');
            $ConfigurationModel->Validation->ApplyRule('Vanilla.Discussion.SpamCount', 'Integer');
            $ConfigurationModel->Validation->ApplyRule('Vanilla.Discussion.SpamTime', 'Required');
            $ConfigurationModel->Validation->ApplyRule('Vanilla.Discussion.SpamTime', 'Integer');
            $ConfigurationModel->Validation->ApplyRule('Vanilla.Discussion.SpamLock', 'Required');
            $ConfigurationModel->Validation->ApplyRule('Vanilla.Discussion.SpamLock', 'Integer');

            $ConfigurationModel->Validation->ApplyRule('Vanilla.Comment.SpamCount', 'Required');
            $ConfigurationModel->Validation->ApplyRule('Vanilla.Comment.SpamCount', 'Integer');
            $ConfigurationModel->Validation->ApplyRule('Vanilla.Comment.SpamTime', 'Required');
            $ConfigurationModel->Validation->ApplyRule('Vanilla.Comment.SpamTime', 'Integer');
            $ConfigurationModel->Validation->ApplyRule('Vanilla.Comment.SpamLock', 'Required');
            $ConfigurationModel->Validation->ApplyRule('Vanilla.Comment.SpamLock', 'Integer');


            if ($IsConversationsEnabled) {
                $ConfigurationModel->Validation->ApplyRule('Conversations.Conversation.SpamCount', 'Required');
                $ConfigurationModel->Validation->ApplyRule('Conversations.Conversation.SpamCount', 'Integer');
                $ConfigurationModel->Validation->ApplyRule('Conversations.Conversation.SpamTime', 'Required');
                $ConfigurationModel->Validation->ApplyRule('Conversations.Conversation.SpamTime', 'Integer');
                $ConfigurationModel->Validation->ApplyRule('Conversations.Conversation.SpamLock', 'Required');
                $ConfigurationModel->Validation->ApplyRule('Conversations.Conversation.SpamLock', 'Integer');

                $ConfigurationModel->Validation->ApplyRule('Conversations.ConversationMessage.SpamCount', 'Required');
                $ConfigurationModel->Validation->ApplyRule('Conversations.ConversationMessage.SpamCount', 'Integer');
                $ConfigurationModel->Validation->ApplyRule('Conversations.ConversationMessage.SpamTime', 'Required');
                $ConfigurationModel->Validation->ApplyRule('Conversations.ConversationMessage.SpamTime', 'Integer');
                $ConfigurationModel->Validation->ApplyRule('Conversations.ConversationMessage.SpamLock', 'Required');
                $ConfigurationModel->Validation->ApplyRule('Conversations.ConversationMessage.SpamLock', 'Integer');
            }

            if ($this->Form->Save() !== false) {
                $this->InformMessage(T("Your changes have been saved."));
            }
        }

       // Render default view
        $this->Render();
    }

   /**
    * Adding a new category.
    *
    * @since 2.0.0
    * @access public
    */
    public function AddCategory() {
       // Check permission
        $this->Permission('Garden.Community.Manage');

       // Set up head
        $this->AddJsFile('jquery.alphanumeric.js');
        $this->AddJsFile('categories.js');
        $this->AddJsFile('jquery.gardencheckboxgrid.js');
        $this->Title(T('Add Category'));
        $this->AddSideMenu('vanilla/settings/managecategories');

       // Prep models
        $RoleModel = new RoleModel();
        $PermissionModel = Gdn::PermissionModel();
        $this->Form->SetModel($this->CategoryModel);

       // Load all roles with editable permissions.
        $this->RoleArray = $RoleModel->GetArray();

        $this->FireEvent('AddEditCategory');
        $this->SetupDiscussionTypes(array());

        if ($this->Form->AuthenticatedPostBack()) {
           // Form was validly submitted
            $IsParent = $this->Form->GetFormValue('IsParent', '0');
            $this->Form->SetFormValue('AllowDiscussions', $IsParent == '1' ? '0' : '1');
            $this->Form->SetFormValue('CustomPoints', (bool)$this->Form->GetFormValue('CustomPoints'));
            $CategoryID = $this->Form->Save();
            if ($CategoryID) {
                $Category = CategoryModel::Categories($CategoryID);
                $this->SetData('Category', $Category);

                if ($this->DeliveryType() == DELIVERY_TYPE_ALL) {
                    Redirect('vanilla/settings/managecategories');
                }
            } else {
                unset($CategoryID);
            }
        } else {
            $this->Form->AddHidden('CodeIsDefined', '0');
        }

       // Get all of the currently selected role/permission combinations for this junction.
        $Permissions = $PermissionModel->GetJunctionPermissions(array('JunctionID' => isset($CategoryID) ? $CategoryID : 0), 'Category');
        $Permissions = $PermissionModel->UnpivotPermissions($Permissions, true);

        if ($this->DeliveryType() == DELIVERY_TYPE_ALL) {
            $this->SetData('PermissionData', $Permissions, true);
        }

       // Render default view
        $this->Render();
    }

   /**
    * Deleting a category.
    *
    * @since 2.0.0
    * @access public
    *
    * @param int $CategoryID Unique ID of the category to be deleted.
    */
    public function DeleteCategory($CategoryID = false) {
       // Check permission
        $this->Permission('Garden.Settings.Manage');

       // Set up head
        $this->AddJsFile('categories.js');
        $this->Title(T('Delete Category'));
        $this->AddSideMenu('vanilla/settings/managecategories');

       // Get category data
        $this->Category = $this->CategoryModel->GetID($CategoryID);


        if (!$this->Category) {
            $this->Form->AddError('The specified category could not be found.');
        } else {
           // Make sure the form knows which item we are deleting.
            $this->Form->AddHidden('CategoryID', $CategoryID);

           // Get a list of categories other than this one that can act as a replacement
            $this->OtherCategories = $this->CategoryModel->GetWhere(
                array(
                'CategoryID <>' => $CategoryID,
                'AllowDiscussions' => $this->Category->AllowDiscussions, // Don't allow a category with discussion to be the replacement for one without discussions (or vice versa)
                'CategoryID >' => 0
                ),
                'Sort'
            );

            if (!$this->Form->AuthenticatedPostBack()) {
                $this->Form->SetFormValue('DeleteDiscussions', '1'); // Checked by default
            } else {
                $ReplacementCategoryID = $this->Form->GetValue('ReplacementCategoryID');
                $ReplacementCategory = $this->CategoryModel->GetID($ReplacementCategoryID);
               // Error if:
               // 1. The category being deleted is the last remaining category that
               // allows discussions.
                if ($this->Category->AllowDiscussions == '1'
                && $this->OtherCategories->NumRows() == 0) {
                    $this->Form->AddError('You cannot remove the only remaining category that allows discussions');
                }

               /*
               // 2. The category being deleted allows discussions, and it contains
               // discussions, and there is no replacement category specified.
               if ($this->Form->ErrorCount() == 0
                && $this->Category->AllowDiscussions == '1'
                && $this->Category->CountDiscussions > 0
                && ($ReplacementCategory == FALSE || $ReplacementCategory->AllowDiscussions != '1'))
                $this->Form->AddError('You must select a replacement category in order to remove this category.');
               */

               // 3. The category being deleted does not allow discussions, and it
               // does contain other categories, and there are replacement parent
               // categories available, and one is not selected.
               /*
               if ($this->Category->AllowDiscussions == '0'
                && $this->OtherCategories->NumRows() > 0
                && !$ReplacementCategory) {
                if ($this->CategoryModel->GetWhere(array('ParentCategoryID' => $CategoryID))->NumRows() > 0)
                  $this->Form->AddError('You must select a replacement category in order to remove this category.');
               }
               */

                if ($this->Form->ErrorCount() == 0) {
                   // Go ahead and delete the category
                    try {
                        $this->CategoryModel->Delete($this->Category, $this->Form->GetValue('ReplacementCategoryID'));
                    } catch (Exception $ex) {
                        $this->Form->AddError($ex);
                    }
                    if ($this->Form->ErrorCount() == 0) {
                        $this->RedirectUrl = Url('vanilla/settings/managecategories');
                        $this->InformMessage(T('Deleting category...'));
                    }
                }
            }
        }

       // Render default view
        $this->Render();
    }

   /**
    * Deleting a category photo.
    *
    * @since 2.1
    * @access public
    *
    * @param int $CategoryID Unique ID of the category to have its photo deleted.
    */
    public function DeleteCategoryPhoto($CategoryID = false, $TransientKey = '') {
       // Check permission
        $this->Permission('Garden.Settings.Manage');

        $RedirectUrl = 'vanilla/settings/editcategory/'.$CategoryID;

        if (Gdn::Session()->ValidateTransientKey($TransientKey)) {
           // Do removal, set message, redirect
            $CategoryModel = new CategoryModel();
            $CategoryModel->SetField($CategoryID, 'Photo', null);
            $this->InformMessage(T('Category photo has been deleted.'));
        }
        if ($this->_DeliveryType == DELIVERY_TYPE_ALL) {
            Redirect($RedirectUrl);
        } else {
            $this->ControllerName = 'Home';
            $this->View = 'FileNotFound';
            $this->RedirectUrl = Url($RedirectUrl);
            $this->Render();
        }
    }

    protected function SetupDiscussionTypes($Category) {
        $DiscussionTypes = DiscussionModel::DiscussionTypes();
        $this->SetData('DiscussionTypes', $DiscussionTypes);

        if (!$this->Form->IsPostBack()) {
            $PCatID = GetValue('PermissionCategoryID', $Category, -1);
            if ($PCatID == GetValue('CategoryID', $Category)) {
                $PCat = $Category;
            } else {
                $PCat = CategoryModel::Categories($PCatID);
            }
            $AllowedTypes = GetValue('AllowedDiscussionTypes', $PCat);
=======
                $this->informMessage(t("Your changes have been saved."));
            }
        }

        $this->addSideMenu('vanilla/settings/advanced');
        $this->addJsFile('settings.js');
        $this->title(t('Advanced Forum Settings'));

        // Render default view (settings/advanced.php)
        $this->render();
    }

    /**
     * Alias for ManageCategories method.
     *
     * @since 2.0.0
     * @access public
     */
    public function index() {
        $this->View = 'managecategories';
        $this->ManageCategories();
    }

    /**
     * Switch MasterView. Include JS, CSS used by all methods.
     *
     * Always called by dispatcher before controller's requested method.
     *
     * @since 2.0.0
     * @access public
     */
    public function initialize() {
        // Set up head
        $this->Head = new HeadModule($this);
        $this->addJsFile('jquery.js');
        $this->addJsFile('jquery.livequery.js');
        $this->addJsFile('jquery.form.js');
        $this->addJsFile('jquery.popup.js');
        $this->addJsFile('jquery.gardenhandleajaxform.js');
        $this->addJsFile('jquery.atwho.js');
        $this->addJsFile('jquery.autosize.min.js');
        $this->addJsFile('global.js');

        if (in_array($this->ControllerName, array('profilecontroller', 'activitycontroller'))) {
            $this->addCssFile('style.css');
            $this->addCssFile('vanillicon.css', 'static');
        } else {
            $this->addCssFile('admin.css');
        }

        // Change master template
        $this->MasterView = 'admin';
        parent::initialize();
        Gdn_Theme::section('Dashboard');
    }

    /**
     * Configures navigation sidebar in Dashboard.
     *
     * @since 2.0.0
     * @access public
     *
     * @param $CurrentUrl Path to current location in dashboard.
     */
    public function addSideMenu($CurrentUrl) {
        // Only add to the assets if this is not a view-only request
        if ($this->_DeliveryType == DELIVERY_TYPE_ALL) {
            $SideMenu = new SideMenuModule($this);
            $SideMenu->HtmlId = '';
            $SideMenu->highlightRoute($CurrentUrl);
            $SideMenu->Sort = c('Garden.DashboardMenu.Sort');
            $this->EventArguments['SideMenu'] = &$SideMenu;
            $this->fireEvent('GetAppSettingsMenuItems');
            $this->addModule($SideMenu, 'Panel');
        }
    }

    /**
     * Display flood control options.
     *
     * @since 2.0.0
     * @access public
     */
    public function floodControl() {
        // Check permission
        $this->permission('Garden.Settings.Manage');

        // Display options
        $this->title(t('Flood Control'));
        $this->addSideMenu('vanilla/settings/floodcontrol');

        // Check to see if Conversation is enabled.
        $IsConversationsEnabled = Gdn::applicationManager()->checkApplication('Conversations');

        $ConfigurationFields = array(
            'Vanilla.Discussion.SpamCount',
            'Vanilla.Discussion.SpamTime',
            'Vanilla.Discussion.SpamLock',
            'Vanilla.Comment.SpamCount',
            'Vanilla.Comment.SpamTime',
            'Vanilla.Comment.SpamLock'
        );
        if ($IsConversationsEnabled) {
            $ConfigurationFields = array_merge(
                $ConfigurationFields,
                array(
                    'Conversations.Conversation.SpamCount',
                    'Conversations.Conversation.SpamTime',
                    'Conversations.Conversation.SpamLock',
                    'Conversations.ConversationMessage.SpamCount',
                    'Conversations.ConversationMessage.SpamTime',
                    'Conversations.ConversationMessage.SpamLock'
                )
            );
        }
        // Load up config options we'll be setting
        $Validation = new Gdn_Validation();
        $ConfigurationModel = new Gdn_ConfigurationModel($Validation);
        $ConfigurationModel->setField($ConfigurationFields);

        // Set the model on the form.
        $this->Form->setModel($ConfigurationModel);

        // If seeing the form for the first time...
        if ($this->Form->authenticatedPostBack() === false) {
            // Apply the config settings to the form.
            $this->Form->setData($ConfigurationModel->Data);
        } else {
            // Define some validation rules for the fields being saved
            $ConfigurationModel->Validation->applyRule('Vanilla.Discussion.SpamCount', 'Required');
            $ConfigurationModel->Validation->applyRule('Vanilla.Discussion.SpamCount', 'Integer');
            $ConfigurationModel->Validation->applyRule('Vanilla.Discussion.SpamTime', 'Required');
            $ConfigurationModel->Validation->applyRule('Vanilla.Discussion.SpamTime', 'Integer');
            $ConfigurationModel->Validation->applyRule('Vanilla.Discussion.SpamLock', 'Required');
            $ConfigurationModel->Validation->applyRule('Vanilla.Discussion.SpamLock', 'Integer');

            $ConfigurationModel->Validation->applyRule('Vanilla.Comment.SpamCount', 'Required');
            $ConfigurationModel->Validation->applyRule('Vanilla.Comment.SpamCount', 'Integer');
            $ConfigurationModel->Validation->applyRule('Vanilla.Comment.SpamTime', 'Required');
            $ConfigurationModel->Validation->applyRule('Vanilla.Comment.SpamTime', 'Integer');
            $ConfigurationModel->Validation->applyRule('Vanilla.Comment.SpamLock', 'Required');
            $ConfigurationModel->Validation->applyRule('Vanilla.Comment.SpamLock', 'Integer');


            if ($IsConversationsEnabled) {
                $ConfigurationModel->Validation->applyRule('Conversations.Conversation.SpamCount', 'Required');
                $ConfigurationModel->Validation->applyRule('Conversations.Conversation.SpamCount', 'Integer');
                $ConfigurationModel->Validation->applyRule('Conversations.Conversation.SpamTime', 'Required');
                $ConfigurationModel->Validation->applyRule('Conversations.Conversation.SpamTime', 'Integer');
                $ConfigurationModel->Validation->applyRule('Conversations.Conversation.SpamLock', 'Required');
                $ConfigurationModel->Validation->applyRule('Conversations.Conversation.SpamLock', 'Integer');

                $ConfigurationModel->Validation->applyRule('Conversations.ConversationMessage.SpamCount', 'Required');
                $ConfigurationModel->Validation->applyRule('Conversations.ConversationMessage.SpamCount', 'Integer');
                $ConfigurationModel->Validation->applyRule('Conversations.ConversationMessage.SpamTime', 'Required');
                $ConfigurationModel->Validation->applyRule('Conversations.ConversationMessage.SpamTime', 'Integer');
                $ConfigurationModel->Validation->applyRule('Conversations.ConversationMessage.SpamLock', 'Required');
                $ConfigurationModel->Validation->applyRule('Conversations.ConversationMessage.SpamLock', 'Integer');
            }

            if ($this->Form->save() !== false) {
                $this->informMessage(t("Your changes have been saved."));
            }
        }

        // Render default view
        $this->render();
    }

    /**
     * Adding a new category.
     *
     * @since 2.0.0
     * @access public
     */
    public function addCategory() {
        // Check permission
        $this->permission('Garden.Community.Manage');

        // Set up head
        $this->addJsFile('jquery.alphanumeric.js');
        $this->addJsFile('categories.js');
        $this->addJsFile('jquery.gardencheckboxgrid.js');
        $this->title(t('Add Category'));
        $this->addSideMenu('vanilla/settings/managecategories');

        // Prep models
        $RoleModel = new RoleModel();
        $PermissionModel = Gdn::permissionModel();
        $this->Form->setModel($this->CategoryModel);

        // Load all roles with editable permissions.
        $this->RoleArray = $RoleModel->getArray();

        $this->fireEvent('AddEditCategory');
        $this->SetupDiscussionTypes(array());

        if ($this->Form->authenticatedPostBack()) {
            // Form was validly submitted
            $IsParent = $this->Form->getFormValue('IsParent', '0');
            $this->Form->setFormValue('AllowDiscussions', $IsParent == '1' ? '0' : '1');
            $this->Form->setFormValue('CustomPoints', (bool)$this->Form->getFormValue('CustomPoints'));
            $CategoryID = $this->Form->save();
            if ($CategoryID) {
                $Category = CategoryModel::categories($CategoryID);
                $this->setData('Category', $Category);

                if ($this->deliveryType() == DELIVERY_TYPE_ALL) {
                    redirect('vanilla/settings/managecategories');
                }
            } else {
                unset($CategoryID);
            }
        } else {
            $this->Form->addHidden('CodeIsDefined', '0');
        }

        // Get all of the currently selected role/permission combinations for this junction.
        $Permissions = $PermissionModel->GetJunctionPermissions(array('JunctionID' => isset($CategoryID) ? $CategoryID : 0), 'Category');
        $Permissions = $PermissionModel->UnpivotPermissions($Permissions, true);

        if ($this->deliveryType() == DELIVERY_TYPE_ALL) {
            $this->setData('PermissionData', $Permissions, true);
        }

        // Render default view
        $this->render();
    }

    /**
     * Deleting a category.
     *
     * @since 2.0.0
     * @access public
     *
     * @param int $CategoryID Unique ID of the category to be deleted.
     */
    public function deleteCategory($CategoryID = false) {
        // Check permission
        $this->permission('Garden.Settings.Manage');

        // Set up head
        $this->addJsFile('categories.js');
        $this->title(t('Delete Category'));
        $this->addSideMenu('vanilla/settings/managecategories');

        // Get category data
        $this->Category = $this->CategoryModel->getID($CategoryID);


        if (!$this->Category) {
            $this->Form->addError('The specified category could not be found.');
        } else {
            // Make sure the form knows which item we are deleting.
            $this->Form->addHidden('CategoryID', $CategoryID);

            // Get a list of categories other than this one that can act as a replacement
            $this->OtherCategories = $this->CategoryModel->getWhere(
                array(
                    'CategoryID <>' => $CategoryID,
                    'AllowDiscussions' => $this->Category->AllowDiscussions, // Don't allow a category with discussion to be the replacement for one without discussions (or vice versa)
                    'CategoryID >' => 0
                ),
                'Sort'
            );

            if (!$this->Form->authenticatedPostBack()) {
                $this->Form->setFormValue('DeleteDiscussions', '1'); // Checked by default
            } else {
                $ReplacementCategoryID = $this->Form->getValue('ReplacementCategoryID');
                $ReplacementCategory = $this->CategoryModel->getID($ReplacementCategoryID);
                // Error if:
                // 1. The category being deleted is the last remaining category that
                // allows discussions.
                if ($this->Category->AllowDiscussions == '1'
                    && $this->OtherCategories->numRows() == 0
                ) {
                    $this->Form->addError('You cannot remove the only remaining category that allows discussions');
                }

                /*
                // 2. The category being deleted allows discussions, and it contains
                // discussions, and there is no replacement category specified.
                if ($this->Form->errorCount() == 0
                   && $this->Category->AllowDiscussions == '1'
                   && $this->Category->CountDiscussions > 0
                   && ($ReplacementCategory == FALSE || $ReplacementCategory->AllowDiscussions != '1'))
                   $this->Form->addError('You must select a replacement category in order to remove this category.');
                */

                // 3. The category being deleted does not allow discussions, and it
                // does contain other categories, and there are replacement parent
                // categories available, and one is not selected.
                /*
                if ($this->Category->AllowDiscussions == '0'
                   && $this->OtherCategories->numRows() > 0
                   && !$ReplacementCategory) {
                   if ($this->CategoryModel->getWhere(array('ParentCategoryID' => $CategoryID))->numRows() > 0)
                      $this->Form->addError('You must select a replacement category in order to remove this category.');
                }
                */

                if ($this->Form->errorCount() == 0) {
                    // Go ahead and delete the category
                    try {
                        $this->CategoryModel->delete($this->Category, $this->Form->getValue('ReplacementCategoryID'));
                    } catch (Exception $ex) {
                        $this->Form->addError($ex);
                    }
                    if ($this->Form->errorCount() == 0) {
                        $this->RedirectUrl = url('vanilla/settings/managecategories');
                        $this->informMessage(t('Deleting category...'));
                    }
                }
            }
        }

        // Render default view
        $this->render();
    }

    /**
     * Deleting a category photo.
     *
     * @since 2.1
     * @access public
     *
     * @param int $CategoryID Unique ID of the category to have its photo deleted.
     */
    public function deleteCategoryPhoto($CategoryID = false, $TransientKey = '') {
        // Check permission
        $this->permission('Garden.Settings.Manage');

        $RedirectUrl = 'vanilla/settings/editcategory/'.$CategoryID;

        if (Gdn::session()->validateTransientKey($TransientKey)) {
            // Do removal, set message, redirect
            $CategoryModel = new CategoryModel();
            $CategoryModel->setField($CategoryID, 'Photo', null);
            $this->informMessage(t('Category photo has been deleted.'));
        }
        if ($this->_DeliveryType == DELIVERY_TYPE_ALL) {
            redirect($RedirectUrl);
        } else {
            $this->ControllerName = 'Home';
            $this->View = 'FileNotFound';
            $this->RedirectUrl = url($RedirectUrl);
            $this->render();
        }
    }

    protected function setupDiscussionTypes($Category) {
        $DiscussionTypes = DiscussionModel::DiscussionTypes();
        $this->setData('DiscussionTypes', $DiscussionTypes);

        if (!$this->Form->isPostBack()) {
            $PCatID = val('PermissionCategoryID', $Category, -1);
            if ($PCatID == val('CategoryID', $Category)) {
                $PCat = $Category;
            } else {
                $PCat = CategoryModel::categories($PCatID);
            }
            $AllowedTypes = val('AllowedDiscussionTypes', $PCat);
>>>>>>> 0aed7e80
            if (empty($AllowedTypes)) {
                $AllowedTypes = array_keys($DiscussionTypes);
            }

<<<<<<< HEAD
            $this->Form->SetValue("AllowedDiscussionTypes", $AllowedTypes);
        }
    }

   /**
    * Editing a category.
    *
    * @since 2.0.0
    * @access public
    *
    * @param int $CategoryID Unique ID of the category to be updated.
    */
    public function EditCategory($CategoryID = '') {
       // Check permission
        $this->Permission('Garden.Community.Manage');

       // Set up models
        $RoleModel = new RoleModel();
        $PermissionModel = Gdn::PermissionModel();
        $this->Form->SetModel($this->CategoryModel);

        if (!$CategoryID && $this->Form->AuthenticatedPostBack()) {
            if ($ID = $this->Form->GetFormValue('CategoryID')) {
=======
            $this->Form->setValue("AllowedDiscussionTypes", $AllowedTypes);
        }
    }

    /**
     * Editing a category.
     *
     * @since 2.0.0
     * @access public
     *
     * @param int $CategoryID Unique ID of the category to be updated.
     */
    public function editCategory($CategoryID = '') {
        // Check permission
        $this->permission('Garden.Community.Manage');

        // Set up models
        $RoleModel = new RoleModel();
        $PermissionModel = Gdn::permissionModel();
        $this->Form->setModel($this->CategoryModel);

        if (!$CategoryID && $this->Form->authenticatedPostBack()) {
            if ($ID = $this->Form->getFormValue('CategoryID')) {
>>>>>>> 0aed7e80
                $CategoryID = $ID;
            }
        }

<<<<<<< HEAD
       // Get category data
        $this->Category = $this->CategoryModel->GetID($CategoryID);
        if (!$this->Category) {
            throw NotFoundException('Category');
        }
        $this->Category->CustomPermissions = $this->Category->CategoryID == $this->Category->PermissionCategoryID;

       // Set up head
        $this->AddJsFile('jquery.alphanumeric.js');
        $this->AddJsFile('categories.js');
        $this->AddJsFile('jquery.gardencheckboxgrid.js');
        $this->Title(T('Edit Category'));

        $this->AddSideMenu('vanilla/settings/managecategories');

       // Make sure the form knows which item we are editing.
        $this->Form->AddHidden('CategoryID', $CategoryID);
        $this->SetData('CategoryID', $CategoryID);

       // Load all roles with editable permissions
        $this->RoleArray = $RoleModel->GetArray();

        $this->FireEvent('AddEditCategory');

        if ($this->Form->AuthenticatedPostBack()) {
=======
        // Get category data
        $this->Category = $this->CategoryModel->getID($CategoryID);
        if (!$this->Category) {
            throw notFoundException('Category');
        }
        $this->Category->CustomPermissions = $this->Category->CategoryID == $this->Category->PermissionCategoryID;

        // Set up head
        $this->addJsFile('jquery.alphanumeric.js');
        $this->addJsFile('categories.js');
        $this->addJsFile('jquery.gardencheckboxgrid.js');
        $this->title(t('Edit Category'));

        $this->addSideMenu('vanilla/settings/managecategories');

        // Make sure the form knows which item we are editing.
        $this->Form->addHidden('CategoryID', $CategoryID);
        $this->setData('CategoryID', $CategoryID);

        // Load all roles with editable permissions
        $this->RoleArray = $RoleModel->getArray();

        $this->fireEvent('AddEditCategory');

        if ($this->Form->authenticatedPostBack()) {
>>>>>>> 0aed7e80
            $this->SetupDiscussionTypes($this->Category);
            $Upload = new Gdn_Upload();
            $TmpImage = $Upload->ValidateUpload('PhotoUpload', false);
            if ($TmpImage) {
<<<<<<< HEAD
               // Generate the target image name
                $TargetImage = $Upload->GenerateTargetName(PATH_UPLOADS);
                $ImageBaseName = pathinfo($TargetImage, PATHINFO_BASENAME);

               // Save the uploaded image
=======
                // Generate the target image name
                $TargetImage = $Upload->GenerateTargetName(PATH_UPLOADS);
                $ImageBaseName = pathinfo($TargetImage, PATHINFO_BASENAME);

                // Save the uploaded image
>>>>>>> 0aed7e80
                $Parts = $Upload->SaveAs(
                    $TmpImage,
                    $ImageBaseName
                );
<<<<<<< HEAD
                $this->Form->SetFormValue('Photo', $Parts['SaveName']);
            }
            $this->Form->SetFormValue('CustomPoints', (bool)$this->Form->GetFormValue('CustomPoints'));

            if ($this->Form->Save()) {
                $Category = CategoryModel::Categories($CategoryID);
                $this->SetData('Category', $Category);

                if ($this->DeliveryType() == DELIVERY_TYPE_ALL) {
                    Redirect('vanilla/settings/managecategories');
                }
            }
        } else {
            $this->Form->SetData($this->Category);
            $this->SetupDiscussionTypes($this->Category);
            $this->Form->SetValue('CustomPoints', $this->Category->PointsCategoryID == $this->Category->CategoryID);
        }

       // Get all of the currently selected role/permission combinations for this junction.
        $Permissions = $PermissionModel->GetJunctionPermissions(array('JunctionID' => $CategoryID), 'Category', '', array('AddDefaults' => !$this->Category->CustomPermissions));
        $Permissions = $PermissionModel->UnpivotPermissions($Permissions, true);

        if ($this->DeliveryType() == DELIVERY_TYPE_ALL) {
            $this->SetData('PermissionData', $Permissions, true);
        }

       // Render default view
        $this->Render();
    }

   /**
    * Enabling and disabling categories from list.
    *
    * @since 2.0.0
    * @access public
    */
    public function ManageCategories() {
       // Check permission
        $this->Permission('Garden.Community.Manage');
        $this->AddSideMenu('vanilla/settings/managecategories');

        $this->AddJsFile('categories.js');
        $this->AddJsFile('js/library/jquery.alphanumeric.js');


       // This now works on latest jQuery version 1.10.2
       //
       // Jan29, 2014, upgraded jQuery UI to 1.10.3 from 1.8.11
        $this->AddJsFile('js/library/nestedSortable/jquery-ui.min.js');
       // Newer nestedSortable, but does not work.
       //$this->AddJsFile('js/library/nestedSortable/jquery.mjs.nestedSortable.js');
       // old jquery-ui
       //$this->AddJsFile('js/library/nestedSortable.1.3.4/jquery-ui-1.8.11.custom.min.js');
        $this->AddJsFile('js/library/nestedSortable.1.3.4/jquery.ui.nestedSortable.js');

        $this->Title(T('Categories'));

       // Get category data
        $this->SetData('CategoryData', $this->CategoryModel->GetAll('TreeLeft'), true);

       // Setup & save forms
        $Validation = new Gdn_Validation();
        $ConfigurationModel = new Gdn_ConfigurationModel($Validation);
        $ConfigurationModel->SetField(array(
         'Vanilla.Categories.MaxDisplayDepth',
         'Vanilla.Categories.DoHeadings',
         'Vanilla.Categories.HideModule'
        ));

       // Set the model on the form.
        $this->Form->SetModel($ConfigurationModel);

       // Define MaxDepthOptions
        $DepthData = array();
        $DepthData['2'] = sprintf(T('more than %s deep'), Plural(1, '%s level', '%s levels'));
        $DepthData['3'] = sprintf(T('more than %s deep'), Plural(2, '%s level', '%s levels'));
        $DepthData['4'] = sprintf(T('more than %s deep'), Plural(3, '%s level', '%s levels')) ;
        $DepthData['0'] = T('never');
        $this->SetData('MaxDepthData', $DepthData);

       // If seeing the form for the first time...
        if ($this->Form->AuthenticatedPostBack() === false) {
           // Apply the config settings to the form.
            $this->Form->SetData($ConfigurationModel->Data);
        } else {
            if ($this->Form->Save() !== false) {
                $this->InformMessage(T("Your settings have been saved."));
            }
        }

       // Render default view
        $this->Render();
    }


   /**
    * Enable or disable the use of categories in Vanilla.
    *
    * @param bool $enabled Whether or not to enable/disable categories.
    * @throws Exception Throws an exception if accessed through an invalid post back.
    */
    public function EnableCategories($enabled) {
        $this->Permission('Garden.Settings.Manage');

        if ($this->Form->AuthenticatedPostBack()) {
            $enabled = (bool)$enabled;
            SaveToConfig('Vanilla.Categories.Use', $enabled);
            $this->SetData('Enabled', $enabled);

            if ($this->DeliveryType() !== DELIVERY_TYPE_DATA) {
                $this->RedirectUrl = Url('/vanilla/settings/managecategories');
            }
        } else {
            throw ForbiddenException('GET');
        }

        return $this->Render('Blank', 'Utility', 'Dashboard');
    }

   /**
    * Sorting display order of categories.
    *
    * Accessed by ajax so its default is to only output true/false.
    *
    * @since 2.0.0
    * @access public
    */
    public function SortCategories() {
       // Check permission
        $this->Permission('Garden.Settings.Manage');

       // Set delivery type to true/false
        if (Gdn::Request()->IsAuthenticatedPostBack()) {
            $TreeArray = GetValue('TreeArray', $_POST);
            $Saves = $this->CategoryModel->SaveTree($TreeArray);
            $this->SetData('Result', true);
            $this->SetData('Saves', $Saves);
        }

       // Renders true/false rather than template
        $this->Render();
=======
                $this->Form->setFormValue('Photo', $Parts['SaveName']);
            }
            $this->Form->setFormValue('CustomPoints', (bool)$this->Form->getFormValue('CustomPoints'));

            if ($this->Form->save()) {
                $Category = CategoryModel::categories($CategoryID);
                $this->setData('Category', $Category);

                if ($this->deliveryType() == DELIVERY_TYPE_ALL) {
                    redirect('vanilla/settings/managecategories');
                }
            }
        } else {
            $this->Form->setData($this->Category);
            $this->SetupDiscussionTypes($this->Category);
            $this->Form->setValue('CustomPoints', $this->Category->PointsCategoryID == $this->Category->CategoryID);
        }

        // Get all of the currently selected role/permission combinations for this junction.
        $Permissions = $PermissionModel->GetJunctionPermissions(array('JunctionID' => $CategoryID), 'Category', '', array('AddDefaults' => !$this->Category->CustomPermissions));
        $Permissions = $PermissionModel->UnpivotPermissions($Permissions, true);

        if ($this->deliveryType() == DELIVERY_TYPE_ALL) {
            $this->setData('PermissionData', $Permissions, true);
        }

        // Render default view
        $this->render();
    }

    /**
     * Enabling and disabling categories from list.
     *
     * @since 2.0.0
     * @access public
     */
    public function manageCategories() {
        // Check permission
        $this->permission('Garden.Community.Manage');
        $this->addSideMenu('vanilla/settings/managecategories');

        $this->addJsFile('categories.js');
        $this->addJsFile('jquery.alphanumeric.js');


        // This now works on latest jQuery version 1.10.2
        //
        // Jan29, 2014, upgraded jQuery UI to 1.10.3 from 1.8.11
        $this->addJsFile('nestedSortable/jquery-ui.min.js');
        // Newer nestedSortable, but does not work.
        //$this->addJsFile('js/library/nestedSortable/jquery.mjs.nestedSortable.js');
        // old jquery-ui
        //$this->addJsFile('js/library/nestedSortable.1.3.4/jquery-ui-1.8.11.custom.min.js');
        $this->addJsFile('nestedSortable.1.3.4/jquery.ui.nestedSortable.js');

        $this->title(t('Categories'));

        // Get category data
        $this->setData('CategoryData', $this->CategoryModel->GetAll('TreeLeft'), true);

        // Setup & save forms
        $Validation = new Gdn_Validation();
        $ConfigurationModel = new Gdn_ConfigurationModel($Validation);
        $ConfigurationModel->setField(array(
            'Vanilla.Categories.MaxDisplayDepth',
            'Vanilla.Categories.DoHeadings',
            'Vanilla.Categories.HideModule'
        ));

        // Set the model on the form.
        $this->Form->setModel($ConfigurationModel);

        // Define MaxDepthOptions
        $DepthData = array();
        $DepthData['2'] = sprintf(t('more than %s deep'), plural(1, '%s level', '%s levels'));
        $DepthData['3'] = sprintf(t('more than %s deep'), plural(2, '%s level', '%s levels'));
        $DepthData['4'] = sprintf(t('more than %s deep'), plural(3, '%s level', '%s levels'));
        $DepthData['0'] = t('never');
        $this->setData('MaxDepthData', $DepthData);

        // If seeing the form for the first time...
        if ($this->Form->authenticatedPostBack() === false) {
            // Apply the config settings to the form.
            $this->Form->setData($ConfigurationModel->Data);
        } else {
            if ($this->Form->save() !== false) {
                $this->informMessage(t("Your settings have been saved."));
            }
        }

        // Render default view
        $this->render();
    }


    /**
     * Enable or disable the use of categories in Vanilla.
     *
     * @param bool $enabled Whether or not to enable/disable categories.
     * @throws Exception Throws an exception if accessed through an invalid post back.
     */
    public function enableCategories($enabled) {
        $this->permission('Garden.Settings.Manage');

        if ($this->Form->authenticatedPostBack()) {
            $enabled = (bool)$enabled;
            saveToConfig('Vanilla.Categories.Use', $enabled);
            $this->setData('Enabled', $enabled);

            if ($this->deliveryType() !== DELIVERY_TYPE_DATA) {
                $this->RedirectUrl = url('/vanilla/settings/managecategories');
            }
        } else {
            throw forbiddenException('GET');
        }

        return $this->render('Blank', 'Utility', 'Dashboard');
    }

    /**
     * Sorting display order of categories.
     *
     * Accessed by ajax so its default is to only output true/false.
     *
     * @since 2.0.0
     * @access public
     */
    public function sortCategories() {
        // Check permission
        $this->permission('Garden.Settings.Manage');

        // Set delivery type to true/false
        if (Gdn::request()->isAuthenticatedPostBack()) {
            $TreeArray = val('TreeArray', $_POST);
            $Saves = $this->CategoryModel->SaveTree($TreeArray);
            $this->setData('Result', true);
            $this->setData('Saves', $Saves);
        }

        // Renders true/false rather than template
        $this->render();
>>>>>>> 0aed7e80
    }
}<|MERGE_RESOLUTION|>--- conflicted
+++ resolved
@@ -1,11 +1,4 @@
-<<<<<<< HEAD
-<?php if (!defined('APPLICATION')) {
-    exit();
-      }
-
-=======
 <?php
->>>>>>> 0aed7e80
 /**
  * Settings controller
  *
@@ -15,31 +8,20 @@
  * @since 2.0
  */
 
-/**
+   /**
  * Handles displaying the dashboard "settings" pages for Vanilla via /settings endpoint.
- *
+    *
  * @todo Remove this controller in favor of Dashboard's settings controller.
- */
+    */
 class SettingsController extends Gdn_Controller {
-<<<<<<< HEAD
-   /**
-    * Models to include.
-    *
-    * @since 2.0.0
-    * @access public
-    * @var array
-    */
+
+    /** @var array Models to include. */
     public $Uses = array('Database', 'Form', 'CategoryModel');
 
-   /**
-    * @var Gdn_Form
-    */
+    /** @var Gdn_Form */
     public $Form;
 
-   /**
-    *
-    * @var bool
-    */
+    /** @var bool */
     public $ShowCustomPoints = false;
 
    /**
@@ -50,14 +32,14 @@
     * @since 2.0.0
     * @access public
     */
-    public function Advanced() {
-       // Check permission
-        $this->Permission('Garden.Settings.Manage');
+    public function advanced() {
+       // Check permission
+        $this->permission('Garden.Settings.Manage');
 
        // Load up config options we'll be setting
         $Validation = new Gdn_Validation();
         $ConfigurationModel = new Gdn_ConfigurationModel($Validation);
-        $ConfigurationModel->SetField(array(
+        $ConfigurationModel->setField(array(
          'Vanilla.Discussions.PerPage',
          'Vanilla.Comments.AutoRefresh',
          'Vanilla.Comments.PerPage',
@@ -73,83 +55,14 @@
         ));
 
        // Set the model on the form.
-        $this->Form->SetModel($ConfigurationModel);
+        $this->Form->setModel($ConfigurationModel);
 
        // If seeing the form for the first time...
-        if ($this->Form->AuthenticatedPostBack() === false) {
+        if ($this->Form->authenticatedPostBack() === false) {
            // Apply the config settings to the form.
-            $this->Form->SetData($ConfigurationModel->Data);
+            $this->Form->setData($ConfigurationModel->Data);
         } else {
            // Define some validation rules for the fields being saved
-            $ConfigurationModel->Validation->ApplyRule('Vanilla.Discussions.PerPage', 'Required');
-            $ConfigurationModel->Validation->ApplyRule('Vanilla.Discussions.PerPage', 'Integer');
-            $ConfigurationModel->Validation->ApplyRule('Vanilla.Comments.AutoRefresh', 'Integer');
-            $ConfigurationModel->Validation->ApplyRule('Vanilla.Comments.PerPage', 'Required');
-            $ConfigurationModel->Validation->ApplyRule('Vanilla.Comments.PerPage', 'Integer');
-            $ConfigurationModel->Validation->ApplyRule('Vanilla.Archive.Date', 'Date');
-            $ConfigurationModel->Validation->ApplyRule('Garden.EditContentTimeout', 'Integer');
-            $ConfigurationModel->Validation->ApplyRule('Vanilla.Comment.MaxLength', 'Required');
-            $ConfigurationModel->Validation->ApplyRule('Vanilla.Comment.MaxLength', 'Integer');
-
-           // Grab old config values to check for an update.
-            $ArchiveDateBak = Gdn::Config('Vanilla.Archive.Date');
-            $ArchiveExcludeBak = (bool)Gdn::Config('Vanilla.Archive.Exclude');
-
-           // Save new settings
-            $Saved = $this->Form->Save();
-            if ($Saved) {
-                $ArchiveDate = Gdn::Config('Vanilla.Archive.Date');
-                $ArchiveExclude = (bool)Gdn::Config('Vanilla.Archive.Exclude');
-=======
-
-    /** @var array Models to include. */
-    public $Uses = array('Database', 'Form', 'CategoryModel');
-
-    /** @var Gdn_Form */
-    public $Form;
-
-    /** @var bool */
-    public $ShowCustomPoints = false;
-
-    /**
-     * Advanced settings.
-     *
-     * Allows setting configuration values via form elements.
-     *
-     * @since 2.0.0
-     * @access public
-     */
-    public function advanced() {
-        // Check permission
-        $this->permission('Garden.Settings.Manage');
-
-        // Load up config options we'll be setting
-        $Validation = new Gdn_Validation();
-        $ConfigurationModel = new Gdn_ConfigurationModel($Validation);
-        $ConfigurationModel->setField(array(
-            'Vanilla.Discussions.PerPage',
-            'Vanilla.Comments.AutoRefresh',
-            'Vanilla.Comments.PerPage',
-            'Garden.Html.AllowedElements',
-            'Vanilla.Archive.Date',
-            'Vanilla.Archive.Exclude',
-            'Garden.EditContentTimeout',
-            'Vanilla.AdminCheckboxes.Use',
-            'Vanilla.Discussions.SortField' => 'd.DateLastComment',
-            'Vanilla.Discussions.UserSortField',
-            'Vanilla.Comment.MaxLength',
-            'Vanilla.Comment.MinLength'
-        ));
-
-        // Set the model on the form.
-        $this->Form->setModel($ConfigurationModel);
-
-        // If seeing the form for the first time...
-        if ($this->Form->authenticatedPostBack() === false) {
-            // Apply the config settings to the form.
-            $this->Form->setData($ConfigurationModel->Data);
-        } else {
-            // Define some validation rules for the fields being saved
             $ConfigurationModel->Validation->applyRule('Vanilla.Discussions.PerPage', 'Required');
             $ConfigurationModel->Validation->applyRule('Vanilla.Discussions.PerPage', 'Integer');
             $ConfigurationModel->Validation->applyRule('Vanilla.Comments.AutoRefresh', 'Integer');
@@ -160,32 +73,30 @@
             $ConfigurationModel->Validation->applyRule('Vanilla.Comment.MaxLength', 'Required');
             $ConfigurationModel->Validation->applyRule('Vanilla.Comment.MaxLength', 'Integer');
 
-            // Grab old config values to check for an update.
+           // Grab old config values to check for an update.
             $ArchiveDateBak = Gdn::config('Vanilla.Archive.Date');
             $ArchiveExcludeBak = (bool)Gdn::config('Vanilla.Archive.Exclude');
 
-            // Save new settings
+           // Save new settings
             $Saved = $this->Form->save();
             if ($Saved) {
                 $ArchiveDate = Gdn::config('Vanilla.Archive.Date');
                 $ArchiveExclude = (bool)Gdn::config('Vanilla.Archive.Exclude');
->>>>>>> 0aed7e80
 
                 if ($ArchiveExclude != $ArchiveExcludeBak || ($ArchiveExclude && $ArchiveDate != $ArchiveDateBak)) {
                     $DiscussionModel = new DiscussionModel();
                     $DiscussionModel->UpdateDiscussionCount('All');
                 }
-<<<<<<< HEAD
-                $this->InformMessage(T("Your changes have been saved."));
-            }
-        }
-
-        $this->AddSideMenu('vanilla/settings/advanced');
-        $this->AddJsFile('settings.js');
-        $this->Title(T('Advanced Forum Settings'));
+                $this->informMessage(t("Your changes have been saved."));
+            }
+        }
+
+        $this->addSideMenu('vanilla/settings/advanced');
+        $this->addJsFile('settings.js');
+        $this->title(t('Advanced Forum Settings'));
 
        // Render default view (settings/advanced.php)
-        $this->Render();
+        $this->render();
     }
 
    /**
@@ -194,7 +105,7 @@
     * @since 2.0.0
     * @access public
     */
-    public function Index() {
+    public function index() {
         $this->View = 'managecategories';
         $this->ManageCategories();
     }
@@ -207,29 +118,29 @@
     * @since 2.0.0
     * @access public
     */
-    public function Initialize() {
+    public function initialize() {
        // Set up head
         $this->Head = new HeadModule($this);
-        $this->AddJsFile('jquery.js');
-        $this->AddJsFile('jquery.livequery.js');
-        $this->AddJsFile('jquery.form.js');
-        $this->AddJsFile('jquery.popup.js');
-        $this->AddJsFile('jquery.gardenhandleajaxform.js');
-        $this->AddJsFile('jquery.atwho.js');
-        $this->AddJsFile('jquery.autosize.min.js');
-        $this->AddJsFile('global.js');
+        $this->addJsFile('jquery.js');
+        $this->addJsFile('jquery.livequery.js');
+        $this->addJsFile('jquery.form.js');
+        $this->addJsFile('jquery.popup.js');
+        $this->addJsFile('jquery.gardenhandleajaxform.js');
+        $this->addJsFile('jquery.atwho.js');
+        $this->addJsFile('jquery.autosize.min.js');
+        $this->addJsFile('global.js');
 
         if (in_array($this->ControllerName, array('profilecontroller', 'activitycontroller'))) {
-            $this->AddCssFile('style.css');
-            $this->AddCssFile('vanillicon.css', 'static');
-        } else {
-            $this->AddCssFile('admin.css');
+            $this->addCssFile('style.css');
+            $this->addCssFile('vanillicon.css', 'static');
+        } else {
+            $this->addCssFile('admin.css');
         }
 
        // Change master template
         $this->MasterView = 'admin';
-        parent::Initialize();
-        Gdn_Theme::Section('Dashboard');
+        parent::initialize();
+        Gdn_Theme::section('Dashboard');
     }
 
    /**
@@ -240,16 +151,16 @@
     *
     * @param $CurrentUrl Path to current location in dashboard.
     */
-    public function AddSideMenu($CurrentUrl) {
+    public function addSideMenu($CurrentUrl) {
        // Only add to the assets if this is not a view-only request
         if ($this->_DeliveryType == DELIVERY_TYPE_ALL) {
             $SideMenu = new SideMenuModule($this);
             $SideMenu->HtmlId = '';
-            $SideMenu->HighlightRoute($CurrentUrl);
-            $SideMenu->Sort = C('Garden.DashboardMenu.Sort');
+            $SideMenu->highlightRoute($CurrentUrl);
+            $SideMenu->Sort = c('Garden.DashboardMenu.Sort');
             $this->EventArguments['SideMenu'] = &$SideMenu;
-            $this->FireEvent('GetAppSettingsMenuItems');
-            $this->AddModule($SideMenu, 'Panel');
+            $this->fireEvent('GetAppSettingsMenuItems');
+            $this->addModule($SideMenu, 'Panel');
         }
     }
 
@@ -259,13 +170,13 @@
     * @since 2.0.0
     * @access public
     */
-    public function FloodControl() {
-       // Check permission
-        $this->Permission('Garden.Settings.Manage');
+    public function floodControl() {
+       // Check permission
+        $this->permission('Garden.Settings.Manage');
 
        // Display options
-        $this->Title(T('Flood Control'));
-        $this->AddSideMenu('vanilla/settings/floodcontrol');
+        $this->title(t('Flood Control'));
+        $this->addSideMenu('vanilla/settings/floodcontrol');
 
        // Check to see if Conversation is enabled.
         $IsConversationsEnabled = Gdn::applicationManager()->checkApplication('Conversations');
@@ -294,55 +205,55 @@
        // Load up config options we'll be setting
         $Validation = new Gdn_Validation();
         $ConfigurationModel = new Gdn_ConfigurationModel($Validation);
-        $ConfigurationModel->SetField($ConfigurationFields);
+        $ConfigurationModel->setField($ConfigurationFields);
 
        // Set the model on the form.
-        $this->Form->SetModel($ConfigurationModel);
+        $this->Form->setModel($ConfigurationModel);
 
        // If seeing the form for the first time...
-        if ($this->Form->AuthenticatedPostBack() === false) {
+        if ($this->Form->authenticatedPostBack() === false) {
            // Apply the config settings to the form.
-            $this->Form->SetData($ConfigurationModel->Data);
+            $this->Form->setData($ConfigurationModel->Data);
         } else {
            // Define some validation rules for the fields being saved
-            $ConfigurationModel->Validation->ApplyRule('Vanilla.Discussion.SpamCount', 'Required');
-            $ConfigurationModel->Validation->ApplyRule('Vanilla.Discussion.SpamCount', 'Integer');
-            $ConfigurationModel->Validation->ApplyRule('Vanilla.Discussion.SpamTime', 'Required');
-            $ConfigurationModel->Validation->ApplyRule('Vanilla.Discussion.SpamTime', 'Integer');
-            $ConfigurationModel->Validation->ApplyRule('Vanilla.Discussion.SpamLock', 'Required');
-            $ConfigurationModel->Validation->ApplyRule('Vanilla.Discussion.SpamLock', 'Integer');
-
-            $ConfigurationModel->Validation->ApplyRule('Vanilla.Comment.SpamCount', 'Required');
-            $ConfigurationModel->Validation->ApplyRule('Vanilla.Comment.SpamCount', 'Integer');
-            $ConfigurationModel->Validation->ApplyRule('Vanilla.Comment.SpamTime', 'Required');
-            $ConfigurationModel->Validation->ApplyRule('Vanilla.Comment.SpamTime', 'Integer');
-            $ConfigurationModel->Validation->ApplyRule('Vanilla.Comment.SpamLock', 'Required');
-            $ConfigurationModel->Validation->ApplyRule('Vanilla.Comment.SpamLock', 'Integer');
+            $ConfigurationModel->Validation->applyRule('Vanilla.Discussion.SpamCount', 'Required');
+            $ConfigurationModel->Validation->applyRule('Vanilla.Discussion.SpamCount', 'Integer');
+            $ConfigurationModel->Validation->applyRule('Vanilla.Discussion.SpamTime', 'Required');
+            $ConfigurationModel->Validation->applyRule('Vanilla.Discussion.SpamTime', 'Integer');
+            $ConfigurationModel->Validation->applyRule('Vanilla.Discussion.SpamLock', 'Required');
+            $ConfigurationModel->Validation->applyRule('Vanilla.Discussion.SpamLock', 'Integer');
+
+            $ConfigurationModel->Validation->applyRule('Vanilla.Comment.SpamCount', 'Required');
+            $ConfigurationModel->Validation->applyRule('Vanilla.Comment.SpamCount', 'Integer');
+            $ConfigurationModel->Validation->applyRule('Vanilla.Comment.SpamTime', 'Required');
+            $ConfigurationModel->Validation->applyRule('Vanilla.Comment.SpamTime', 'Integer');
+            $ConfigurationModel->Validation->applyRule('Vanilla.Comment.SpamLock', 'Required');
+            $ConfigurationModel->Validation->applyRule('Vanilla.Comment.SpamLock', 'Integer');
 
 
             if ($IsConversationsEnabled) {
-                $ConfigurationModel->Validation->ApplyRule('Conversations.Conversation.SpamCount', 'Required');
-                $ConfigurationModel->Validation->ApplyRule('Conversations.Conversation.SpamCount', 'Integer');
-                $ConfigurationModel->Validation->ApplyRule('Conversations.Conversation.SpamTime', 'Required');
-                $ConfigurationModel->Validation->ApplyRule('Conversations.Conversation.SpamTime', 'Integer');
-                $ConfigurationModel->Validation->ApplyRule('Conversations.Conversation.SpamLock', 'Required');
-                $ConfigurationModel->Validation->ApplyRule('Conversations.Conversation.SpamLock', 'Integer');
-
-                $ConfigurationModel->Validation->ApplyRule('Conversations.ConversationMessage.SpamCount', 'Required');
-                $ConfigurationModel->Validation->ApplyRule('Conversations.ConversationMessage.SpamCount', 'Integer');
-                $ConfigurationModel->Validation->ApplyRule('Conversations.ConversationMessage.SpamTime', 'Required');
-                $ConfigurationModel->Validation->ApplyRule('Conversations.ConversationMessage.SpamTime', 'Integer');
-                $ConfigurationModel->Validation->ApplyRule('Conversations.ConversationMessage.SpamLock', 'Required');
-                $ConfigurationModel->Validation->ApplyRule('Conversations.ConversationMessage.SpamLock', 'Integer');
-            }
-
-            if ($this->Form->Save() !== false) {
-                $this->InformMessage(T("Your changes have been saved."));
+                $ConfigurationModel->Validation->applyRule('Conversations.Conversation.SpamCount', 'Required');
+                $ConfigurationModel->Validation->applyRule('Conversations.Conversation.SpamCount', 'Integer');
+                $ConfigurationModel->Validation->applyRule('Conversations.Conversation.SpamTime', 'Required');
+                $ConfigurationModel->Validation->applyRule('Conversations.Conversation.SpamTime', 'Integer');
+                $ConfigurationModel->Validation->applyRule('Conversations.Conversation.SpamLock', 'Required');
+                $ConfigurationModel->Validation->applyRule('Conversations.Conversation.SpamLock', 'Integer');
+
+                $ConfigurationModel->Validation->applyRule('Conversations.ConversationMessage.SpamCount', 'Required');
+                $ConfigurationModel->Validation->applyRule('Conversations.ConversationMessage.SpamCount', 'Integer');
+                $ConfigurationModel->Validation->applyRule('Conversations.ConversationMessage.SpamTime', 'Required');
+                $ConfigurationModel->Validation->applyRule('Conversations.ConversationMessage.SpamTime', 'Integer');
+                $ConfigurationModel->Validation->applyRule('Conversations.ConversationMessage.SpamLock', 'Required');
+                $ConfigurationModel->Validation->applyRule('Conversations.ConversationMessage.SpamLock', 'Integer');
+            }
+
+            if ($this->Form->save() !== false) {
+                $this->informMessage(t("Your changes have been saved."));
             }
         }
 
        // Render default view
-        $this->Render();
+        $this->render();
     }
 
    /**
@@ -351,58 +262,58 @@
     * @since 2.0.0
     * @access public
     */
-    public function AddCategory() {
-       // Check permission
-        $this->Permission('Garden.Community.Manage');
+    public function addCategory() {
+       // Check permission
+        $this->permission('Garden.Community.Manage');
 
        // Set up head
-        $this->AddJsFile('jquery.alphanumeric.js');
-        $this->AddJsFile('categories.js');
-        $this->AddJsFile('jquery.gardencheckboxgrid.js');
-        $this->Title(T('Add Category'));
-        $this->AddSideMenu('vanilla/settings/managecategories');
+        $this->addJsFile('jquery.alphanumeric.js');
+        $this->addJsFile('categories.js');
+        $this->addJsFile('jquery.gardencheckboxgrid.js');
+        $this->title(t('Add Category'));
+        $this->addSideMenu('vanilla/settings/managecategories');
 
        // Prep models
         $RoleModel = new RoleModel();
-        $PermissionModel = Gdn::PermissionModel();
-        $this->Form->SetModel($this->CategoryModel);
+        $PermissionModel = Gdn::permissionModel();
+        $this->Form->setModel($this->CategoryModel);
 
        // Load all roles with editable permissions.
-        $this->RoleArray = $RoleModel->GetArray();
-
-        $this->FireEvent('AddEditCategory');
+        $this->RoleArray = $RoleModel->getArray();
+
+        $this->fireEvent('AddEditCategory');
         $this->SetupDiscussionTypes(array());
 
-        if ($this->Form->AuthenticatedPostBack()) {
+        if ($this->Form->authenticatedPostBack()) {
            // Form was validly submitted
-            $IsParent = $this->Form->GetFormValue('IsParent', '0');
-            $this->Form->SetFormValue('AllowDiscussions', $IsParent == '1' ? '0' : '1');
-            $this->Form->SetFormValue('CustomPoints', (bool)$this->Form->GetFormValue('CustomPoints'));
-            $CategoryID = $this->Form->Save();
+            $IsParent = $this->Form->getFormValue('IsParent', '0');
+            $this->Form->setFormValue('AllowDiscussions', $IsParent == '1' ? '0' : '1');
+            $this->Form->setFormValue('CustomPoints', (bool)$this->Form->getFormValue('CustomPoints'));
+            $CategoryID = $this->Form->save();
             if ($CategoryID) {
-                $Category = CategoryModel::Categories($CategoryID);
-                $this->SetData('Category', $Category);
-
-                if ($this->DeliveryType() == DELIVERY_TYPE_ALL) {
-                    Redirect('vanilla/settings/managecategories');
+                $Category = CategoryModel::categories($CategoryID);
+                $this->setData('Category', $Category);
+
+                if ($this->deliveryType() == DELIVERY_TYPE_ALL) {
+                    redirect('vanilla/settings/managecategories');
                 }
             } else {
                 unset($CategoryID);
             }
         } else {
-            $this->Form->AddHidden('CodeIsDefined', '0');
+            $this->Form->addHidden('CodeIsDefined', '0');
         }
 
        // Get all of the currently selected role/permission combinations for this junction.
         $Permissions = $PermissionModel->GetJunctionPermissions(array('JunctionID' => isset($CategoryID) ? $CategoryID : 0), 'Category');
         $Permissions = $PermissionModel->UnpivotPermissions($Permissions, true);
 
-        if ($this->DeliveryType() == DELIVERY_TYPE_ALL) {
-            $this->SetData('PermissionData', $Permissions, true);
+        if ($this->deliveryType() == DELIVERY_TYPE_ALL) {
+            $this->setData('PermissionData', $Permissions, true);
         }
 
        // Render default view
-        $this->Render();
+        $this->render();
     }
 
    /**
@@ -413,27 +324,27 @@
     *
     * @param int $CategoryID Unique ID of the category to be deleted.
     */
-    public function DeleteCategory($CategoryID = false) {
-       // Check permission
-        $this->Permission('Garden.Settings.Manage');
+    public function deleteCategory($CategoryID = false) {
+       // Check permission
+        $this->permission('Garden.Settings.Manage');
 
        // Set up head
-        $this->AddJsFile('categories.js');
-        $this->Title(T('Delete Category'));
-        $this->AddSideMenu('vanilla/settings/managecategories');
+        $this->addJsFile('categories.js');
+        $this->title(t('Delete Category'));
+        $this->addSideMenu('vanilla/settings/managecategories');
 
        // Get category data
-        $this->Category = $this->CategoryModel->GetID($CategoryID);
+        $this->Category = $this->CategoryModel->getID($CategoryID);
 
 
         if (!$this->Category) {
-            $this->Form->AddError('The specified category could not be found.');
+            $this->Form->addError('The specified category could not be found.');
         } else {
            // Make sure the form knows which item we are deleting.
-            $this->Form->AddHidden('CategoryID', $CategoryID);
+            $this->Form->addHidden('CategoryID', $CategoryID);
 
            // Get a list of categories other than this one that can act as a replacement
-            $this->OtherCategories = $this->CategoryModel->GetWhere(
+            $this->OtherCategories = $this->CategoryModel->getWhere(
                 array(
                 'CategoryID <>' => $CategoryID,
                 'AllowDiscussions' => $this->Category->AllowDiscussions, // Don't allow a category with discussion to be the replacement for one without discussions (or vice versa)
@@ -442,27 +353,28 @@
                 'Sort'
             );
 
-            if (!$this->Form->AuthenticatedPostBack()) {
-                $this->Form->SetFormValue('DeleteDiscussions', '1'); // Checked by default
+            if (!$this->Form->authenticatedPostBack()) {
+                $this->Form->setFormValue('DeleteDiscussions', '1'); // Checked by default
             } else {
-                $ReplacementCategoryID = $this->Form->GetValue('ReplacementCategoryID');
-                $ReplacementCategory = $this->CategoryModel->GetID($ReplacementCategoryID);
+                $ReplacementCategoryID = $this->Form->getValue('ReplacementCategoryID');
+                $ReplacementCategory = $this->CategoryModel->getID($ReplacementCategoryID);
                // Error if:
                // 1. The category being deleted is the last remaining category that
                // allows discussions.
                 if ($this->Category->AllowDiscussions == '1'
-                && $this->OtherCategories->NumRows() == 0) {
-                    $this->Form->AddError('You cannot remove the only remaining category that allows discussions');
+                    && $this->OtherCategories->numRows() == 0
+                ) {
+                    $this->Form->addError('You cannot remove the only remaining category that allows discussions');
                 }
 
                /*
                // 2. The category being deleted allows discussions, and it contains
                // discussions, and there is no replacement category specified.
-               if ($this->Form->ErrorCount() == 0
+                if ($this->Form->errorCount() == 0
                 && $this->Category->AllowDiscussions == '1'
                 && $this->Category->CountDiscussions > 0
                 && ($ReplacementCategory == FALSE || $ReplacementCategory->AllowDiscussions != '1'))
-                $this->Form->AddError('You must select a replacement category in order to remove this category.');
+                   $this->Form->addError('You must select a replacement category in order to remove this category.');
                */
 
                // 3. The category being deleted does not allow discussions, and it
@@ -470,379 +382,15 @@
                // categories available, and one is not selected.
                /*
                if ($this->Category->AllowDiscussions == '0'
-                && $this->OtherCategories->NumRows() > 0
+                   && $this->OtherCategories->numRows() > 0
                 && !$ReplacementCategory) {
-                if ($this->CategoryModel->GetWhere(array('ParentCategoryID' => $CategoryID))->NumRows() > 0)
-                  $this->Form->AddError('You must select a replacement category in order to remove this category.');
+                   if ($this->CategoryModel->getWhere(array('ParentCategoryID' => $CategoryID))->numRows() > 0)
+                      $this->Form->addError('You must select a replacement category in order to remove this category.');
                }
                */
 
-                if ($this->Form->ErrorCount() == 0) {
+                if ($this->Form->errorCount() == 0) {
                    // Go ahead and delete the category
-                    try {
-                        $this->CategoryModel->Delete($this->Category, $this->Form->GetValue('ReplacementCategoryID'));
-                    } catch (Exception $ex) {
-                        $this->Form->AddError($ex);
-                    }
-                    if ($this->Form->ErrorCount() == 0) {
-                        $this->RedirectUrl = Url('vanilla/settings/managecategories');
-                        $this->InformMessage(T('Deleting category...'));
-                    }
-                }
-            }
-        }
-
-       // Render default view
-        $this->Render();
-    }
-
-   /**
-    * Deleting a category photo.
-    *
-    * @since 2.1
-    * @access public
-    *
-    * @param int $CategoryID Unique ID of the category to have its photo deleted.
-    */
-    public function DeleteCategoryPhoto($CategoryID = false, $TransientKey = '') {
-       // Check permission
-        $this->Permission('Garden.Settings.Manage');
-
-        $RedirectUrl = 'vanilla/settings/editcategory/'.$CategoryID;
-
-        if (Gdn::Session()->ValidateTransientKey($TransientKey)) {
-           // Do removal, set message, redirect
-            $CategoryModel = new CategoryModel();
-            $CategoryModel->SetField($CategoryID, 'Photo', null);
-            $this->InformMessage(T('Category photo has been deleted.'));
-        }
-        if ($this->_DeliveryType == DELIVERY_TYPE_ALL) {
-            Redirect($RedirectUrl);
-        } else {
-            $this->ControllerName = 'Home';
-            $this->View = 'FileNotFound';
-            $this->RedirectUrl = Url($RedirectUrl);
-            $this->Render();
-        }
-    }
-
-    protected function SetupDiscussionTypes($Category) {
-        $DiscussionTypes = DiscussionModel::DiscussionTypes();
-        $this->SetData('DiscussionTypes', $DiscussionTypes);
-
-        if (!$this->Form->IsPostBack()) {
-            $PCatID = GetValue('PermissionCategoryID', $Category, -1);
-            if ($PCatID == GetValue('CategoryID', $Category)) {
-                $PCat = $Category;
-            } else {
-                $PCat = CategoryModel::Categories($PCatID);
-            }
-            $AllowedTypes = GetValue('AllowedDiscussionTypes', $PCat);
-=======
-                $this->informMessage(t("Your changes have been saved."));
-            }
-        }
-
-        $this->addSideMenu('vanilla/settings/advanced');
-        $this->addJsFile('settings.js');
-        $this->title(t('Advanced Forum Settings'));
-
-        // Render default view (settings/advanced.php)
-        $this->render();
-    }
-
-    /**
-     * Alias for ManageCategories method.
-     *
-     * @since 2.0.0
-     * @access public
-     */
-    public function index() {
-        $this->View = 'managecategories';
-        $this->ManageCategories();
-    }
-
-    /**
-     * Switch MasterView. Include JS, CSS used by all methods.
-     *
-     * Always called by dispatcher before controller's requested method.
-     *
-     * @since 2.0.0
-     * @access public
-     */
-    public function initialize() {
-        // Set up head
-        $this->Head = new HeadModule($this);
-        $this->addJsFile('jquery.js');
-        $this->addJsFile('jquery.livequery.js');
-        $this->addJsFile('jquery.form.js');
-        $this->addJsFile('jquery.popup.js');
-        $this->addJsFile('jquery.gardenhandleajaxform.js');
-        $this->addJsFile('jquery.atwho.js');
-        $this->addJsFile('jquery.autosize.min.js');
-        $this->addJsFile('global.js');
-
-        if (in_array($this->ControllerName, array('profilecontroller', 'activitycontroller'))) {
-            $this->addCssFile('style.css');
-            $this->addCssFile('vanillicon.css', 'static');
-        } else {
-            $this->addCssFile('admin.css');
-        }
-
-        // Change master template
-        $this->MasterView = 'admin';
-        parent::initialize();
-        Gdn_Theme::section('Dashboard');
-    }
-
-    /**
-     * Configures navigation sidebar in Dashboard.
-     *
-     * @since 2.0.0
-     * @access public
-     *
-     * @param $CurrentUrl Path to current location in dashboard.
-     */
-    public function addSideMenu($CurrentUrl) {
-        // Only add to the assets if this is not a view-only request
-        if ($this->_DeliveryType == DELIVERY_TYPE_ALL) {
-            $SideMenu = new SideMenuModule($this);
-            $SideMenu->HtmlId = '';
-            $SideMenu->highlightRoute($CurrentUrl);
-            $SideMenu->Sort = c('Garden.DashboardMenu.Sort');
-            $this->EventArguments['SideMenu'] = &$SideMenu;
-            $this->fireEvent('GetAppSettingsMenuItems');
-            $this->addModule($SideMenu, 'Panel');
-        }
-    }
-
-    /**
-     * Display flood control options.
-     *
-     * @since 2.0.0
-     * @access public
-     */
-    public function floodControl() {
-        // Check permission
-        $this->permission('Garden.Settings.Manage');
-
-        // Display options
-        $this->title(t('Flood Control'));
-        $this->addSideMenu('vanilla/settings/floodcontrol');
-
-        // Check to see if Conversation is enabled.
-        $IsConversationsEnabled = Gdn::applicationManager()->checkApplication('Conversations');
-
-        $ConfigurationFields = array(
-            'Vanilla.Discussion.SpamCount',
-            'Vanilla.Discussion.SpamTime',
-            'Vanilla.Discussion.SpamLock',
-            'Vanilla.Comment.SpamCount',
-            'Vanilla.Comment.SpamTime',
-            'Vanilla.Comment.SpamLock'
-        );
-        if ($IsConversationsEnabled) {
-            $ConfigurationFields = array_merge(
-                $ConfigurationFields,
-                array(
-                    'Conversations.Conversation.SpamCount',
-                    'Conversations.Conversation.SpamTime',
-                    'Conversations.Conversation.SpamLock',
-                    'Conversations.ConversationMessage.SpamCount',
-                    'Conversations.ConversationMessage.SpamTime',
-                    'Conversations.ConversationMessage.SpamLock'
-                )
-            );
-        }
-        // Load up config options we'll be setting
-        $Validation = new Gdn_Validation();
-        $ConfigurationModel = new Gdn_ConfigurationModel($Validation);
-        $ConfigurationModel->setField($ConfigurationFields);
-
-        // Set the model on the form.
-        $this->Form->setModel($ConfigurationModel);
-
-        // If seeing the form for the first time...
-        if ($this->Form->authenticatedPostBack() === false) {
-            // Apply the config settings to the form.
-            $this->Form->setData($ConfigurationModel->Data);
-        } else {
-            // Define some validation rules for the fields being saved
-            $ConfigurationModel->Validation->applyRule('Vanilla.Discussion.SpamCount', 'Required');
-            $ConfigurationModel->Validation->applyRule('Vanilla.Discussion.SpamCount', 'Integer');
-            $ConfigurationModel->Validation->applyRule('Vanilla.Discussion.SpamTime', 'Required');
-            $ConfigurationModel->Validation->applyRule('Vanilla.Discussion.SpamTime', 'Integer');
-            $ConfigurationModel->Validation->applyRule('Vanilla.Discussion.SpamLock', 'Required');
-            $ConfigurationModel->Validation->applyRule('Vanilla.Discussion.SpamLock', 'Integer');
-
-            $ConfigurationModel->Validation->applyRule('Vanilla.Comment.SpamCount', 'Required');
-            $ConfigurationModel->Validation->applyRule('Vanilla.Comment.SpamCount', 'Integer');
-            $ConfigurationModel->Validation->applyRule('Vanilla.Comment.SpamTime', 'Required');
-            $ConfigurationModel->Validation->applyRule('Vanilla.Comment.SpamTime', 'Integer');
-            $ConfigurationModel->Validation->applyRule('Vanilla.Comment.SpamLock', 'Required');
-            $ConfigurationModel->Validation->applyRule('Vanilla.Comment.SpamLock', 'Integer');
-
-
-            if ($IsConversationsEnabled) {
-                $ConfigurationModel->Validation->applyRule('Conversations.Conversation.SpamCount', 'Required');
-                $ConfigurationModel->Validation->applyRule('Conversations.Conversation.SpamCount', 'Integer');
-                $ConfigurationModel->Validation->applyRule('Conversations.Conversation.SpamTime', 'Required');
-                $ConfigurationModel->Validation->applyRule('Conversations.Conversation.SpamTime', 'Integer');
-                $ConfigurationModel->Validation->applyRule('Conversations.Conversation.SpamLock', 'Required');
-                $ConfigurationModel->Validation->applyRule('Conversations.Conversation.SpamLock', 'Integer');
-
-                $ConfigurationModel->Validation->applyRule('Conversations.ConversationMessage.SpamCount', 'Required');
-                $ConfigurationModel->Validation->applyRule('Conversations.ConversationMessage.SpamCount', 'Integer');
-                $ConfigurationModel->Validation->applyRule('Conversations.ConversationMessage.SpamTime', 'Required');
-                $ConfigurationModel->Validation->applyRule('Conversations.ConversationMessage.SpamTime', 'Integer');
-                $ConfigurationModel->Validation->applyRule('Conversations.ConversationMessage.SpamLock', 'Required');
-                $ConfigurationModel->Validation->applyRule('Conversations.ConversationMessage.SpamLock', 'Integer');
-            }
-
-            if ($this->Form->save() !== false) {
-                $this->informMessage(t("Your changes have been saved."));
-            }
-        }
-
-        // Render default view
-        $this->render();
-    }
-
-    /**
-     * Adding a new category.
-     *
-     * @since 2.0.0
-     * @access public
-     */
-    public function addCategory() {
-        // Check permission
-        $this->permission('Garden.Community.Manage');
-
-        // Set up head
-        $this->addJsFile('jquery.alphanumeric.js');
-        $this->addJsFile('categories.js');
-        $this->addJsFile('jquery.gardencheckboxgrid.js');
-        $this->title(t('Add Category'));
-        $this->addSideMenu('vanilla/settings/managecategories');
-
-        // Prep models
-        $RoleModel = new RoleModel();
-        $PermissionModel = Gdn::permissionModel();
-        $this->Form->setModel($this->CategoryModel);
-
-        // Load all roles with editable permissions.
-        $this->RoleArray = $RoleModel->getArray();
-
-        $this->fireEvent('AddEditCategory');
-        $this->SetupDiscussionTypes(array());
-
-        if ($this->Form->authenticatedPostBack()) {
-            // Form was validly submitted
-            $IsParent = $this->Form->getFormValue('IsParent', '0');
-            $this->Form->setFormValue('AllowDiscussions', $IsParent == '1' ? '0' : '1');
-            $this->Form->setFormValue('CustomPoints', (bool)$this->Form->getFormValue('CustomPoints'));
-            $CategoryID = $this->Form->save();
-            if ($CategoryID) {
-                $Category = CategoryModel::categories($CategoryID);
-                $this->setData('Category', $Category);
-
-                if ($this->deliveryType() == DELIVERY_TYPE_ALL) {
-                    redirect('vanilla/settings/managecategories');
-                }
-            } else {
-                unset($CategoryID);
-            }
-        } else {
-            $this->Form->addHidden('CodeIsDefined', '0');
-        }
-
-        // Get all of the currently selected role/permission combinations for this junction.
-        $Permissions = $PermissionModel->GetJunctionPermissions(array('JunctionID' => isset($CategoryID) ? $CategoryID : 0), 'Category');
-        $Permissions = $PermissionModel->UnpivotPermissions($Permissions, true);
-
-        if ($this->deliveryType() == DELIVERY_TYPE_ALL) {
-            $this->setData('PermissionData', $Permissions, true);
-        }
-
-        // Render default view
-        $this->render();
-    }
-
-    /**
-     * Deleting a category.
-     *
-     * @since 2.0.0
-     * @access public
-     *
-     * @param int $CategoryID Unique ID of the category to be deleted.
-     */
-    public function deleteCategory($CategoryID = false) {
-        // Check permission
-        $this->permission('Garden.Settings.Manage');
-
-        // Set up head
-        $this->addJsFile('categories.js');
-        $this->title(t('Delete Category'));
-        $this->addSideMenu('vanilla/settings/managecategories');
-
-        // Get category data
-        $this->Category = $this->CategoryModel->getID($CategoryID);
-
-
-        if (!$this->Category) {
-            $this->Form->addError('The specified category could not be found.');
-        } else {
-            // Make sure the form knows which item we are deleting.
-            $this->Form->addHidden('CategoryID', $CategoryID);
-
-            // Get a list of categories other than this one that can act as a replacement
-            $this->OtherCategories = $this->CategoryModel->getWhere(
-                array(
-                    'CategoryID <>' => $CategoryID,
-                    'AllowDiscussions' => $this->Category->AllowDiscussions, // Don't allow a category with discussion to be the replacement for one without discussions (or vice versa)
-                    'CategoryID >' => 0
-                ),
-                'Sort'
-            );
-
-            if (!$this->Form->authenticatedPostBack()) {
-                $this->Form->setFormValue('DeleteDiscussions', '1'); // Checked by default
-            } else {
-                $ReplacementCategoryID = $this->Form->getValue('ReplacementCategoryID');
-                $ReplacementCategory = $this->CategoryModel->getID($ReplacementCategoryID);
-                // Error if:
-                // 1. The category being deleted is the last remaining category that
-                // allows discussions.
-                if ($this->Category->AllowDiscussions == '1'
-                    && $this->OtherCategories->numRows() == 0
-                ) {
-                    $this->Form->addError('You cannot remove the only remaining category that allows discussions');
-                }
-
-                /*
-                // 2. The category being deleted allows discussions, and it contains
-                // discussions, and there is no replacement category specified.
-                if ($this->Form->errorCount() == 0
-                   && $this->Category->AllowDiscussions == '1'
-                   && $this->Category->CountDiscussions > 0
-                   && ($ReplacementCategory == FALSE || $ReplacementCategory->AllowDiscussions != '1'))
-                   $this->Form->addError('You must select a replacement category in order to remove this category.');
-                */
-
-                // 3. The category being deleted does not allow discussions, and it
-                // does contain other categories, and there are replacement parent
-                // categories available, and one is not selected.
-                /*
-                if ($this->Category->AllowDiscussions == '0'
-                   && $this->OtherCategories->numRows() > 0
-                   && !$ReplacementCategory) {
-                   if ($this->CategoryModel->getWhere(array('ParentCategoryID' => $CategoryID))->numRows() > 0)
-                      $this->Form->addError('You must select a replacement category in order to remove this category.');
-                }
-                */
-
-                if ($this->Form->errorCount() == 0) {
-                    // Go ahead and delete the category
                     try {
                         $this->CategoryModel->delete($this->Category, $this->Form->getValue('ReplacementCategoryID'));
                     } catch (Exception $ex) {
@@ -856,26 +404,26 @@
             }
         }
 
-        // Render default view
+       // Render default view
         $this->render();
     }
 
-    /**
-     * Deleting a category photo.
-     *
-     * @since 2.1
-     * @access public
-     *
-     * @param int $CategoryID Unique ID of the category to have its photo deleted.
-     */
+   /**
+    * Deleting a category photo.
+    *
+    * @since 2.1
+    * @access public
+    *
+    * @param int $CategoryID Unique ID of the category to have its photo deleted.
+    */
     public function deleteCategoryPhoto($CategoryID = false, $TransientKey = '') {
-        // Check permission
+       // Check permission
         $this->permission('Garden.Settings.Manage');
 
         $RedirectUrl = 'vanilla/settings/editcategory/'.$CategoryID;
 
         if (Gdn::session()->validateTransientKey($TransientKey)) {
-            // Do removal, set message, redirect
+           // Do removal, set message, redirect
             $CategoryModel = new CategoryModel();
             $CategoryModel->setField($CategoryID, 'Photo', null);
             $this->informMessage(t('Category photo has been deleted.'));
@@ -902,13 +450,11 @@
                 $PCat = CategoryModel::categories($PCatID);
             }
             $AllowedTypes = val('AllowedDiscussionTypes', $PCat);
->>>>>>> 0aed7e80
             if (empty($AllowedTypes)) {
                 $AllowedTypes = array_keys($DiscussionTypes);
             }
 
-<<<<<<< HEAD
-            $this->Form->SetValue("AllowedDiscussionTypes", $AllowedTypes);
+            $this->Form->setValue("AllowedDiscussionTypes", $AllowedTypes);
         }
     }
 
@@ -920,81 +466,29 @@
     *
     * @param int $CategoryID Unique ID of the category to be updated.
     */
-    public function EditCategory($CategoryID = '') {
-       // Check permission
-        $this->Permission('Garden.Community.Manage');
+    public function editCategory($CategoryID = '') {
+       // Check permission
+        $this->permission('Garden.Community.Manage');
 
        // Set up models
-        $RoleModel = new RoleModel();
-        $PermissionModel = Gdn::PermissionModel();
-        $this->Form->SetModel($this->CategoryModel);
-
-        if (!$CategoryID && $this->Form->AuthenticatedPostBack()) {
-            if ($ID = $this->Form->GetFormValue('CategoryID')) {
-=======
-            $this->Form->setValue("AllowedDiscussionTypes", $AllowedTypes);
-        }
-    }
-
-    /**
-     * Editing a category.
-     *
-     * @since 2.0.0
-     * @access public
-     *
-     * @param int $CategoryID Unique ID of the category to be updated.
-     */
-    public function editCategory($CategoryID = '') {
-        // Check permission
-        $this->permission('Garden.Community.Manage');
-
-        // Set up models
         $RoleModel = new RoleModel();
         $PermissionModel = Gdn::permissionModel();
         $this->Form->setModel($this->CategoryModel);
 
         if (!$CategoryID && $this->Form->authenticatedPostBack()) {
             if ($ID = $this->Form->getFormValue('CategoryID')) {
->>>>>>> 0aed7e80
                 $CategoryID = $ID;
             }
         }
 
-<<<<<<< HEAD
        // Get category data
-        $this->Category = $this->CategoryModel->GetID($CategoryID);
-        if (!$this->Category) {
-            throw NotFoundException('Category');
-        }
-        $this->Category->CustomPermissions = $this->Category->CategoryID == $this->Category->PermissionCategoryID;
-
-       // Set up head
-        $this->AddJsFile('jquery.alphanumeric.js');
-        $this->AddJsFile('categories.js');
-        $this->AddJsFile('jquery.gardencheckboxgrid.js');
-        $this->Title(T('Edit Category'));
-
-        $this->AddSideMenu('vanilla/settings/managecategories');
-
-       // Make sure the form knows which item we are editing.
-        $this->Form->AddHidden('CategoryID', $CategoryID);
-        $this->SetData('CategoryID', $CategoryID);
-
-       // Load all roles with editable permissions
-        $this->RoleArray = $RoleModel->GetArray();
-
-        $this->FireEvent('AddEditCategory');
-
-        if ($this->Form->AuthenticatedPostBack()) {
-=======
-        // Get category data
         $this->Category = $this->CategoryModel->getID($CategoryID);
         if (!$this->Category) {
             throw notFoundException('Category');
         }
         $this->Category->CustomPermissions = $this->Category->CategoryID == $this->Category->PermissionCategoryID;
 
-        // Set up head
+       // Set up head
         $this->addJsFile('jquery.alphanumeric.js');
         $this->addJsFile('categories.js');
         $this->addJsFile('jquery.gardencheckboxgrid.js');
@@ -1002,67 +496,57 @@
 
         $this->addSideMenu('vanilla/settings/managecategories');
 
-        // Make sure the form knows which item we are editing.
+       // Make sure the form knows which item we are editing.
         $this->Form->addHidden('CategoryID', $CategoryID);
         $this->setData('CategoryID', $CategoryID);
 
-        // Load all roles with editable permissions
+       // Load all roles with editable permissions
         $this->RoleArray = $RoleModel->getArray();
 
         $this->fireEvent('AddEditCategory');
 
         if ($this->Form->authenticatedPostBack()) {
->>>>>>> 0aed7e80
             $this->SetupDiscussionTypes($this->Category);
             $Upload = new Gdn_Upload();
             $TmpImage = $Upload->ValidateUpload('PhotoUpload', false);
             if ($TmpImage) {
-<<<<<<< HEAD
                // Generate the target image name
                 $TargetImage = $Upload->GenerateTargetName(PATH_UPLOADS);
                 $ImageBaseName = pathinfo($TargetImage, PATHINFO_BASENAME);
 
                // Save the uploaded image
-=======
-                // Generate the target image name
-                $TargetImage = $Upload->GenerateTargetName(PATH_UPLOADS);
-                $ImageBaseName = pathinfo($TargetImage, PATHINFO_BASENAME);
-
-                // Save the uploaded image
->>>>>>> 0aed7e80
                 $Parts = $Upload->SaveAs(
                     $TmpImage,
                     $ImageBaseName
                 );
-<<<<<<< HEAD
-                $this->Form->SetFormValue('Photo', $Parts['SaveName']);
-            }
-            $this->Form->SetFormValue('CustomPoints', (bool)$this->Form->GetFormValue('CustomPoints'));
-
-            if ($this->Form->Save()) {
-                $Category = CategoryModel::Categories($CategoryID);
-                $this->SetData('Category', $Category);
-
-                if ($this->DeliveryType() == DELIVERY_TYPE_ALL) {
-                    Redirect('vanilla/settings/managecategories');
+                $this->Form->setFormValue('Photo', $Parts['SaveName']);
+            }
+            $this->Form->setFormValue('CustomPoints', (bool)$this->Form->getFormValue('CustomPoints'));
+
+            if ($this->Form->save()) {
+                $Category = CategoryModel::categories($CategoryID);
+                $this->setData('Category', $Category);
+
+                if ($this->deliveryType() == DELIVERY_TYPE_ALL) {
+                    redirect('vanilla/settings/managecategories');
                 }
             }
         } else {
-            $this->Form->SetData($this->Category);
+            $this->Form->setData($this->Category);
             $this->SetupDiscussionTypes($this->Category);
-            $this->Form->SetValue('CustomPoints', $this->Category->PointsCategoryID == $this->Category->CategoryID);
+            $this->Form->setValue('CustomPoints', $this->Category->PointsCategoryID == $this->Category->CategoryID);
         }
 
        // Get all of the currently selected role/permission combinations for this junction.
         $Permissions = $PermissionModel->GetJunctionPermissions(array('JunctionID' => $CategoryID), 'Category', '', array('AddDefaults' => !$this->Category->CustomPermissions));
         $Permissions = $PermissionModel->UnpivotPermissions($Permissions, true);
 
-        if ($this->DeliveryType() == DELIVERY_TYPE_ALL) {
-            $this->SetData('PermissionData', $Permissions, true);
+        if ($this->deliveryType() == DELIVERY_TYPE_ALL) {
+            $this->setData('PermissionData', $Permissions, true);
         }
 
        // Render default view
-        $this->Render();
+        $this->render();
     }
 
    /**
@@ -1071,185 +555,43 @@
     * @since 2.0.0
     * @access public
     */
-    public function ManageCategories() {
-       // Check permission
-        $this->Permission('Garden.Community.Manage');
-        $this->AddSideMenu('vanilla/settings/managecategories');
-
-        $this->AddJsFile('categories.js');
-        $this->AddJsFile('js/library/jquery.alphanumeric.js');
+    public function manageCategories() {
+       // Check permission
+        $this->permission('Garden.Community.Manage');
+        $this->addSideMenu('vanilla/settings/managecategories');
+
+        $this->addJsFile('categories.js');
+        $this->addJsFile('jquery.alphanumeric.js');
 
 
        // This now works on latest jQuery version 1.10.2
        //
        // Jan29, 2014, upgraded jQuery UI to 1.10.3 from 1.8.11
-        $this->AddJsFile('js/library/nestedSortable/jquery-ui.min.js');
+        $this->addJsFile('nestedSortable/jquery-ui.min.js');
        // Newer nestedSortable, but does not work.
-       //$this->AddJsFile('js/library/nestedSortable/jquery.mjs.nestedSortable.js');
+        //$this->addJsFile('js/library/nestedSortable/jquery.mjs.nestedSortable.js');
        // old jquery-ui
-       //$this->AddJsFile('js/library/nestedSortable.1.3.4/jquery-ui-1.8.11.custom.min.js');
-        $this->AddJsFile('js/library/nestedSortable.1.3.4/jquery.ui.nestedSortable.js');
-
-        $this->Title(T('Categories'));
+        //$this->addJsFile('js/library/nestedSortable.1.3.4/jquery-ui-1.8.11.custom.min.js');
+        $this->addJsFile('nestedSortable.1.3.4/jquery.ui.nestedSortable.js');
+
+        $this->title(t('Categories'));
 
        // Get category data
-        $this->SetData('CategoryData', $this->CategoryModel->GetAll('TreeLeft'), true);
+        $this->setData('CategoryData', $this->CategoryModel->GetAll('TreeLeft'), true);
 
        // Setup & save forms
         $Validation = new Gdn_Validation();
         $ConfigurationModel = new Gdn_ConfigurationModel($Validation);
-        $ConfigurationModel->SetField(array(
+        $ConfigurationModel->setField(array(
          'Vanilla.Categories.MaxDisplayDepth',
          'Vanilla.Categories.DoHeadings',
          'Vanilla.Categories.HideModule'
         ));
 
        // Set the model on the form.
-        $this->Form->SetModel($ConfigurationModel);
+        $this->Form->setModel($ConfigurationModel);
 
        // Define MaxDepthOptions
-        $DepthData = array();
-        $DepthData['2'] = sprintf(T('more than %s deep'), Plural(1, '%s level', '%s levels'));
-        $DepthData['3'] = sprintf(T('more than %s deep'), Plural(2, '%s level', '%s levels'));
-        $DepthData['4'] = sprintf(T('more than %s deep'), Plural(3, '%s level', '%s levels')) ;
-        $DepthData['0'] = T('never');
-        $this->SetData('MaxDepthData', $DepthData);
-
-       // If seeing the form for the first time...
-        if ($this->Form->AuthenticatedPostBack() === false) {
-           // Apply the config settings to the form.
-            $this->Form->SetData($ConfigurationModel->Data);
-        } else {
-            if ($this->Form->Save() !== false) {
-                $this->InformMessage(T("Your settings have been saved."));
-            }
-        }
-
-       // Render default view
-        $this->Render();
-    }
-
-
-   /**
-    * Enable or disable the use of categories in Vanilla.
-    *
-    * @param bool $enabled Whether or not to enable/disable categories.
-    * @throws Exception Throws an exception if accessed through an invalid post back.
-    */
-    public function EnableCategories($enabled) {
-        $this->Permission('Garden.Settings.Manage');
-
-        if ($this->Form->AuthenticatedPostBack()) {
-            $enabled = (bool)$enabled;
-            SaveToConfig('Vanilla.Categories.Use', $enabled);
-            $this->SetData('Enabled', $enabled);
-
-            if ($this->DeliveryType() !== DELIVERY_TYPE_DATA) {
-                $this->RedirectUrl = Url('/vanilla/settings/managecategories');
-            }
-        } else {
-            throw ForbiddenException('GET');
-        }
-
-        return $this->Render('Blank', 'Utility', 'Dashboard');
-    }
-
-   /**
-    * Sorting display order of categories.
-    *
-    * Accessed by ajax so its default is to only output true/false.
-    *
-    * @since 2.0.0
-    * @access public
-    */
-    public function SortCategories() {
-       // Check permission
-        $this->Permission('Garden.Settings.Manage');
-
-       // Set delivery type to true/false
-        if (Gdn::Request()->IsAuthenticatedPostBack()) {
-            $TreeArray = GetValue('TreeArray', $_POST);
-            $Saves = $this->CategoryModel->SaveTree($TreeArray);
-            $this->SetData('Result', true);
-            $this->SetData('Saves', $Saves);
-        }
-
-       // Renders true/false rather than template
-        $this->Render();
-=======
-                $this->Form->setFormValue('Photo', $Parts['SaveName']);
-            }
-            $this->Form->setFormValue('CustomPoints', (bool)$this->Form->getFormValue('CustomPoints'));
-
-            if ($this->Form->save()) {
-                $Category = CategoryModel::categories($CategoryID);
-                $this->setData('Category', $Category);
-
-                if ($this->deliveryType() == DELIVERY_TYPE_ALL) {
-                    redirect('vanilla/settings/managecategories');
-                }
-            }
-        } else {
-            $this->Form->setData($this->Category);
-            $this->SetupDiscussionTypes($this->Category);
-            $this->Form->setValue('CustomPoints', $this->Category->PointsCategoryID == $this->Category->CategoryID);
-        }
-
-        // Get all of the currently selected role/permission combinations for this junction.
-        $Permissions = $PermissionModel->GetJunctionPermissions(array('JunctionID' => $CategoryID), 'Category', '', array('AddDefaults' => !$this->Category->CustomPermissions));
-        $Permissions = $PermissionModel->UnpivotPermissions($Permissions, true);
-
-        if ($this->deliveryType() == DELIVERY_TYPE_ALL) {
-            $this->setData('PermissionData', $Permissions, true);
-        }
-
-        // Render default view
-        $this->render();
-    }
-
-    /**
-     * Enabling and disabling categories from list.
-     *
-     * @since 2.0.0
-     * @access public
-     */
-    public function manageCategories() {
-        // Check permission
-        $this->permission('Garden.Community.Manage');
-        $this->addSideMenu('vanilla/settings/managecategories');
-
-        $this->addJsFile('categories.js');
-        $this->addJsFile('jquery.alphanumeric.js');
-
-
-        // This now works on latest jQuery version 1.10.2
-        //
-        // Jan29, 2014, upgraded jQuery UI to 1.10.3 from 1.8.11
-        $this->addJsFile('nestedSortable/jquery-ui.min.js');
-        // Newer nestedSortable, but does not work.
-        //$this->addJsFile('js/library/nestedSortable/jquery.mjs.nestedSortable.js');
-        // old jquery-ui
-        //$this->addJsFile('js/library/nestedSortable.1.3.4/jquery-ui-1.8.11.custom.min.js');
-        $this->addJsFile('nestedSortable.1.3.4/jquery.ui.nestedSortable.js');
-
-        $this->title(t('Categories'));
-
-        // Get category data
-        $this->setData('CategoryData', $this->CategoryModel->GetAll('TreeLeft'), true);
-
-        // Setup & save forms
-        $Validation = new Gdn_Validation();
-        $ConfigurationModel = new Gdn_ConfigurationModel($Validation);
-        $ConfigurationModel->setField(array(
-            'Vanilla.Categories.MaxDisplayDepth',
-            'Vanilla.Categories.DoHeadings',
-            'Vanilla.Categories.HideModule'
-        ));
-
-        // Set the model on the form.
-        $this->Form->setModel($ConfigurationModel);
-
-        // Define MaxDepthOptions
         $DepthData = array();
         $DepthData['2'] = sprintf(t('more than %s deep'), plural(1, '%s level', '%s levels'));
         $DepthData['3'] = sprintf(t('more than %s deep'), plural(2, '%s level', '%s levels'));
@@ -1257,9 +599,9 @@
         $DepthData['0'] = t('never');
         $this->setData('MaxDepthData', $DepthData);
 
-        // If seeing the form for the first time...
+       // If seeing the form for the first time...
         if ($this->Form->authenticatedPostBack() === false) {
-            // Apply the config settings to the form.
+           // Apply the config settings to the form.
             $this->Form->setData($ConfigurationModel->Data);
         } else {
             if ($this->Form->save() !== false) {
@@ -1267,17 +609,17 @@
             }
         }
 
-        // Render default view
+       // Render default view
         $this->render();
     }
 
 
-    /**
-     * Enable or disable the use of categories in Vanilla.
-     *
-     * @param bool $enabled Whether or not to enable/disable categories.
-     * @throws Exception Throws an exception if accessed through an invalid post back.
-     */
+   /**
+    * Enable or disable the use of categories in Vanilla.
+    *
+    * @param bool $enabled Whether or not to enable/disable categories.
+    * @throws Exception Throws an exception if accessed through an invalid post back.
+    */
     public function enableCategories($enabled) {
         $this->permission('Garden.Settings.Manage');
 
@@ -1296,19 +638,19 @@
         return $this->render('Blank', 'Utility', 'Dashboard');
     }
 
-    /**
-     * Sorting display order of categories.
-     *
-     * Accessed by ajax so its default is to only output true/false.
-     *
-     * @since 2.0.0
-     * @access public
-     */
+   /**
+    * Sorting display order of categories.
+    *
+    * Accessed by ajax so its default is to only output true/false.
+    *
+    * @since 2.0.0
+    * @access public
+    */
     public function sortCategories() {
-        // Check permission
+       // Check permission
         $this->permission('Garden.Settings.Manage');
 
-        // Set delivery type to true/false
+       // Set delivery type to true/false
         if (Gdn::request()->isAuthenticatedPostBack()) {
             $TreeArray = val('TreeArray', $_POST);
             $Saves = $this->CategoryModel->SaveTree($TreeArray);
@@ -1316,8 +658,7 @@
             $this->setData('Saves', $Saves);
         }
 
-        // Renders true/false rather than template
+       // Renders true/false rather than template
         $this->render();
->>>>>>> 0aed7e80
     }
 }