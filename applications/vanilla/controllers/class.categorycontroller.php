--- conflicted
+++ resolved
@@ -1,38 +1,19 @@
-<<<<<<< HEAD
-<?php if (!defined('APPLICATION')) {
-    exit();
-      }
-
-/**
- * Category controller
- *
- * @copyright Copyright 2008, 2009 Vanilla Forums Inc.
- * @license http://www.opensource.org/licenses/gpl-2.0.php GPLv2
- * @since 2.0.17.9
-=======
 <?php
 /**
  * Discussion controller
  *
  * @copyright 2009-2015 Vanilla Forums Inc.
  * @license http://www.opensource.org/licenses/gpl-2.0.php GNU GPL v2
->>>>>>> 0aed7e80
  * @package Vanilla
  * @since 2.0.17.9
  */
 
-/**
+   /**
  * Handles the /category endpoint.
- */
+    */
 class CategoryController extends VanillaController {
-<<<<<<< HEAD
-   /**
-    * @var Gdn_CategoryModel
-    */
-=======
 
     /** @var Gdn_CategoryModel */
->>>>>>> 0aed7e80
     public $CategoryModel;
 
     public function __construct() {
@@ -40,29 +21,6 @@
         $this->CategoryModel = new CategoryModel();
     }
 
-<<<<<<< HEAD
-    public function Follow($CategoryID, $Value, $TKey) {
-        if (Gdn::Session()->ValidateTransientKey($TKey)) {
-            $this->CategoryModel->SaveUserTree($CategoryID, array('Unfollow' => !(bool)$Value));
-        }
-
-        if ($this->DeliveryType() == DELIVERY_TYPE_ALL) {
-            Redirect('/categories');
-        }
-
-        $this->Render();
-    }
-
-    public function MarkRead($CategoryID, $TKey) {
-        if (Gdn::Session()->ValidateTransientKey($TKey)) {
-            $this->CategoryModel->SaveUserTree($CategoryID, array('DateMarkedRead' => Gdn_Format::ToDateTime()));
-        }
-        if ($this->DeliveryType() == DELIVERY_TYPE_ALL) {
-            Redirect('/categories');
-        }
-
-        $this->Render();
-=======
     public function follow($CategoryID, $Value, $TKey) {
         if (Gdn::session()->validateTransientKey($TKey)) {
             $this->CategoryModel->SaveUserTree($CategoryID, array('Unfollow' => !(bool)$Value));
@@ -84,6 +42,5 @@
         }
 
         $this->render();
->>>>>>> 0aed7e80
     }
 }