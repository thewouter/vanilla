--- conflicted
+++ resolved
@@ -1,16 +1,3 @@
-<<<<<<< HEAD
-<?php if (!defined('APPLICATION')) {
-    exit();
-      }
-/*
-Copyright 2008, 2009 Vanilla Forums Inc.
-This file is part of Garden.
-Garden is free software: you can redistribute it and/or modify it under the terms of the GNU General Public License as published by the Free Software Foundation, either version 3 of the License, or (at your option) any later version.
-Garden is distributed in the hope that it will be useful, but WITHOUT ANY WARRANTY; without even the implied warranty of MERCHANTABILITY or FITNESS FOR A PARTICULAR PURPOSE. See the GNU General Public License for more details.
-You should have received a copy of the GNU General Public License along with Garden.  If not, see <http://www.gnu.org/licenses/>.
-Contact Vanilla Forums Inc. at support [at] vanillaforums [dot] com
-*/
-=======
 <?php
 /**
  * Category Follow Toggle module
@@ -19,21 +6,19 @@
  * @license http://www.opensource.org/licenses/gpl-2.0.php GNU GPL v2
  * @package Vanilla
  * @since 2.0
- */
->>>>>>> 0aed7e80
+*/
 
 /**
  * Allows the user to show all unfollowed categories so they can re-follow them.
  */
 class CategoryFollowToggleModule extends Gdn_Module {
-<<<<<<< HEAD
    
    /**
     * Set the preference in the user's session.
     */
-    public function SetToggle() {
-        $Session = Gdn::Session();
-        if (!$Session->IsValid()) {
+    public function setToggle() {
+        $Session = Gdn::session();
+        if (!$Session->isValid()) {
             return;
         }
       
@@ -42,49 +27,19 @@
             $ShowAllCategories = $ShowAllCategories == 'true' ? true : false;
             $ShowAllCategoriesPref = $Session->GetPreference('ShowAllCategories');
             if ($ShowAllCategories != $ShowAllCategoriesPref) {
-                $Session->SetPreference('ShowAllCategories', $ShowAllCategories);
+                $Session->setPreference('ShowAllCategories', $ShowAllCategories);
             }
             
-            Redirect('/'.ltrim(Gdn::Request()->Path(), '/'));
+            redirect('/'.ltrim(Gdn::request()->Path(), '/'));
         }
     }
    
-    public function AssetTarget() {
-        return 'Panel';
-    }
-
-    public function ToString() {
-        if (Gdn::Session()->IsValid()) {
-=======
-
-    /**
-     * Set the preference in the user's session.
-     */
-    public function setToggle() {
-        $Session = Gdn::session();
-        if (!$Session->isValid()) {
-            return;
-        }
-
-        $ShowAllCategories = GetIncomingValue('ShowAllCategories', '');
-        if ($ShowAllCategories != '') {
-            $ShowAllCategories = $ShowAllCategories == 'true' ? true : false;
-            $ShowAllCategoriesPref = $Session->GetPreference('ShowAllCategories');
-            if ($ShowAllCategories != $ShowAllCategoriesPref) {
-                $Session->setPreference('ShowAllCategories', $ShowAllCategories);
-            }
-
-            redirect('/'.ltrim(Gdn::request()->Path(), '/'));
-        }
-    }
-
     public function assetTarget() {
         return 'Panel';
     }
 
     public function toString() {
         if (Gdn::session()->isValid()) {
->>>>>>> 0aed7e80
             return parent::ToString();
         }
 
