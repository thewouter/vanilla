--- conflicted
+++ resolved
@@ -1,16 +1,3 @@
-<<<<<<< HEAD
-<?php if (!defined('APPLICATION')) {
-    exit();
-      }
-/*
-Copyright 2008, 2009 Vanilla Forums Inc.
-This file is part of Garden.
-Garden is free software: you can redistribute it and/or modify it under the terms of the GNU General Public License as published by the Free Software Foundation, either version 3 of the License, or (at your option) any later version.
-Garden is distributed in the hope that it will be useful, but WITHOUT ANY WARRANTY; without even the implied warranty of MERCHANTABILITY or FITNESS FOR A PARTICULAR PURPOSE. See the GNU General Public License for more details.
-You should have received a copy of the GNU General Public License along with Garden.  If not, see <http://www.gnu.org/licenses/>.
-Contact Vanilla Forums Inc. at support [at] vanillaforums [dot] com
-*/
-=======
 <?php
 /**
  * Discussions module
@@ -19,36 +6,12 @@
  * @license http://www.opensource.org/licenses/gpl-2.0.php GNU GPL v2
  * @package Vanilla
  * @since 2.0
- */
->>>>>>> 0aed7e80
+*/
 
 /**
  * Renders recently active discussions
  */
 class DiscussionsModule extends Gdn_Module {
-<<<<<<< HEAD
-    public $Limit = 10;
-    public $Prefix = 'Discussion';
-
-   /**
-    * @var array Limit the discussions to just this list of categories, checked for view permission.
-    */
-    protected $categoryIDs;
-
-
-    public function __construct() {
-        parent::__construct();
-        $this->_ApplicationFolder = 'vanilla';
-        $this->FireEvent('Init');
-    }
-
-   /**
-    * Get the data for the module.
-    *
-    * @param int|bool $limit Override the number of discussions to display.
-    */
-    public function GetData($limit = false) {
-=======
 
     /** @var int Display limit. */
     public $Limit = 10;
@@ -59,24 +22,23 @@
     /** @var array Limit the discussions to just this list of categories, checked for view permission. */
     protected $categoryIDs;
 
-    /**
+   /**
      *
      *
      * @throws Exception
-     */
+    */
     public function __construct() {
         parent::__construct();
         $this->_ApplicationFolder = 'vanilla';
         $this->fireEvent('Init');
     }
 
-    /**
-     * Get the data for the module.
-     *
-     * @param int|bool $limit Override the number of discussions to display.
-     */
+   /**
+    * Get the data for the module.
+    *
+    * @param int|bool $limit Override the number of discussions to display.
+    */
     public function getData($limit = false) {
->>>>>>> 0aed7e80
         if (!$limit) {
             $limit = $this->Limit;
         }
@@ -92,21 +54,6 @@
             $discussionModel->Watching = true;
         }
 
-<<<<<<< HEAD
-        $this->SetData('Discussions', $discussionModel->Get(0, $limit, $where));
-    }
-
-    public function AssetTarget() {
-        return 'Panel';
-    }
-
-    public function ToString() {
-        if (!$this->Data('Discussions')) {
-            $this->GetData();
-        }
-
-        require_once Gdn::Controller()->FetchViewLocation('helper_functions', 'Discussions', 'Vanilla');
-=======
         $this->setData('Discussions', $discussionModel->get(0, $limit, $where));
     }
 
@@ -120,41 +67,24 @@
         }
 
         require_once Gdn::controller()->fetchViewLocation('helper_functions', 'Discussions', 'Vanilla');
->>>>>>> 0aed7e80
 
         return parent::ToString();
     }
 
-<<<<<<< HEAD
    /**
     * Get a list of category IDs to limit.
     *
     * @return array
     */
-=======
-    /**
-     * Get a list of category IDs to limit.
-     *
-     * @return array
-     */
->>>>>>> 0aed7e80
     public function getCategoryIDs() {
         return $this->categoryIDs;
     }
 
-<<<<<<< HEAD
    /**
     * Set a list of category IDs to limit.
     *
     * @param array $categoryIDs
     */
-=======
-    /**
-     * Set a list of category IDs to limit.
-     *
-     * @param array $categoryIDs
-     */
->>>>>>> 0aed7e80
     public function setCategoryIDs($categoryIDs) {
         $this->categoryIDs = $categoryIDs;
     }
