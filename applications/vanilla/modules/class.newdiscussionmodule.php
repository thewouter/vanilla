--- conflicted
+++ resolved
@@ -1,11 +1,4 @@
-<<<<<<< HEAD
-<?php if (!defined('APPLICATION')) {
-    exit();
-      }
-
-=======
 <?php
->>>>>>> 0aed7e80
 /**
  * New Discussion module
  *
@@ -19,11 +12,6 @@
  * Renders the "Start a New Discussion" button.
  */
 class NewDiscussionModule extends Gdn_Module {
-
-<<<<<<< HEAD
-    public function AssetTarget() {
-        return 'Panel';
-    }
 
    /** @var int Which category we are viewing (if any). */
     public $CategoryID = null;
@@ -55,78 +43,6 @@
     public function __construct($Sender = '', $ApplicationFolder = false) {
         parent::__construct($Sender, 'Vanilla');
        // Customize main button by setting Vanilla.DefaultNewButton to URL code. Example: "post/question"
-        $this->DefaultButton = C('Vanilla.DefaultNewButton', false);
-    }
-
-   /**
-    * Add a button to the collection.
-    *
-    * @param $Text
-    * @param $Url
-    */
-    public function AddButton($Text, $Url) {
-        $this->Buttons[] = array('Text' => $Text, 'Url' => $Url);
-    }
-
-   /**
-    * Render the module.
-    *
-    * @return string
-    */
-    public function ToString() {
-       // Set CategoryID if we have one.
-        if ($this->CategoryID === null) {
-            $this->CategoryID = Gdn::Controller()->Data('Category.CategoryID', false);
-        }
-
-       // Allow plugins and themes to modify parameters.
-        Gdn::Controller()->EventArguments['NewDiscussionModule'] = &$this;
-        Gdn::Controller()->FireEvent('BeforeNewDiscussionButton');
-
-       // Make sure the user has the most basic of permissions first.
-        $PermissionCategory = CategoryModel::PermissionCategory($this->CategoryID);
-        if ($this->CategoryID) {
-            $Category = CategoryModel::Categories($this->CategoryID);
-            $HasPermission = Gdn::Session()->CheckPermission('Vanilla.Discussions.Add', true, 'Category', GetValue('CategoryID', $PermissionCategory));
-        } else {
-            $HasPermission = Gdn::Session()->CheckPermission('Vanilla.Discussions.Add', true, 'Category', 'any');
-        }
-
-       // Determine if this is a guest & we're using "New Discussion" button as call to action.
-        $PrivilegedGuest = ($this->ShowGuests && !Gdn::Session()->IsValid());
-
-       // No module for you!
-=======
-    /** @var int Which category we are viewing (if any). */
-    public $CategoryID = null;
-
-    /** @var string Which button will be used as the default. */
-    public $DefaultButton;
-
-    /** @var string CSS classes to apply to ButtonGroup. */
-    public $CssClass = 'Button Action Big Primary';
-
-    /** @var string Query string to append to button URL. */
-    public $QueryString = '';
-
-    /** @var array Collection of buttons to display. */
-    public $Buttons = array();
-
-    /** @var bool Whether to show button to all users & guests regardless of permissions. */
-    public $ShowGuests = false;
-
-    /** @var string Where to send users without permission when $SkipPermissions is enabled. */
-    public $GuestUrl = '/entry/register';
-
-    /**
-     * Set default button.
-     *
-     * @param string $Sender
-     * @param bool $ApplicationFolder Unused.
-     */
-    public function __construct($Sender = '', $ApplicationFolder = false) {
-        parent::__construct($Sender, 'Vanilla');
-        // Customize main button by setting Vanilla.DefaultNewButton to URL code. Example: "post/question"
         $this->DefaultButton = c('Vanilla.DefaultNewButton', false);
     }
 
@@ -139,32 +55,32 @@
         return 'Panel';
     }
 
-    /**
-     * Add a button to the collection.
-     *
-     * @param $Text
-     * @param $Url
-     */
+   /**
+    * Add a button to the collection.
+    *
+    * @param $Text
+    * @param $Url
+    */
     public function addButton($Text, $Url) {
         $this->Buttons[] = array('Text' => $Text, 'Url' => $Url);
     }
 
-    /**
-     * Render the module.
-     *
-     * @return string
-     */
+   /**
+    * Render the module.
+    *
+    * @return string
+    */
     public function toString() {
-        // Set CategoryID if we have one.
+       // Set CategoryID if we have one.
         if ($this->CategoryID === null) {
             $this->CategoryID = Gdn::controller()->data('Category.CategoryID', false);
         }
 
-        // Allow plugins and themes to modify parameters.
+       // Allow plugins and themes to modify parameters.
         Gdn::controller()->EventArguments['NewDiscussionModule'] = &$this;
         Gdn::controller()->fireEvent('BeforeNewDiscussionButton');
 
-        // Make sure the user has the most basic of permissions first.
+       // Make sure the user has the most basic of permissions first.
         $PermissionCategory = CategoryModel::PermissionCategory($this->CategoryID);
         if ($this->CategoryID) {
             $Category = CategoryModel::categories($this->CategoryID);
@@ -173,61 +89,37 @@
             $HasPermission = Gdn::session()->checkPermission('Vanilla.Discussions.Add', true, 'Category', 'any');
         }
 
-        // Determine if this is a guest & we're using "New Discussion" button as call to action.
+       // Determine if this is a guest & we're using "New Discussion" button as call to action.
         $PrivilegedGuest = ($this->ShowGuests && !Gdn::session()->isValid());
 
-        // No module for you!
->>>>>>> 0aed7e80
+       // No module for you!
         if (!$HasPermission && !$PrivilegedGuest) {
             return '';
         }
 
-<<<<<<< HEAD
        // Grab the allowed discussion types.
         $DiscussionTypes = CategoryModel::AllowedDiscussionTypes($PermissionCategory);
 
         foreach ($DiscussionTypes as $Key => $Type) {
-            if (isset($Type['AddPermission']) && !Gdn::Session()->CheckPermission($Type['AddPermission'])) {
-=======
-        // Grab the allowed discussion types.
-        $DiscussionTypes = CategoryModel::AllowedDiscussionTypes($PermissionCategory);
-
-        foreach ($DiscussionTypes as $Key => $Type) {
             if (isset($Type['AddPermission']) && !Gdn::session()->checkPermission($Type['AddPermission'])) {
->>>>>>> 0aed7e80
                 unset($DiscussionTypes[$Key]);
                 continue;
             }
 
-<<<<<<< HEAD
            // If user !$HasPermission, they are $PrivilegedGuest so redirect to $GuestUrl.
-            $Url = ($HasPermission) ? GetValue('AddUrl', $Type) : $this->GuestUrl;
-=======
-            // If user !$HasPermission, they are $PrivilegedGuest so redirect to $GuestUrl.
             $Url = ($HasPermission) ? val('AddUrl', $Type) : $this->GuestUrl;
->>>>>>> 0aed7e80
             if (!$Url) {
                 continue;
             }
 
             if (isset($Category) && $HasPermission) {
-<<<<<<< HEAD
-                $Url .= '/'.rawurlencode(GetValue('UrlCode', $Category));
-            }
-
-            $this->AddButton(T(GetValue('AddText', $Type)), $Url);
-        }
-
-       // Add QueryString to URL if one is defined.
-=======
                 $Url .= '/'.rawurlencode(val('UrlCode', $Category));
             }
 
             $this->AddButton(t(val('AddText', $Type)), $Url);
         }
 
-        // Add QueryString to URL if one is defined.
->>>>>>> 0aed7e80
+       // Add QueryString to URL if one is defined.
         if ($this->QueryString && $HasPermission) {
             foreach ($this->Buttons as &$Row) {
                 $Row['Url'] .= (strpos($Row['Url'], '?') !== false ? '&' : '?').$this->QueryString;
