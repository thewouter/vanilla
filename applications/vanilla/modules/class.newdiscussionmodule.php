<?php
/**
 * New Discussion module
 *
 * @copyright 2009-2016 Vanilla Forums Inc.
 * @license http://www.opensource.org/licenses/gpl-2.0.php GNU GPL v2
 * @package Vanilla
 * @since 2.0
 */

/**
 * Renders the "Start a New Discussion" button.
 */
class NewDiscussionModule extends Gdn_Module {

    /** @var int Which category we are viewing (if any). */
    public $CategoryID = null;

    /** @var string Which button will be used as the default. */
    public $DefaultButton;

    /** @var string CSS classes to apply to ButtonGroup. */
    public $CssClass = 'Button Action Big Primary';

    /** @var string Query string to append to button URL. */
    public $QueryString = '';

    /** @var array Collection of buttons to display. */
    public $Buttons = array();

    /** @var bool Whether to show button to all users & guests regardless of permissions. */
    public $ShowGuests = false;

    /** @var string Where to send users without permission when $SkipPermissions is enabled. */
    public $GuestUrl = '/entry/signin';

    /**
     * Set default button.
     *
     * @param string $Sender
     * @param bool $ApplicationFolder Unused.
     */
    public function __construct($Sender = '', $ApplicationFolder = false) {
        parent::__construct($Sender, 'Vanilla');
        // Customize main button by setting Vanilla.DefaultNewButton to URL code. Example: "post/question"
        $this->DefaultButton = c('Vanilla.DefaultNewButton', false);
    }

    /**
     *
     *
     * @return string
     */
    public function assetTarget() {
        return 'Panel';
    }

    /**
     * Add a button to the collection.
     *
     * @param $Text
     * @param $Url
     */
    public function addButton($Text, $Url) {
        $this->Buttons[] = array('Text' => $Text, 'Url' => $Url);
    }

    /**
     * Render the module.
     *
     * @return string
     */
    public function toString() {
        // Set CategoryID if we have one.
        if ($this->CategoryID === null) {
            $this->CategoryID = Gdn::controller()->data('Category.CategoryID', false);
        }

        // Allow plugins and themes to modify parameters.
        Gdn::controller()->EventArguments['NewDiscussionModule'] = &$this;
        Gdn::controller()->fireEvent('BeforeNewDiscussionButton');

        // Make sure the user has the most basic of permissions first.
        $PermissionCategory = CategoryModel::permissionCategory($this->CategoryID);
        if ($this->CategoryID) {
            $Category = CategoryModel::categories($this->CategoryID);
            $HasPermission = Gdn::session()->checkPermission('Vanilla.Discussions.Add', true, 'Category', val('CategoryID', $PermissionCategory));
        } else {
            $HasPermission = Gdn::session()->checkPermission('Vanilla.Discussions.Add', true, 'Category', 'any');
        }

        // Determine if this is a guest & we're using "New Discussion" button as call to action.
        $PrivilegedGuest = ($this->ShowGuests && !Gdn::session()->isValid());

        // No module for you!
        if (!$HasPermission && !$PrivilegedGuest) {
            return '';
        }

        // Grab the allowed discussion types.
<<<<<<< HEAD
        $DiscussionTypes = CategoryModel::allowedDiscussionTypes($this->CategoryID);
=======
        $DiscussionTypes = CategoryModel::allowedDiscussionTypes($PermissionCategory, isset($Category) ? $Category : []);
>>>>>>> cd3860b7

        foreach ($DiscussionTypes as $Key => $Type) {
            if (isset($Type['AddPermission']) && !Gdn::session()->checkPermission($Type['AddPermission'])) {
                unset($DiscussionTypes[$Key]);
                continue;
            }

            $Url = val('AddUrl', $Type);
            if (!$Url) {
                continue;
            }

            if (isset($Category)) {
                $Url .= '/'.rawurlencode(val('UrlCode', $Category));
            }

            // Present a signin redirect for a $PrivilegedGuest.
            if (!$HasPermission) {
                $Url = $this->GuestUrl . '?Target=' . $Url;
            }

            $this->addButton(t(val('AddText', $Type)), $Url);
        }

        // Add QueryString to URL if one is defined.
        if ($this->QueryString && $HasPermission) {
            foreach ($this->Buttons as &$Row) {
                $Row['Url'] .= (strpos($Row['Url'], '?') !== false ? '&' : '?').$this->QueryString;
            }
        }

        return parent::toString();
    }
}<|MERGE_RESOLUTION|>--- conflicted
+++ resolved
@@ -98,11 +98,7 @@
         }
 
         // Grab the allowed discussion types.
-<<<<<<< HEAD
-        $DiscussionTypes = CategoryModel::allowedDiscussionTypes($this->CategoryID);
-=======
         $DiscussionTypes = CategoryModel::allowedDiscussionTypes($PermissionCategory, isset($Category) ? $Category : []);
->>>>>>> cd3860b7
 
         foreach ($DiscussionTypes as $Key => $Type) {
             if (isset($Type['AddPermission']) && !Gdn::session()->checkPermission($Type['AddPermission'])) {
