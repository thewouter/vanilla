--- conflicted
+++ resolved
@@ -3,26 +3,6 @@
        $.post(gdn.url('/post/notifynewdiscussion?discussionid='+gdn.definition('DiscussionID', '')));
 /* Comment Form */
 
-<<<<<<< HEAD
-   var attachAutogrow = function () {
-         // Bail out if autogrow isn't available
-         if (!$.fn.autogrow) return;
-
-         $('textarea.TextBox').autogrow();
-      },
-      // These are the events that will trigger an autogrow attachment
-      autogrowTriggers = [
-         'EditCommentFormLoaded' // When a user clicks "Edit Comment"
-      ];
-
-   // Attach autogrow to textareas available at document ready
-   attachAutogrow();
-
-   // Attach autogrow whenever a trigger is, well, triggered
-   $(document).on(autogrowTriggers.join(' '), attachAutogrow);
-
-=======
->>>>>>> 5dc0cf5d
    // Hide it if they leave the area without typing
    $('div.CommentForm textarea').blur(function(ev) {
       var Comment = $(ev.target).val();
