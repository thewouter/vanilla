--- conflicted
+++ resolved
@@ -1691,7 +1691,6 @@
         }
     }
 
-<<<<<<< HEAD
    /**
     * Saves the category.
     *
@@ -1699,24 +1698,11 @@
     * @access public
     *
     * @param array $FormPostValue The values being posted back from the form.
+     * @param array|false $Settings Additional settings to affect saving.
     * @return int ID of the saved category.
     */
-    public function save($FormPostValues) {
+    public function save($FormPostValues, $Settings = false) {
        // Define the primary key in this model's table.
-=======
-    /**
-     * Saves the category.
-     *
-     * @since 2.0.0
-     * @access public
-     *
-     * @param array $FormPostValue The values being posted back from the form.
-     * @param array|false $Settings Additional settings to affect saving.
-     * @return int ID of the saved category.
-     */
-    public function save($FormPostValues, $Settings = false) {
-        // Define the primary key in this model's table.
->>>>>>> 82cd6a45
         $this->defineSchema();
 
        // Get data from form
@@ -1741,25 +1727,25 @@
 
         // Add some extra validation to the url code if one is provided.
         if ($Insert || array_key_exists('UrlCode', $FormPostValues)) {
-            $this->Validation->applyRule('UrlCode', 'Required');
-            $this->Validation->applyRule('UrlCode', 'UrlStringRelaxed');
-
-            // Url slugs cannot be the name of a CategoriesController method or fully numeric.
-            $this->Validation->addRule('CategorySlug', 'regex:/^(?!(all|archives|discussions|index|table|[0-9]+)$).*/');
-            $this->Validation->applyRule('UrlCode', 'CategorySlug', 'Url code cannot be numeric or the name of an internal method.');
-
-            // Make sure that the UrlCode is unique among categories.
-            $this->SQL->select('CategoryID')
-                ->from('Category')
-                ->where('UrlCode', $UrlCode);
-
-            if ($CategoryID) {
-                $this->SQL->where('CategoryID <>', $CategoryID);
-            }
-
-            if ($this->SQL->get()->numRows()) {
-                $this->Validation->addValidationResult('UrlCode', 'The specified url code is already in use by another category.');
-            }
+        $this->Validation->applyRule('UrlCode', 'Required');
+        $this->Validation->applyRule('UrlCode', 'UrlStringRelaxed');
+
+        // Url slugs cannot be the name of a CategoriesController method or fully numeric.
+        $this->Validation->addRule('CategorySlug', 'regex:/^(?!(all|archives|discussions|index|table|[0-9]+)$).*/');
+        $this->Validation->applyRule('UrlCode', 'CategorySlug', 'Url code cannot be numeric or the name of an internal method.');
+
+        // Make sure that the UrlCode is unique among categories.
+        $this->SQL->select('CategoryID')
+            ->from('Category')
+            ->where('UrlCode', $UrlCode);
+
+        if ($CategoryID) {
+            $this->SQL->where('CategoryID <>', $CategoryID);
+        }
+
+        if ($this->SQL->get()->numRows()) {
+            $this->Validation->addValidationResult('UrlCode', 'The specified url code is already in use by another category.');
+        }
         }
 
         //	Prep and fire event.
@@ -1818,21 +1804,6 @@
             if ($CategoryID) {
                // Check to see if this category uses custom permissions.
                 if ($CustomPermissions) {
-<<<<<<< HEAD
-                    $PermissionModel = Gdn::permissionModel();
-
-                    if (GetValue('Permission', $FormPostValues, array())) {
-                        $Permissions = $PermissionModel->PivotPermissions(val('Permission', $FormPostValues, array()), array('JunctionID' => $CategoryID));
-                    } elseif (GetValue('Permissions', $FormPostValues, array())) {
-                        $Permissions = GetValue('Permissions', $FormPostValues, array());
-                        foreach ($Permissions as &$Permission) {
-                            TouchValue('JunctionTable', $Permission, 'Category');
-                            TouchValue('JunctionColumn', $Permission, 'PermissionCategoryID');
-                            TouchValue('JunctionID', $Permission, $CategoryID);
-                        }
-                    }
-                    $PermissionModel->SaveAll($Permissions, array('JunctionID' => $CategoryID, 'JunctionTable' => 'Category'));
-=======
                     $permissionModel = Gdn::permissionModel();
 
                     if (is_array(val('Permissions', $FormPostValues))) {
@@ -1848,7 +1819,6 @@
                         $permissions = $permissionModel->pivotPermissions(val('Permission', $FormPostValues, array()), array('JunctionID' => $CategoryID));
                     }
                     $permissionModel->saveAll($permissions, array('JunctionID' => $CategoryID, 'JunctionTable' => 'Category'));
->>>>>>> 82cd6a45
 
                     if (!$Insert) {
                        // Figure out my last permission and tree info.
