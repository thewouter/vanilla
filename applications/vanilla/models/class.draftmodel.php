<<<<<<< HEAD
<?php if (!defined('APPLICATION')) {
    exit();
      }
/*
Copyright 2008, 2009 Vanilla Forums Inc.
This file is part of Garden.
Garden is free software: you can redistribute it and/or modify it under the terms of the GNU General Public License as published by the Free Software Foundation, either version 3 of the License, or (at your option) any later version.
Garden is distributed in the hope that it will be useful, but WITHOUT ANY WARRANTY; without even the implied warranty of MERCHANTABILITY or FITNESS FOR A PARTICULAR PURPOSE. See the GNU General Public License for more details.
You should have received a copy of the GNU General Public License along with Garden.  If not, see <http://www.gnu.org/licenses/>.
Contact Vanilla Forums Inc. at support [at] vanillaforums [dot] com
*/
=======
<?php
>>>>>>> 0aed7e80
/**
 * Draft model
 *
 * @copyright 2009-2015 Vanilla Forums Inc.
 * @license http://www.opensource.org/licenses/gpl-2.0.php GNU GPL v2
 * @package Vanilla
 * @since 2.0
 */

/**
 * Manages unpublished drafts of comments and discussions.
 */
class DraftModel extends VanillaModel {
<<<<<<< HEAD
   /**
    * Class constructor. Defines the related database table name.
    *
    * @since 2.0.0
    * @access public
    */
=======

    /**
     * Class constructor. Defines the related database table name.
     *
     * @since 2.0.0
     * @access public
     */
>>>>>>> 0aed7e80
    public function __construct() {
        parent::__construct('Draft');
    }

<<<<<<< HEAD
   /**
    * Build base SQL query used by get methods.
    *
    * @since 2.0.0
    * @access public
    */
    public function DraftQuery() {
        $this->SQL
         ->Select('d.*')
         ->From('Draft d');
=======
    /**
     * Build base SQL query used by get methods.
     *
     * @since 2.0.0
     * @access public
     */
    public function draftQuery() {
        $this->SQL
            ->select('d.*')
            ->from('Draft d');
>>>>>>> 0aed7e80
    }

    /**
     * Gets drafts matching the given criteria.
     *
<<<<<<< HEAD
    * @since 2.0.0
    * @access public
=======
     * @since 2.0.0
     * @access public
>>>>>>> 0aed7e80
     *
     * @param int $UserID Unique ID of user that wrote the drafts.
     * @param int $Offset Number of results to skip.
     * @param int $Limit Max number of drafts to return.
     * @param int $DiscussionID Limits drafts returned to a single discussion.
     * @return object Gdn_DataSet SQL results.
     */
<<<<<<< HEAD
    public function Get($UserID, $Offset = '0', $Limit = '', $DiscussionID = '') {
=======
    public function get($UserID, $Offset = '0', $Limit = '', $DiscussionID = '') {
>>>>>>> 0aed7e80
        if (!is_numeric($Offset) || $Offset < 0) {
            $Offset = 0;
        }

        if (!is_numeric($Limit) || $Limit < 1) {
            $Limit = 100;
        }

        $this->DraftQuery();
        $this->SQL
<<<<<<< HEAD
         ->Select('d.Name, di.Name', 'coalesce', 'Name')
         ->Join('Discussion di', 'd.discussionID = di.DiscussionID', 'left')
         ->Where('d.InsertUserID', $UserID)
         ->OrderBy('d.DateInserted', 'desc')
         ->Limit($Limit, $Offset);

        if (is_numeric($DiscussionID) && $DiscussionID > 0) {
            $this->SQL->Where('d.DiscussionID', $DiscussionID);
        }

        return $this->SQL->Get();
    }

   /**
     * Gets data for a single draft.
     *
    * @since 2.0.0
    * @access public
=======
            ->select('d.Name, di.Name', 'coalesce', 'Name')
            ->join('Discussion di', 'd.discussionID = di.DiscussionID', 'left')
            ->where('d.InsertUserID', $UserID)
            ->orderBy('d.DateInserted', 'desc')
            ->limit($Limit, $Offset);

        if (is_numeric($DiscussionID) && $DiscussionID > 0) {
            $this->SQL->where('d.DiscussionID', $DiscussionID);
        }

        return $this->SQL->get();
    }

    /**
     * Gets data for a single draft.
     *
     * @since 2.0.0
     * @access public
>>>>>>> 0aed7e80
     *
     * @param int $DraftID Unique ID of draft to get data for.
     * @return object SQL results.
     */
<<<<<<< HEAD
    public function GetID($DraftID) {
        $this->DraftQuery();
        return $this->SQL
         ->Where('d.DraftID', $DraftID)
         ->Get()
         ->FirstRow();
    }

   /**
     * Gets number of drafts a user has.
     *
    * @since 2.0.0
    * @access public
=======
    public function getID($DraftID) {
        $this->DraftQuery();
        return $this->SQL
            ->where('d.DraftID', $DraftID)
            ->get()
            ->firstRow();
    }

    /**
     * Gets number of drafts a user has.
     *
     * @since 2.0.0
     * @access public
>>>>>>> 0aed7e80
     *
     * @param int $UserID Unique ID of user to count drafts for.
     * @return int Total drafts.
     */
<<<<<<< HEAD
    public function GetCount($UserID) {
        return $this->SQL
         ->Select('DraftID', 'count', 'CountDrafts')
         ->From('Draft')
         ->Where('InsertUserID', $UserID)
         ->Get()
         ->FirstRow()
         ->CountDrafts;
    }

   /**
     * Insert or update a draft from form values.
     *
    * @since 2.0.0
    * @access public
=======
    public function getCount($UserID) {
        return $this->SQL
            ->select('DraftID', 'count', 'CountDrafts')
            ->from('Draft')
            ->where('InsertUserID', $UserID)
            ->get()
            ->firstRow()
            ->CountDrafts;
    }

    /**
     * Insert or update a draft from form values.
     *
     * @since 2.0.0
     * @access public
>>>>>>> 0aed7e80
     *
     * @param array $FormPostValues Form values sent from form model.
     * @return int Unique ID of draft.
     */
<<<<<<< HEAD
    public function Save($FormPostValues) {
        $Session = Gdn::Session();

       // Define the primary key in this model's table.
        $this->DefineSchema();

       // Add & apply any extra validation rules:
        $this->Validation->ApplyRule('Body', 'Required');
        $MaxCommentLength = Gdn::Config('Vanilla.Comment.MaxLength');
        if (is_numeric($MaxCommentLength) && $MaxCommentLength > 0) {
            $this->Validation->SetSchemaProperty('Body', 'Length', $MaxCommentLength);
            $this->Validation->ApplyRule('Body', 'Length');
        }

       // Get the DraftID from the form so we know if we are inserting or updating.
        $DraftID = ArrayValue('DraftID', $FormPostValues, '');
=======
    public function save($FormPostValues) {
        $Session = Gdn::session();

        // Define the primary key in this model's table.
        $this->defineSchema();

        // Add & apply any extra validation rules:
        $this->Validation->applyRule('Body', 'Required');
        $MaxCommentLength = Gdn::config('Vanilla.Comment.MaxLength');
        if (is_numeric($MaxCommentLength) && $MaxCommentLength > 0) {
            $this->Validation->SetSchemaProperty('Body', 'Length', $MaxCommentLength);
            $this->Validation->applyRule('Body', 'Length');
        }

        // Get the DraftID from the form so we know if we are inserting or updating.
        $DraftID = arrayValue('DraftID', $FormPostValues, '');
>>>>>>> 0aed7e80
        $Insert = $DraftID == '' ? true : false;

        if (!$DraftID) {
            unset($FormPostValues['DraftID']);
        }

<<<<<<< HEAD
       // Remove the discussionid from the form value collection if it's empty
=======
        // Remove the discussionid from the form value collection if it's empty
>>>>>>> 0aed7e80
        if (array_key_exists('DiscussionID', $FormPostValues) && $FormPostValues['DiscussionID'] == '') {
            unset($FormPostValues['DiscussionID']);
        }

        if ($Insert) {
<<<<<<< HEAD
           // If no categoryid is defined, grab the first available.
            if (ArrayValue('CategoryID', $FormPostValues) === false) {
                $FormPostValues['CategoryID'] = $this->SQL->Get('Category', '', '', 1)->FirstRow()->CategoryID;
            }

        }
       // Add the update fields because this table's default sort is by DateUpdated (see $this->Get()).
        $this->AddInsertFields($FormPostValues);
        $this->AddUpdateFields($FormPostValues);

       // Remove checkboxes from the fields if they were unchecked
=======
            // If no categoryid is defined, grab the first available.
            if (ArrayValue('CategoryID', $FormPostValues) === false) {
                $FormPostValues['CategoryID'] = $this->SQL->get('Category', '', '', 1)->firstRow()->CategoryID;
            }

        }
        // Add the update fields because this table's default sort is by DateUpdated (see $this->get()).
        $this->AddInsertFields($FormPostValues);
        $this->AddUpdateFields($FormPostValues);

        // Remove checkboxes from the fields if they were unchecked
>>>>>>> 0aed7e80
        if (ArrayValue('Announce', $FormPostValues, '') === false) {
            unset($FormPostValues['Announce']);
        }

        if (ArrayValue('Closed', $FormPostValues, '') === false) {
            unset($FormPostValues['Closed']);
        }

        if (ArrayValue('Sink', $FormPostValues, '') === false) {
            unset($FormPostValues['Sink']);
        }

<<<<<<< HEAD
       // Validate the form posted values
        if ($this->Validate($FormPostValues, $Insert)) {
            $Fields = $this->Validation->SchemaValidationFields(); // All fields on the form that relate to the schema
            $DraftID = intval(ArrayValue('DraftID', $Fields, 0));

           // If the post is new and it validates, make sure the user isn't spamming
            if ($DraftID > 0) {
               // Update the draft
                $Fields = RemoveKeyFromArray($Fields, 'DraftID'); // Remove the primary key from the fields for saving
                $this->SQL->Put($this->Name, $Fields, array($this->PrimaryKey => $DraftID));
            } else {
               // Insert the draft
                unset($Fields['DraftID']);
                $DraftID = $this->SQL->Insert($this->Name, $Fields);
=======
        // Validate the form posted values
        if ($this->validate($FormPostValues, $Insert)) {
            $Fields = $this->Validation->SchemaValidationFields(); // All fields on the form that relate to the schema
            $DraftID = intval(ArrayValue('DraftID', $Fields, 0));

            // If the post is new and it validates, make sure the user isn't spamming
            if ($DraftID > 0) {
                // Update the draft
                $Fields = RemoveKeyFromArray($Fields, 'DraftID'); // Remove the primary key from the fields for saving
                $this->SQL->put($this->Name, $Fields, array($this->PrimaryKey => $DraftID));
            } else {
                // Insert the draft
                unset($Fields['DraftID']);
                $DraftID = $this->SQL->insert($this->Name, $Fields);
>>>>>>> 0aed7e80
                $this->UpdateUser($Session->UserID);
            }
        }

        return $DraftID;
    }

<<<<<<< HEAD
   /**
=======
    /**
>>>>>>> 0aed7e80
     * Deletes a specified draft.
     *
     * This is a hard delete that completely removes it.
     *
<<<<<<< HEAD
    * @since 2.0.0
    * @access public
=======
     * @since 2.0.0
     * @access public
>>>>>>> 0aed7e80
     *
     * @param int $DraftID Unique ID of the draft to be deleted.
     * @return bool Always returns TRUE.
     */
<<<<<<< HEAD
    public function Delete($DraftID) {
       // Get some information about this draft
        $DraftUser = $this->SQL
         ->Select('InsertUserID')
         ->From('Draft')
         ->Where('DraftID', $DraftID)
         ->Get()
         ->FirstRow();

        $this->SQL->Delete('Draft', array('DraftID' => $DraftID));
=======
    public function delete($DraftID) {
        // Get some information about this draft
        $DraftUser = $this->SQL
            ->select('InsertUserID')
            ->from('Draft')
            ->where('DraftID', $DraftID)
            ->get()
            ->firstRow();

        $this->SQL->delete('Draft', array('DraftID' => $DraftID));
>>>>>>> 0aed7e80
        if (is_object($DraftUser)) {
            $this->UpdateUser($DraftUser->InsertUserID);
        }

        return true;
    }

<<<<<<< HEAD
   /**
     * Updates a user's draft count.
     *
    * @since 2.0.0
    * @access public
     *
     * @param int $UserID Unique ID of the user to be updated.
     */
    public function UpdateUser($UserID) {
       // Retrieve a draft count
        $CountDrafts = $this->GetCount($UserID);

       // Update CountDrafts column of user table fot this user
        Gdn::UserModel()->SetField($UserID, 'CountDrafts', $CountDrafts);
=======
    /**
     * Updates a user's draft count.
     *
     * @since 2.0.0
     * @access public
     *
     * @param int $UserID Unique ID of the user to be updated.
     */
    public function updateUser($UserID) {
        // Retrieve a draft count
        $CountDrafts = $this->getCount($UserID);

        // Update CountDrafts column of user table fot this user
        Gdn::userModel()->setField($UserID, 'CountDrafts', $CountDrafts);
>>>>>>> 0aed7e80
    }
}<|MERGE_RESOLUTION|>--- conflicted
+++ resolved
@@ -1,18 +1,4 @@
-<<<<<<< HEAD
-<?php if (!defined('APPLICATION')) {
-    exit();
-      }
-/*
-Copyright 2008, 2009 Vanilla Forums Inc.
-This file is part of Garden.
-Garden is free software: you can redistribute it and/or modify it under the terms of the GNU General Public License as published by the Free Software Foundation, either version 3 of the License, or (at your option) any later version.
-Garden is distributed in the hope that it will be useful, but WITHOUT ANY WARRANTY; without even the implied warranty of MERCHANTABILITY or FITNESS FOR A PARTICULAR PURPOSE. See the GNU General Public License for more details.
-You should have received a copy of the GNU General Public License along with Garden.  If not, see <http://www.gnu.org/licenses/>.
-Contact Vanilla Forums Inc. at support [at] vanillaforums [dot] com
-*/
-=======
 <?php
->>>>>>> 0aed7e80
 /**
  * Draft model
  *
@@ -26,61 +12,34 @@
  * Manages unpublished drafts of comments and discussions.
  */
 class DraftModel extends VanillaModel {
-<<<<<<< HEAD
+
    /**
     * Class constructor. Defines the related database table name.
     *
     * @since 2.0.0
     * @access public
     */
-=======
-
-    /**
-     * Class constructor. Defines the related database table name.
-     *
-     * @since 2.0.0
-     * @access public
-     */
->>>>>>> 0aed7e80
     public function __construct() {
         parent::__construct('Draft');
     }
 
-<<<<<<< HEAD
    /**
     * Build base SQL query used by get methods.
     *
     * @since 2.0.0
     * @access public
     */
-    public function DraftQuery() {
-        $this->SQL
-         ->Select('d.*')
-         ->From('Draft d');
-=======
-    /**
-     * Build base SQL query used by get methods.
-     *
-     * @since 2.0.0
-     * @access public
-     */
     public function draftQuery() {
         $this->SQL
             ->select('d.*')
             ->from('Draft d');
->>>>>>> 0aed7e80
     }
 
     /**
      * Gets drafts matching the given criteria.
      *
-<<<<<<< HEAD
-    * @since 2.0.0
-    * @access public
-=======
-     * @since 2.0.0
-     * @access public
->>>>>>> 0aed7e80
+    * @since 2.0.0
+    * @access public
      *
      * @param int $UserID Unique ID of user that wrote the drafts.
      * @param int $Offset Number of results to skip.
@@ -88,11 +47,7 @@
      * @param int $DiscussionID Limits drafts returned to a single discussion.
      * @return object Gdn_DataSet SQL results.
      */
-<<<<<<< HEAD
-    public function Get($UserID, $Offset = '0', $Limit = '', $DiscussionID = '') {
-=======
     public function get($UserID, $Offset = '0', $Limit = '', $DiscussionID = '') {
->>>>>>> 0aed7e80
         if (!is_numeric($Offset) || $Offset < 0) {
             $Offset = 0;
         }
@@ -103,26 +58,6 @@
 
         $this->DraftQuery();
         $this->SQL
-<<<<<<< HEAD
-         ->Select('d.Name, di.Name', 'coalesce', 'Name')
-         ->Join('Discussion di', 'd.discussionID = di.DiscussionID', 'left')
-         ->Where('d.InsertUserID', $UserID)
-         ->OrderBy('d.DateInserted', 'desc')
-         ->Limit($Limit, $Offset);
-
-        if (is_numeric($DiscussionID) && $DiscussionID > 0) {
-            $this->SQL->Where('d.DiscussionID', $DiscussionID);
-        }
-
-        return $this->SQL->Get();
-    }
-
-   /**
-     * Gets data for a single draft.
-     *
-    * @since 2.0.0
-    * @access public
-=======
             ->select('d.Name, di.Name', 'coalesce', 'Name')
             ->join('Discussion di', 'd.discussionID = di.DiscussionID', 'left')
             ->where('d.InsertUserID', $UserID)
@@ -136,31 +71,15 @@
         return $this->SQL->get();
     }
 
-    /**
+   /**
      * Gets data for a single draft.
      *
-     * @since 2.0.0
-     * @access public
->>>>>>> 0aed7e80
+    * @since 2.0.0
+    * @access public
      *
      * @param int $DraftID Unique ID of draft to get data for.
      * @return object SQL results.
      */
-<<<<<<< HEAD
-    public function GetID($DraftID) {
-        $this->DraftQuery();
-        return $this->SQL
-         ->Where('d.DraftID', $DraftID)
-         ->Get()
-         ->FirstRow();
-    }
-
-   /**
-     * Gets number of drafts a user has.
-     *
-    * @since 2.0.0
-    * @access public
-=======
     public function getID($DraftID) {
         $this->DraftQuery();
         return $this->SQL
@@ -169,33 +88,15 @@
             ->firstRow();
     }
 
-    /**
+   /**
      * Gets number of drafts a user has.
      *
-     * @since 2.0.0
-     * @access public
->>>>>>> 0aed7e80
+    * @since 2.0.0
+    * @access public
      *
      * @param int $UserID Unique ID of user to count drafts for.
      * @return int Total drafts.
      */
-<<<<<<< HEAD
-    public function GetCount($UserID) {
-        return $this->SQL
-         ->Select('DraftID', 'count', 'CountDrafts')
-         ->From('Draft')
-         ->Where('InsertUserID', $UserID)
-         ->Get()
-         ->FirstRow()
-         ->CountDrafts;
-    }
-
-   /**
-     * Insert or update a draft from form values.
-     *
-    * @since 2.0.0
-    * @access public
-=======
     public function getCount($UserID) {
         return $this->SQL
             ->select('DraftID', 'count', 'CountDrafts')
@@ -203,44 +104,25 @@
             ->where('InsertUserID', $UserID)
             ->get()
             ->firstRow()
-            ->CountDrafts;
-    }
-
-    /**
+         ->CountDrafts;
+    }
+
+   /**
      * Insert or update a draft from form values.
      *
-     * @since 2.0.0
-     * @access public
->>>>>>> 0aed7e80
+    * @since 2.0.0
+    * @access public
      *
      * @param array $FormPostValues Form values sent from form model.
      * @return int Unique ID of draft.
      */
-<<<<<<< HEAD
-    public function Save($FormPostValues) {
-        $Session = Gdn::Session();
-
-       // Define the primary key in this model's table.
-        $this->DefineSchema();
-
-       // Add & apply any extra validation rules:
-        $this->Validation->ApplyRule('Body', 'Required');
-        $MaxCommentLength = Gdn::Config('Vanilla.Comment.MaxLength');
-        if (is_numeric($MaxCommentLength) && $MaxCommentLength > 0) {
-            $this->Validation->SetSchemaProperty('Body', 'Length', $MaxCommentLength);
-            $this->Validation->ApplyRule('Body', 'Length');
-        }
-
-       // Get the DraftID from the form so we know if we are inserting or updating.
-        $DraftID = ArrayValue('DraftID', $FormPostValues, '');
-=======
     public function save($FormPostValues) {
         $Session = Gdn::session();
 
-        // Define the primary key in this model's table.
+       // Define the primary key in this model's table.
         $this->defineSchema();
 
-        // Add & apply any extra validation rules:
+       // Add & apply any extra validation rules:
         $this->Validation->applyRule('Body', 'Required');
         $MaxCommentLength = Gdn::config('Vanilla.Comment.MaxLength');
         if (is_numeric($MaxCommentLength) && $MaxCommentLength > 0) {
@@ -248,39 +130,21 @@
             $this->Validation->applyRule('Body', 'Length');
         }
 
-        // Get the DraftID from the form so we know if we are inserting or updating.
+       // Get the DraftID from the form so we know if we are inserting or updating.
         $DraftID = arrayValue('DraftID', $FormPostValues, '');
->>>>>>> 0aed7e80
         $Insert = $DraftID == '' ? true : false;
 
         if (!$DraftID) {
             unset($FormPostValues['DraftID']);
         }
 
-<<<<<<< HEAD
        // Remove the discussionid from the form value collection if it's empty
-=======
-        // Remove the discussionid from the form value collection if it's empty
->>>>>>> 0aed7e80
         if (array_key_exists('DiscussionID', $FormPostValues) && $FormPostValues['DiscussionID'] == '') {
             unset($FormPostValues['DiscussionID']);
         }
 
         if ($Insert) {
-<<<<<<< HEAD
            // If no categoryid is defined, grab the first available.
-            if (ArrayValue('CategoryID', $FormPostValues) === false) {
-                $FormPostValues['CategoryID'] = $this->SQL->Get('Category', '', '', 1)->FirstRow()->CategoryID;
-            }
-
-        }
-       // Add the update fields because this table's default sort is by DateUpdated (see $this->Get()).
-        $this->AddInsertFields($FormPostValues);
-        $this->AddUpdateFields($FormPostValues);
-
-       // Remove checkboxes from the fields if they were unchecked
-=======
-            // If no categoryid is defined, grab the first available.
             if (ArrayValue('CategoryID', $FormPostValues) === false) {
                 $FormPostValues['CategoryID'] = $this->SQL->get('Category', '', '', 1)->firstRow()->CategoryID;
             }
@@ -290,8 +154,7 @@
         $this->AddInsertFields($FormPostValues);
         $this->AddUpdateFields($FormPostValues);
 
-        // Remove checkboxes from the fields if they were unchecked
->>>>>>> 0aed7e80
+       // Remove checkboxes from the fields if they were unchecked
         if (ArrayValue('Announce', $FormPostValues, '') === false) {
             unset($FormPostValues['Announce']);
         }
@@ -304,9 +167,8 @@
             unset($FormPostValues['Sink']);
         }
 
-<<<<<<< HEAD
        // Validate the form posted values
-        if ($this->Validate($FormPostValues, $Insert)) {
+        if ($this->validate($FormPostValues, $Insert)) {
             $Fields = $this->Validation->SchemaValidationFields(); // All fields on the form that relate to the schema
             $DraftID = intval(ArrayValue('DraftID', $Fields, 0));
 
@@ -314,27 +176,11 @@
             if ($DraftID > 0) {
                // Update the draft
                 $Fields = RemoveKeyFromArray($Fields, 'DraftID'); // Remove the primary key from the fields for saving
-                $this->SQL->Put($this->Name, $Fields, array($this->PrimaryKey => $DraftID));
+                $this->SQL->put($this->Name, $Fields, array($this->PrimaryKey => $DraftID));
             } else {
                // Insert the draft
                 unset($Fields['DraftID']);
-                $DraftID = $this->SQL->Insert($this->Name, $Fields);
-=======
-        // Validate the form posted values
-        if ($this->validate($FormPostValues, $Insert)) {
-            $Fields = $this->Validation->SchemaValidationFields(); // All fields on the form that relate to the schema
-            $DraftID = intval(ArrayValue('DraftID', $Fields, 0));
-
-            // If the post is new and it validates, make sure the user isn't spamming
-            if ($DraftID > 0) {
-                // Update the draft
-                $Fields = RemoveKeyFromArray($Fields, 'DraftID'); // Remove the primary key from the fields for saving
-                $this->SQL->put($this->Name, $Fields, array($this->PrimaryKey => $DraftID));
-            } else {
-                // Insert the draft
-                unset($Fields['DraftID']);
                 $DraftID = $this->SQL->insert($this->Name, $Fields);
->>>>>>> 0aed7e80
                 $this->UpdateUser($Session->UserID);
             }
         }
@@ -342,40 +188,19 @@
         return $DraftID;
     }
 
-<<<<<<< HEAD
-   /**
-=======
-    /**
->>>>>>> 0aed7e80
+   /**
      * Deletes a specified draft.
      *
      * This is a hard delete that completely removes it.
      *
-<<<<<<< HEAD
-    * @since 2.0.0
-    * @access public
-=======
-     * @since 2.0.0
-     * @access public
->>>>>>> 0aed7e80
+    * @since 2.0.0
+    * @access public
      *
      * @param int $DraftID Unique ID of the draft to be deleted.
      * @return bool Always returns TRUE.
      */
-<<<<<<< HEAD
-    public function Delete($DraftID) {
+    public function delete($DraftID) {
        // Get some information about this draft
-        $DraftUser = $this->SQL
-         ->Select('InsertUserID')
-         ->From('Draft')
-         ->Where('DraftID', $DraftID)
-         ->Get()
-         ->FirstRow();
-
-        $this->SQL->Delete('Draft', array('DraftID' => $DraftID));
-=======
-    public function delete($DraftID) {
-        // Get some information about this draft
         $DraftUser = $this->SQL
             ->select('InsertUserID')
             ->from('Draft')
@@ -384,7 +209,6 @@
             ->firstRow();
 
         $this->SQL->delete('Draft', array('DraftID' => $DraftID));
->>>>>>> 0aed7e80
         if (is_object($DraftUser)) {
             $this->UpdateUser($DraftUser->InsertUserID);
         }
@@ -392,7 +216,6 @@
         return true;
     }
 
-<<<<<<< HEAD
    /**
      * Updates a user's draft count.
      *
@@ -401,27 +224,11 @@
      *
      * @param int $UserID Unique ID of the user to be updated.
      */
-    public function UpdateUser($UserID) {
+    public function updateUser($UserID) {
        // Retrieve a draft count
-        $CountDrafts = $this->GetCount($UserID);
+        $CountDrafts = $this->getCount($UserID);
 
        // Update CountDrafts column of user table fot this user
-        Gdn::UserModel()->SetField($UserID, 'CountDrafts', $CountDrafts);
-=======
-    /**
-     * Updates a user's draft count.
-     *
-     * @since 2.0.0
-     * @access public
-     *
-     * @param int $UserID Unique ID of the user to be updated.
-     */
-    public function updateUser($UserID) {
-        // Retrieve a draft count
-        $CountDrafts = $this->getCount($UserID);
-
-        // Update CountDrafts column of user table fot this user
         Gdn::userModel()->setField($UserID, 'CountDrafts', $CountDrafts);
->>>>>>> 0aed7e80
     }
 }