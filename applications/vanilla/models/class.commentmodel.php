--- conflicted
+++ resolved
@@ -58,14 +58,13 @@
             
          if (is_numeric($Discussion->CountCommentWatch)) {
             // Update the watch data
-<<<<<<< HEAD
 				if($CountWatch != @$Discussion->CountCommentWatch) {
 					// Only update the watch if there are new comments.
 					$this->SQL->Put(
 						'UserDiscussion',
 						array(
 							'CountComments' => $CountWatch,
-							'DateLastViewed' => Format::ToDateTime()
+                  'DateLastViewed' => Gdn_Format::ToDateTime()
 						),
 						array(
 							'UserID' => $Session->UserID,
@@ -84,35 +83,9 @@
 							'UserID' => $Session->UserID,
 							'DiscussionID' => $Discussion->DiscussionID,
 							'CountComments' => $CountWatch,
-							'DateLastViewed' => Format::ToDateTime()
-						)
-					);
-				}
-=======
-            $this->SQL->Put(
-               'UserDiscussion',
-               array(
-                  'CountComments' => $CountWatch,
-                  'DateLastViewed' => Gdn_Format::ToDateTime()
-               ),
-               array(
-                  'UserID' => $Session->UserID,
-                  'DiscussionID' => $Discussion->DiscussionID,
-                  'CountComments <' => $CountWatch
-               )
-            );
-         } else {
-            // Insert watch data
-            $this->SQL->Insert(
-               'UserDiscussion',
-               array(
-                  'UserID' => $Session->UserID,
-                  'DiscussionID' => $Discussion->DiscussionID,
-                  'CountComments' => $CountWatch,
                   'DateLastViewed' => Gdn_Format::ToDateTime()
                )
             );
->>>>>>> e0860ef8
          }
       }
    }
