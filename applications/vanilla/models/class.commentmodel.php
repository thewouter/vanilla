<?php if (!defined('APPLICATION')) exit();
/*
Copyright 2008, 2009 Vanilla Forums Inc.
This file is part of Garden.
Garden is free software: you can redistribute it and/or modify it under the terms of the GNU General Public License as published by the Free Software Foundation, either version 3 of the License, or (at your option) any later version.
Garden is distributed in the hope that it will be useful, but WITHOUT ANY WARRANTY; without even the implied warranty of MERCHANTABILITY or FITNESS FOR A PARTICULAR PURPOSE. See the GNU General Public License for more details.
You should have received a copy of the GNU General Public License along with Garden.  If not, see <http://www.gnu.org/licenses/>.
Contact Vanilla Forums Inc. at support [at] vanillaforums [dot] com
*/
/**
 * Comment Model
 *
 * @package Vanilla
 */
 
/**
 * Manages discussion comments.
 *
 * @since 2.0.0
 * @package Vanilla
 */
class CommentModel extends VanillaModel {
   /**
    * List of fields to order results by.
    * 
    * @var array
    * @access protected
    * @since 2.0.0
    */
   protected $_OrderBy = array(array('c.DateInserted', ''));
   
   protected $_Where = array();
   
   /**
    * Class constructor. Defines the related database table name.
    * 
    * @since 2.0.0
    * @access public
    */
   public function __construct() {
      parent::__construct('Comment');
      $this->FireEvent('AfterConstruct');
   }
   
   public function CachePageWhere($Result, $PageWhere, $DiscussionID, $Page, $Limit = NULL) {
      if (!Gdn::Cache()->ActiveEnabled() || !empty($this->_Where) || $this->_OrderBy[0][0] != 'c.DateInserted' || $this->_OrderBy[0][1] == 'desc')
         return;
      
      if (count($Result) == 0)
         return;
      
      $ConfigLimit = C('Vanilla.Comments.PerPage', 30);
      
      if (!$Limit)
         $Limit = $ConfigLimit;
      
      if ($Limit != $ConfigLimit) {
         return;
      }
      
      if (is_array($PageWhere))
         $Curr = array_values($PageWhere);
      else
         $Curr = FALSE;
      
      $New = array(GetValueR('0.DateInserted', $Result));
      
      if (count($Result) >= $Limit)
         $New[] = GetValueR(($Limit - 1).'.DateInserted', $Result);
      
      if ($Curr != $New) {
         Trace('CommentModel->CachePageWhere()');
         
         $CacheKey = "Comment.Page.$Limit.$DiscussionID.$Page";
         Gdn::Cache()->Store($CacheKey, $New, array(Gdn_Cache::FEATURE_EXPIRY => 86400));
         
         Trace($New, $CacheKey);
//         Gdn::Controller()->SetData('_PageCacheStore', array($CacheKey, $New));
      }
   }
   
   /**
    * Select the data for a single comment.
    * 
    * @since 2.0.0
    * @access public
    * 
    * @param bool $FireEvent Kludge to fix VanillaCommentReplies plugin.
    */
   public function CommentQuery($FireEvent = TRUE, $Join = TRUE) {
      $this->SQL->Select('c.*')
//         ->Select('du.Name', '', 'DeleteName')
//         ->SelectCase('c.DeleteUserID', array('null' => '0', '' => '1'), 'Deleted')
//         ->Join('User du', 'c.DeleteUserID = du.UserID', 'left');
         ->From('Comment c');
      
      if ($Join) {
         $this->SQL
            ->Select('iu.Name', '', 'InsertName')
            ->Select('iu.Photo', '', 'InsertPhoto')
            ->Select('iu.Email', '', 'InsertEmail')
            ->Join('User iu', 'c.InsertUserID = iu.UserID', 'left')
         
            ->Select('uu.Name', '', 'UpdateName')
            ->Select('uu.Photo', '', 'UpdatePhoto')
            ->Select('uu.Email', '', 'UpdateEmail')
            ->Join('User uu', 'c.UpdateUserID = uu.UserID', 'left');
      }
      
      if($FireEvent)
         $this->FireEvent('AfterCommentQuery');
   }
   
   /**
    * Get comments for a discussion.
    * 
    * @since 2.0.0
    * @access public
    * 
    * @param int $DiscussionID Which discussion to get comment from.
    * @param int $Limit Max number to get.
    * @param int $Offset Number to skip.
    * @return object SQL results.
    */
   public function Get($DiscussionID, $Limit, $Offset = 0) {
      $this->CommentQuery(TRUE, FALSE);
      $this->EventArguments['DiscussionID'] =& $DiscussionID;
      $this->EventArguments['Limit'] =& $Limit;
      $this->EventArguments['Offset'] =& $Offset;
      $this->FireEvent('BeforeGet');
      
      $Page = PageNumber($Offset, $Limit);
      $PageWhere = $this->PageWhere($DiscussionID, $Page, $Limit);
      
      if ($PageWhere) {
         $this->SQL
            ->Where('c.DiscussionID', $DiscussionID);
         
         $this->SQL->Where($PageWhere)->Limit($Limit + 10);
         $this->OrderBy($this->SQL);
      } else {
         // Do an inner-query to force late-loading of comments.
         $Sql2 = clone $this->SQL;
         $Sql2->Reset();
         $Sql2->Select('CommentID')
            ->From('Comment c')
            ->Where('c.DiscussionID', $DiscussionID, TRUE, FALSE)
            ->Limit($Limit, $Offset);
         $this->OrderBy($Sql2);
         $Select = $Sql2->GetSelect();
         
         $Px = $this->SQL->Database->DatabasePrefix;
         $this->SQL->Database->DatabasePrefix = '';
         
         $this->SQL->Join("($Select) c2", "c.CommentID = c2.CommentID");
         $this->SQL->Database->DatabasePrefix = $Px;
         
//         $this->SQL->Limit($Limit, $Offset);
      }
      
      $this->Where($this->SQL);

      $Result = $this->SQL->Get();
      
      Gdn::UserModel()->JoinUsers($Result, array('InsertUserID', 'UpdateUserID'));
      
      $this->EventArguments['Comments'] =& $Result;
      $this->FireEvent('AfterGet');
      
      $this->CachePageWhere($Result->Result(), $PageWhere, $DiscussionID, $Page, $Limit);
      
      return $Result;
   }
  
   /**
    * Get comments for a user.
    * 
    * @since 2.0.17
    * @access public
    * 
    * @param int $UserID Which user to get comments for.
    * @param int $Limit Max number to get.
    * @param int $Offset Number to skip.
    * @return object SQL results.
    */
   public function GetByUser($UserID, $Limit, $Offset = 0) {
      // Get category permissions
      $Perms = DiscussionModel::CategoryPermissions();
      
      // Build main query
      $this->CommentQuery(TRUE, FALSE);
      $this->FireEvent('BeforeGet');
      $this->SQL
			->Select('d.Name', '', 'DiscussionName')
			->Join('Discussion d', 'c.DiscussionID = d.DiscussionID')
         ->Where('c.InsertUserID', $UserID)
			->OrderBy('c.CommentID', 'desc')
         ->Limit($Limit, $Offset);
      
      // Verify permissions (restricting by category if necessary)
      if($Perms !== TRUE) {
         $this->SQL
            ->Join('Category ca', 'd.CategoryID = ca.CategoryID', 'left')
            ->WhereIn('d.CategoryID', $Perms);
      }
      
      //$this->OrderBy($this->SQL);

      $Data = $this->SQL->Get();
      Gdn::UserModel()->JoinUsers($Data, array('InsertUserID', 'UpdateUserID'));
      
      return $Data;
      
   }
   
   /**
    * 
    * Get comments for a user. This is an optimized version of CommentModel->GetByUser().
    * 
    * @since 2.1
    * @access public
    * 
    * @param int $UserID Which user to get comments for.
    * @param int $Limit Max number to get.
    * @param int $Offset Number to skip.
    * @param int $LastCommentID A hint for quicker paging.
    * @return Gdn_DataSet SQL results.
    */
   public function GetByUser2($UserID, $Limit, $Offset, $LastCommentID = FALSE) {
      $Perms = DiscussionModel::CategoryPermissions();
      
      if (is_array($Perms) && empty($Perms)) {
         return new Gdn_DataSet(array());
      }
      
      // The point of this query is to select from one comment table, but filter and sort on another.
      // This puts the paging into an index scan rather than a table scan.
      $this->SQL
         ->Select('c2.*')
         ->Select('d.Name', '', 'DiscussionName')
         ->Select('d.CategoryID')
         ->From('Comment c')
         ->Join('Comment c2', 'c.CommentID = c2.CommentID')
         ->Join('Discussion d', 'c2.DiscussionID = d.DiscussionID')
         ->Where('c.InsertUserID', $UserID)
         ->OrderBy('c.CommentID', 'desc');
      
      if ($LastCommentID) {
         // The last comment id from the last page was given and can be used as a hint to speed up the query.
         $this->SQL
            ->Where('c.CommentID <', $LastCommentID)
            ->Limit($Limit);
      } else {
         $this->SQL->Limit($Limit, $Offset);
      }
      
      $Data = $this->SQL->Get();
      
      
      $Result =& $Data->Result();
      $this->LastCommentCount = $Data->NumRows();
      if (count($Result) > 0) {
         $this->LastCommentID = $Result[count($Result) - 1]->CommentID;
      } else
         $this->LastCommentID = NULL;
      
      // Now that we have th comments we can filter out the ones we don't have permission to.
      if ($Perms !== TRUE) {
         $Remove = array();
         
         foreach ($Data->Result() as $Index => $Row) {
            if (!in_array($Row->CategoryID, $Perms))
               $Remove[] = $Index;
         }
      
         if (count($Remove) > 0) {

            foreach ($Remove as $Index) {
               unset($Result[$Index]);
            }

            $Result = array_values($Result);
         }
      }

      Gdn::UserModel()->JoinUsers($Data, array('InsertUserID', 'UpdateUserID'));
      
      return $Data;
   }
  
   /** 
    * Set the order of the comments or return current order. 
    * 
    * Getter/setter for $this->_OrderBy.
    * 
    * @since 2.0.0
    * @access public
    * 
    * @param mixed Field name(s) to order results by. May be a string or array of strings.
    * @return array $this->_OrderBy (optionally).
    */
   public function OrderBy($Value = NULL) {
      if ($Value === NULL)
         return $this->_OrderBy;

      if (is_string($Value))
         $Value = array($Value);

      if (is_array($Value)) {
         // Set the order of this object.
         $OrderBy = array();

         foreach($Value as $Part) {
            if (StringEndsWith($Part, ' desc', TRUE))
               $OrderBy[] = array(substr($Part, 0, -5), 'desc');
            elseif (StringEndsWith($Part, ' asc', TRUE))
               $OrderBy[] = array(substr($Part, 0, -4), 'asc');
            else
               $OrderBy[] = array($Part, 'asc');
         }
         $this->_OrderBy = $OrderBy;
      } elseif (is_a($Value, 'Gdn_SQLDriver')) {
         // Set the order of the given sql.
         foreach ($this->_OrderBy as $Parts) {
            $Value->OrderBy($Parts[0], $Parts[1]);
         }
      }
   }
   
   public function PageWhere($DiscussionID, $Page, $Limit) {
      if (!Gdn::Cache()->ActiveEnabled() || !empty($this->_Where) || $this->_OrderBy[0][0] != 'c.DateInserted' || $this->_OrderBy[0][1] == 'desc')
         return FALSE;
      
      if ($Limit != C('Vanilla.Comments.PerPage', 30)) {
         return FALSE;
      }
      
      $CacheKey = "Comment.Page.$Limit.$DiscussionID.$Page";
      $Value = Gdn::Cache()->Get($CacheKey);
      Trace('CommentModel->PageWhere()');
      Trace($Value, $CacheKey);
//      Gdn::Controller()->SetData('_PageCache', array($CacheKey, $Value));
      if ($Value === FALSE) {
         return FALSE;
      } elseif (is_array($Value)) {
         $Result = array('DateInserted >=' => $Value[0]);
         if (isset($Value[1])) {
            $Result['DateInserted <='] = $Value[1];
         }
         return $Result;
      }
      return FALSE;
   }
	
	/**
	 * Sets the UserComment Score value. 
	 * 
    * @since 2.0.0
    * @access public
    * 
    * @param int $CommentID Unique ID of comment we're setting the score for.
    * @param int $UserID Unique ID of user scoring the comment.
    * @param int $Score Score being assigned to the comment.
	 * @return int New total score for the comment.
	 */
	public function SetUserScore($CommentID, $UserID, $Score) {
		// Insert or update the UserComment row
		$this->SQL->Replace(
			'UserComment',
			array('Score' => $Score),
			array('CommentID' => $CommentID, 'UserID' => $UserID)
		);
		
		// Get the total new score
		$TotalScore = $this->SQL->Select('Score', 'sum', 'TotalScore')
			->From('UserComment')
			->Where('CommentID', $CommentID)
			->Get()
			->FirstRow()
			->TotalScore;
		
		// Update the comment's cached version
		$this->SQL->Update('Comment')
			->Set('Score', $TotalScore)
			->Where('CommentID', $CommentID)
			->Put();
			
		return $TotalScore;
	}
   
   /**
	 * Gets the UserComment Score value for the specified user.
	 * 
    * @since 2.0.0
    * @access public
    * 
    * @param int $CommentID Unique ID of comment we're getting the score for.
    * @param int $UserID Unique ID of user who scored the comment.
	 * @return int Current score for the comment.
	 */
	public function GetUserScore($CommentID, $UserID) {
		$Data = $this->SQL->Select('Score')
			->From('UserComment')
			->Where('CommentID', $CommentID)
			->Where('UserID', $UserID)
			->Get()
			->FirstRow();
		
		return $Data ? $Data->Score : 0;
	}
   
   /**
	 * Record the user's watch data.
	 * 
    * @since 2.0.0
    * @access public
    * 
    * @param object $Discussion Discussion being watched.
    * @param int $Limit Max number to get.
    * @param int $Offset Number to skip.
    * @param int $TotalComments Total in entire discussion (hard limit).
	 */
   public function SetWatch($Discussion, $Limit, $Offset, $TotalComments) {
      
      $NewComments = FALSE;
      
      $Session = Gdn::Session();
      if ($Session->UserID > 0) {
         
         // Max comments we could have seen
         $CountWatch = $Limit * ($Offset + 1);
         if ($CountWatch > $TotalComments)
            $CountWatch = $TotalComments;
         
         // This dicussion looks familiar...
         if (is_numeric($Discussion->CountCommentWatch)) {
            
            if (isset($Discussion->DateLastViewed))
               $NewComments |= Gdn_Format::ToTimestamp($Discussion->DateLastComment) > Gdn_Format::ToTimestamp($Discussion->DateLastViewed);
            
            if ($TotalComments > $Discussion->CountCommentWatch)
               $NewComments |= TRUE;

            // Update the watch data.
				if ($NewComments) {
               
					// Only update the watch if there are new comments.
					$this->SQL->Put(
						'UserDiscussion',
						array(
							'CountComments' => $CountWatch,
                     'DateLastViewed' => Gdn_Format::ToDateTime()
						),
						array(
							'UserID' => $Session->UserID,
							'DiscussionID' => $Discussion->DiscussionID
						)
					);
				}
            
         } else {
				// Make sure the discussion isn't archived.
				$ArchiveDate = C('Vanilla.Archive.Date', FALSE);
				if (!$ArchiveDate || (Gdn_Format::ToTimestamp($Discussion->DateLastComment) > Gdn_Format::ToTimestamp($ArchiveDate))) {
               
               $NewComments = TRUE;
               
					// Insert watch data.
               $this->SQL->Options('Ignore', TRUE);
					$this->SQL->Insert(
						'UserDiscussion',
						array(
							'UserID' => $Session->UserID,
							'DiscussionID' => $Discussion->DiscussionID,
							'CountComments' => $CountWatch,
                     'DateLastViewed' => Gdn_Format::ToDateTime()
						)
					);
				}
			}
         
         /**
          * Fuzzy way of trying to automatically mark a cateogyr read again
          * if the user reads all the comments on the first few pages.
          */
         
         // If this discussion is in a category that has been marked read, 
         // check if reading this thread causes it to be completely read again
         $CategoryID = GetValue('CategoryID', $Discussion);
         if ($CategoryID) {
            
            $Category = CategoryModel::Categories($CategoryID);
            if ($Category) {
               
               $DateMarkedRead = GetValue('DateMarkedRead', $Category);
               if ($DateMarkedRead) {
                  
                  // Fuzzy way of looking back about 2 pages into the past
                  $LookBackCount = C('Vanilla.Discussions.PerPage', 50) * 2;
                  
                  // Find all discussions with content from after DateMarkedRead
                  $DiscussionModel = new DiscussionModel();
                  $Discussions = $DiscussionModel->Get(0, 101, array(
                     'CategoryID'         => $CategoryID,
                     'DateLastComment>'   => $DateMarkedRead
                  ));
                  unset($DiscussionModel);
                  
                  // Abort if we get back as many as we asked for, meaning a 
                  // lot has happened.
                  $NumDiscussions = $Discussions->NumRows();
                  if ($NumDiscussions <= $LookBackCount) {
                  
                     // Loop over these and see if any are still unread
                     $MarkAsRead = TRUE;
                     while ($Discussion = $Discussions->NextRow(DATASET_TYPE_ARRAY)) {
                        if ($Discussion['Read']) continue;
                        $MarkAsRead = FALSE;
                        break;
                     }

                     // Mark this category read if all the new content is read
                     if ($MarkAsRead) {
                        $CategoryModel = new CategoryModel();
                        $CategoryModel->SaveUserTree($CategoryID, array('DateMarkedRead' => Gdn_Format::ToDateTime()));
                        unset($CategoryModel);
                     }
                     
                  }
               }
            }
         }
         
		}
   }

   /**
	 * Count total comments in a discussion specified by ID.
	 *
	 * Events: BeforeGetCount
	 * 
    * @since 2.0.0
    * @access public
    * 
    * @param int $DiscussionID Unique ID of discussion we're counting comments from.
    * @return object SQL result.
	 */
   public function GetCount($DiscussionID) {
      $this->FireEvent('BeforeGetCount');
      
      if (!empty($this->_Where)) {
         return FALSE;
      }
      
      return $this->SQL->Select('CommentID', 'count', 'CountComments')
         ->From('Comment')
         ->Where('DiscussionID', $DiscussionID)
         ->Get()
         ->FirstRow()
         ->CountComments;
   }
   
   /**
	 * Count total comments in a discussion specified by $Where conditions.
	 * 
    * @since 2.0.0
    * @access public
    * 
    * @param array $Where Conditions
    * @return object SQL result.
	 */
   public function GetCountWhere($Where = FALSE) {
      if (is_array($Where))
         $this->SQL->Where($Where);
         
      return $this->SQL->Select('CommentID', 'count', 'CountComments')
         ->From('Comment')
         ->Get()
         ->FirstRow()
         ->CountComments;
   }
   
   /**
	 * Get single comment by ID. Allows you to pick data format of return value.
	 * 
    * @since 2.0.0
    * @access public
    * 
    * @param int $CommentID Unique ID of the comment.
    * @param string $ResultType Format to return comment in.
    * @return mixed SQL result in format specified by $ResultType.
	 */
   public function GetID($CommentID, $ResultType = DATASET_TYPE_OBJECT) {
      $this->CommentQuery(FALSE); // FALSE supresses FireEvent
      return $this->SQL
         ->Where('c.CommentID', $CommentID)
         ->Get()
         ->FirstRow($ResultType);
   }
   
   /**
	 * Get single comment by ID as SQL result data.
	 * 
    * @since 2.0.0
    * @access public
    * 
    * @param int $CommentID Unique ID of the comment.
    * @return object SQL result.
	 */
   public function GetIDData($CommentID) {
      $this->FireEvent('BeforeGetIDData');
      $this->CommentQuery(FALSE); // FALSE supresses FireEvent
      return $this->SQL
         ->Where('c.CommentID', $CommentID)
         ->Get();
   }
   
   /**
	 * Get comments in a discussion since the specified one.
	 *
	 * Events: BeforeGetNew
	 * 
    * @since 2.0.0
    * @access public
    * 
    * @param int $DiscussionID Unique ID of the discusion.
    * @param int $LastCommentID Unique ID of the comment.
    * @return object SQL result.
	 */
   public function GetNew($DiscussionID, $LastCommentID) {
      $this->CommentQuery();
      $this->FireEvent('BeforeGetNew');
      $this->OrderBy($this->SQL);
      return $this->SQL
         ->Where('c.DiscussionID', $DiscussionID)
         ->Where('c.CommentID >', $LastCommentID)
         ->Get();
   }
   
   /**
    * Gets the offset of the specified comment in its related discussion.
    * 
    * Events: BeforeGetOffset
    * 
    * @since 2.0.0
    * @access public
    *
    * @param mixed $Comment Unique ID or or a comment object for which the offset is being defined.
    * @return object SQL result.
    */
   public function GetOffset($Comment) {
      $this->FireEvent('BeforeGetOffset');
      
      if (is_numeric($Comment)) {
         $Comment = $this->GetID($Comment);
      }

      $this->SQL
         ->Select('c.CommentID', 'count', 'CountComments')
         ->From('Comment c')
         ->Where('c.DiscussionID', GetValue('DiscussionID', $Comment));

      $this->SQL->BeginWhereGroup();

      // Figure out the where clause based on the sort.
      foreach ($this->_OrderBy as $Part) {
         //$Op = count($this->_OrderBy) == 1 || isset($PrevWhere) ? '=' : '';
         list($Expr, $Value) = $this->_WhereFromOrderBy($Part, $Comment, '');

         if (!isset($PrevWhere)) {
            $this->SQL->Where($Expr, $Value);
         } else {
            $this->SQL->BeginWhereGroup();
            $this->SQL->OrWhere($PrevWhere[0], $PrevWhere[1]);
            $this->SQL->Where($Expr, $Value);
            $this->SQL->EndWhereGroup();
         }

         $PrevWhere = $this->_WhereFromOrderBy($Part, $Comment, '==');
      }

      $this->SQL->EndWhereGroup();

      return $this->SQL
         ->Get()
         ->FirstRow()
         ->CountComments;
   }

   public function GetUnreadOffset($DiscussionID, $UserID = NULL) {
      if ($UserID == NULL) {
         $UserID = Gdn::Session()->UserID;
      }
      if ($UserID == 0)
         return 0;

      // See of the user has read the discussion.
      $UserDiscussion = $this->SQL->GetWhere('UserDiscussion', array('DiscussionID' => $DiscussionID, 'UserID' => $UserID))->FirstRow(DATASET_TYPE_ARRAY);
      if (empty($UserDiscussion))
         return 0;

      return $UserDiscussion['CountComments'];
   }
   
   /**
    * Builds Where statements for GetOffset method.
    * 
    * @since 2.0.0
    * @access protected
    * @see CommentModel::GetOffset()
    *
    * @param array $Part Value from $this->_OrderBy.
    * @param object $Comment
    * @param string $Op Comparison operator.
    * @return array Expression and value.
    */
   protected function _WhereFromOrderBy($Part, $Comment, $Op = '') {
      if (!$Op || $Op == '=')
         $Op = ($Part[1] == 'desc' ? '>' : '<').$Op;
      elseif ($Op == '==')
         $Op = '=';
      
      $Expr = $Part[0].' '.$Op;
      if (preg_match('/c\.(\w*\b)/', $Part[0], $Matches))
         $Field = $Matches[1];
      else
         $Field = $Part[0];
      $Value = GetValue($Field, $Comment);
      if (!$Value)
         $Value = 0;

      return array($Expr, $Value);
   }
   
   /**
    * Insert or update core data about the comment.
    * 
    * Events: BeforeSaveComment, AfterSaveComment.
    * 
    * @since 2.0.0
    * @access public
    *
    * @param array $FormPostValues Data from the form model.
    * @return int $CommentID
    */
   public function Save($FormPostValues) {
      $Session = Gdn::Session();
      
      // Define the primary key in this model's table.
      $this->DefineSchema();
      
      // Add & apply any extra validation rules:      
      $this->Validation->ApplyRule('Body', 'Required');
      $MaxCommentLength = Gdn::Config('Vanilla.Comment.MaxLength');
      if (is_numeric($MaxCommentLength) && $MaxCommentLength > 0) {
         $this->Validation->SetSchemaProperty('Body', 'Length', $MaxCommentLength);
         $this->Validation->ApplyRule('Body', 'Length');
      }
      
      // Validate $CommentID and whether this is an insert
      $CommentID = ArrayValue('CommentID', $FormPostValues);
      $CommentID = is_numeric($CommentID) && $CommentID > 0 ? $CommentID : FALSE;
      $Insert = $CommentID === FALSE;
      if ($Insert)
         $this->AddInsertFields($FormPostValues);
      else
         $this->AddUpdateFields($FormPostValues);
      
      // Prep and fire event
      $this->EventArguments['FormPostValues'] = &$FormPostValues;
      $this->EventArguments['CommentID'] = $CommentID;
      $this->FireEvent('BeforeSaveComment');
      
      // Validate the form posted values
      if ($this->Validate($FormPostValues, $Insert)) {
         // If the post is new and it validates, check for spam
         if (!$Insert || !$this->CheckForSpam('Comment')) {
            $Fields = $this->Validation->SchemaValidationFields();
            $Fields = RemoveKeyFromArray($Fields, $this->PrimaryKey);
            
            if ($Insert === FALSE) {
               // Log the save.
               LogModel::LogChange('Edit', 'Comment', array_merge($Fields, array('CommentID' => $CommentID)));
               // Save the new value.
               $this->SQL->Put($this->Name, $Fields, array('CommentID' => $CommentID));
            } else {
               // Make sure that the comments get formatted in the method defined by Garden.
               if (!GetValue('Format', $Fields))
                  $Fields['Format'] = Gdn::Config('Garden.InputFormatter', '');

               // Check for spam
               $Spam = SpamModel::IsSpam('Comment', $Fields);
               if ($Spam)
                  return SPAM;
               
               // Check for approval
               $ApprovalRequired = CheckRestriction('Vanilla.Approval.Require');
<<<<<<< HEAD
               if ($ApprovalRequired) {
=======
               if ($ApprovalRequired && !GetValue('Verified', Gdn::Session()->User)) {
>>>>>>> cde82a62
                  $DiscussionModel = new DiscussionModel();
                  $Discussion = $DiscussionModel->GetID(GetValue('DiscussionID', $Fields));
                  $Fields['CategoryID'] = GetValue('CategoryID', $Discussion);
               	LogModel::Insert('Pending', 'Comment', $Fields);
               	return UNAPPROVED;
               }

               // Create comment
               $CommentID = $this->SQL->Insert($this->Name, $Fields);
	            $this->EventArguments['CommentID'] = $CommentID;
	               
	            // IsNewDiscussion is passed when the first comment for new discussions are created.
	            $this->EventArguments['IsNewDiscussion'] = GetValue('IsNewDiscussion', $FormPostValues);
               $this->FireEvent('AfterSaveComment');
            }
         }
      }
      
      // Update discussion's comment count
      $DiscussionID = GetValue('DiscussionID', $FormPostValues);
      $this->UpdateCommentCount($DiscussionID);

      return $CommentID;
   }

   /**
    * Insert or update meta data about the comment.
    * 
    * Updates unread comment totals, bookmarks, and activity. Sends notifications.
    * 
    * @since 2.0.0
    * @access public
    *
    * @param array $CommentID Unique ID for this comment.
    * @param int $Insert Used as a boolean for whether this is a new comment.
    * @param bool $CheckExisting Not used.
    * @param bool $IncUser Whether or not to just increment the user's comment count rather than recalculate it.
    */
   public function Save2($CommentID, $Insert, $CheckExisting = TRUE, $IncUser = FALSE) {
      $Session = Gdn::Session();
      $UserModel = Gdn::UserModel();
      
      // Load comment data
      $Fields = $this->GetID($CommentID, DATASET_TYPE_ARRAY);
      
      // Clear any session stashes related to this discussion
      $DiscussionModel = new DiscussionModel();
      $DiscussionID = GetValue('DiscussionID', $Fields);
      $Discussion = $DiscussionModel->GetID($DiscussionID);
      $Session->Stash('CommentForForeignID_'.GetValue('ForeignID', $Discussion));

      // Make a quick check so that only the user making the comment can make the notification.
      // This check may be used in the future so should not be depended on later in the method.
      if ($Fields['InsertUserID'] != $Session->UserID)
         return;

      // Update the discussion author's CountUnreadDiscussions (ie.
      // the number of discussions created by the user that s/he has
      // unread messages in) if this comment was not added by the
      // discussion author.
      $this->UpdateUser($Session->UserID, $IncUser && $Insert);

      if ($Insert) {
			// UPDATE COUNT AND LAST COMMENT ON CATEGORY TABLE
			if ($Discussion->CategoryID > 0) {
				$CountComments = $this->SQL
					->Select('CountComments', 'sum', 'CountComments')
					->From('Discussion')
					->Where('CategoryID', $Discussion->CategoryID)
					->Get()
					->FirstRow()
					->CountComments;
            
            $CategoryModel = new CategoryModel();
            
            $CategoryModel->SetField($Discussion->CategoryID, array(
               'LastDiscussionID'   => $DiscussionID,
               'LastCommentID'      => $CommentID,
               'CountComments'      => $CountComments,
               'LastDateInserted'   => $Fields['DateInserted']
            ));
            
            // Update the cache.
            if ($DiscussionID && Gdn::Cache()->ActiveEnabled()) {
               $CategoryCache = array(
                   'LastTitle'         => $Discussion->Name, // kluge so JoinUsers doesn't wipe this out.
                   'LastUserID'        => $Fields['InsertUserID'],
                   'LastUrl'           => DiscussionUrl($Discussion).'#latest'
               );
               CategoryModel::SetCache($Discussion->CategoryID, $CategoryCache);
            }
			}
			
			// Prepare the notification queue.
         $ActivityModel = new ActivityModel();
         $HeadlineFormat = T('HeadlineFormat.Comment', '{ActivityUserID,user} commented on <a href="{Url,html}">{Data.Name,text}</a>');
         $Category = CategoryModel::Categories($Discussion->CategoryID);
         $Activity = array(
            'ActivityType' => 'Comment',
            'ActivityUserID' => $Fields['InsertUserID'],
            'HeadlineFormat' => $HeadlineFormat,
            'RecordType' => 'Comment',
            'RecordID' => $CommentID,
            'Route' => "/discussion/comment/$CommentID#Comment_$CommentID",
            'Data' => array(
               'Name' => $Discussion->Name,
               'Category' => GetValue('Name', $Category)
            )
         );
         
         // Allow simple fulltext notifications
         if (C('Vanilla.Activity.ShowCommentBody', FALSE))
            $Activity['Story'] = GetValue('Body', $Fields);
         
         // Notify users who have bookmarked the discussion.
         $BookmarkData = $DiscussionModel->GetBookmarkUsers($DiscussionID);
         foreach ($BookmarkData->Result() as $Bookmark) {
            // Check user can still see the discussion.
            if (!$UserModel->GetCategoryViewPermission($Bookmark->UserID, $Discussion->CategoryID))
               continue;
            
            $Activity['NotifyUserID'] = $Bookmark->UserID;
            $ActivityModel->Queue($Activity, 'BookmarkComment');
         }

         // Record user-comment activity.
         if ($Discussion != FALSE) {
            $Activity['NotifyUserID'] = GetValue('InsertUserID', $Discussion);
            $ActivityModel->Queue($Activity, 'DiscussionComment');
			}
         
         // Record advanced notifications.
         if ($Discussion !== FALSE) {
            $this->RecordAdvancedNotications($ActivityModel, $Activity, $Discussion);
         }
         
         // Notify any users who were mentioned in the comment.
         $Usernames = GetMentions($Fields['Body']);
         $NotifiedUsers = array();
         foreach ($Usernames as $i => $Username) {
            $User = $UserModel->GetByUsername($Username);
            if (!$User) {
               unset($Usernames[$i]);
               continue;
            }
            
            // Check user can still see the discussion.
            if (!$UserModel->GetCategoryViewPermission($User->UserID, $Discussion->CategoryID))
               continue;
            
            $HeadlineFormatBak = $Activity['HeadlineFormat'];
            $Activity['HeadlineFormat'] = T('HeadlineFormat.Mention', '{ActivityUserID,user} mentioned you in <a href="{Url,html}">{Data.Name,text}</a>');
            
            $Activity['NotifyUserID'] = $User->UserID;
            $ActivityModel->Queue($Activity, 'Mention');
            $Activity['HeadlineFormat'] = $HeadlineFormatBak;
         }

         // Throw an event for users to add their own events.
         $this->EventArguments['Comment'] = $Fields;
         $this->EventArguments['Discussion'] = $Discussion;
         $this->EventArguments['NotifiedUsers'] = array_keys(ActivityModel::$Queue);
         $this->EventArguments['MentionedUsers'] = $Usernames;
         $this->EventArguments['ActivityModel'] = $ActivityModel;
         $this->FireEvent('BeforeNotification');
				
			// Send all notifications.
			$ActivityModel->SaveQueue();
      }
   }
   
   /**
    * Record advanced notifications for users.
    * 
    * @param ActivityModel $ActivityModel
    * @param array $Activity
    * @param array $Discussion
    * @param array $NotifiedUsers 
    */
   public function RecordAdvancedNotications($ActivityModel, $Activity, $Discussion) {
      if (is_numeric($Discussion)) {
         $Discussion = $this->GetID($Discussion);
      }
      
      $CategoryID = GetValue('CategoryID', $Discussion);
      
      // Figure out the category that governs this notification preference.
      $i = 0;
      $Category = CategoryModel::Categories($CategoryID);
      if (!$Category)
         return;
      
      while ($Category['Depth'] > 2 && $i < 20) {
         if (!$Category || $Category['Archived'])
            return;
         $i++;
         $Category = CategoryModel::Categories($Category['ParentCategoryID']);
      } 

      // Grab all of the users that need to be notified.
      $Data = $this->SQL
         ->WhereIn('Name', array('Preferences.Email.NewComment.'.$Category['CategoryID'], 'Preferences.Popup.NewComment.'.$Category['CategoryID']))
         ->Get('UserMeta')->ResultArray();
      
      $NotifyUsers = array();
      foreach ($Data as $Row) {
         if (!$Row['Value'])
            continue;
         
         $UserID = $Row['UserID'];
         $Name = $Row['Name'];
         if (strpos($Name, '.Email.') !== FALSE) {
            $NotifyUsers[$UserID]['Emailed'] = ActivityModel::SENT_PENDING;
         } elseif (strpos($Name, '.Popup.') !== FALSE) {
            $NotifyUsers[$UserID]['Notified'] = ActivityModel::SENT_PENDING;
         }
      }
      
      foreach ($NotifyUsers as $UserID => $Prefs) {
         $Activity['NotifyUserID'] = $UserID;
         $Activity['Emailed'] = GetValue('Emailed', $Prefs, FALSE);
         $Activity['Notified'] = GetValue('Notified', $Prefs, FALSE);
         $ActivityModel->Queue($Activity);
      }
   }
   
   public function RemovePageCache($DiscussionID, $From = 1) {
      if (!Gdn::Cache()->ActiveEnabled())
         return;
      
      $CountComments = $this->SQL->GetWhere('Discussion', array('DiscussionID' => $DiscussionID))->Value('CountComments');
      $Limit = C('Vanilla.Comments.PerPage', 30);
      $PageCount = PageNumber($CountComments, $Limit) + 1;
      
      for ($Page = $From; $Page <= $PageCount; $Page++) {
         $CacheKey = "Comment.Page.$Limit.$DiscussionID.$Page";
         Gdn::Cache()->Remove($CacheKey);
      }
   }
   
   /**
    * Updates the CountComments value on the discussion based on the CommentID being saved. 
    *
    * Events: BeforeUpdateCommentCount.
    * 
    * @since 2.0.0
    * @access public
    *
    * @param int $DiscussionID Unique ID of the discussion we are updating.
    */
   public function UpdateCommentCount($Discussion) {
      // Get the discussion.
      if (is_numeric($Discussion))
         $Discussion = $this->SQL->GetWhere('Discussion', array('DiscussionID' => $Discussion))->FirstRow(DATASET_TYPE_ARRAY);
      $DiscussionID = $Discussion['DiscussionID'];

      $this->FireEvent('BeforeUpdateCommentCountQuery');
      
      $Data = $this->SQL
         ->Select('c.CommentID', 'min', 'FirstCommentID')
         ->Select('c.CommentID', 'max', 'LastCommentID')
         ->Select('c.DateInserted', 'max', 'DateLastComment')
         ->Select('c.CommentID', 'count', 'CountComments')
         ->From('Comment c')
         ->Where('c.DiscussionID', $DiscussionID)
         ->Get()->FirstRow(DATASET_TYPE_ARRAY);

      $this->EventArguments['Discussion'] =& $Discussion;
      $this->EventArguments['Counts'] =& $Data;
      $this->FireEvent('BeforeUpdateCommentCount');
      
      if ($Discussion) {
         if ($Data) {
            $this->SQL->Update('Discussion');
            if (!$Discussion['Sink'] && $Data['DateLastComment'])
               $this->SQL->Set('DateLastComment', $Data['DateLastComment']);
            elseif (!$Data['DateLastComment'])
               $this->SQL->Set('DateLastComment', $Discussion['DateInserted']);

            $this->SQL
               ->Set('FirstCommentID', $Data['FirstCommentID'])
               ->Set('LastCommentID', $Data['LastCommentID'])
               ->Set('CountComments', $Data['CountComments'])
               ->Where('DiscussionID', $DiscussionID)
               ->Put();

            // Update the last comment's user ID.
            $this->SQL
               ->Update('Discussion d')
               ->Update('Comment c')
               ->Set('d.LastCommentUserID', 'c.InsertUserID', FALSE)
               ->Where('d.DiscussionID', $DiscussionID)
               ->Where('c.CommentID', 'd.LastCommentID', FALSE, FALSE)
               ->Put();
         } else {
            // Update the discussion with null counts.
            $this->SQL
               ->Update('Discussion')
               ->Set('CountComments', 0)
               ->Set('FirstCommentID', NULL)
               ->Set('LastCommentID', NULL)
               ->Set('DateLastComment', 'DateInserted', FALSE, FALSE)
               ->Set('LastCommentUserID', NULL)
               ->Where('DiscussionID', $DiscussionID);
         }
      }
   }
   
   /**
    * Update UserDiscussion so users don't have incorrect counts. 
    * 
    * @since 2.0.18
    * @access public
    *
    * @param int $DiscussionID Unique ID of the discussion we are updating.
    */
   public function UpdateUserCommentCounts($DiscussionID) {
      $Sql = "update ".$this->Database->DatabasePrefix."UserDiscussion ud
         set CountComments = (
            select count(c.CommentID)+1 
            from ".$this->Database->DatabasePrefix."Comment c 
            where c.DateInserted < ud.DateLastViewed
         )
         where DiscussionID = $DiscussionID";
      $this->SQL->Query($Sql);
   }
   
   /**
    * Update user's total comment count.
    * 
    * @since 2.0.0
    * @access public
    *
    * @param int $UserID Unique ID of the user to be updated.
    */
   public function UpdateUser($UserID, $Inc = FALSE) {
      if ($Inc) {
         // Just increment the comment count.
         $this->SQL
            ->Update('User')
            ->Set('CountComments', 'CountComments + 1', FALSE)
            ->Where('UserID', $UserID)
            ->Put();
      } else {
         // Retrieve a comment count
         $CountComments = $this->SQL
            ->Select('c.CommentID', 'count', 'CountComments')
            ->From('Comment c')
            ->Where('c.InsertUserID', $UserID)
            ->Get()
            ->FirstRow()
            ->CountComments;

         // Save to the attributes column of the user table for this user.
         Gdn::UserModel()->SetField($UserID, 'CountComments', $CountComments);
      }
   }
   
   /**
    * Delete a comment.
    *
    * This is a hard delete that completely removes it from the database.
    * Events: DeleteComment.
    * 
    * @since 2.0.0
    * @access public
    *
    * @param int $CommentID Unique ID of the comment to be deleted.
    * @param array $Options Additional options for the delete.
    * @param bool Always returns TRUE.
    */
   public function Delete($CommentID, $Options = array()) {
      $this->EventArguments['CommentID'] = $CommentID;
      
      $Comment = $this->GetID($CommentID, DATASET_TYPE_ARRAY);
      if (!$Comment)
         return FALSE;
      $Discussion = $this->SQL->GetWhere('Discussion', array('DiscussionID' => $Comment['DiscussionID']))->FirstRow(DATASET_TYPE_ARRAY);
         
      // Decrement the UserDiscussion comment count if the user has seen this comment
      $Offset = $this->GetOffset($CommentID);
      $this->SQL->Update('UserDiscussion')
         ->Set('CountComments', 'CountComments - 1', FALSE)
         ->Where('DiscussionID', $Comment['DiscussionID'])
         ->Where('CountComments >', $Offset)
         ->Put();

      $this->FireEvent('DeleteComment');

      // Log the deletion.
      $Log = GetValue('Log', $Options, 'Delete');
      LogModel::Insert($Log, 'Comment', $Comment, GetValue('LogOptions', $Options, array()));

      // Delete the comment.
      $this->SQL->Delete('Comment', array('CommentID' => $CommentID));

      // Update the comment count
      $this->UpdateCommentCount($Discussion);

      // Update the user's comment count
      $this->UpdateUser($Comment['InsertUserID']);
      
      // Update the category.
      $Category = CategoryModel::Categories(GetValue('CategoryID', $Discussion));
      if ($Category && $Category['LastCommentID'] == $CommentID) {
         $CategoryModel = new CategoryModel();
         $CategoryModel->SetRecentPost($Category['CategoryID']);
      }

      // Clear the page cache.
      $this->RemovePageCache($Comment['DiscussionID']);
      return TRUE;
   }
   
   public function Where($Value = NULL) {
      if ($Value === NULL)
         return $this->_Where;
      elseif (!$Value)
         $this->_Where = array();
      elseif (is_a($Value, 'Gdn_SQLDriver')) {
         if (!empty($this->_Where))
            $Value->Where($this->_Where);
      } else
         $this->_Where = $Value;
   }
}<|MERGE_RESOLUTION|>--- conflicted
+++ resolved
@@ -795,11 +795,7 @@
                
                // Check for approval
                $ApprovalRequired = CheckRestriction('Vanilla.Approval.Require');
-<<<<<<< HEAD
-               if ($ApprovalRequired) {
-=======
                if ($ApprovalRequired && !GetValue('Verified', Gdn::Session()->User)) {
->>>>>>> cde82a62
                   $DiscussionModel = new DiscussionModel();
                   $Discussion = $DiscussionModel->GetID(GetValue('DiscussionID', $Fields));
                   $Fields['CategoryID'] = GetValue('CategoryID', $Discussion);
