<?php if (!defined('APPLICATION')) exit();

class DiscussionModel extends VanillaModel {
   /**
    * Class constructor.
    */
   public function __construct() {
      parent::__construct('Discussion');
   }
   
   public function DiscussionQuery() {
      $Perms = $this->_GetCategoryPermissions();
      if($Perms !== TRUE) {
         $this->SQL->WhereIn('d.CategoryID', $Perms);
      }
      
      $this->SQL
         ->Select('d.InsertUserID', '', 'FirstUserID')
         ->Select('d.DateInserted', '', 'FirstDate')
         ->Select('iu.Name', '', 'FirstName')
         ->Select('iup.Name', '', 'FirstPhoto')
         // ->Select('fc.Body', '', 'FirstBody')
         ->Select('lc.DateInserted', '', 'LastDate')
         ->Select('lc.InsertUserID', '', 'LastUserID')
         ->Select('lcu.Name', '', 'LastName')
         ->Select('lcup.Name', '', 'LastPhoto')
         ->Select('lc.Body', '', 'LastBody')
         ->Select("' &bull; ', pc.Name, ca.Name", 'concat_ws', 'Category')
         ->From('Discussion d')
         ->Join('User iu', 'd.InsertUserID = iu.UserID', 'left') // First comment author is also the discussion insertuserid
         ->Join('Photo iup', 'iu.PhotoID = iup.PhotoID', 'left') // First Photo
         ->Join('Comment fc', 'd.FirstCommentID = fc.CommentID') // First comment
         ->Join('Comment lc', 'd.LastCommentID = lc.CommentID') // Last comment
         ->Join('User lcu', 'lc.InsertUserID = lcu.UserID', 'left') // Last comment user
         ->Join('Photo lcup', 'lcu.PhotoID = lcup.PhotoID', 'left') // Last Photo
         ->Join('Category ca', 'd.CategoryID = ca.CategoryID', 'left') // Category
         ->Join('Category pc', 'ca.ParentCategoryID = pc.CategoryID', 'left'); // Parent category
         //->Permission('ca', 'CategoryID', 'Vanilla.Discussions.View');
   }
   
   public function Get($Offset = '0', $Limit = '', $Wheres = '') {
      if ($Limit == '') 
         $Limit = Gdn::Config('Vanilla.Discussions.PerPage', 50);

      $Offset = !is_numeric($Offset) || $Offset < 0 ? 0 : $Offset;
      
      $Session = Gdn::Session();
      $UserID = $Session->UserID > 0 ? $Session->UserID : 0;
      $this->DiscussionQuery();
      $this->SQL
         ->Select('d.*');
         
      if ($UserID > 0) {
         $this->SQL
            ->Select('w.UserID', '', 'WatchUserID')
            ->Select('w.DateLastViewed, w.Dismissed, w.Bookmarked')
            ->Select('w.CountComments', '', 'CountCommentWatch')
            ->Join('UserDiscussion w', 'd.DiscussionID = w.DiscussionID and w.UserID = '.$UserID, 'left');
         } else {
            $this->SQL
               ->Select('0', '', 'WatchUserID')
               ->Select('now()', '', 'DateLastViewed')
               ->Select('0', '', 'Dismissed')
               ->Select('0', '', 'Bookmarked')
               ->Select('0', '', 'CountCommentWatch');
         }
      
      if (is_array($Wheres))
         $this->SQL->Where($Wheres);
      
      if (!isset($Wheres['w.Bookmarked']) && !isset($Wheres['d.InsertUserID'])) {
         $this->SQL
            ->BeginWhereGroup()
            ->Where('d.Announce', '0');
         
         if ($UserID > 0)
            $this->SQL->OrWhere('w.Dismissed', '1');
            
         $this->SQL->EndWhereGroup();
      }
         
      return $this->SQL
         ->OrderBy('d.DateLastComment', 'desc')
         ->Limit($Limit, $Offset)
         ->Get();
   }
   
   public function GetAnnouncements($Wheres = '') {
      $Session = Gdn::Session();
      $Limit = Gdn::Config('Vanilla.Discussions.PerPage', 50);
      $Offset = 0;
      $UserID = $Session->UserID > 0 ? $Session->UserID : 0;
      $this->DiscussionQuery();
      $this->SQL
         ->Select('d.*')
         ->Select('w.UserID', '', 'WatchUserID')
         ->Select('w.DateLastViewed, w.Dismissed, w.Bookmarked')
         ->Select('w.CountComments', '', 'CountCommentWatch')
         ->Join('UserDiscussion w', 'd.DiscussionID = w.DiscussionID and w.UserID = '.$UserID, 'left');
      
      if (is_array($Wheres))
         $this->SQL->Where($Wheres);
         
      return $this->SQL
         ->Where('d.Announce', '1')
         ->Where('w.Dismissed is null')
         ->OrderBy('lc.DateInserted', 'desc')
         ->Limit($Limit, $Offset)
         ->Get();
   }
   
   protected $_CategoryPermissions = NULL;
   
   protected function _GetCategoryPermissions() {
      if(is_null($this->_CategoryPermissions)) {
         $Session = Gdn::Session();
         
         if(is_object($Session->User) && $Session->User->Admin == '1') {
            $this->_CategoryPermissions = TRUE;
         } else {
            $Data = $this->SQL
               ->Select('c.CategoryID')
               ->From('Category c')
               ->Permission('c', 'CategoryID', 'Vanilla.Discussions.View')
               ->Get();
            
            $Data = $Data->ResultArray();
            $this->_CategoryPermissions = array();
            foreach($Data as $Row) {
               $this->_CategoryPermissions[] = $Row['CategoryID'];
            }
         }
      }
      
      return $this->_CategoryPermissions;
   }

   public function GetCount($Wheres = '', $ForceNoAnnouncements = FALSE) {
      $Session = Gdn::Session();
      $UserID = $Session->UserID > 0 ? $Session->UserID : 0;
      if (is_array($Wheres) && count($Wheres) == 0)
         $Wheres = '';
         
      $Perms = $this->_GetCategoryPermissions();
      if($Perms !== TRUE) {
         $this->SQL->WhereIn('c.CategoryID', $Perms);
      }
         
      // Small optimization for basic queries
      if ($Wheres == '') {
         $this->SQL
            ->Select('c.CountDiscussions', 'sum', 'CountDiscussions')
            ->From('Category c');
            //->Permission('c', 'CategoryID', 'Vanilla.Discussions.View');
      } else {
         $this->SQL
	         ->Select('d.DiscussionID', 'count', 'CountDiscussions')
	         ->From('Discussion d')
            ->Join('Category c', 'd.CategoryID = c.CategoryID')
	         ->Join('UserDiscussion w', 'd.DiscussionID = w.DiscussionID and w.UserID = '.$UserID, 'left')
            ->Where($Wheres);
      }
      return $this->SQL
         ->Get()
         ->FirstRow()
         ->CountDiscussions;
   }

   public function GetID($DiscussionID) {
      $Session = Gdn::Session();
      return $this->SQL
         ->Select('d.*')
         ->Select('c.Body')
         ->Select('ca.Name', '', 'Category')
         ->Select('w.DateLastViewed, w.Dismissed, w.Bookmarked')
         ->Select('w.CountComments', '', 'CountCommentWatch')
         ->Select('lc.DateInserted', '', 'LastDate')
         ->Select('lc.InsertUserID', '', 'LastUserID')
         ->Select('lcu.Name', '', 'LastName')
         ->From('Discussion d')
         ->Join('Comment c', 'd.FirstCommentID = c.CommentID', 'left')
         ->Join('Category ca', 'd.CategoryID = ca.CategoryID', 'left')
         ->Join('UserDiscussion w', 'd.DiscussionID = w.DiscussionID and w.UserID = '.$Session->UserID, 'left')
         ->Join('Comment lc', 'd.LastCommentID = lc.CommentID', 'left') // Last comment
         ->Join('User lcu', 'lc.InsertUserID = lcu.UserID', 'left') // Last comment user
         ->Where('d.DiscussionID', $DiscussionID)
         ->Get()
         ->FirstRow();
   }
   
   /**
    * Marks the specified announcement as dismissed by the specified user.
    *
    * @param int The unique id of the discussion being affected.
    * @param int The unique id of the user being affected.
    */
   public function DismissAnnouncement($DiscussionID, $UserID) {
      $Count = $this->SQL
         ->Select('UserID')
         ->From('UserDiscussion')
         ->Where('DiscussionID', $DiscussionID)
         ->Where('UserID', $UserID)
         ->Get()
         ->NumRows();
         
      $CountComments = $this->SQL
         ->Select('CountComments')
         ->From('Discussion')
         ->Where('DiscussionID', $DiscussionID)
         ->Get()
         ->FirstRow()
         ->CountComments;
      
      if ($Count > 0) {
         $this->SQL
            ->Update('UserDiscussion')
            ->Set('CountComments', $CountComments)
            ->Set('DateLastViewed', Format::ToDateTime())
            ->Set('Dismissed', '1')
            ->Where('DiscussionID', $DiscussionID)
            ->Where('UserID', $UserID)
            ->Put();
      } else {
         $this->SQL->Insert(
            'UserDiscussion',
            array(
               'UserID' => $UserID,
               'DiscussionID' => $DiscussionID,
               'CountComments' => $CountComments,
               'DateLastViewed' => Format::ToDateTime(),
               'Dismissed' => '1'
            )
         );
      }
   }
   
   public function Save($FormPostValues, $CommentModel) {
      $Session = Gdn::Session();
      
      // Define the primary key in this model's table.
      $this->DefineSchema();
      $CommentModel->DefineSchema();
      
      // Add & apply any extra validation rules:      
      $this->Validation->ApplyRule('Body', 'Required');
      $CommentModel->Validation->ApplyRule('Body', 'Required');
      $MaxCommentLength = Gdn::Config('Vanilla.Comment.MaxLength');
      if (is_numeric($MaxCommentLength) && $MaxCommentLength > 0) {
         $CommentModel->Validation->SetSchemaProperty('Body', 'Length', $MaxCommentLength);
         $CommentModel->Validation->ApplyRule('Body', 'Length');
      }      
      
      // Get the DiscussionID from the form so we know if we are inserting or updating.
      $DiscussionID = ArrayValue('DiscussionID', $FormPostValues, '');
      $Insert = $DiscussionID == '' ? TRUE : FALSE;
      
      if ($Insert) {
         unset($FormPostValues['DiscussionID']);
         // If no categoryid is defined, grab the first available.
         if (ArrayValue('CategoryID', $FormPostValues) === FALSE)
            $FormPostValues['CategoryID'] = $this->SQL->Get('Category', '', '', 1)->FirstRow()->CategoryID;
            
         $this->AddInsertFields($FormPostValues);
         // $FormPostValues['LastCommentUserID'] = $Session->UserID;
         $FormPostValues['DateLastComment'] = Format::ToDateTime();
      }
      // Add the update fields because this table's default sort is by DateUpdated (see $this->Get()).
      $this->AddUpdateFields($FormPostValues);
      
      // Remove checkboxes from the fields if they were unchecked
      if (ArrayValue('Announce', $FormPostValues, '') === FALSE)
         unset($FormPostValues['Announce']);

      if (ArrayValue('Closed', $FormPostValues, '') === FALSE)
         unset($FormPostValues['Closed']);

      if (ArrayValue('Sink', $FormPostValues, '') === FALSE)
         unset($FormPostValues['Sink']);
         

      // Validate the form posted values
      if (
         $this->Validate($FormPostValues, $Insert)
         && $CommentModel->Validate($FormPostValues)
      ) {
         // If the post is new and it validates, make sure the user isn't spamming
         if (!$Insert || !$this->CheckForSpam('Discussion')) {
            $Fields = $this->Validation->SchemaValidationFields(); // All fields on the form that relate to the schema
            $DiscussionID = intval(ArrayValue('DiscussionID', $Fields, 0));
            $Fields = RemoveKeyFromArray($Fields, 'DiscussionID'); // Remove the primary key from the fields for saving
            $Discussion = FALSE;
            if ($DiscussionID > 0) {
               $this->SQL->Put($this->Name, $Fields, array($this->PrimaryKey => $DiscussionID));
            
               // Get the CommentID from the discussion table before saving
               $FormPostValues['CommentID'] = $this->SQL
                  ->Select('FirstCommentID')
                  ->From('Discussion')
                  ->Where('DiscussionID', $DiscussionID)
                  ->Get()
                  ->FirstRow()
                  ->FirstCommentID;
               $CommentModel->Save($FormPostValues);
            } else {
               $DiscussionID = $this->SQL->Insert($this->Name, $Fields);
               // Assign the new DiscussionID to the comment before saving
               $FormPostValues['DiscussionID'] = $DiscussionID;
               $CommentID = $CommentModel->Save($FormPostValues);
               // Assign the FirstCommentID to the discussion table
               $this->SQL->Put($this->Name,
                  array('FirstCommentID' => $CommentID, 'LastCommentID' => $CommentID),
                  array($this->PrimaryKey => $DiscussionID)
               );
               // Notify users of mentions
               $DiscussionName = ArrayValue('Name', $Fields, '');
               $Usernames = GetMentions($DiscussionName);
               $UserModel = Gdn::UserModel();
               foreach ($Usernames as $Username) {
                  $User = $UserModel->GetWhere(array('Name' => $Username))->FirstRow();
                  if ($User && $User->UserID != $Session->UserID) {
                     AddActivity(
                        $User->UserID,
                        'DiscussionMention',
                        '',
                        $Session->UserID,
                        '/discussion/'.$DiscussionID.'/'.Format::Url($DiscussionName)
                     );
                  }
               }
            }
            $DiscussionName = ArrayValue('Name', $Fields, '');
            $this->RecordActivity($Session->UserID, $DiscussionID, $DiscussionName);
            $this->UpdateDiscussionCount($DiscussionID);
         }
      } else {
         // Make sure that all of the validation results from both validations are present for view by the form
         foreach ($CommentModel->ValidationResults() as $FieldName => $Results) {
            foreach ($Results as $Result) {
               $this->Validation->AddValidationResult($FieldName, $Result);
            }
         }
      }
      return $DiscussionID;
   }
   
   public function RecordActivity($UserID, $DiscussionID, $DiscussionName) {
      // Report that the discussion was created
      AddActivity(
         $UserID,
         'NewDiscussion',
         Anchor(Format::Text($DiscussionName), 'vanilla/discussion/'.$DiscussionID.'/'.Format::Url($DiscussionName))
      );
      
      // Get the user's discussion count
      $Data = $this->SQL
         ->Select('DiscussionID', 'count', 'CountDiscussions')
         ->From('Discussion')
         ->Where('InsertUserID', $UserID)
         ->Get();
      
      // Save the count to the user table
      $this->SQL
         ->Update('User')
         ->Set('CountDiscussions', $Data->NumRows() > 0 ? $Data->FirstRow()->CountDiscussions : 0)
         ->Where('UserID', $UserID)
         ->Put();
   }
   
   /**
    * Updates the CountDiscussions value on the category based on the DiscussionID
    * being saved. 
    *
    * @param int The DiscussionID relating to the category we are updating.
    */
   public function UpdateDiscussionCount($DiscussionID) {
      $Data = $this->SQL
         ->Select('d2.CategoryID')
         ->Select('d2.CategoryID', 'count', 'CountDiscussions')
         ->From('Discussion d')
         ->Join('Discussion d2', 'd.CategoryID = d2.CategoryID')
         ->Where('d.DiscussionID', $DiscussionID)
         ->GroupBy('d2.CategoryID')
         ->Get()
         ->FirstRow();
      $Count = $Data ? $Data->CountDiscussions : 0;
      
      $Data = $this->SQL
         ->Select('CategoryID, InsertUserID')
         ->From('Discussion')
         ->Where('DiscussionID', $DiscussionID)
         ->Get()
         ->FirstRow();
      
      if ($Count > 0) {
         $this->SQL
            ->Update('Category')
            ->Set('UpdateUserID', $Data->InsertUserID)
            ->Set('DateUpdated', Format::ToDateTime())
            ->Set('CountDiscussions', $Count)
            ->Where('CategoryID', $Data->CategoryID)
            ->Put();
      }
   }
   
   /**
    * Announces (or unannounces) a discussion. Returns the value that was set.
    */
   public function SetProperty($DiscussionID, $Property, $ForceValue = FALSE) {
      if ($ForceValue !== FALSE) {
         $Value = $ForceValue;
      } else {
         $Value = '1';
         $Discussion = $this->GetID($DiscussionID);
         $Value = ($Discussion->$Property == '1' ? '0' : '1');
      }
      $this->SQL
         ->Update('Discussion')
         ->Set($Property, $Value)
         ->Where('DiscussionID', $DiscussionID)
         ->Put();
      return $Value;
   }
      
<<<<<<< HEAD
   /**
    * Bookmarks (or unbookmarks) a discussion. Returns the current state of the
    * bookmark (ie. TRUE for bookmarked, FALSE for unbookmarked)
    */
   public function BookmarkDiscussion($DiscussionID, $UserID) {
=======
   /// <summary>
   /// Bookmarks (or unbookmarks) a discussion. Returns the current state of the
   /// bookmark (ie. TRUE for bookmarked, FALSE for unbookmarked)
   /// </summary>
   public function BookmarkDiscussion($DiscussionID, $UserID, &$Discussion = NULL) {
>>>>>>> 49c89335
      $State = '1';
      $Discussion = $this->GetID($DiscussionID);
      if ($Discussion->CountCommentWatch == '') {
         $this->SQL
            ->Insert('UserDiscussion', array(
               'UserID' => $UserID,
               'DiscussionID' => $DiscussionID,
               'CountComments' => 0,
               'DateLastViewed' => Format::ToDateTime(),
               'Bookmarked' => '1'
            ));
      } else {
         $State = ($Discussion->Bookmarked == '1' ? '0' : '1');
         $this->SQL
            ->Update('UserDiscussion')
            ->Set('Bookmarked', $State)
            ->Where('UserID', $UserID)
            ->Where('DiscussionID', $DiscussionID)
            ->Put();
      }
      return $State == '1' ? TRUE : FALSE;
   }
   
   /**
    * The number of bookmarks the specified $UserID has.
    */
   public function BookmarkCount($UserID) {
      $Data = $this->SQL
         ->Select('ud.DiscussionID', 'count', 'Count')
         ->From('UserDiscussion ud')
         ->Join('Discussion d', 'd.DiscussionID = ud.DiscussionID')
         ->Where('ud.UserID', $UserID)
         ->Where('ud.Bookmarked', '1')
         ->Get()
         ->FirstRow();
         
      if ($Data !== FALSE)
         return $Data->Count;
      
      return 0;
   }
   
   public function Delete($DiscussionID) {
      $Search = Gdn::Factory('SearchModel');
      if(!is_null($Search)) {
         // Get a list of all of the comments in the discussion first.
         $Data = $this->SQL->Select('CommentID')->From('Comment')->Where('DiscussionID', $DiscussionID)->Get();
         
         // Delete the search for each comment.
         foreach($Data as $Row) {
            $Search->Delete(array('TableName' => 'Comment', 'PrimaryID' => $Row->CommentID));
         }
      }
      
      $this->SQL->Delete('Comment', array('DiscussionID' => $DiscussionID));
      $this->SQL->Delete('Discussion', array('DiscussionID' => $DiscussionID));
      
      return TRUE;
   }
}<|MERGE_RESOLUTION|>--- conflicted
+++ resolved
@@ -421,19 +421,11 @@
       return $Value;
    }
       
-<<<<<<< HEAD
    /**
     * Bookmarks (or unbookmarks) a discussion. Returns the current state of the
     * bookmark (ie. TRUE for bookmarked, FALSE for unbookmarked)
     */
-   public function BookmarkDiscussion($DiscussionID, $UserID) {
-=======
-   /// <summary>
-   /// Bookmarks (or unbookmarks) a discussion. Returns the current state of the
-   /// bookmark (ie. TRUE for bookmarked, FALSE for unbookmarked)
-   /// </summary>
    public function BookmarkDiscussion($DiscussionID, $UserID, &$Discussion = NULL) {
->>>>>>> 49c89335
       $State = '1';
       $Discussion = $this->GetID($DiscussionID);
       if ($Discussion->CountCommentWatch == '') {
