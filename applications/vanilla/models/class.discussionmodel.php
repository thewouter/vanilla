--- conflicted
+++ resolved
@@ -28,24 +28,15 @@
    /** @var array Column names to allow sorting by. */
     protected static $AllowedSortFields = array('d.DateLastComment', 'd.DateInserted', 'd.DiscussionID');
 
-<<<<<<< HEAD
-   /**
-    * Class constructor. Defines the related database table name.
-    *
-    * @since 2.0.0
-    * @access public
-    */
-=======
     /** @var array Discussion Permissions */
     protected $permissionTypes = array('Add', 'Announce', 'Close', 'Delete', 'Edit', 'Sink', 'View');
 
-    /**
-     * Class constructor. Defines the related database table name.
-     *
-     * @since 2.0.0
-     * @access public
-     */
->>>>>>> 82cd6a45
+   /**
+    * Class constructor. Defines the related database table name.
+    *
+    * @since 2.0.0
+    * @access public
+    */
     public function __construct() {
         parent::__construct('Discussion');
     }
@@ -73,9 +64,6 @@
             return false;
         }
 
-<<<<<<< HEAD
-       // Determine if we still have time to edit.
-=======
         return self::editContentTimeout($discussion, $timeLeft);
     }
 
@@ -87,8 +75,7 @@
      * @return bool Whether the time to edit the discussion has passed.
      */
     public static function editContentTimeout($discussion, &$timeLeft = 0) {
-        // Determine if we still have time to edit.
->>>>>>> 82cd6a45
+       // Determine if we still have time to edit.
         $timeInserted = strtotime(val('DateInserted', $discussion));
         $editContentTimeout = c('Garden.EditContentTimeout', -1);
 
@@ -1545,7 +1532,6 @@
         $this->fireEvent('AfterSetField');
     }
 
-<<<<<<< HEAD
    /**
     * Inserts or updates the discussion via form values.
     *
@@ -1555,24 +1541,10 @@
     * @access public
     *
     * @param array $FormPostValues Data sent from the form model.
+     * @param array $Settings Currently unused.
     * @return int $DiscussionID Unique ID of the discussion.
     */
-    public function save($FormPostValues) {
-=======
-    /**
-     * Inserts or updates the discussion via form values.
-     *
-     * Events: BeforeSaveDiscussion, AfterSaveDiscussion.
-     *
-     * @since 2.0.0
-     * @access public
-     *
-     * @param array $FormPostValues Data sent from the form model.
-     * @param array $Settings Currently unused.
-     * @return int $DiscussionID Unique ID of the discussion.
-     */
     public function save($FormPostValues, $Settings = false) {
->>>>>>> 82cd6a45
         $Session = Gdn::session();
 
        // Define the primary key in this model's table.
@@ -1671,17 +1643,13 @@
                // Get all fields on the form that relate to the schema
                 $Fields = $this->Validation->schemaValidationFields();
 
-<<<<<<< HEAD
-               // Get DiscussionID if one was sent
-=======
                 // Check for spam.
                 $spam = SpamModel::isSpam('Discussion', $Fields);
                 if ($spam) {
                     return SPAM;
                 }
 
-                // Get DiscussionID if one was sent
->>>>>>> 82cd6a45
+               // Get DiscussionID if one was sent
                 $DiscussionID = intval(val('DiscussionID', $Fields, 0));
 
                // Remove the primary key from the fields for saving.
@@ -1730,7 +1698,6 @@
                         $Fields['Notified'] = ActivityModel::SENT_PENDING;
                     }
 
-<<<<<<< HEAD
                     // Check for spam.
 
                     $Spam = SpamModel::isSpam('Discussion', $Fields);
@@ -1750,13 +1717,6 @@
                         if ($Premoderation) {
                             return UNAPPROVED;
                         }
-=======
-                    // Check for approval
-                    $ApprovalRequired = checkRestriction('Vanilla.Approval.Require');
-                    if ($ApprovalRequired && !val('Verified', Gdn::session()->User)) {
-                        LogModel::insert('Pending', 'Discussion', $Fields);
-                        return UNAPPROVED;
->>>>>>> 82cd6a45
                     }
 
                     // Create discussion
@@ -1858,17 +1818,10 @@
                                 continue;
                             }
 
-<<<<<<< HEAD
                            // Check user can still see the discussion.
-                        if (!$UserModel->getCategoryViewPermission($User->UserID, val('CategoryID', $Fields))) {
+                        if (!$this->canView($Fields, $User->UserID)) {
                                 continue;
                             }
-=======
-                        // Check user can still see the discussion.
-                        if (!$this->canView($Fields, $User->UserID)) {
-                            continue;
-                        }
->>>>>>> 82cd6a45
 
                         $Activity['HeadlineFormat'] = t('HeadlineFormat.Mention', '{ActivityUserID,user} mentioned you in <a href="{Url,html}">{Data.Name,text}</a>');
 
@@ -1955,13 +1908,8 @@
             }
 
             $UserID = $Row['UserID'];
-<<<<<<< HEAD
            // Check user can still see the discussion.
-            if (!Gdn::userModel()->GetCategoryViewPermission($UserID, $Category['CategoryID'])) {
-=======
-            // Check user can still see the discussion.
             if (!$this->canView($Discussion, $UserID)) {
->>>>>>> 82cd6a45
                 continue;
             }
 
