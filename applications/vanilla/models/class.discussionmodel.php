--- conflicted
+++ resolved
@@ -233,17 +233,10 @@
       if (is_array($Wheres))
          $this->SQL->Where($Wheres);
       
-<<<<<<< HEAD
-		// Get sorting options from config
-		$SortField = $this->EventArguments['SortField'];
+		// Whitelist sorting options
 		if (!in_array($SortField, array('d.DiscussionID', 'd.DateLastComment', 'd.DateInserted'))) {
 			trigger_error("You are sorting discussions by a possibly sub-optimal column.", E_USER_NOTICE);
       }
-=======
-		// Whitelist sorting options
-		if (!in_array($SortField, self::AllowedSortFields()))
-			$SortField = 'd.DateLastComment';
->>>>>>> be1ab0b0
 		
 		$SortDirection = $this->EventArguments['SortDirection'];
 		if ($SortDirection != 'asc')
