<?php if (!defined('APPLICATION')) exit();

if (!isset($Drop))
   $Drop = FALSE;
   
if (!isset($Explicit))
   $Explicit = TRUE;
   
<<<<<<< HEAD
$SQL = Gdn::SQL();
$Construct = Gdn::Structure();
=======
$SQL = $Database->SQL();

if ($Drop) {
   // Insert some permissions for the Vanilla categories
   $Permissions = array();
   $Permissions[] = 'Vanilla.Settings.Manage';
   $Permissions[] = 'Vanilla.Categories.Manage';
   $Permissions[] = 'Vanilla.Spam.Manage';
   if (!is_object($Validation))
      $Validation = new Gdn_Validation();
      
   $PermissionModel = new PermissionModel($Validation);
   $PermissionModel->InsertNew($Permissions);
   $Permissions = array();
   $Permissions[] = 'Vanilla.Discussions.View';
   $Permissions[] = 'Vanilla.Discussions.Add';
   $Permissions[] = 'Vanilla.Discussions.Edit';
   $Permissions[] = 'Vanilla.Discussions.Announce';
   $Permissions[] = 'Vanilla.Discussions.Sink';
   $Permissions[] = 'Vanilla.Discussions.Close';
   $Permissions[] = 'Vanilla.Discussions.Delete';
   $Permissions[] = 'Vanilla.Comments.Add';
   $Permissions[] = 'Vanilla.Comments.Edit';
   $Permissions[] = 'Vanilla.Comments.Delete';
   $PermissionModel->InsertNew($Permissions, 'Category', 'CategoryID');
   // Make sure that User.Permissions is blank so new permissions for users get applied.
   $SQL->Update('User', array('Permissions' => ''))->Put();

   // Fix permissions for Vanilla
   if ($SQL->Select('rp.*')
      ->Select('p.Name', '', 'Permission')
      ->From('RolePermission rp')
      ->Join('Permission p', 'rp.PermissionID = p.PermissionID')
      ->Where('RoleID', '4')
      ->Where('p.Name', 'Vanilla.Discussions.Add')
      ->Get()
      ->NumRows() == 0)
   {
      // Member Role
      $Select = $SQL->Select('4, p.PermissionID, 1')
         ->From('RolePermission rp')
         ->Join('Permission p', 'rp.PermissionID = p.PermissionID')
         ->Where('p.Name', 'Vanilla.Discussions.Add')
         ->GetSelect();
      $SQL->Insert('RolePermission', array('RoleID', 'PermissionID', 'JunctionID'), $Select);
      $Select = $SQL->Select('4, p.PermissionID, 1')
         ->From('RolePermission rp')
         ->Join('Permission p', 'rp.PermissionID = p.PermissionID')
         ->Where('p.Name', 'Vanilla.Comments.Add')
         ->GetSelect();
      $SQL->Insert('RolePermission', array('RoleID', 'PermissionID', 'JunctionID'), $Select);
   }

   // Admin permissions
   $SQL->Delete('RolePermission', array('RoleID' => 5));
   $Select = $SQL->Select('5, PermissionID')->From('Permission')->GetSelect();
   $SQL->Insert('RolePermission', array('RoleID', 'PermissionID'), $Select);
}
>>>>>>> 335e93c3

$Construct->Table('Category')
   ->Column('CategoryID', 'int', 4, FALSE, NULL, 'primary', TRUE)
   ->Column('ParentCategoryID', 'int', 4, TRUE)
   ->Column('CountDiscussions', 'int', 4, FALSE, '0')
   ->Column('AllowDiscussions', array('1','0'), '', FALSE, '1')
   ->Column('Name', 'varchar', 30)
   ->Column('Description', 'varchar', 250, TRUE)
   ->Column('Sort', 'int', 4, TRUE)
   ->Column('InsertUserID', 'int', 10, FALSE, NULL, 'key')
   ->Column('UpdateUserID', 'int', 10, TRUE)
   ->Column('DateInserted', 'datetime')
   ->Column('DateUpdated', 'datetime')
   ->Set($Explicit, $Drop);

$SQL->Select('c.CategoryID, c.CountDiscussions, c.Description, c.Sort, c.InsertUserID, c.UpdateUserID, c.DateInserted, c.DateUpdated')
   ->Select("' > ', p.Name, c.Name", 'concat_ws', 'Name')
   ->From('Category c')
   ->Join('Category p', 'c.ParentCategoryID = p.CategoryID', 'left')
   ->Where('c.AllowDiscussions', '1', TRUE, FALSE);
$Construct->View('vw_Category', $SQL);

if ($Drop)
   $SQL->Insert('Category', array('InsertUserID' => 1, 'UpdateUserID' => 1, 'DateInserted' => Format::ToDateTime(), 'DateUpdated' => Format::ToDateTime(), 'Name' => 'General', 'Description' => 'General discussions', 'Sort' => '1'));

// Construct the discussion table.
$Construct->Table('Discussion')
   ->Column('DiscussionID', 'int', 11, FALSE, NULL, 'primary', TRUE)
   ->Column('CategoryID', 'int', 4, FALSE, NULL, 'key')
   ->Column('InsertUserID', 'int', 10, FALSE, NULL, 'key')
   ->Column('UpdateUserID', 'int', 10, FALSE, NULL)
   ->Column('FirstCommentID', 'int', 11, TRUE, NULL, 'key')
   ->Column('LastCommentID', 'int', 11, TRUE, NULL, 'key')
   ->Column('Name', 'varchar', 100)
   ->Column('CountComments', 'int', 4, FALSE, '1')
   ->Column('Closed', array('1', '0'), '', FALSE, '0')
   ->Column('Announce', array('1', '0'), '', FALSE, '0')
   ->Column('Sink', array('1', '0'), '', FALSE, '0')
   ->Column('DateInserted', 'datetime')
   ->Column('DateUpdated', 'datetime')
   ->Column('DateLastComment', 'datetime')
   ->Column('Attributes', 'text', '', TRUE)
   ->Set($Explicit, $Drop);
   
// Allows the tracking of relationships between discussions and users (bookmarks, dismissed announcements, # of read comments in a discussion, etc)
// Column($Name, $Type, $Length = '', $Null = FALSE, $Default = NULL, $KeyType = FALSE, $AutoIncrement = FALSE)
$Construct->Table('UserDiscussion')
   ->Column('UserID', 'int', 11, FALSE, NULL, 'primary')
   ->Column('DiscussionID', 'int', 11, FALSE, NULL, 'primary')
   ->Column('CountComments', 'int', 4, FALSE, '0')
   ->Column('DateLastViewed', 'datetime')
   ->Column('Dismissed', 'varchar', 1, TRUE) // Relates to dismissed announcements
   ->Column('Bookmarked', 'varchar', 1, TRUE)
   ->Set($Explicit, $Drop);

$Construct->Table('Comment')
   ->Column('CommentID', 'int', 11, FALSE, NULL, 'primary', TRUE)
   ->Column('DiscussionID', 'int', 11, FALSE, NULL, 'key')
   ->Column('InsertUserID', 'int', 10, TRUE, NULL, 'key')
   ->Column('UpdateUserID', 'int', 10, TRUE)
   ->Column('DeleteUserID', 'int', 10, TRUE)
   ->Column('Body', 'text')
   ->Column('Format', 'varchar', 20, TRUE)
   ->Column('DateInserted', 'datetime')
   ->Column('DateDeleted', 'datetime', '', TRUE)
   ->Column('DateUpdated', 'datetime', '', TRUE)
   ->Column('Flag', 'int', 2, TRUE, 0)
   ->Set($Explicit, $Drop);

// Allows the tracking of already-read comments on a per-user basis.
$Construct->Table('CommentWatch')
   ->Column('UserID', 'int', 11, FALSE, NULL, 'primary')
   ->Column('CommentID', 'int', 11, FALSE, NULL, 'primary')
   ->Column('DateLastViewed', 'datetime')
   ->Set($Explicit, $Drop);
   
// Add extra columns to user table for tracking discussions & comments
$Construct->Table('User')
   ->Column('CountDiscussions', 'int', 11, FALSE, '0')
   ->Column('CountUnreadDiscussions', 'int', 11, FALSE, '0')
   ->Column('CountComments', 'int', 11, FALSE, '0')
   ->Column('CountDrafts', 'int', 11, FALSE, '0')
   ->Column('CountBookmarks', 'int', 11, FALSE, '0')
   ->Set();

$Construct->Table('Draft')
   ->Column('DraftID', 'int', 11, FALSE, NULL, 'primary', TRUE)
   ->Column('DiscussionID', 'int', 11, TRUE, NULL, 'key')
   ->Column('CategoryID', 'int', 4, TRUE, NULL, 'key')
   ->Column('InsertUserID', 'int', 10, FALSE, NULL, 'key')
   ->Column('UpdateUserID', 'int', 10, FALSE, NULL)
   ->Column('Name', 'varchar', 100, TRUE)
   ->Column('Closed', array('1', '0'), '', FALSE, '0')
   ->Column('Announce', array('1', '0'), '', FALSE, '0')
   ->Column('Sink', array('1', '0'), '', FALSE, '0')
   ->Column('Body', 'text')
   ->Column('Format', 'varchar', 20, TRUE)
   ->Column('DateInserted', 'datetime')
   ->Column('DateUpdated', 'datetime', '', TRUE)
   ->Set($Explicit, $Drop);

// Insert some activity types
///  %1 = ActivityName
///  %2 = ActivityName Possessive
///  %3 = RegardingName
///  %4 = RegardingName Possessive
///  %5 = Link to RegardingName's Wall
///  %6 = his/her
///  %7 = he/she
///  %8 = RouteCode & Route

// X added a discussion
if ($SQL->GetWhere('ActivityType', array('Name' => 'NewDiscussion'))->NumRows() == 0)
   $SQL->Insert('ActivityType', array('AllowComments' => '0', 'Name' => 'NewDiscussion', 'FullHeadline' => '%1$s started a %8$s.', 'ProfileHeadline' => '%1$s started a %8$s.', 'RouteCode' => 'discussion', 'Public' => '0'));
   
// People's comments on discussions
if ($SQL->GetWhere('ActivityType', array('Name' => 'DiscussionComment'))->NumRows() == 0)
   $SQL->Insert('ActivityType', array('AllowComments' => '0', 'Name' => 'DiscussionComment', 'FullHeadline' => '%1$s commented on %4$s %8$s.', 'ProfileHeadline' => '%1$s commented on %4$s %8$s.', 'RouteCode' => 'discussion', 'Notify' => '1', 'Public' => '0'));

<<<<<<< HEAD
if ($Drop) {
   $PermissionModel = Gdn::PermissionModel();
   
   // Define some global vanilla permissions.
   $PermissionModel->Define(array(
      'Vanilla.Settings.Manage',
      'Vanilla.Categories.Manage',
      'Vanilla.Spam.Manage'
      ));
   
   // Define some permissions for the Vanilla categories.
   $PermissionModel->Define(array(
      'Vanilla.Discussions.View',
      'Vanilla.Discussions.Add',
      'Vanilla.Discussions.Edit',
      'Vanilla.Discussions.Announce',
      'Vanilla.Discussions.Sink',
      'Vanilla.Discussions.Close',
      'Vanilla.Discussions.Delete',
      'Vanilla.Comments.Add',
      'Vanilla.Comments.Edit',
      'Vanilla.Comments.Delete'),
      'tinyint',
      'Category',
      'CategoryID'
      );
   
   // Get the general category so we can assign permissions to it.
   $GeneralCategoryID = $SQL->GetWhere('Category', array('Name' => 'General'))->Value('CategoryID', 0);
   
   // Set the intial member permissions.
   $PermissionModel->Save(array(
      'RoleID' => 8,
      'JunctionTable' => 'Category',
      'JunctionColumn' => 'CategoryID',
      'JunctionID' => $GeneralCategoryID,
      'Vanilla.Discussions.Add' => 1,
      'Vanilla.Discussions.View' => 1,
      'Vanilla.Comments.Add' => 1
      ));
      
   // Set the initial administrator permissions.
   $PermissionModel->Save(array(
      'RoleID' => 16,
      'Vanilla.Settings.Manage' => 1,
      'Vanilla.Categories.Manage' => 1,
      'Vanilla.Spam.Manage' => 1,
      ));
=======
// People mentioning others in discussion topics
if ($SQL->GetWhere('ActivityType', array('Name' => 'DiscussionMention'))->NumRows() == 0)
   $SQL->Insert('ActivityType', array('AllowComments' => '0', 'Name' => 'DiscussionMention', 'FullHeadline' => '%1$s mentioned you in a %8$s.', 'ProfileHeadline' => '%1$s mentioned you in a %8$s.', 'RouteCode' => 'discussion', 'Notify' => '1', 'Public' => '0'));

// People mentioning others in comments
if ($SQL->GetWhere('ActivityType', array('Name' => 'CommentMention'))->NumRows() == 0)
   $SQL->Insert('ActivityType', array('AllowComments' => '0', 'Name' => 'CommentMention', 'FullHeadline' => '%1$s mentioned you in a %8$s.', 'ProfileHeadline' => '%1$s mentioned you in a %8$s.', 'RouteCode' => 'comment', 'Notify' => '1', 'Public' => '0'));
>>>>>>> 335e93c3
   
   $PermissionModel->Save(array(
      'RoleID' => 16,
      'JunctionTable' => 'Category',
      'JunctionColumn' => 'CategoryID',
      'JunctionID' => $GeneralCategoryID,
      'Vanilla.Discussions.Add' => 1,
      'Vanilla.Discussions.Edit' => 1,
      'Vanilla.Discussions.Announce' => 1,
      'Vanilla.Discussions.Sink' => 1,
      'Vanilla.Discussions.Close' => 1,
      'Vanilla.Discussions.Delete' => 1,
      'Vanilla.Discussions.View' => 1,
      'Vanilla.Comments.Add' => 1,
      'Vanilla.Comments.Edit' => 1,
      'Vanilla.Comments.Delete' => 1
      ));
   
   // Make sure that User.Permissions is blank so new permissions for users get applied.
   $SQL->Update('User', array('Permissions' => ''))->Put();
}

// Add the search types for Vanilla.
$Gdn_Search = Gdn::Factory('SearchModel');
if(!is_null($Gdn_Search)) {
   $Gdn_Search->AddTableType('Comment', 'Category');
}
unset($Gdn_Search);<|MERGE_RESOLUTION|>--- conflicted
+++ resolved
@@ -6,69 +6,9 @@
 if (!isset($Explicit))
    $Explicit = TRUE;
    
-<<<<<<< HEAD
 $SQL = Gdn::SQL();
 $Construct = Gdn::Structure();
-=======
-$SQL = $Database->SQL();
-
-if ($Drop) {
-   // Insert some permissions for the Vanilla categories
-   $Permissions = array();
-   $Permissions[] = 'Vanilla.Settings.Manage';
-   $Permissions[] = 'Vanilla.Categories.Manage';
-   $Permissions[] = 'Vanilla.Spam.Manage';
-   if (!is_object($Validation))
-      $Validation = new Gdn_Validation();
-      
-   $PermissionModel = new PermissionModel($Validation);
-   $PermissionModel->InsertNew($Permissions);
-   $Permissions = array();
-   $Permissions[] = 'Vanilla.Discussions.View';
-   $Permissions[] = 'Vanilla.Discussions.Add';
-   $Permissions[] = 'Vanilla.Discussions.Edit';
-   $Permissions[] = 'Vanilla.Discussions.Announce';
-   $Permissions[] = 'Vanilla.Discussions.Sink';
-   $Permissions[] = 'Vanilla.Discussions.Close';
-   $Permissions[] = 'Vanilla.Discussions.Delete';
-   $Permissions[] = 'Vanilla.Comments.Add';
-   $Permissions[] = 'Vanilla.Comments.Edit';
-   $Permissions[] = 'Vanilla.Comments.Delete';
-   $PermissionModel->InsertNew($Permissions, 'Category', 'CategoryID');
-   // Make sure that User.Permissions is blank so new permissions for users get applied.
-   $SQL->Update('User', array('Permissions' => ''))->Put();
-
-   // Fix permissions for Vanilla
    if ($SQL->Select('rp.*')
-      ->Select('p.Name', '', 'Permission')
-      ->From('RolePermission rp')
-      ->Join('Permission p', 'rp.PermissionID = p.PermissionID')
-      ->Where('RoleID', '4')
-      ->Where('p.Name', 'Vanilla.Discussions.Add')
-      ->Get()
-      ->NumRows() == 0)
-   {
-      // Member Role
-      $Select = $SQL->Select('4, p.PermissionID, 1')
-         ->From('RolePermission rp')
-         ->Join('Permission p', 'rp.PermissionID = p.PermissionID')
-         ->Where('p.Name', 'Vanilla.Discussions.Add')
-         ->GetSelect();
-      $SQL->Insert('RolePermission', array('RoleID', 'PermissionID', 'JunctionID'), $Select);
-      $Select = $SQL->Select('4, p.PermissionID, 1')
-         ->From('RolePermission rp')
-         ->Join('Permission p', 'rp.PermissionID = p.PermissionID')
-         ->Where('p.Name', 'Vanilla.Comments.Add')
-         ->GetSelect();
-      $SQL->Insert('RolePermission', array('RoleID', 'PermissionID', 'JunctionID'), $Select);
-   }
-
-   // Admin permissions
-   $SQL->Delete('RolePermission', array('RoleID' => 5));
-   $Select = $SQL->Select('5, PermissionID')->From('Permission')->GetSelect();
-   $SQL->Insert('RolePermission', array('RoleID', 'PermissionID'), $Select);
-}
->>>>>>> 335e93c3
 
 $Construct->Table('Category')
    ->Column('CategoryID', 'int', 4, FALSE, NULL, 'primary', TRUE)
@@ -188,7 +128,14 @@
 if ($SQL->GetWhere('ActivityType', array('Name' => 'DiscussionComment'))->NumRows() == 0)
    $SQL->Insert('ActivityType', array('AllowComments' => '0', 'Name' => 'DiscussionComment', 'FullHeadline' => '%1$s commented on %4$s %8$s.', 'ProfileHeadline' => '%1$s commented on %4$s %8$s.', 'RouteCode' => 'discussion', 'Notify' => '1', 'Public' => '0'));
 
-<<<<<<< HEAD
+// People mentioning others in discussion topics
+if ($SQL->GetWhere('ActivityType', array('Name' => 'DiscussionMention'))->NumRows() == 0)
+   $SQL->Insert('ActivityType', array('AllowComments' => '0', 'Name' => 'DiscussionMention', 'FullHeadline' => '%1$s mentioned you in a %8$s.', 'ProfileHeadline' => '%1$s mentioned you in a %8$s.', 'RouteCode' => 'discussion', 'Notify' => '1', 'Public' => '0'));
+
+// People mentioning others in comments
+if ($SQL->GetWhere('ActivityType', array('Name' => 'CommentMention'))->NumRows() == 0)
+   $SQL->Insert('ActivityType', array('AllowComments' => '0', 'Name' => 'CommentMention', 'FullHeadline' => '%1$s mentioned you in a %8$s.', 'ProfileHeadline' => '%1$s mentioned you in a %8$s.', 'RouteCode' => 'comment', 'Notify' => '1', 'Public' => '0'));
+
 if ($Drop) {
    $PermissionModel = Gdn::PermissionModel();
    
@@ -237,15 +184,6 @@
       'Vanilla.Categories.Manage' => 1,
       'Vanilla.Spam.Manage' => 1,
       ));
-=======
-// People mentioning others in discussion topics
-if ($SQL->GetWhere('ActivityType', array('Name' => 'DiscussionMention'))->NumRows() == 0)
-   $SQL->Insert('ActivityType', array('AllowComments' => '0', 'Name' => 'DiscussionMention', 'FullHeadline' => '%1$s mentioned you in a %8$s.', 'ProfileHeadline' => '%1$s mentioned you in a %8$s.', 'RouteCode' => 'discussion', 'Notify' => '1', 'Public' => '0'));
-
-// People mentioning others in comments
-if ($SQL->GetWhere('ActivityType', array('Name' => 'CommentMention'))->NumRows() == 0)
-   $SQL->Insert('ActivityType', array('AllowComments' => '0', 'Name' => 'CommentMention', 'FullHeadline' => '%1$s mentioned you in a %8$s.', 'ProfileHeadline' => '%1$s mentioned you in a %8$s.', 'RouteCode' => 'comment', 'Notify' => '1', 'Public' => '0'));
->>>>>>> 335e93c3
    
    $PermissionModel->Save(array(
       'RoleID' => 16,
