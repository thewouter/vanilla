<?php if (!defined('APPLICATION')) exit();
/**
 * Vanilla database structure
 *
 * Called by VanillaHooks::Setup() to update database upon enabling app.
 *
 * @package Vanilla
 */

if (!isset($Drop))
   $Drop = FALSE;
   
if (!isset($Explicit))
   $Explicit = TRUE;
   
$SQL = Gdn::Database()->SQL();
$Construct = Gdn::Database()->Structure();
$Px = $Construct->DatabasePrefix();

$Construct->Table('Category');
$CategoryExists = $Construct->TableExists();
$PermissionCategoryIDExists = $Construct->ColumnExists('PermissionCategoryID');

$LastDiscussionIDExists = $Construct->ColumnExists('LastDiscussionID');

$Construct->PrimaryKey('CategoryID')
   ->Column('ParentCategoryID', 'int', TRUE)
   ->Column('TreeLeft', 'int', TRUE)
   ->Column('TreeRight', 'int', TRUE)
   ->Column('Depth', 'int', TRUE)
   ->Column('CountDiscussions', 'int', '0')
   ->Column('CountComments', 'int', '0')
   ->Column('DateMarkedRead', 'datetime', NULL)
   ->Column('AllowDiscussions', 'tinyint', '1')
   ->Column('Archived', 'tinyint(1)', '0')
   ->Column('Name', 'varchar(255)')
   ->Column('UrlCode', 'varchar(255)', TRUE)
   ->Column('Description', 'varchar(500)', TRUE)
   ->Column('Sort', 'int', TRUE)
   ->Column('PermissionCategoryID', 'int', '-1') // default to root.
   ->Column('InsertUserID', 'int', FALSE, 'key')
   ->Column('UpdateUserID', 'int', TRUE)
   ->Column('DateInserted', 'datetime')
   ->Column('DateUpdated', 'datetime')
   ->Column('LastCommentID', 'int', NULL)
   ->Column('LastDiscussionID', 'int', NULL)
   ->Set($Explicit, $Drop);

$RootCategoryInserted = FALSE;
if ($SQL->GetWhere('Category', array('CategoryID' => -1))->NumRows() == 0) {
   $SQL->Insert('Category', array('CategoryID' => -1, 'TreeLeft' => 1, 'TreeRight' => 4, 'InsertUserID' => 1, 'UpdateUserID' => 1, 'DateInserted' => Gdn_Format::ToDateTime(), 'DateUpdated' => Gdn_Format::ToDateTime(), 'Name' => 'Root', 'UrlCode' => '', 'Description' => 'Root of category tree. Users should never see this.', 'PermissionCategoryID' => -1));
   $RootCategoryInserted = TRUE;
}

if ($Drop || !$CategoryExists) {
   $SQL->Insert('Category', array('ParentCategoryID' => -1, 'TreeLeft' => 2, 'TreeRight' => 3, 'InsertUserID' => 1, 'UpdateUserID' => 1, 'DateInserted' => Gdn_Format::ToDateTime(), 'DateUpdated' => Gdn_Format::ToDateTime(), 'Name' => 'General', 'UrlCode' => 'general', 'Description' => 'General discussions', 'PermissionCategoryID' => -1));
} elseif ($CategoryExists && !$PermissionCategoryIDExists) {
   if (!C('Garden.Permissions.Disabled.Category')) {
      // Existing installations need to be set up with per/category permissions.
      $SQL->Update('Category')->Set('PermissionCategoryID', 'CategoryID', FALSE)->Put();
      $SQL->Update('Permission')->Set('JunctionColumn', 'PermissionCategoryID')->Where('JunctionColumn', 'CategoryID')->Put();
   }
}

if ($CategoryExists) {
   $CategoryModel = new CategoryModel();
   $CategoryModel->RebuildTree();
   unset($CategoryModel);
}

// Construct the discussion table.
$Construct->Table('Discussion');
$DiscussionExists = $Construct->TableExists();
$FirstCommentIDExists = $Construct->ColumnExists('FirstCommentID');
$BodyExists = $Construct->ColumnExists('Body');
$LastCommentIDExists = $Construct->ColumnExists('LastCommentID');
$LastCommentUserIDExists = $Construct->ColumnExists('LastCommentUserID');
$CountBookmarksExists = $Construct->ColumnExists('CountBookmarks');

$Construct
   ->PrimaryKey('DiscussionID')
   ->Column('Type', 'varchar(10)', TRUE, 'index')
<<<<<<< HEAD
   ->Column('ForeignID', 'varchar(200)', TRUE, 'index') // For relating foreign records to discussions
=======
   ->Column('ForeignID', 'varchar(32)', TRUE, 'index') // For relating foreign records to discussions
>>>>>>> bce5f3bf
   ->Column('CategoryID', 'int', FALSE, 'key')
   ->Column('InsertUserID', 'int', FALSE, 'key')
   ->Column('UpdateUserID', 'int')
   ->Column('FirstCommentID', 'int', TRUE)
   ->Column('LastCommentID', 'int', TRUE)
   ->Column('Name', 'varchar(100)', FALSE, 'fulltext')
	->Column('Body', 'text', FALSE, 'fulltext')
	->Column('Format', 'varchar(20)', TRUE)
   ->Column('Tags', 'varchar(255)', NULL)
   ->Column('CountComments', 'int', '1')
   ->Column('CountBookmarks', 'int', NULL)
   ->Column('CountViews', 'int', '1')
   ->Column('Closed', 'tinyint(1)', '0')
   ->Column('Announce', 'tinyint(1)', '0')
   ->Column('Sink', 'tinyint(1)', '0')
   ->Column('DateInserted', 'datetime', FALSE)
   ->Column('DateUpdated', 'datetime', TRUE)
   ->Column('InsertIPAddress', 'varchar(15)', TRUE)
   ->Column('UpdateIPAddress', 'varchar(15)', TRUE)
   ->Column('DateLastComment', 'datetime', NULL, 'index')
	->Column('LastCommentUserID', 'int', TRUE)
	->Column('Score', 'float', NULL)
   ->Column('Attributes', 'text', TRUE)
   ->Column('RegardingID', 'int(11)', TRUE, 'index')
   ->Column('Source', 'varchar(20)', TRUE)
   ->Set($Explicit, $Drop);

if ($DiscussionExists && !$FirstCommentIDExists) {
   $Px = $SQL->Database->DatabasePrefix;
   $UpdateSQL = "update {$Px}Discussion d set FirstCommentID = (select min(c.CommentID) from {$Px}Comment c where c.DiscussionID = d.DiscussionID)";
   $SQL->Query($UpdateSQL, 'update');
}

$Construct->Table('UserCategory')
   ->Column('UserID', 'int', FALSE, 'primary')
   ->Column('CategoryID', 'int', FALSE, 'primary')
   ->Column('DateMarkedRead', 'datetime', NULL)
   ->Column('Unfollow', 'tinyint(1)', 0)
   ->Set($Explicit, $Drop);
   
// Allows the tracking of relationships between discussions and users (bookmarks, dismissed announcements, # of read comments in a discussion, etc)
// Column($Name, $Type, $Length = '', $Null = FALSE, $Default = NULL, $KeyType = FALSE, $AutoIncrement = FALSE)
$Construct->Table('UserDiscussion')
   ->Column('UserID', 'int', FALSE, 'primary')
   ->Column('DiscussionID', 'int', FALSE, array('primary', 'key'))
	->Column('Score', 'float', NULL)
   ->Column('CountComments', 'int', '0')
   ->Column('DateLastViewed', 'datetime', NULL) // null signals never
   ->Column('Dismissed', 'tinyint(1)', '0') // relates to dismissed announcements
   ->Column('Bookmarked', 'tinyint(1)', '0')
   ->Set($Explicit, $Drop);

$Construct->Table('Comment');

if ($Construct->TableExists())
   $CommentIndexes = $Construct->IndexSqlDb();
else
   $CommentIndexes = array();

$Construct->PrimaryKey('CommentID')
	->Column('DiscussionID', 'int', FALSE, 'index.1')
   ->Column('Type', 'varchar(10)', TRUE)
   ->Column('ForeignID', 'varchar(200)', TRUE, 'index') // For relating foreign records to discussions
	->Column('InsertUserID', 'int', TRUE, 'key')
	->Column('UpdateUserID', 'int', TRUE)
	->Column('DeleteUserID', 'int', TRUE)
	->Column('Body', 'text', FALSE, 'fulltext')
	->Column('Format', 'varchar(20)', TRUE)
	->Column('DateInserted', 'datetime', NULL, array('index.1', 'index'))
	->Column('DateDeleted', 'datetime', TRUE)
	->Column('DateUpdated', 'datetime', TRUE)
   ->Column('InsertIPAddress', 'varchar(15)', TRUE)
   ->Column('UpdateIPAddress', 'varchar(15)', TRUE)
	->Column('Flag', 'tinyint', 0)
	->Column('Score', 'float', NULL)
	->Column('Attributes', 'text', TRUE)
   ->Column('Source', 'varchar(20)', TRUE)
	->Set($Explicit, $Drop);

if (isset($CommentIndexes['FK_Comment_DiscussionID'])) {
   $Construct->Query("drop index FK_Comment_DiscussionID on {$Px}Comment");
}
if (isset($CommentIndexes['FK_Comment_DateInserted'])) {
   $Construct->Query("drop index FK_Comment_DateInserted on {$Px}Comment");
}

// Allows the tracking of already-read comments & votes on a per-user basis.
$Construct->Table('UserComment')
   ->Column('UserID', 'int', FALSE, 'primary')
   ->Column('CommentID', 'int', FALSE, 'primary')
   ->Column('Score', 'float', NULL)
   ->Column('DateLastViewed', 'datetime', NULL) // null signals never
   ->Set($Explicit, $Drop);
   
// Add extra columns to user table for tracking discussions & comments
$Construct->Table('User')
   ->Column('CountDiscussions', 'int', NULL)
   ->Column('CountUnreadDiscussions', 'int', NULL)
   ->Column('CountComments', 'int', NULL)
   ->Column('CountDrafts', 'int', NULL)
   ->Column('CountBookmarks', 'int', NULL)
   ->Set();

$Construct->Table('Draft')
   ->PrimaryKey('DraftID')
   ->Column('DiscussionID', 'int', TRUE, 'key')
   ->Column('CategoryID', 'int', TRUE, 'key')
   ->Column('InsertUserID', 'int', FALSE, 'key')
   ->Column('UpdateUserID', 'int')
   ->Column('Name', 'varchar(100)', TRUE)
   ->Column('Tags', 'varchar(255)', NULL)
   ->Column('Closed', 'tinyint(1)', '0')
   ->Column('Announce', 'tinyint(1)', '0')
   ->Column('Sink', 'tinyint(1)', '0')
   ->Column('Body', 'text')
   ->Column('Format', 'varchar(20)', TRUE)
   ->Column('DateInserted', 'datetime')
   ->Column('DateUpdated', 'datetime', TRUE)
   ->Set($Explicit, $Drop);

// Insert some activity types
///  %1 = ActivityName
///  %2 = ActivityName Possessive
///  %3 = RegardingName
///  %4 = RegardingName Possessive
///  %5 = Link to RegardingName's Wall
///  %6 = his/her
///  %7 = he/she
///  %8 = RouteCode & Route

// X added a discussion
if ($SQL->GetWhere('ActivityType', array('Name' => 'NewDiscussion'))->NumRows() == 0)
   $SQL->Insert('ActivityType', array('AllowComments' => '0', 'Name' => 'NewDiscussion', 'FullHeadline' => '%1$s started a %8$s.', 'ProfileHeadline' => '%1$s started a %8$s.', 'RouteCode' => 'discussion', 'Public' => '0'));

// X commented on a discussion.
if ($SQL->GetWhere('ActivityType', array('Name' => 'NewComment'))->NumRows() == 0)
   $SQL->Insert('ActivityType', array('AllowComments' => '0', 'Name' => 'NewComment', 'FullHeadline' => '%1$s commented on a discussion.', 'ProfileHeadline' => '%1$s commented on a discussion.', 'RouteCode' => 'discussion', 'Public' => '0'));
   
// People's comments on discussions
if ($SQL->GetWhere('ActivityType', array('Name' => 'DiscussionComment'))->NumRows() == 0)
   $SQL->Insert('ActivityType', array('AllowComments' => '0', 'Name' => 'DiscussionComment', 'FullHeadline' => '%1$s commented on %4$s %8$s.', 'ProfileHeadline' => '%1$s commented on %4$s %8$s.', 'RouteCode' => 'discussion', 'Notify' => '1', 'Public' => '0'));

// People mentioning others in discussion topics
if ($SQL->GetWhere('ActivityType', array('Name' => 'DiscussionMention'))->NumRows() == 0)
   $SQL->Insert('ActivityType', array('AllowComments' => '0', 'Name' => 'DiscussionMention', 'FullHeadline' => '%1$s mentioned %3$s in a %8$s.', 'ProfileHeadline' => '%1$s mentioned %3$s in a %8$s.', 'RouteCode' => 'discussion', 'Notify' => '1', 'Public' => '0'));

// People mentioning others in comments
if ($SQL->GetWhere('ActivityType', array('Name' => 'CommentMention'))->NumRows() == 0)
   $SQL->Insert('ActivityType', array('AllowComments' => '0', 'Name' => 'CommentMention', 'FullHeadline' => '%1$s mentioned %3$s in a %8$s.', 'ProfileHeadline' => '%1$s mentioned %3$s in a %8$s.', 'RouteCode' => 'comment', 'Notify' => '1', 'Public' => '0'));

// People commenting on user's bookmarked discussions
if ($SQL->GetWhere('ActivityType', array('Name' => 'BookmarkComment'))->NumRows() == 0)
   $SQL->Insert('ActivityType', array('AllowComments' => '0', 'Name' => 'BookmarkComment', 'FullHeadline' => '%1$s commented on your %8$s.', 'ProfileHeadline' => '%1$s commented on your %8$s.', 'RouteCode' => 'bookmarked discussion', 'Notify' => '1', 'Public' => '0'));

$ActivityModel = new ActivityModel();
$ActivityModel->DefineType('Discussion');
$ActivityModel->DefineType('Comment');

$PermissionModel = Gdn::PermissionModel();
$PermissionModel->Database = $Database;
$PermissionModel->SQL = $SQL;

// Define some global vanilla permissions.
$PermissionModel->Define(array(
	'Vanilla.Settings.Manage',
	'Vanilla.Categories.Manage',
	'Vanilla.Spam.Manage'
	));

// Define some permissions for the Vanilla categories.
$PermissionModel->Define(array(
	'Vanilla.Discussions.View' => 1,
	'Vanilla.Discussions.Add' => 1,
	'Vanilla.Discussions.Edit' => 0,
	'Vanilla.Discussions.Announce' => 0,
	'Vanilla.Discussions.Sink' => 0,
	'Vanilla.Discussions.Close' => 0,
	'Vanilla.Discussions.Delete' => 0,
	'Vanilla.Comments.Add' => 1,
	'Vanilla.Comments.Edit' => 0,
	'Vanilla.Comments.Delete' => 0),
	'tinyint',
	'Category',
	'PermissionCategoryID'
	);

if ($RootCategoryInserted) {
   // Get the root category so we can assign permissions to it.
   $GeneralCategoryID = -1; //$SQL->GetWhere('Category', array('Name' => 'General'))->Value('PermissionCategoryID', 0);
   
   // Set the initial guest permissions.
   $PermissionModel->Save(array(
      'Role' => 'Guest',
      'JunctionTable' => 'Category',
      'JunctionColumn' => 'PermissionCategoryID',
      'JunctionID' => $GeneralCategoryID,
      'Vanilla.Discussions.View' => 1
      ), TRUE);

   $PermissionModel->Save(array(
      'Role' => 'Confirm Email',
      'JunctionTable' => 'Category',
      'JunctionColumn' => 'PermissionCategoryID',
      'JunctionID' => $GeneralCategoryID,
      'Vanilla.Discussions.View' => 1
      ), TRUE);

   $PermissionModel->Save(array(
      'Role' => 'Applicant',
      'JunctionTable' => 'Category',
      'JunctionColumn' => 'PermissionCategoryID',
      'JunctionID' => $GeneralCategoryID,
      'Vanilla.Discussions.View' => 1
      ), TRUE);
   
   // Set the intial member permissions.
   $PermissionModel->Save(array(
      'Role' => 'Member',
      'JunctionTable' => 'Category',
      'JunctionColumn' => 'PermissionCategoryID',
      'JunctionID' => $GeneralCategoryID,
      'Vanilla.Discussions.Add' => 1,
      'Vanilla.Discussions.View' => 1,
      'Vanilla.Comments.Add' => 1
      ), TRUE);
      
   // Set the initial moderator permissions.
   $PermissionModel->Save(array(
      'Role' => 'Moderator',
      'Vanilla.Categories.Manage' => 1,
      'Vanilla.Spam.Manage' => 1,
      ), TRUE);
   
   $PermissionModel->Save(array(
      'Role' => 'Moderator',
      'JunctionTable' => 'Category',
      'JunctionColumn' => 'PermissionCategoryID',
      'JunctionID' => $GeneralCategoryID,
      'Vanilla.Discussions.Add' => 1,
      'Vanilla.Discussions.Edit' => 1,
      'Vanilla.Discussions.Announce' => 1,
      'Vanilla.Discussions.Sink' => 1,
      'Vanilla.Discussions.Close' => 1,
      'Vanilla.Discussions.Delete' => 1,
      'Vanilla.Discussions.View' => 1,
      'Vanilla.Comments.Add' => 1,
      'Vanilla.Comments.Edit' => 1,
      'Vanilla.Comments.Delete' => 1
      ), TRUE);
      
   // Set the initial administrator permissions.
   $PermissionModel->Save(array(
      'Role' => 'Administrator',
      'Vanilla.Settings.Manage' => 1,
      'Vanilla.Categories.Manage' => 1,
      'Vanilla.Spam.Manage' => 1,
      ), TRUE);
   
   $PermissionModel->Save(array(
      'Role' => 'Administrator',
      'JunctionTable' => 'Category',
      'JunctionColumn' => 'PermissionCategoryID',
      'JunctionID' => $GeneralCategoryID,
      'Vanilla.Discussions.Add' => 1,
      'Vanilla.Discussions.Edit' => 1,
      'Vanilla.Discussions.Announce' => 1,
      'Vanilla.Discussions.Sink' => 1,
      'Vanilla.Discussions.Close' => 1,
      'Vanilla.Discussions.Delete' => 1,
      'Vanilla.Discussions.View' => 1,
      'Vanilla.Comments.Add' => 1,
      'Vanilla.Comments.Edit' => 1,
      'Vanilla.Comments.Delete' => 1
      ), TRUE);
}


/*
Apr 26th, 2010
Removed FirstComment from :_Discussion and moved it into the discussion table.
*/
$Prefix = $SQL->Database->DatabasePrefix;

if ($FirstCommentIDExists && !$BodyExists) {
   $Construct->Query("update {$Prefix}Discussion, {$Prefix}Comment
   set {$Prefix}Discussion.Body = {$Prefix}Comment.Body,
      {$Prefix}Discussion.Format = {$Prefix}Comment.Format
   where {$Prefix}Discussion.FirstCommentID = {$Prefix}Comment.CommentID");

   $Construct->Query("delete {$Prefix}Comment
   from {$Prefix}Comment inner join {$Prefix}Discussion
   where {$Prefix}Comment.CommentID = {$Prefix}Discussion.FirstCommentID");
}

if (!$LastCommentIDExists || !$LastCommentUserIDExists) {
   $Construct->Query("update {$Prefix}Discussion d
   inner join {$Prefix}Comment c
      on c.DiscussionID = d.DiscussionID
   inner join (
      select max(c2.CommentID) as CommentID
      from {$Prefix}Comment c2
      group by c2.DiscussionID
   ) c2
   on c.CommentID = c2.CommentID
   set d.LastCommentID = c.CommentID,
      d.LastCommentUserID = c.InsertUserID
where d.LastCommentUserID is null");
}

if (!$CountBookmarksExists) {
   $Construct->Query("update {$Prefix}Discussion d
   set CountBookmarks = (
      select count(ud.DiscussionID)
      from {$Prefix}UserDiscussion ud
      where ud.Bookmarked = 1
         and ud.DiscussionID = d.DiscussionID
   )");
}

$Construct->Table('TagDiscussion');
$DateInsertedExists = $Construct->ColumnExists('DateInserted');

$Construct
   ->Column('TagID', 'int', FALSE, 'primary')
   ->Column('DiscussionID', 'int', FALSE, 'primary')
   ->Column('DateInserted', 'datetime', !$DateInsertedExists)
   ->Engine('InnoDB')
   ->Set($Explicit, $Drop);

if (!$DateInsertedExists) {
   $SQL->Update('TagDiscussion td')
      ->Join('Discussion d', 'td.DiscussionID = d.DiscussionID')
      ->Set('td.DateInserted', 'd.DateInserted', FALSE, FALSE)
      ->Put();
}

$Construct->Table('Tag')
   ->Column('CountDiscussions', 'int', 0)
   ->Set();

$Categories = Gdn::SQL()->Where("coalesce(UrlCode, '') =", "''", FALSE, FALSE)->Get('Category')->ResultArray();
foreach ($Categories as $Category) {
   $UrlCode = Gdn_Format::Url($Category['Name']);
   if (strlen($UrlCode) > 50)
      $UrlCode = $Category['CategoryID'];

   Gdn::SQL()->Put(
      'Category',
      array('UrlCode' => $UrlCode),
      array('CategoryID' => $Category['CategoryID']));
}

// Moved this down here because it needs to run after GDN_Comment is created
if (!$LastDiscussionIDExists) {
   $SQL->Update('Category c')
      ->Join('Comment cm', 'c.LastCommentID = cm.CommentID')
      ->Set('c.LastDiscussionID', 'cm.DiscussionID', FALSE, FALSE)
      ->Put();
}

// Convert the old advanced notifications to the new format.
$Sql = "insert ignore {$Px}UserMeta
(UserID, Name, Value)
select
	um.UserID,
	concat(um.Name, '.', c.CategoryID),
	'1'
from {$Px}UserMeta um
join {$Px}Category c
	on c.Depth >= 1 and c.Depth <= 2
left join {$Px}UserCategory uc
	on um.UserID = uc.UserID and c.CategoryID = uc.CategoryID
where um.Name in ('Preferences.Email.NewComment', 'Preferences.Email.NewDiscussion')
	and c.Archived = 0
	and coalesce(uc.Unfollow, 0) = 0
	and um.Value = 1";
$SQL->Query($Sql, 'update');
	
$Sql = "delete um.* from {$Px}UserMeta um
where um.Name in ('Preferences.Email.NewComment', 'Preferences.Email.NewDiscussion')";
$SQL->Query($Sql, 'update');<|MERGE_RESOLUTION|>--- conflicted
+++ resolved
@@ -80,11 +80,7 @@
 $Construct
    ->PrimaryKey('DiscussionID')
    ->Column('Type', 'varchar(10)', TRUE, 'index')
-<<<<<<< HEAD
-   ->Column('ForeignID', 'varchar(200)', TRUE, 'index') // For relating foreign records to discussions
-=======
    ->Column('ForeignID', 'varchar(32)', TRUE, 'index') // For relating foreign records to discussions
->>>>>>> bce5f3bf
    ->Column('CategoryID', 'int', FALSE, 'key')
    ->Column('InsertUserID', 'int', FALSE, 'key')
    ->Column('UpdateUserID', 'int')
