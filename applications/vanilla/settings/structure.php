<?php if (!defined('APPLICATION')) exit();
/**
 * Vanilla database structure
 *
 * Called by VanillaHooks::Setup() to update database upon enabling app.
 *
 * @package Vanilla
 */

if (!isset($Drop))
   $Drop = FALSE;
   
if (!isset($Explicit))
   $Explicit = TRUE;
   
$SQL = Gdn::Database()->SQL();
$Construct = Gdn::Database()->Structure();
$Px = $Construct->DatabasePrefix();

$Construct->Table('Category');
$CategoryExists = $Construct->TableExists();
$PermissionCategoryIDExists = $Construct->ColumnExists('PermissionCategoryID');

$LastDiscussionIDExists = $Construct->ColumnExists('LastDiscussionID');

$Construct->PrimaryKey('CategoryID')
   ->Column('ParentCategoryID', 'int', TRUE)
   ->Column('TreeLeft', 'int', TRUE)
   ->Column('TreeRight', 'int', TRUE)
   ->Column('Depth', 'int', TRUE)
   ->Column('CountDiscussions', 'int', '0')
   ->Column('CountComments', 'int', '0')
   ->Column('DateMarkedRead', 'datetime', NULL)
   ->Column('AllowDiscussions', 'tinyint', '1')
   ->Column('Archived', 'tinyint(1)', '0')
   ->Column('Name', 'varchar(255)')
   ->Column('UrlCode', 'varchar(255)', TRUE)
   ->Column('Description', 'varchar(500)', TRUE)
   ->Column('Sort', 'int', TRUE)
   ->Column('PermissionCategoryID', 'int', '-1') // default to root.
   ->Column('InsertUserID', 'int', FALSE, 'key')
   ->Column('UpdateUserID', 'int', TRUE)
   ->Column('DateInserted', 'datetime')
   ->Column('DateUpdated', 'datetime')
   ->Column('LastCommentID', 'int', NULL)
   ->Column('LastDiscussionID', 'int', NULL)
   ->Set($Explicit, $Drop);

$RootCategoryInserted = FALSE;
if ($SQL->GetWhere('Category', array('CategoryID' => -1))->NumRows() == 0) {
   $SQL->Insert('Category', array('CategoryID' => -1, 'TreeLeft' => 1, 'TreeRight' => 4, 'InsertUserID' => 1, 'UpdateUserID' => 1, 'DateInserted' => Gdn_Format::ToDateTime(), 'DateUpdated' => Gdn_Format::ToDateTime(), 'Name' => 'Root', 'UrlCode' => '', 'Description' => 'Root of category tree. Users should never see this.', 'PermissionCategoryID' => -1));
   $RootCategoryInserted = TRUE;
}

if ($Drop || !$CategoryExists) {
   $SQL->Insert('Category', array('ParentCategoryID' => -1, 'TreeLeft' => 2, 'TreeRight' => 3, 'InsertUserID' => 1, 'UpdateUserID' => 1, 'DateInserted' => Gdn_Format::ToDateTime(), 'DateUpdated' => Gdn_Format::ToDateTime(), 'Name' => 'General', 'UrlCode' => 'general', 'Description' => 'General discussions', 'PermissionCategoryID' => -1));
} elseif ($CategoryExists && !$PermissionCategoryIDExists) {
   if (!C('Garden.Permissions.Disabled.Category')) {
      // Existing installations need to be set up with per/category permissions.
      $SQL->Update('Category')->Set('PermissionCategoryID', 'CategoryID', FALSE)->Put();
      $SQL->Update('Permission')->Set('JunctionColumn', 'PermissionCategoryID')->Where('JunctionColumn', 'CategoryID')->Put();
   }
}

if ($CategoryExists) {
   $CategoryModel = new CategoryModel();
   $CategoryModel->RebuildTree();
   unset($CategoryModel);
}

// Construct the discussion table.
$Construct->Table('Discussion');
$DiscussionExists = $Construct->TableExists();
$FirstCommentIDExists = $Construct->ColumnExists('FirstCommentID');
$BodyExists = $Construct->ColumnExists('Body');
$LastCommentIDExists = $Construct->ColumnExists('LastCommentID');
$LastCommentUserIDExists = $Construct->ColumnExists('LastCommentUserID');
$CountBookmarksExists = $Construct->ColumnExists('CountBookmarks');

$Construct
   ->PrimaryKey('DiscussionID')
   ->Column('Type', 'varchar(10)', NULL, 'index')
   ->Column('ForeignID', 'varchar(30)', NULL, 'index') // For relating foreign records to discussions
   ->Column('CategoryID', 'int', FALSE, 'key')
   ->Column('InsertUserID', 'int', FALSE, 'key')
   ->Column('UpdateUserID', 'int')
   ->Column('FirstCommentID', 'int', TRUE)
   ->Column('LastCommentID', 'int', TRUE)
   ->Column('Name', 'varchar(100)', FALSE, 'fulltext')
	->Column('Body', 'text', FALSE, 'fulltext')
	->Column('Format', 'varchar(20)', TRUE)
   ->Column('Tags', 'varchar(255)', NULL)
   ->Column('CountComments', 'int', '1')
   ->Column('CountBookmarks', 'int', NULL)
   ->Column('CountViews', 'int', '1')
   ->Column('Closed', 'tinyint(1)', '0')
   ->Column('Announce', 'tinyint(1)', '0')
   ->Column('Sink', 'tinyint(1)', '0')
   ->Column('DateInserted', 'datetime', NULL)
   ->Column('DateUpdated', 'datetime')
   ->Column('InsertIPAddress', 'varchar(15)', TRUE)
   ->Column('UpdateIPAddress', 'varchar(15)', TRUE)
   ->Column('DateLastComment', 'datetime', NULL, 'index')
	->Column('LastCommentUserID', 'int', TRUE)
	->Column('Score', 'float', NULL)
   ->Column('Attributes', 'text', TRUE)
   ->Column('RegardingID', 'int(11)', TRUE, 'index')
   ->Set($Explicit, $Drop);

if ($DiscussionExists && !$FirstCommentIDExists) {
   $Px = $SQL->Database->DatabasePrefix;
   $UpdateSQL = "update {$Px}Discussion d set FirstCommentID = (select min(c.CommentID) from {$Px}Comment c where c.DiscussionID = d.DiscussionID)";
   $SQL->Query($UpdateSQL, 'update');
}

$Construct->Table('UserCategory')
   ->Column('UserID', 'int', FALSE, 'primary')
   ->Column('CategoryID', 'int', FALSE, 'primary')
   ->Column('DateMarkedRead', 'datetime', NULL)
   ->Column('Unfollow', 'tinyint(1)', 0)
   ->Set($Explicit, $Drop);
   
// Allows the tracking of relationships between discussions and users (bookmarks, dismissed announcements, # of read comments in a discussion, etc)
// Column($Name, $Type, $Length = '', $Null = FALSE, $Default = NULL, $KeyType = FALSE, $AutoIncrement = FALSE)
$Construct->Table('UserDiscussion')
   ->Column('UserID', 'int', FALSE, 'primary')
   ->Column('DiscussionID', 'int', FALSE, array('primary', 'key'))
	->Column('Score', 'float', NULL)
   ->Column('CountComments', 'int', '0')
   ->Column('DateLastViewed', 'datetime', NULL) // null signals never
   ->Column('Dismissed', 'tinyint(1)', '0') // relates to dismissed announcements
   ->Column('Bookmarked', 'tinyint(1)', '0')
   ->Set($Explicit, $Drop);

$Construct->Table('Comment');

if ($Construct->TableExists())
   $CommentIndexes = $Construct->IndexSqlDb();
else
   $CommentIndexes = array();

$Construct->PrimaryKey('CommentID')
	->Column('DiscussionID', 'int', FALSE, 'index.1')
	->Column('InsertUserID', 'int', TRUE, 'key')
	->Column('UpdateUserID', 'int', TRUE)
	->Column('DeleteUserID', 'int', TRUE)
	->Column('Body', 'text', FALSE, 'fulltext')
	->Column('Format', 'varchar(20)', TRUE)
	->Column('DateInserted', 'datetime', NULL, array('index.1', 'index'))
	->Column('DateDeleted', 'datetime', TRUE)
	->Column('DateUpdated', 'datetime', TRUE)
   ->Column('InsertIPAddress', 'varchar(15)', TRUE)
   ->Column('UpdateIPAddress', 'varchar(15)', TRUE)
	->Column('Flag', 'tinyint', 0)
	->Column('Score', 'float', NULL)
	->Column('Attributes', 'text', TRUE)
	->Set($Explicit, $Drop);

if (isset($CommentIndexes['FK_Comment_DiscussionID'])) {
   $Construct->Query("drop index FK_Comment_DiscussionID on {$Px}Comment");
}
if (isset($CommentIndexes['FK_Comment_DateInserted'])) {
   $Construct->Query("drop index FK_Comment_DateInserted on {$Px}Comment");
}

// Allows the tracking of already-read comments & votes on a per-user basis.
$Construct->Table('UserComment')
   ->Column('UserID', 'int', FALSE, 'primary')
   ->Column('CommentID', 'int', FALSE, 'primary')
   ->Column('Score', 'float', NULL)
   ->Column('DateLastViewed', 'datetime', NULL) // null signals never
   ->Set($Explicit, $Drop);
   
// Add extra columns to user table for tracking discussions & comments
$Construct->Table('User')
   ->Column('CountDiscussions', 'int', NULL)
   ->Column('CountUnreadDiscussions', 'int', NULL)
   ->Column('CountComments', 'int', NULL)
   ->Column('CountDrafts', 'int', NULL)
   ->Column('CountBookmarks', 'int', NULL)
   ->Set();

$Construct->Table('Draft')
   ->PrimaryKey('DraftID')
   ->Column('DiscussionID', 'int', TRUE, 'key')
   ->Column('CategoryID', 'int', TRUE, 'key')
   ->Column('InsertUserID', 'int', FALSE, 'key')
   ->Column('UpdateUserID', 'int')
   ->Column('Name', 'varchar(100)', TRUE)
   ->Column('Tags', 'varchar(255)', NULL)
   ->Column('Closed', 'tinyint(1)', '0')
   ->Column('Announce', 'tinyint(1)', '0')
   ->Column('Sink', 'tinyint(1)', '0')
   ->Column('Body', 'text')
   ->Column('Format', 'varchar(20)', TRUE)
   ->Column('DateInserted', 'datetime')
   ->Column('DateUpdated', 'datetime', TRUE)
   ->Set($Explicit, $Drop);

// Insert some activity types
///  %1 = ActivityName
///  %2 = ActivityName Possessive
///  %3 = RegardingName
///  %4 = RegardingName Possessive
///  %5 = Link to RegardingName's Wall
///  %6 = his/her
///  %7 = he/she
///  %8 = RouteCode & Route

// X added a discussion
if ($SQL->GetWhere('ActivityType', array('Name' => 'NewDiscussion'))->NumRows() == 0)
   $SQL->Insert('ActivityType', array('AllowComments' => '0', 'Name' => 'NewDiscussion', 'FullHeadline' => '%1$s started a %8$s.', 'ProfileHeadline' => '%1$s started a %8$s.', 'RouteCode' => 'discussion', 'Public' => '0'));

// X commented on a discussion.
if ($SQL->GetWhere('ActivityType', array('Name' => 'NewComment'))->NumRows() == 0)
   $SQL->Insert('ActivityType', array('AllowComments' => '0', 'Name' => 'NewComment', 'FullHeadline' => '%1$s commented on a discussion.', 'ProfileHeadline' => '%1$s commented on a discussion.', 'RouteCode' => 'discussion', 'Public' => '0'));
   
// People's comments on discussions
if ($SQL->GetWhere('ActivityType', array('Name' => 'DiscussionComment'))->NumRows() == 0)
   $SQL->Insert('ActivityType', array('AllowComments' => '0', 'Name' => 'DiscussionComment', 'FullHeadline' => '%1$s commented on %4$s %8$s.', 'ProfileHeadline' => '%1$s commented on %4$s %8$s.', 'RouteCode' => 'discussion', 'Notify' => '1', 'Public' => '0'));

// People mentioning others in discussion topics
if ($SQL->GetWhere('ActivityType', array('Name' => 'DiscussionMention'))->NumRows() == 0)
   $SQL->Insert('ActivityType', array('AllowComments' => '0', 'Name' => 'DiscussionMention', 'FullHeadline' => '%1$s mentioned %3$s in a %8$s.', 'ProfileHeadline' => '%1$s mentioned %3$s in a %8$s.', 'RouteCode' => 'discussion', 'Notify' => '1', 'Public' => '0'));

// People mentioning others in comments
if ($SQL->GetWhere('ActivityType', array('Name' => 'CommentMention'))->NumRows() == 0)
   $SQL->Insert('ActivityType', array('AllowComments' => '0', 'Name' => 'CommentMention', 'FullHeadline' => '%1$s mentioned %3$s in a %8$s.', 'ProfileHeadline' => '%1$s mentioned %3$s in a %8$s.', 'RouteCode' => 'comment', 'Notify' => '1', 'Public' => '0'));

// People commenting on user's bookmarked discussions
if ($SQL->GetWhere('ActivityType', array('Name' => 'BookmarkComment'))->NumRows() == 0)
   $SQL->Insert('ActivityType', array('AllowComments' => '0', 'Name' => 'BookmarkComment', 'FullHeadline' => '%1$s commented on your %8$s.', 'ProfileHeadline' => '%1$s commented on your %8$s.', 'RouteCode' => 'bookmarked discussion', 'Notify' => '1', 'Public' => '0'));

$ActivityModel = new ActivityModel();
$ActivityModel->DefineType('Discussion');
$ActivityModel->DefineType('Comment');

$PermissionModel = Gdn::PermissionModel();
$PermissionModel->Database = $Database;
$PermissionModel->SQL = $SQL;

// Define some global vanilla permissions.
$PermissionModel->Define(array(
	'Vanilla.Settings.Manage',
	'Vanilla.Categories.Manage',
	'Vanilla.Spam.Manage'
	));

// Define some permissions for the Vanilla categories.
$PermissionModel->Define(array(
	'Vanilla.Discussions.View' => 1,
	'Vanilla.Discussions.Add' => 1,
	'Vanilla.Discussions.Edit' => 0,
	'Vanilla.Discussions.Announce' => 0,
	'Vanilla.Discussions.Sink' => 0,
	'Vanilla.Discussions.Close' => 0,
	'Vanilla.Discussions.Delete' => 0,
	'Vanilla.Comments.Add' => 1,
	'Vanilla.Comments.Edit' => 0,
	'Vanilla.Comments.Delete' => 0),
	'tinyint',
	'Category',
	'PermissionCategoryID'
	);

if ($RootCategoryInserted) {
   // Get the root category so we can assign permissions to it.
   $GeneralCategoryID = -1; //$SQL->GetWhere('Category', array('Name' => 'General'))->Value('PermissionCategoryID', 0);
   
   // Set the initial guest permissions.
   $PermissionModel->Save(array(
      'Role' => 'Guest',
      'JunctionTable' => 'Category',
      'JunctionColumn' => 'PermissionCategoryID',
      'JunctionID' => $GeneralCategoryID,
      'Vanilla.Discussions.View' => 1
      ), TRUE);

   $PermissionModel->Save(array(
      'Role' => 'Confirm Email',
      'JunctionTable' => 'Category',
      'JunctionColumn' => 'PermissionCategoryID',
      'JunctionID' => $GeneralCategoryID,
      'Vanilla.Discussions.View' => 1
      ), TRUE);

   $PermissionModel->Save(array(
      'Role' => 'Applicant',
      'JunctionTable' => 'Category',
      'JunctionColumn' => 'PermissionCategoryID',
      'JunctionID' => $GeneralCategoryID,
      'Vanilla.Discussions.View' => 1
      ), TRUE);
   
   // Set the intial member permissions.
   $PermissionModel->Save(array(
      'Role' => 'Member',
      'JunctionTable' => 'Category',
      'JunctionColumn' => 'PermissionCategoryID',
      'JunctionID' => $GeneralCategoryID,
      'Vanilla.Discussions.Add' => 1,
      'Vanilla.Discussions.View' => 1,
      'Vanilla.Comments.Add' => 1
      ), TRUE);
      
   // Set the initial moderator permissions.
   $PermissionModel->Save(array(
      'Role' => 'Moderator',
      'Vanilla.Categories.Manage' => 1,
      'Vanilla.Spam.Manage' => 1,
      ), TRUE);
   
   $PermissionModel->Save(array(
      'Role' => 'Moderator',
      'JunctionTable' => 'Category',
      'JunctionColumn' => 'PermissionCategoryID',
      'JunctionID' => $GeneralCategoryID,
      'Vanilla.Discussions.Add' => 1,
      'Vanilla.Discussions.Edit' => 1,
      'Vanilla.Discussions.Announce' => 1,
      'Vanilla.Discussions.Sink' => 1,
      'Vanilla.Discussions.Close' => 1,
      'Vanilla.Discussions.Delete' => 1,
      'Vanilla.Discussions.View' => 1,
      'Vanilla.Comments.Add' => 1,
      'Vanilla.Comments.Edit' => 1,
      'Vanilla.Comments.Delete' => 1
      ), TRUE);
      
   // Set the initial administrator permissions.
   $PermissionModel->Save(array(
      'Role' => 'Administrator',
      'Vanilla.Settings.Manage' => 1,
      'Vanilla.Categories.Manage' => 1,
      'Vanilla.Spam.Manage' => 1,
      ), TRUE);
   
   $PermissionModel->Save(array(
      'Role' => 'Administrator',
      'JunctionTable' => 'Category',
      'JunctionColumn' => 'PermissionCategoryID',
      'JunctionID' => $GeneralCategoryID,
      'Vanilla.Discussions.Add' => 1,
      'Vanilla.Discussions.Edit' => 1,
      'Vanilla.Discussions.Announce' => 1,
      'Vanilla.Discussions.Sink' => 1,
      'Vanilla.Discussions.Close' => 1,
      'Vanilla.Discussions.Delete' => 1,
      'Vanilla.Discussions.View' => 1,
      'Vanilla.Comments.Add' => 1,
      'Vanilla.Comments.Edit' => 1,
      'Vanilla.Comments.Delete' => 1
      ), TRUE);
}


/*
Apr 26th, 2010
Removed FirstComment from :_Discussion and moved it into the discussion table.
*/
$Prefix = $SQL->Database->DatabasePrefix;

if ($FirstCommentIDExists && !$BodyExists) {
   $Construct->Query("update {$Prefix}Discussion, {$Prefix}Comment
   set {$Prefix}Discussion.Body = {$Prefix}Comment.Body,
      {$Prefix}Discussion.Format = {$Prefix}Comment.Format
   where {$Prefix}Discussion.FirstCommentID = {$Prefix}Comment.CommentID");

   $Construct->Query("delete {$Prefix}Comment
   from {$Prefix}Comment inner join {$Prefix}Discussion
   where {$Prefix}Comment.CommentID = {$Prefix}Discussion.FirstCommentID");
}

if (!$LastCommentIDExists || !$LastCommentUserIDExists) {
   $Construct->Query("update {$Prefix}Discussion d
   inner join {$Prefix}Comment c
      on c.DiscussionID = d.DiscussionID
   inner join (
      select max(c2.CommentID) as CommentID
      from {$Prefix}Comment c2
      group by c2.DiscussionID
   ) c2
   on c.CommentID = c2.CommentID
   set d.LastCommentID = c.CommentID,
      d.LastCommentUserID = c.InsertUserID
where d.LastCommentUserID is null");
}

if (!$CountBookmarksExists) {
   $Construct->Query("update {$Prefix}Discussion d
   set CountBookmarks = (
      select count(ud.DiscussionID)
      from {$Prefix}UserDiscussion ud
      where ud.Bookmarked = 1
         and ud.DiscussionID = d.DiscussionID
   )");
}

$Construct->Table('TagDiscussion');
$DateInsertedExists = $Construct->ColumnExists('DateInserted');

$Construct
   ->Column('TagID', 'int', FALSE, 'primary')
   ->Column('DiscussionID', 'int', FALSE, 'primary')
   ->Column('DateInserted', 'datetime', !$DateInsertedExists)
   ->Engine('InnoDB')
   ->Set($Explicit, $Drop);

if (!$DateInsertedExists) {
   $SQL->Update('TagDiscussion td')
      ->Join('Discussion d', 'td.DiscussionID = d.DiscussionID')
<<<<<<< HEAD
      ->Set('td.DateInserted', 'd.DateInserted')
=======
      ->Set('td.DateInserted', 'd.DateInserted', FALSE, FALSE)
>>>>>>> 708449e8
      ->Put();
}

$Construct->Table('Tag')
   ->Column('CountDiscussions', 'int', 0)
   ->Set();

$Categories = Gdn::SQL()->Where("coalesce(UrlCode, '') =", "''", FALSE, FALSE)->Get('Category')->ResultArray();
foreach ($Categories as $Category) {
   $UrlCode = Gdn_Format::Url($Category['Name']);
   if (strlen($UrlCode) > 50)
      $UrlCode = $Category['CategoryID'];

   Gdn::SQL()->Put(
      'Category',
      array('UrlCode' => $UrlCode),
      array('CategoryID' => $Category['CategoryID']));
}

// Moved this down here because it needs to run after GDN_Comment is created
if (!$LastDiscussionIDExists) {
   $SQL->Update('Category c')
      ->Join('Comment cm', 'c.LastCommentID = cm.CommentID')
      ->Set('c.LastDiscussionID', 'cm.DiscussionID', FALSE, FALSE)
      ->Put();
}

// Convert the old advanced notifications to the new format.
$Sql = "insert ignore {$Px}UserMeta
(UserID, Name, Value)
select
	um.UserID,
	concat(um.Name, '.', c.CategoryID),
	'1'
from {$Px}UserMeta um
join {$Px}Category c
	on c.Depth >= 1 and c.Depth <= 2
left join {$Px}UserCategory uc
	on um.UserID = uc.UserID and c.CategoryID = uc.CategoryID
where um.Name in ('Preferences.Email.NewComment', 'Preferences.Email.NewDiscussion')
	and c.Archived = 0
	and coalesce(uc.Unfollow, 0) = 0
	and um.Value = 1";
$SQL->Query($Sql, 'update');
	
$Sql = "delete um.* from {$Px}UserMeta um
where um.Name in ('Preferences.Email.NewComment', 'Preferences.Email.NewDiscussion')";
$SQL->Query($Sql, 'update');<|MERGE_RESOLUTION|>--- conflicted
+++ resolved
@@ -409,11 +409,7 @@
 if (!$DateInsertedExists) {
    $SQL->Update('TagDiscussion td')
       ->Join('Discussion d', 'td.DiscussionID = d.DiscussionID')
-<<<<<<< HEAD
-      ->Set('td.DateInserted', 'd.DateInserted')
-=======
       ->Set('td.DateInserted', 'd.DateInserted', FALSE, FALSE)
->>>>>>> 708449e8
       ->Put();
 }
 
