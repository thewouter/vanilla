--- conflicted
+++ resolved
@@ -129,19 +129,11 @@
    
    public function Base_GetAppSettingsMenuItems_Handler(&$Sender) {
       $Menu = &$Sender->EventArguments['SideMenu'];
-<<<<<<< HEAD
-      $Menu->AddItem('Forum', Gdn::Translate('Forum'));
-      $Menu->AddLink('Forum', Gdn::Translate('General'), 'vanilla/settings/general', 'Vanilla.Settings.Manage');
-      $Menu->AddLink('Forum', Gdn::Translate('Spam'), 'vanilla/settings/spam', 'Vanilla.Spam.Manage');
-      $Menu->AddLink('Forum', Gdn::Translate('Categories'), 'vanilla/settings/managecategories', 'Vanilla.Categories.Manage');
-		$Menu->AddLink('Forum', Gdn::Translate('Advanced'), 'vanilla/settings/advanced', 'Vanilla.Settings.Manage');
-	}
-=======
       $Menu->AddItem('Forum', T('Forum'));
       $Menu->AddLink('Forum', T('General'), 'vanilla/settings/general', 'Vanilla.Settings.Manage');
       $Menu->AddLink('Forum', T('Spam'), 'vanilla/settings/spam', 'Vanilla.Spam.Manage');
       $Menu->AddLink('Forum', T('Categories'), 'vanilla/settings/managecategories', 'Vanilla.Categories.Manage');
-   }
->>>>>>> 851e01f0
+		$Menu->AddLink('Forum', Gdn::Translate('Advanced'), 'vanilla/settings/advanced', 'Vanilla.Settings.Manage');
+	}
    
 }