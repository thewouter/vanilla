<?php
/**
 * An associative array of information about this application.
 *
 * @package Vanilla
 */
$ApplicationInfo['Vanilla'] = array(
<<<<<<< HEAD
   'Description' => "Vanilla is the sweetest discussion forum on the web.",
   'Version' => APPLICATION_VERSION,
   'RegisterPermissions' => false, // Permissions that should be added to the application when it is installed.
   'SetupController' => 'setup',
   'Url' => 'http://vanillaforums.org',
   'Author' => "Mark O'Sullivan",
   'AuthorEmail' => 'mark@vanillaforums.com',
   'AuthorUrl' => 'http://markosullivan.ca',
   'License' => 'GPL v2',
   'Hidden' => true
=======
    'Description' => "Vanilla is the sweetest discussion forum on the web.",
    'Version' => APPLICATION_VERSION,
    'SetupController' => 'setup',
    'Url' => 'http://vanillaforums.org',
    'Author' => "Vanilla Staff",
    'AuthorEmail' => 'support@vanillaforums.com',
    'AuthorUrl' => 'http://vanillaforums.org',
    'License' => 'GPL v2',
    'Hidden' => true
>>>>>>> 0aed7e80
);<|MERGE_RESOLUTION|>--- conflicted
+++ resolved
@@ -5,26 +5,13 @@
  * @package Vanilla
  */
 $ApplicationInfo['Vanilla'] = array(
-<<<<<<< HEAD
    'Description' => "Vanilla is the sweetest discussion forum on the web.",
    'Version' => APPLICATION_VERSION,
-   'RegisterPermissions' => false, // Permissions that should be added to the application when it is installed.
    'SetupController' => 'setup',
    'Url' => 'http://vanillaforums.org',
-   'Author' => "Mark O'Sullivan",
-   'AuthorEmail' => 'mark@vanillaforums.com',
-   'AuthorUrl' => 'http://markosullivan.ca',
-   'License' => 'GPL v2',
-   'Hidden' => true
-=======
-    'Description' => "Vanilla is the sweetest discussion forum on the web.",
-    'Version' => APPLICATION_VERSION,
-    'SetupController' => 'setup',
-    'Url' => 'http://vanillaforums.org',
     'Author' => "Vanilla Staff",
     'AuthorEmail' => 'support@vanillaforums.com',
     'AuthorUrl' => 'http://vanillaforums.org',
-    'License' => 'GPL v2',
-    'Hidden' => true
->>>>>>> 0aed7e80
+   'License' => 'GPL v2',
+   'Hidden' => true
 );