<?php if (!defined('APPLICATION')) {
    exit();
      }
/**
 * Vanilla default configuration options.
 *
 * DO NOT EDIT THIS FILE!
 * All of the settings defined here can be overridden in the /conf/config.php file.
 * Called by VanillaHooks::Setup() to add config options upon enabling app.
 *
 * @package Vanilla
 */

$Configuration['Vanilla']['Installed'] = '0';
$Configuration['Vanilla']['Comment']['MaxLength'] = '8000';

// Spam settings explained:
// Users cannot post more than $SpamCount comments within $SpamTime seconds or
// their account will be locked from posting for $SpamLock seconds.
$Configuration['Vanilla']['Comment']['SpamCount'] = '5';
$Configuration['Vanilla']['Comment']['SpamTime'] = '60';
$Configuration['Vanilla']['Comment']['SpamLock'] = '120';
$Configuration['Vanilla']['Discussion']['SpamCount'] = '3';
$Configuration['Vanilla']['Discussion']['SpamTime'] = '60';
$Configuration['Vanilla']['Discussion']['SpamLock'] = '120';

<<<<<<< HEAD
$Configuration['Vanilla']['Discussions']['MaxPages']           = 100;
$Configuration['Vanilla']['Comments']['PerPage']               = '30';
$Configuration['Vanilla']['Discussions']['PerCategory']        = '5';
$Configuration['Vanilla']['Discussions']['PerPage']            = '30';
$Configuration['Vanilla']['Discussions']['Home']               = 'discussions';
$Configuration['Vanilla']['Categories']['Use']                 = true;
=======
$Configuration['Vanilla']['Discussions']['MaxPages'] = 100;
$Configuration['Vanilla']['Comments']['PerPage'] = '30';
$Configuration['Vanilla']['Discussions']['PerCategory'] = '5';
$Configuration['Vanilla']['Discussions']['PerPage'] = '30';
$Configuration['Vanilla']['Discussions']['Home'] = 'discussions';
$Configuration['Vanilla']['Categories']['Use'] = true;
>>>>>>> 0aed7e80
// Categories can be infinitely nested, but this doesn't look great when
// displaying them to users. Use the MaxDisplayDepth settings to control how
// deep they should be displayed to the users on the category listing. The final
// depth layer will be represented as a comma-delimited list.
// Zero means "no max", and categories will be displayed in a nested format indefinitely.

// The max depth of nested categories to display on all category view.
$Configuration['Vanilla']['Categories']['MaxDisplayDepth'] = 3;
// The max depth of nested categories to display in the category module (in the panel).
$Configuration['Vanilla']['Categories']['MaxModuleDisplayDepth'] = 0;
// Should the first level of category above root be a heading and unclickable?
$Configuration['Vanilla']['Categories']['DoHeadings'] = 0;

// Should users be automatically pushed to the last comment they read in a discussion?
<<<<<<< HEAD
$Configuration['Vanilla']['Comments']['AutoOffset']            = true;
$Configuration['Vanilla']['Comment']['ReplaceNewlines']        = true;

// Module visibility
$Configuration['Vanilla']['Modules']['ShowBookmarkedModule']    = false;

// Allow users to delete their own comments if are still allowed to edit (per timeout).
$Configuration['Vanilla']['Comments']['AllowSelfDelete']        = false;
=======
$Configuration['Vanilla']['Comments']['AutoOffset'] = true;
$Configuration['Vanilla']['Comment']['ReplaceNewlines'] = true;

// Module visibility
$Configuration['Vanilla']['Modules']['ShowBookmarkedModule'] = false;

// Allow users to delete their own comments if are still allowed to edit (per timeout).
$Configuration['Vanilla']['Comments']['AllowSelfDelete'] = false;
>>>>>>> 0aed7e80
<|MERGE_RESOLUTION|>--- conflicted
+++ resolved
@@ -24,21 +24,12 @@
 $Configuration['Vanilla']['Discussion']['SpamTime'] = '60';
 $Configuration['Vanilla']['Discussion']['SpamLock'] = '120';
 
-<<<<<<< HEAD
-$Configuration['Vanilla']['Discussions']['MaxPages']           = 100;
-$Configuration['Vanilla']['Comments']['PerPage']               = '30';
-$Configuration['Vanilla']['Discussions']['PerCategory']        = '5';
-$Configuration['Vanilla']['Discussions']['PerPage']            = '30';
-$Configuration['Vanilla']['Discussions']['Home']               = 'discussions';
-$Configuration['Vanilla']['Categories']['Use']                 = true;
-=======
 $Configuration['Vanilla']['Discussions']['MaxPages'] = 100;
 $Configuration['Vanilla']['Comments']['PerPage'] = '30';
 $Configuration['Vanilla']['Discussions']['PerCategory'] = '5';
 $Configuration['Vanilla']['Discussions']['PerPage'] = '30';
 $Configuration['Vanilla']['Discussions']['Home'] = 'discussions';
 $Configuration['Vanilla']['Categories']['Use'] = true;
->>>>>>> 0aed7e80
 // Categories can be infinitely nested, but this doesn't look great when
 // displaying them to users. Use the MaxDisplayDepth settings to control how
 // deep they should be displayed to the users on the category listing. The final
@@ -53,16 +44,6 @@
 $Configuration['Vanilla']['Categories']['DoHeadings'] = 0;
 
 // Should users be automatically pushed to the last comment they read in a discussion?
-<<<<<<< HEAD
-$Configuration['Vanilla']['Comments']['AutoOffset']            = true;
-$Configuration['Vanilla']['Comment']['ReplaceNewlines']        = true;
-
-// Module visibility
-$Configuration['Vanilla']['Modules']['ShowBookmarkedModule']    = false;
-
-// Allow users to delete their own comments if are still allowed to edit (per timeout).
-$Configuration['Vanilla']['Comments']['AllowSelfDelete']        = false;
-=======
 $Configuration['Vanilla']['Comments']['AutoOffset'] = true;
 $Configuration['Vanilla']['Comment']['ReplaceNewlines'] = true;
 
@@ -70,5 +51,4 @@
 $Configuration['Vanilla']['Modules']['ShowBookmarkedModule'] = false;
 
 // Allow users to delete their own comments if are still allowed to edit (per timeout).
-$Configuration['Vanilla']['Comments']['AllowSelfDelete'] = false;
->>>>>>> 0aed7e80
+$Configuration['Vanilla']['Comments']['AllowSelfDelete'] = false;