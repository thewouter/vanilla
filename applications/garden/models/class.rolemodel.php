--- conflicted
+++ resolved
@@ -8,31 +8,14 @@
 Contact Mark O'Sullivan at mark [at] lussumo [dot] com
 */
 
-<<<<<<< HEAD
-class RoleModel extends Model {
+class Gdn_RoleModel extends Model {
    /**
     * Class constructor. Defines the related database table name.
     */
-=======
-class Gdn_RoleModel extends Model {
-   /// <summary>
-   /// Class constructor. Defines the related database table name.
-   /// </summary>
-   /// <param name="Name" type="string" required="false" default="get_class($this)">
-   /// An optional parameter that allows you to explicitly define the name of
-   /// the table that this model represents. You can also explicitly set this
-   /// value with $this->Name.
-   /// </param>
->>>>>>> eb7eca2f
    public function __construct() {
       parent::__construct('Role');
    }
    
-<<<<<<< HEAD
-   /**
-    * Returns a resultset of all roles.
-    */
-=======
    public function Define($Values) {
       if(array_key_exists('RoleID', $Values)) {
          $RoleID = $Values['RoleID'];
@@ -59,10 +42,9 @@
       
    }
    
-   /// <summary>
-   /// Returns a resultset of all roles.
-   /// </summary>
->>>>>>> eb7eca2f
+   /**
+    * Returns a resultset of all roles.
+    */
    public function Get() {
       return $this->SQL
          ->Select()
