--- conflicted
+++ resolved
@@ -10,15 +10,6 @@
 
 class SkeletonController extends Gdn_Controller {
    
-<<<<<<< HEAD
-   /**
-    * Returns an array of pages that contain settings information for this application.
-    */
-   public function GetSettingsPages(&$Menu) {
-   }
-   
-=======
->>>>>>> 49c89335
    public function __construct() {
       parent::__construct();
    }
