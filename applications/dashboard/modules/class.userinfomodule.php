--- conflicted
+++ resolved
@@ -1,16 +1,3 @@
-<<<<<<< HEAD
-<?php if (!defined('APPLICATION')) {
-    exit();
-      }
-/*
-Copyright 2008, 2009 Vanilla Forums Inc.
-This file is part of Garden.
-Garden is free software: you can redistribute it and/or modify it under the terms of the GNU General Public License as published by the Free Software Foundation, either version 3 of the License, or (at your option) any later version.
-Garden is distributed in the hope that it will be useful, but WITHOUT ANY WARRANTY; without even the implied warranty of MERCHANTABILITY or FITNESS FOR A PARTICULAR PURPOSE. See the GNU General Public License for more details.
-You should have received a copy of the GNU General Public License along with Garden.  If not, see <http://www.gnu.org/licenses/>.
-Contact Vanilla Forums Inc. at support [at] vanillaforums [dot] com
-*/
-=======
 <?php
 /**
  * User Info module.
@@ -19,79 +6,49 @@
  * @license http://www.opensource.org/licenses/gpl-2.0.php GNU GPL v2
  * @package Dashboard
  * @since 2.0
- */
->>>>>>> 0aed7e80
+*/
 
 /**
  * Renders information about a user in the user profile (email, join date, visits, etc).
  */
 class UserInfoModule extends Gdn_Module {
-<<<<<<< HEAD
    
-    public $User;
-    public $Roles;
-   
-=======
-
     /** @var array  */
     public $User;
 
     /** @var array  */
     public $Roles;
-
+   
     /**
      *
      *
      * @param string $Sender
      */
->>>>>>> 0aed7e80
     public function __construct($Sender = '') {
         $this->User = false;
         $this->Path(__FILE__);
         parent::__construct($Sender);
     }
-<<<<<<< HEAD
    
-    public function AssetTarget() {
+    public function assetTarget() {
         return 'Panel';
     }
    
-    public function LoadData() {
-        $UserID = Gdn::Controller()->Data('Profile.UserID', Gdn::Session()->UserID);
-        $this->User = Gdn::UserModel()->GetID($UserID);
-        $this->Roles = Gdn::UserModel()->GetRoles($UserID)->ResultArray();
-       // Hide personal info roles
-        if (!CheckPermission('Garden.PersonalInfo.View')) {
-=======
-
-    public function assetTarget() {
-        return 'Panel';
-    }
-
     public function loadData() {
         $UserID = Gdn::controller()->data('Profile.UserID', Gdn::session()->UserID);
         $this->User = Gdn::userModel()->getID($UserID);
         $this->Roles = Gdn::userModel()->GetRoles($UserID)->resultArray();
-        // Hide personal info roles
+       // Hide personal info roles
         if (!checkPermission('Garden.PersonalInfo.View')) {
->>>>>>> 0aed7e80
             $this->Roles = array_filter($this->Roles, 'RoleModel::FilterPersonalInfo');
         }
     }
 
-<<<<<<< HEAD
-    public function ToString() {
+    public function toString() {
         if (!$this->User) {
             $this->LoadData();
         }
       
-=======
-    public function toString() {
-        if (!$this->User) {
-            $this->LoadData();
-        }
-
->>>>>>> 0aed7e80
         if (is_object($this->User)) {
             return parent::ToString();
         }
