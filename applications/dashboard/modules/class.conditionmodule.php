--- conflicted
+++ resolved
@@ -1,90 +1,3 @@
-<<<<<<< HEAD
-<?php if (!defined('APPLICATION')) {
-    exit();
-      }
-/*
-Copyright 2008, 2009 Vanilla Forums Inc.
-This file is part of Garden.
-Garden is free software: you can redistribute it and/or modify it under the terms of the GNU General Public License as published by the Free Software Foundation, either version 3 of the License, or (at your option) any later version.
-Garden is distributed in the hope that it will be useful, but WITHOUT ANY WARRANTY; without even the implied warranty of MERCHANTABILITY or FITNESS FOR A PARTICULAR PURPOSE. See the GNU General Public License for more details.
-You should have received a copy of the GNU General Public License along with Garden.  If not, see <http://www.gnu.org/licenses/>.
-Contact Vanilla Forums Inc. at support [at] vanillaforums [dot] com
-*/
-
-class ConditionModule extends Gdn_Module {
-    protected $_Conditions = null;
-   
-    public $Prefix = 'Cond';
-
-    public function Conditions($Value = null) {
-        if (is_array($Value)) {
-            $this->_Conditions = $Value;
-        } elseif ($this->_Conditions === null) {
-            if ($this->_Sender->Form->AuthenticatedPostBack()) {
-                $this->_Conditions = $this->_FromForm();
-            } else {
-                $this->_Conditions = array();
-            }
-        }
-
-        if ($Value === true) {
-           // Remove blank conditions from the array. This is used for saving.
-            $Result = array();
-            foreach ($this->_Conditions as $Condition) {
-                if (count($Condition) < 2 || !$Condition[0]) {
-                    continue;
-                }
-                $Result[] = $Condition;
-            }
-            return $Result;
-        }
-        return $this->_Conditions;
-    }
-
-    public function ToString() {
-        $Form = $this->_Sender->Form;
-        $this->_Sender->AddJsFile('condition.js');
-
-        if ($Form->AuthenticatedPostBack()) {
-           // Grab the conditions from the form and convert them to the conditions array.
-            $this->Conditions($this->_FromForm());
-        } else {
-        }
-
-        $this->Types = array_merge(array('' => '('.sprintf(T('Select a %s'), T('Condition Type', 'Type')).')'), Gdn_Condition::AllTypes());
-       //die(print_r($this->Types));
-
-       // Get all of the permissions that are valid for the permissions dropdown.
-        $PermissionModel = new PermissionModel();
-        $Permissions = $PermissionModel->GetGlobalPermissions(0);
-        $Permissions = array_keys($Permissions);
-        sort($Permissions);
-        $Permissions = array_combine($Permissions, $Permissions);
-        $Permissions = array_merge(array('' => '('.sprintf(T('Select a %s'), T('Permission')).')'), $Permissions);
-        $this->Permissions = $Permissions;
-
-       // Get all of the roles.
-        $RoleModel = new RoleModel();
-        $Roles = $RoleModel->GetArray();
-        $Roles = array_merge(array('-' => '('.sprintf(T('Select a %s'), T('Role')).')'), $Roles);
-        $this->Roles = $Roles;
-
-        $this->Form = $Form;
-        return parent::ToString();
-    }
-
-   /** Grab the values from the form into the conditions array. */
-    protected function _FromForm() {
-        $Form = new Gdn_Form();
-        $Px = $this->Prefix;
-
-        $Types = (array)$Form->GetFormValue($Px.'Type', array());
-        $PermissionFields = (array)$Form->GetFormValue($Px.'PermissionField', array());
-        $RoleFields = (array)$Form->GetFormValue($Px.'RoleField', array());
-        $Fields = (array)$Form->GetFormValue($Px.'Field', array());
-        $Expressions = (array)$Form->GetFormValue($Px.'Expr', array());
-
-=======
 <?php
 /**
  * Condition module.
@@ -93,13 +6,13 @@
  * @license http://www.opensource.org/licenses/gpl-2.0.php GNU GPL v2
  * @package Dashboard
  * @since 2.1
- */
+*/
 
 class ConditionModule extends Gdn_Module {
 
     /** @var null  */
     protected $_Conditions = null;
-
+   
     /** @var string  */
     public $Prefix = 'Cond';
 
@@ -121,7 +34,7 @@
         }
 
         if ($Value === true) {
-            // Remove blank conditions from the array. This is used for saving.
+           // Remove blank conditions from the array. This is used for saving.
             $Result = array();
             foreach ($this->_Conditions as $Condition) {
                 if (count($Condition) < 2 || !$Condition[0]) {
@@ -139,15 +52,15 @@
         $this->_Sender->addJsFile('condition.js');
 
         if ($Form->authenticatedPostBack()) {
-            // Grab the conditions from the form and convert them to the conditions array.
+           // Grab the conditions from the form and convert them to the conditions array.
             $this->Conditions($this->_FromForm());
         } else {
         }
 
         $this->Types = array_merge(array('' => '('.sprintf(t('Select a %s'), t('Condition Type', 'Type')).')'), Gdn_Condition::AllTypes());
-        //die(print_r($this->Types));
+       //die(print_r($this->Types));
 
-        // Get all of the permissions that are valid for the permissions dropdown.
+       // Get all of the permissions that are valid for the permissions dropdown.
         $PermissionModel = new PermissionModel();
         $Permissions = $PermissionModel->GetGlobalPermissions(0);
         $Permissions = array_keys($Permissions);
@@ -156,7 +69,7 @@
         $Permissions = array_merge(array('' => '('.sprintf(t('Select a %s'), t('Permission')).')'), $Permissions);
         $this->Permissions = $Permissions;
 
-        // Get all of the roles.
+       // Get all of the roles.
         $RoleModel = new RoleModel();
         $Roles = $RoleModel->getArray();
         $Roles = array_merge(array('-' => '('.sprintf(t('Select a %s'), t('Role')).')'), $Roles);
@@ -166,7 +79,7 @@
         return parent::ToString();
     }
 
-    /** Grab the values from the form into the conditions array. */
+   /** Grab the values from the form into the conditions array. */
     protected function _FromForm() {
         $Form = new Gdn_Form();
         $Px = $this->Prefix;
@@ -177,22 +90,11 @@
         $Fields = (array)$Form->getFormValue($Px.'Field', array());
         $Expressions = (array)$Form->getFormValue($Px.'Expr', array());
 
->>>>>>> 0aed7e80
         $Conditions = array();
         for ($i = 0; $i < count($Types) - 1; $i++) {
             $Condition = array($Types[$i]);
             switch ($Types[$i]) {
                 case Gdn_Condition::PERMISSION:
-<<<<<<< HEAD
-                    $Condition[1] = GetValue($i, $PermissionFields, '');
-                    break;
-                case Gdn_Condition::REQUEST:
-                    $Condition[1] = GetValue($i, $Fields, '');
-                    $Condition[2] = GetValue($i, $Expressions, '');
-                    break;
-                case Gdn_Condition::ROLE:
-                    $Condition[1] = GetValue($i, $RoleFields);
-=======
                     $Condition[1] = val($i, $PermissionFields, '');
                     break;
                 case Gdn_Condition::REQUEST:
@@ -201,7 +103,6 @@
                     break;
                 case Gdn_Condition::ROLE:
                     $Condition[1] = val($i, $RoleFields);
->>>>>>> 0aed7e80
                     break;
                 case '':
                     $Condition[1] = '';
