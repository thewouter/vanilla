--- conflicted
+++ resolved
@@ -1,16 +1,3 @@
-<<<<<<< HEAD
-<?php if (!defined('APPLICATION')) {
-    exit();
-      }
-/*
-Copyright 2008, 2009 Vanilla Forums Inc.
-This file is part of Garden.
-Garden is free software: you can redistribute it and/or modify it under the terms of the GNU General Public License as published by the Free Software Foundation, either version 3 of the License, or (at your option) any later version.
-Garden is distributed in the hope that it will be useful, but WITHOUT ANY WARRANTY; without even the implied warranty of MERCHANTABILITY or FITNESS FOR A PARTICULAR PURPOSE. See the GNU General Public License for more details.
-You should have received a copy of the GNU General Public License along with Garden.  If not, see <http://www.gnu.org/licenses/>.
-Contact Vanilla Forums Inc. at support [at] vanillaforums [dot] com
-*/
-=======
 <?php
 /**
  * Profile options module.
@@ -19,23 +6,13 @@
  * @license http://www.opensource.org/licenses/gpl-2.0.php GNU GPL v2
  * @package Dashboard
  * @since 2.0
- */
->>>>>>> 0aed7e80
+*/
 
 /**
  * Displays profile options like "Message", "Edit Profile", or "Back to Profile" buttons on the top of the profile page.
  */
 class ProfileOptionsModule extends Gdn_Module {
 
-<<<<<<< HEAD
-    public function AssetTarget() {
-        return 'Content';
-    }
-
-    public function ToString() {
-        $Session = Gdn::Session();
-        $Controller = Gdn::Controller();
-=======
     public function assetTarget() {
         return 'Content';
     }
@@ -43,7 +20,6 @@
     public function toString() {
         $Session = Gdn::session();
         $Controller = Gdn::controller();
->>>>>>> 0aed7e80
         $UserID = $Controller->User->UserID;
         $MemberOptions = array();
         $ProfileOptions = array();
@@ -51,42 +27,17 @@
         $Controller->EventArguments['ProfileOptions'] = &$ProfileOptions;
         $Controller->EventArguments['MemberOptions'] = &$MemberOptions;
         if ($Controller->EditMode) {
-<<<<<<< HEAD
-            return '<div class="ProfileOptions">'.Anchor(T('Back to Profile'), UserUrl($Controller->User), array('class' => 'ProfileButtons')).'</div>';
-  //         $ProfileOptions[] = array('Text' => T('Back to Profile'), 'Url' => UserUrl($Controller->User), 'CssClass' => 'BackToProfile');
-        } else {
-           // Profile Editing
-            if (hasEditProfile($Controller->User->UserID)) {
-                $ProfileOptions[] = array('Text' => Sprite('SpEditProfile').' '.T('Edit Profile'), 'Url' => UserUrl($Controller->User, '', 'edit'));
-            } elseif ($Session->IsValid() && $UserID == $Session->UserID) {
-                $ProfileOptions[] = array('Text' => Sprite('SpEditProfile').' '.T('Preferences'), 'Url' => UserUrl($Controller->User, '', 'preferences'));
-            }
-
-           // Ban/Unban
-            $MayBan = CheckPermission('Garden.Moderation.Manage') || CheckPermission('Garden.Users.Edit') || CheckPermission('Moderation.Users.Ban');
-            if ($MayBan && $UserID != $Session->UserID) {
-                if ($Controller->User->Banned) {
-                    $ProfileOptions[] = array('Text' => Sprite('SpBan').' '.T('Unban'), 'Url' => "/user/ban?userid=$UserID&unban=1", 'CssClass' => 'Popup');
-                } elseif (!$Controller->User->Admin) {
-                    $ProfileOptions[] = array('Text' => Sprite('SpBan').' '.T('Ban'), 'Url' => "/user/ban?userid=$UserID", 'CssClass' => 'Popup');
-                }
-            }
-
-           // Delete content.
-            if (CheckPermission('Garden.Moderation.Manage')) {
-                $ProfileOptions[] = array('Text' => Sprite('SpDelete').' '.T('Delete Content'), 'Url' => "/user/deletecontent?userid=$UserID", 'CssClass' => 'Popup');
-=======
             return '<div class="ProfileOptions">'.anchor(t('Back to Profile'), userUrl($Controller->User), array('class' => 'ProfileButtons')).'</div>';
 //         $ProfileOptions[] = array('Text' => t('Back to Profile'), 'Url' => userUrl($Controller->User), 'CssClass' => 'BackToProfile');
         } else {
-            // Profile Editing
+           // Profile Editing
             if (hasEditProfile($Controller->User->UserID)) {
                 $ProfileOptions[] = array('Text' => sprite('SpEditProfile').' '.t('Edit Profile'), 'Url' => userUrl($Controller->User, '', 'edit'));
             } elseif ($Session->isValid() && $UserID == $Session->UserID) {
                 $ProfileOptions[] = array('Text' => sprite('SpEditProfile').' '.t('Preferences'), 'Url' => userUrl($Controller->User, '', 'preferences'));
             }
 
-            // Ban/Unban
+           // Ban/Unban
             $MayBan = checkPermission('Garden.Moderation.Manage') || checkPermission('Garden.Users.Edit') || checkPermission('Moderation.Users.Ban');
             if ($MayBan && $UserID != $Session->UserID) {
                 if (BanModel::isBanned($Controller->User->Banned, BanModel::BAN_MANUAL)) {
@@ -96,10 +47,9 @@
                 }
             }
 
-            // Delete content.
+           // Delete content.
             if (checkPermission('Garden.Moderation.Manage')) {
                 $ProfileOptions[] = array('Text' => sprite('SpDelete').' '.t('Delete Content'), 'Url' => "/user/deletecontent?userid=$UserID", 'CssClass' => 'Popup');
->>>>>>> 0aed7e80
             }
         }
         return parent::ToString();
