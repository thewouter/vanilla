/**
 * Handles Gdn_Form's color input.
 * The input with the js-color-picker-value class stores the last valid hex value (the color shown in the preview span).
 *
 * This is the expected construction for the color picker (can be built using Gdn_Form's color() method):
 *
 * <div class="js-color-picker color-picker input-group">
 *     <input type="text" class="js-color-picker-value color-picker-value InputBox Hidden">
 *     <input type="text" class="js-color-picker-text color-picker-text InputBox">
 *     <span class="js-color-picker-preview color-picker-preview"></span>
 *     <input type="color" class="js-color-picker-color color-picker-color">
 * </div>
 */

/**
 * @type {{start: Function, isHex: Function, normalizeHex: Function}}
 */
var colorPicker = {
    /**
     * Starts the color picker javascript
     */
    start: function($input) {
        if ($input.find('.js-color-picker-value').val()) {
            var color = $input.find('.js-color-picker-value').val();
            $input.find('.js-color-picker-text').val(color);
            $input.find('.js-color-picker-preview').css('background-color', color);
        }

        // Selecting based on picker
        $input.find('.js-color-picker-color').change(function () {
            var color = $(this).val();
            $input.find('.js-color-picker-text').val(color);
            $input.find('.js-color-picker-preview').css('background-color', color);
            $input.find('.js-color-picker-value').val(color);
        });

        // Selecting based on text
        $input.find('.js-color-picker-text').on('input', function () {
<<<<<<< HEAD
	    if (colorPicker.isHex($(this).val())) {
		color = colorPicker.normalizeHex($(this).val());
=======
            if (colorPicker.isHex($(this).val())) {
                color = colorPicker.normalizeHex($(this).val());
>>>>>>> 9b3ce04a
                $input.find('.js-color-picker-color').val(color);
                $input.find('.js-color-picker-preview').css('background-color', color);
                $input.find('.js-color-picker-value').val(color);
            }
        });

        // Trigger input color picker element on clicking preview area
        $input.find('.js-color-picker-preview').on('click', function () {
            $input.find('.js-color-picker-color').trigger('click');
            $input.find('.js-color-picker-color').val($input.find('.js-color-picker-value').val());
        });
    },

    /**
     * Tests whether we have a valid six or three-character hex code, with or without the opening hash.
     *
     * @param string The hex code to test.
     * @returns {boolean} Whether the hex code is valid.
     */
    isHex: function(string) {
        var regex = new RegExp(/(^#?[0-9A-F]{6}$)|(^#?[0-9A-F]{3}$)/i);
        if (regex.test(string)) {
            return true;
        }
        return false;
    },

    /**
     * Ensures a valid hex code begins with a hash and if expanded to its six-character equivalent.
     * Many system color pickers need the six-character hash value.
     *
     * @param color A valid six or three-character hex code, with or without the leading hash.
     * @returns {string} A six-character hex code with the leading hash.
     */
    normalizeHex: function(color) {
<<<<<<< HEAD
	if (!colorPicker.isHex(color)) {
=======
        if (!colorPicker.isHex(color)) {
>>>>>>> 9b3ce04a
            return '';
        }
        if (color.substr(0, 1) === '#') {
            color = color.substr(1);
        }
        if (color.length === 3) {
            color = color.substr(0, 1) + color.substr(0, 1)
            + color.substr(1, 1) + color.substr(1, 1)
            + color.substr(2, 1) + color.substr(2, 1);
        }
        color = '#' + color;
        return color;
    }
}

jQuery(document).ready(function($) {
    $('.js-color-picker').each(function() {
<<<<<<< HEAD
	colorPicker.start($(this));
=======
        colorPicker.start($(this));
>>>>>>> 9b3ce04a
    });
});<|MERGE_RESOLUTION|>--- conflicted
+++ resolved
@@ -36,13 +36,8 @@
 
         // Selecting based on text
         $input.find('.js-color-picker-text').on('input', function () {
-<<<<<<< HEAD
-	    if (colorPicker.isHex($(this).val())) {
-		color = colorPicker.normalizeHex($(this).val());
-=======
             if (colorPicker.isHex($(this).val())) {
                 color = colorPicker.normalizeHex($(this).val());
->>>>>>> 9b3ce04a
                 $input.find('.js-color-picker-color').val(color);
                 $input.find('.js-color-picker-preview').css('background-color', color);
                 $input.find('.js-color-picker-value').val(color);
@@ -78,11 +73,7 @@
      * @returns {string} A six-character hex code with the leading hash.
      */
     normalizeHex: function(color) {
-<<<<<<< HEAD
-	if (!colorPicker.isHex(color)) {
-=======
         if (!colorPicker.isHex(color)) {
->>>>>>> 9b3ce04a
             return '';
         }
         if (color.substr(0, 1) === '#') {
@@ -100,10 +91,6 @@
 
 jQuery(document).ready(function($) {
     $('.js-color-picker').each(function() {
-<<<<<<< HEAD
-	colorPicker.start($(this));
-=======
         colorPicker.start($(this));
->>>>>>> 9b3ce04a
     });
 });