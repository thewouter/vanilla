<?php if (!defined('APPLICATION')) exit();
/*
Copyright 2008, 2009 Vanilla Forums Inc.
This file is part of Garden.
Garden is free software: you can redistribute it and/or modify it under the terms of the GNU General Public License as published by the Free Software Foundation, either version 3 of the License, or (at your option) any later version.
Garden is distributed in the hope that it will be useful, but WITHOUT ANY WARRANTY; without even the implied warranty of MERCHANTABILITY or FITNESS FOR A PARTICULAR PURPOSE. See the GNU General Public License for more details.
You should have received a copy of the GNU General Public License along with Garden.  If not, see <http://www.gnu.org/licenses/>.
Contact Vanilla Forums Inc. at support [at] vanillaforums [dot] com
*/

if (!isset($Drop))
   $Drop = FALSE;
   
if (!isset($Explicit))
   $Explicit = TRUE;

$Database = Gdn::Database();
$SQL = $Database->SQL();
$Construct = $Database->Structure();
$Px = $Database->DatabasePrefix;

// Role Table
$Construct->Table('Role');

$RoleTableExists = $Construct->TableExists();

$Construct
   ->PrimaryKey('RoleID')
   ->Column('Name', 'varchar(100)')
   ->Column('Description', 'varchar(500)', TRUE)
   ->Column('Sort', 'int', TRUE)
   ->Column('Deletable', 'tinyint(1)', '1')
   ->Column('CanSession', 'tinyint(1)', '1')
   ->Set($Explicit, $Drop);

if (!$RoleTableExists || $Drop) {
   // Define default roles
   // RoleIDs 3, 4, & 8 are referenced in config-defaults.php
   $RoleModel = Gdn::Factory('RoleModel');
   $RoleModel->Database = $Database;
   $RoleModel->SQL = $SQL;
   $RoleModel->Define(array('Name' => 'Guest', 'RoleID' => 2, 'Sort' => '1', 'Deletable' => '0', 'CanSession' => '0', 'Description' => 'Guests can only view content. Anyone browsing the site who is not signed in is considered to be a "Guest".'));
   $RoleModel->Define(array('Name' => 'Unconfirmed', 'RoleID' => 3, 'Sort' => '2', 'Deletable' => '1', 'CanSession' => '1', 'Description' => 'Users must confirm their emails before becoming full members. They get assigned to this role.'));
   $RoleModel->Define(array('Name' => 'Applicant', 'RoleID' => 4, 'Sort' => '3', 'Deletable' => '0', 'CanSession' => '1', 'Description' => 'Users who have applied for membership, but have not yet been accepted. They have the same permissions as guests.'));
   $RoleModel->Define(array('Name' => 'Member', 'RoleID' => 8, 'Sort' => '4', 'Deletable' => '1', 'CanSession' => '1', 'Description' => 'Members can participate in discussions.'));
   $RoleModel->Define(array('Name' => 'Moderator', 'RoleID' => 32, 'Sort' => '5', 'Deletable' => '1', 'CanSession' => '1', 'Description' => 'Moderators have permission to edit most content.'));
   $RoleModel->Define(array('Name' => 'Administrator', 'RoleID' => 16, 'Sort' => '6', 'Deletable' => '1', 'CanSession' => '1', 'Description' => 'Administrators have permission to do anything.'));
   unset($RoleModel);
}

// User Table
$Construct->Table('User');

$PhotoIDExists = $Construct->ColumnExists('PhotoID');
$PhotoExists = $Construct->ColumnExists('Photo');

$Construct
	->PrimaryKey('UserID')
   ->Column('Name', 'varchar(50)', FALSE, 'key')
   ->Column('Password', 'varbinary(100)') // keep this longer because of some imports.
	->Column('HashMethod', 'varchar(10)', TRUE)
   ->Column('Photo', 'varchar(255)', NULL)
   ->Column('Title', 'varchar(100)', NULL)
   ->Column('Location', 'varchar(100)', NULL)
   ->Column('About', 'text', TRUE)
   ->Column('Email', 'varchar(200)', FALSE, 'index')
   ->Column('ShowEmail', 'tinyint(1)', '0')
   ->Column('Gender', array('u', 'm', 'f'), 'u')
   ->Column('CountVisits', 'int', '0')
   ->Column('CountInvitations', 'int', '0')
   ->Column('CountNotifications', 'int', NULL)
   ->Column('InviteUserID', 'int', TRUE)
   ->Column('DiscoveryText', 'text', TRUE)
   ->Column('Preferences', 'text', TRUE)
   ->Column('Permissions', 'text', TRUE)
   ->Column('Attributes', 'text', TRUE)
   ->Column('DateSetInvitations', 'datetime', TRUE)
   ->Column('DateOfBirth', 'datetime', TRUE)
   ->Column('DateFirstVisit', 'datetime', TRUE)
   ->Column('DateLastActive', 'datetime', TRUE)
   ->Column('LastIPAddress', 'varchar(15)', TRUE)
   ->Column('AllIPAddresses', 'varchar(100)', TRUE)
   ->Column('DateInserted', 'datetime')
   ->Column('InsertIPAddress', 'varchar(15)', TRUE)
   ->Column('DateUpdated', 'datetime', TRUE)
   ->Column('UpdateIPAddress', 'varchar(15)', TRUE)
   ->Column('HourOffset', 'int', '0')
	->Column('Score', 'float', NULL)
   ->Column('Admin', 'tinyint(1)', '0')
   ->Column('Verified', 'tinyint(1)', '0') // user if verified as a non-spammer
   ->Column('Banned', 'tinyint(1)', '0') // 1 means banned, otherwise not banned
   ->Column('Deleted', 'tinyint(1)', '0')
   ->Set($Explicit, $Drop);

// Make sure the system user is okay.
$SystemUserID = C('Garden.SystemUserID');
if ($SystemUserID) {
   $SysUser = Gdn::UserModel()->GetID($SystemUserID);

   if (!$SysUser || GetValue('Deleted', $SysUser) || GetValue('Admin', $SysUser) != 2) {
      $SystemUserID = FALSE;
      RemoveFromConfig('Garden.SystemUserID');
   }
}

if (!$SystemUserID) {
   // Try and find a system user.
   $SystemUserID = Gdn::SQL()->GetWhere('User', array('Name' => 'System', 'Admin' => 2))->Value('UserID');
   if ($SystemUserID)
      SaveToConfig('Garden.SystemUserID', $SystemUserID);
}

// UserRole Table
$Construct->Table('UserRole');

$UserRoleExists = $Construct->TableExists();

$Construct
   ->Column('UserID', 'int', FALSE, 'primary')
   ->Column('RoleID', 'int', FALSE, 'primary')
   ->Set($Explicit, $Drop);

if (!$UserRoleExists) {
   // Assign the guest user to the guest role
   $SQL->Replace('UserRole', array(), array('UserID' => 0, 'RoleID' => 2));
   // Assign the admin user to admin role
   $SQL->Replace('UserRole', array(), array('UserID' => 1, 'RoleID' => 16));
}

// User Meta Table
$Construct->Table('UserMeta')
   ->Column('UserID', 'int', FALSE, 'primary')
   ->Column('Name', 'varchar(255)', FALSE, array('primary', 'index'))
   ->Column('Value', 'text', TRUE)
   ->Set($Explicit, $Drop);

// Create the authentication table.
$Construct->Table('UserAuthentication')
	->Column('ForeignUserKey', 'varchar(255)', FALSE, 'primary')
	->Column('ProviderKey', 'varchar(64)', FALSE, 'primary')
	->Column('UserID', 'int', FALSE, 'key')
	->Set($Explicit, $Drop);
	
$Construct->Table('UserAuthenticationProvider')
   ->Column('AuthenticationKey', 'varchar(64)', FALSE, 'primary')
   ->Column('AuthenticationSchemeAlias', 'varchar(32)', FALSE)
   ->Column('Name', 'varchar(50)', TRUE)
   ->Column('URL', 'varchar(255)', TRUE)
   ->Column('AssociationSecret', 'text', FALSE)
   ->Column('AssociationHashMethod', 'varchar(20)', TRUE)
   ->Column('AuthenticateUrl', 'varchar(255)', TRUE)
   ->Column('RegisterUrl', 'varchar(255)', TRUE)
   ->Column('SignInUrl', 'varchar(255)', TRUE)
   ->Column('SignOutUrl', 'varchar(255)', TRUE)
   ->Column('PasswordUrl', 'varchar(255)', TRUE)
   ->Column('ProfileUrl', 'varchar(255)', TRUE)
   ->Column('Attributes', 'text', TRUE)
   ->Set($Explicit, $Drop);

$Construct->Table('UserAuthenticationNonce')
   ->Column('Nonce', 'varchar(200)', FALSE, 'primary')
   ->Column('Token', 'varchar(128)', FALSE)
   ->Column('Timestamp', 'timestamp', FALSE)
   ->Set($Explicit, $Drop);

$Construct->Table('UserAuthenticationToken')
   ->Column('Token', 'varchar(128)', FALSE, 'primary')
   ->Column('ProviderKey', 'varchar(64)', FALSE, 'primary')
   ->Column('ForeignUserKey', 'varchar(255)', TRUE)
   ->Column('TokenSecret', 'varchar(64)', FALSE)
   ->Column('TokenType', array('request', 'access'), FALSE)
   ->Column('Authorized', 'tinyint(1)', FALSE)
   ->Column('Timestamp', 'timestamp', FALSE)
   ->Column('Lifetime', 'int', FALSE)
   ->Set($Explicit, $Drop);
   
$Construct->Table('Session')
	->Column('SessionID', 'char(32)', FALSE, 'primary')
	->Column('UserID', 'int', 0)
	->Column('DateInserted', 'datetime', FALSE)
	->Column('DateUpdated', 'datetime', FALSE)
	->Column('TransientKey', 'varchar(12)', FALSE)
	->Column('Attributes', 'text', NULL)
	->Set($Explicit, $Drop);

$Construct->Table('AnalyticsLocal')
   ->Engine('InnoDB')
   ->Column('TimeSlot', 'varchar(8)', FALSE, 'unique')
   ->Column('Views', 'int', NULL)
   ->Column('EmbedViews', 'int', TRUE)
   ->Set(FALSE, FALSE);

// Only Create the permission table if we are using Garden's permission model.
$PermissionModel = Gdn::PermissionModel();
$PermissionModel->Database = $Database;
$PermissionModel->SQL = $SQL;
$PermissionTableExists = FALSE;
if($PermissionModel instanceof PermissionModel) {
   $PermissionTableExists = $Construct->TableExists('Permission');

	// Permission Table
	$Construct->Table('Permission')
		->PrimaryKey('PermissionID')
		->Column('RoleID', 'int', 0, 'key')
		->Column('JunctionTable', 'varchar(100)', TRUE) 
		->Column('JunctionColumn', 'varchar(100)', TRUE)
		->Column('JunctionID', 'int', TRUE)
		// The actual permissions will be added by PermissionModel::Define()
		->Set($Explicit, $Drop);
}

// Define the set of permissions that Garden uses.
$PermissionModel->Define(array(
   'Garden.Email.View' => 'Garden.SignIn.Allow',
   'Garden.Email.Manage',
   'Garden.Settings.Manage',
   'Garden.Settings.View',
   'Garden.Routes.Manage',
   'Garden.Messages.Manage',
   'Garden.Applications.Manage',
   'Garden.Plugins.Manage',
   'Garden.Themes.Manage',
   'Garden.SignIn.Allow' => 1,
   'Garden.Registration.Manage',
   'Garden.Applicants.Manage',
   'Garden.Roles.Manage',
   'Garden.Users.Add',
   'Garden.Users.Edit',
   'Garden.Users.Delete',
   'Garden.Users.Approve',
   'Garden.Activity.Delete',
   'Garden.Activity.View' => 1,
   'Garden.Profiles.View' => 1,
   'Garden.Profiles.Edit' => 'Garden.SignIn.Allow',
   'Garden.Moderation.Manage',
   'Garden.AdvancedNotifications.Allow'
   ));

if (!$PermissionTableExists) {

   // Set initial guest permissions.
   $PermissionModel->Save(array(
      'Role' => 'Guest',
      'Garden.Activity.View' => 1,
      'Garden.Profiles.View' => 1,
      'Garden.Profiles.Edit' => 0
      ));

   // Set initial confirm email permissions.
   $PermissionModel->Save(array(
       'Role' => 'Unconfirmed',
       'Garden.Signin.Allow' => 1,
       'Garden.Activity.View' => 1,
       'Garden.Profiles.View' => 1,
       'Garden.Profiles.Edit' => 0,
       'Garden.Email.View' => 1
       ));

   // Set initial applicant permissions.
   $PermissionModel->Save(array(
      'Role' => 'Applicant',
      'Garden.Signin.Allow' => 1,
      'Garden.Activity.View' => 1,
      'Garden.Profiles.View' => 1,
      'Garden.Profiles.Edit' => 0,
      'Garden.Email.View' => 1
      ));

   // Set initial member permissions.
   $PermissionModel->Save(array(
      'Role' => 'Member',
      'Garden.SignIn.Allow' => 1,
      'Garden.Activity.View' => 1,
      'Garden.Profiles.View' => 1,
      'Garden.Profiles.Edit' => 1,
      'Garden.Email.View' => 1
      ));

   // Set initial moderator permissions.
   $PermissionModel->Save(array(
      'Role' => 'Moderator',
      'Garden.SignIn.Allow' => 1,
      'Garden.Activity.View' => 1,
      'Garden.Moderation.Manage' => 1,
      'Garden.Profiles.View' => 1,
      'Garden.Profiles.Edit' => 1,
      'Garden.Email.View' => 1
      ));

   // Set initial admininstrator permissions.
   $PermissionModel->Save(array(
      'Role' => 'Administrator',
      'Garden.Settings.Manage' => 1,
      'Garden.Routes.Manage' => 1,
      'Garden.Applications.Manage' => 1,
      'Garden.Plugins.Manage' => 1,
      'Garden.Themes.Manage' => 1,
      'Garden.SignIn.Allow' => 1,
      'Garden.Registration.Manage' => 1,
      'Garden.Applicants.Manage' => 1,
      'Garden.Roles.Manage' => 1,
      'Garden.Users.Add' => 1,
      'Garden.Users.Edit' => 1,
      'Garden.Users.Delete' => 1,
      'Garden.Users.Approve' => 1,
      'Garden.Activity.Delete' => 1,
      'Garden.Activity.View' => 1,
      'Garden.Profiles.View' => 1,
      'Garden.Profiles.Edit' => 1,
      'Garden.AdvancedNotifications.Allow' => 1,
      'Garden.Email.View' => 1
      ));
}
$PermissionModel->ClearPermissions();

// Photo Table
$Construct->Table('Photo');

$PhotoTableExists = $Construct->TableExists('Photo');

$Construct
	->PrimaryKey('PhotoID')
   ->Column('Name', 'varchar(255)')
   ->Column('InsertUserID', 'int', TRUE, 'key')
   ->Column('DateInserted', 'datetime')
   ->Set($Explicit, $Drop);

// Invitation Table
$Construct->Table('Invitation')
	->PrimaryKey('InvitationID')
   ->Column('Email', 'varchar(200)')
   ->Column('Code', 'varchar(50)')
   ->Column('InsertUserID', 'int', TRUE, 'key')
   ->Column('DateInserted', 'datetime')
   ->Column('AcceptedUserID', 'int', TRUE)
   ->Set($Explicit, $Drop);

// ActivityType Table
$Construct->Table('ActivityType')
	->PrimaryKey('ActivityTypeID')
   ->Column('Name', 'varchar(20)')
   ->Column('AllowComments', 'tinyint(1)', '0')
   ->Column('ShowIcon', 'tinyint(1)', '0')
   ->Column('ProfileHeadline', 'varchar(255)', TRUE)
   ->Column('FullHeadline', 'varchar(255)', TRUE)
   ->Column('RouteCode', 'varchar(255)', TRUE)
   ->Column('Notify', 'tinyint(1)', '0') // Add to RegardingUserID's notification list?
   ->Column('Public', 'tinyint(1)', '1') // Should everyone be able to see this, or just the RegardingUserID?
   ->Set($Explicit, $Drop);
   
// Activity Table
// Column($Name, $Type, $Length = '', $Null = FALSE, $Default = NULL, $KeyType = FALSE, $AutoIncrement = FALSE)

$Construct->Table('Activity');
$ActivityExists = $Construct->TableExists();
$NotifiedExists = $Construct->ColumnExists('Notified');
$EmailedExists = $Construct->ColumnExists('Emailed');
$CommentActivityIDExists = $Construct->ColumnExists('CommentActivityID');
$NotifyUserIDExists = $Construct->ColumnExists('NotifyUserID');
$DateUpdatedExists = $Construct->ColumnExists('DateUpdated');

if ($ActivityExists)
   $ActivityIndexes = $Construct->IndexSqlDb();
else
   $ActivityIndexes = array();

$Construct
	->PrimaryKey('ActivityID')
   ->Column('ActivityTypeID', 'int')
<<<<<<< HEAD
   ->Column('NotifyUserID', 'int', 0, array('index.Notify', 'index.NotifyDate')) // user being notified or -1: public, -2 mods, -3 admins
   ->Column('ActivityUserID', 'int', TRUE, 'key')
=======
   ->Column('NotifyUserID', 'int', 0, array('index.Notify', 'index.Recent', 'index.Feed')) // user being notified or -1: public, -2 mods, -3 admins
   ->Column('ActivityUserID', 'int', TRUE, 'index.Feed')
>>>>>>> f78c0bc2
   ->Column('RegardingUserID', 'int', TRUE) // deprecated?
   ->Column('Photo', 'varchar(255)', TRUE)
   ->Column('HeadlineFormat', 'varchar(255)', TRUE)
   ->Column('Story', 'text', TRUE)
   ->Column('Format', 'varchar(10)', TRUE)
   ->Column('Route', 'varchar(255)', TRUE)
   ->Column('RecordType', 'varchar(20)', TRUE)
   ->Column('RecordID', 'int', TRUE)
//   ->Column('CountComments', 'int', '0')
   ->Column('InsertUserID', 'int', TRUE, 'key')
   ->Column('DateInserted', 'datetime')
   ->Column('InsertIPAddress', 'varchar(15)', TRUE)
<<<<<<< HEAD
   ->Column('DateUpdated', 'datetime', !$DateUpdatedExists, array('index', 'index.NotifyDate'))
=======
   ->Column('DateUpdated', 'datetime', !$DateUpdatedExists, array('index', 'index.Recent', 'index.Feed'))
>>>>>>> f78c0bc2
   ->Column('Notified', 'tinyint(1)', 0, 'index.Notify')
   ->Column('Emailed', 'tinyint(1)', 0)
   ->Column('Data', 'text', TRUE)
   ->Set($Explicit, $Drop);

if (isset($ActivityIndexes['IX_Activity_NotifyUserID'])) {
   $Construct->Query("drop index IX_Activity_NotifyUserID on {$Px}Activity");
}

if (isset($ActivityIndexes['FK_Activity_ActivityUserID'])) {
   $Construct->Query("drop index FK_Activity_ActivityUserID on {$Px}Activity");
}

if (isset($ActivityIndexes['FK_Activity_RegardingUserID'])) {
   $Construct->Query("drop index FK_Activity_RegardingUserID on {$Px}Activity");
}

if (!$EmailedExists) {
   $SQL->Put('Activity', array('Emailed' => 1));
}
if (!$NotifiedExists) {
   $SQL->Put('Activity', array('Notified' => 1));
}

if (!$DateUpdatedExists) {
   $SQL->Update('Activity')
      ->Set('DateUpdated', 'DateInserted', FALSE, FALSE)
      ->Put();
}

if (!$NotifyUserIDExists && $ActivityExists) {
   // Update all of the activities that are notifications.
   $SQL->Update('Activity a')
      ->Join('ActivityType at', 'a.ActivityTypeID = at.ActivityTypeID')
      ->Set('a.NotifyUserID', 'a.RegardingUserID', FALSE)
      ->Where('at.Notify', 1)
      ->Put();
   
   // Update all public activities.
   $SQL->Update('Activity a')
      ->Join('ActivityType at', 'a.ActivityTypeID = at.ActivityTypeID')
      ->Set('a.NotifyUserID', ActivityModel::NOTIFY_PUBLIC)
      ->Where('at.Public', 1)
      ->Where('a.NotifyUserID', 0)
      ->Put();
   
   $SQL->Delete('Activity', array('NotifyUserID' => 0));
}

$ActivityCommentExists = $Construct->TableExists('ActivityComment');

$Construct
   ->Table('ActivityComment')
   ->PrimaryKey('ActivityCommentID')
   ->Column('ActivityID', 'int', FALSE, 'key')
   ->Column('Body', 'text')
   ->Column('Format', 'varchar(20)')
   ->Column('InsertUserID', 'int')
   ->Column('DateInserted', 'datetime')
   ->Column('InsertIPAddress', 'varchar(15)', TRUE)
   ->Set($Explicit, $Drop);

// Move activity comments to the activity comment table.
if (!$ActivityCommentExists && $CommentActivityIDExists) {
   $Q = "insert {$Px}ActivityComment (ActivityID, Body, Format, InsertUserID, DateInserted, InsertIPAddress)
      select CommentActivityID, Story, 'Text', InsertUserID, DateInserted, InsertIPAddress
      from {$Px}Activity
      where CommentActivityID > 0";
   $Construct->Query($Q);
   $SQL->Delete('Activity', array('CommentActivityID >' => 0));
}

// Insert some activity types
///  %1 = ActivityName
///  %2 = ActivityName Possessive: Username
///  %3 = RegardingName
///  %4 = RegardingName Possessive: Username, his, her, your
///  %5 = Link to RegardingName's Wall
///  %6 = his/her
///  %7 = he/she
///  %8 = RouteCode & Route
if ($SQL->GetWhere('ActivityType', array('Name' => 'SignIn'))->NumRows() == 0)
   $SQL->Insert('ActivityType', array('AllowComments' => '0', 'Name' => 'SignIn', 'FullHeadline' => '%1$s signed in.', 'ProfileHeadline' => '%1$s signed in.'));
if ($SQL->GetWhere('ActivityType', array('Name' => 'Join'))->NumRows() == 0)
   $SQL->Insert('ActivityType', array('AllowComments' => '1', 'Name' => 'Join', 'FullHeadline' => '%1$s joined.', 'ProfileHeadline' => '%1$s joined.'));
if ($SQL->GetWhere('ActivityType', array('Name' => 'JoinInvite'))->NumRows() == 0)
   $SQL->Insert('ActivityType', array('AllowComments' => '1', 'Name' => 'JoinInvite', 'FullHeadline' => '%1$s accepted %4$s invitation for membership.', 'ProfileHeadline' => '%1$s accepted %4$s invitation for membership.'));
if ($SQL->GetWhere('ActivityType', array('Name' => 'JoinApproved'))->NumRows() == 0)
   $SQL->Insert('ActivityType', array('AllowComments' => '1', 'Name' => 'JoinApproved', 'FullHeadline' => '%1$s approved %4$s membership application.', 'ProfileHeadline' => '%1$s approved %4$s membership application.'));
$SQL->Replace('ActivityType', array('AllowComments' => '1', 'FullHeadline' => '%1$s created an account for %3$s.', 'ProfileHeadline' => '%1$s created an account for %3$s.'), array('Name' => 'JoinCreated'), TRUE);

if ($SQL->GetWhere('ActivityType', array('Name' => 'AboutUpdate'))->NumRows() == 0)
   $SQL->Insert('ActivityType', array('AllowComments' => '1', 'Name' => 'AboutUpdate', 'FullHeadline' => '%1$s updated %6$s profile.', 'ProfileHeadline' => '%1$s updated %6$s profile.'));
if ($SQL->GetWhere('ActivityType', array('Name' => 'WallComment'))->NumRows() == 0)
   $SQL->Insert('ActivityType', array('AllowComments' => '1', 'ShowIcon' => '1', 'Name' => 'WallComment', 'FullHeadline' => '%1$s wrote on %4$s %5$s.', 'ProfileHeadline' => '%1$s wrote:')); 
if ($SQL->GetWhere('ActivityType', array('Name' => 'PictureChange'))->NumRows() == 0)
   $SQL->Insert('ActivityType', array('AllowComments' => '1', 'Name' => 'PictureChange', 'FullHeadline' => '%1$s changed %6$s profile picture.', 'ProfileHeadline' => '%1$s changed %6$s profile picture.'));
//if ($SQL->GetWhere('ActivityType', array('Name' => 'RoleChange'))->NumRows() == 0)
   $SQL->Replace('ActivityType', array('AllowComments' => '1', 'FullHeadline' => '%1$s changed %4$s permissions.', 'ProfileHeadline' => '%1$s changed %4$s permissions.', 'Notify' => '1'), array('Name' => 'RoleChange'), TRUE);
if ($SQL->GetWhere('ActivityType', array('Name' => 'ActivityComment'))->NumRows() == 0)
   $SQL->Insert('ActivityType', array('AllowComments' => '0', 'ShowIcon' => '1', 'Name' => 'ActivityComment', 'FullHeadline' => '%1$s commented on %4$s %8$s.', 'ProfileHeadline' => '%1$s', 'RouteCode' => 'activity', 'Notify' => '1'));
if ($SQL->GetWhere('ActivityType', array('Name' => 'Import'))->NumRows() == 0)
   $SQL->Insert('ActivityType', array('AllowComments' => '0', 'Name' => 'Import', 'FullHeadline' => '%1$s imported data.', 'ProfileHeadline' => '%1$s imported data.', 'Notify' => '1', 'Public' => '0'));
//if ($SQL->GetWhere('ActivityType', array('Name' => 'Banned'))->NumRows() == 0)
$SQL->Replace('ActivityType', array('AllowComments' => '0', 'FullHeadline' => '%1$s banned %3$s.', 'ProfileHeadline' => '%1$s banned %3$s.', 'Notify' => '0', 'Public' => '1'), array('Name' => 'Banned'), TRUE);
//if ($SQL->GetWhere('ActivityType', array('Name' => 'Unbanned'))->NumRows() == 0)
$SQL->Replace('ActivityType', array('AllowComments' => '0', 'FullHeadline' => '%1$s un-banned %3$s.', 'ProfileHeadline' => '%1$s un-banned %3$s.', 'Notify' => '0', 'Public' => '1'), array('Name' => 'Unbanned'), TRUE);

// Applicant activity
if ($SQL->GetWhere('ActivityType', array('Name' => 'Applicant'))->NumRows() == 0)
   $SQL->Insert('ActivityType', array('AllowComments' => '0', 'Name' => 'Applicant', 'FullHeadline' => '%1$s applied for membership.', 'ProfileHeadline' => '%1$s applied for membership.', 'Notify' => '1', 'Public' => '0'));

$WallPostType = $SQL->GetWhere('ActivityType', array('Name' => 'WallPost'))->FirstRow(DATASET_TYPE_ARRAY);
if (!$WallPostType) {
   $WallPostTypeID = $SQL->Insert('ActivityType', array('AllowComments' => '1', 'ShowIcon' => '1', 'Name' => 'WallPost', 'FullHeadline' => '%3$s wrote on %2$s %5$s.', 'ProfileHeadline' => '%3$s wrote:'));
   $WallCommentTypeID = $SQL->GetWhere('ActivityType', array('Name' => 'WallComment'))->Value('ActivityTypeID');

   // Update all old wall comments to wall posts.
   $SQL->Update('Activity')
      ->Set('ActivityTypeID', $WallPostTypeID)
      ->Set('ActivityUserID', 'RegardingUserID', FALSE)
      ->Set('RegardingUserID', 'InsertUserID', FALSE)
      ->Where('ActivityTypeID', $WallCommentTypeID)
      ->Where('RegardingUserID is not null')
      ->Put();
}

$ActivityModel = new ActivityModel();
$ActivityModel->DefineType('Default');
$ActivityModel->DefineType('Registration');
$ActivityModel->DefineType('Status');
$ActivityModel->DefineType('Ban');

// Message Table
$Construct->Table('Message')
	->PrimaryKey('MessageID')
   ->Column('Content', 'text')
   ->Column('Format', 'varchar(20)', TRUE)
   ->Column('AllowDismiss', 'tinyint(1)', '1')
   ->Column('Enabled', 'tinyint(1)', '1')
   ->Column('Application', 'varchar(255)', TRUE)
   ->Column('Controller', 'varchar(255)', TRUE)
   ->Column('Method', 'varchar(255)', TRUE)
   ->Column('AssetTarget', 'varchar(20)', TRUE)
	->Column('CssClass', 'varchar(20)', TRUE)
   ->Column('Sort', 'int', TRUE)
   ->Set($Explicit, $Drop);

$Prefix = $SQL->Database->DatabasePrefix;

if ($PhotoIDExists && !$PhotoExists) {
   $Construct->Query("update {$Prefix}User u
   join {$Prefix}Photo p
      on u.PhotoID = p.PhotoID
   set u.Photo = p.Name");
}

if ($PhotoIDExists) {
   $Construct->Table('User')->DropColumn('PhotoID');
}

// This is a fix for erroneous unique constraint.
if ($Construct->TableExists('Tag')) {
   $Db = Gdn::Database();
   $Px = Gdn::Database()->DatabasePrefix;
   
   $DupTags = Gdn::SQL()
      ->Select('Name')
      ->Select('TagID', 'min', 'TagID')
      ->Select('TagID', 'count', 'CountTags')
      ->From('Tag')
      ->GroupBy('Name')
      ->Having('CountTags >', 1)
      ->Get()->ResultArray();
   
   foreach ($DupTags as $Row) {
      $Name = $Row['Name'];
      $TagID = $Row['TagID'];
      // Get the tags that need to be deleted.
      $DeleteTags = Gdn::SQL()->GetWhere('Tag', array('Name' => $Name, 'TagID <> ' => $TagID))->ResultArray();
      foreach ($DeleteTags as $DRow) {
         // Update all of the discussions to the new tag.
         Gdn::SQL()->Options('Ignore', TRUE)->Put(
            'TagDiscussion', 
            array('TagID' => $TagID), 
            array('TagID' => $DRow['TagID']));
         
         // Delete the tag.
         Gdn::SQL()->Delete('Tag', array('TagID' => $DRow['TagID']));
      }
   }
}

$Construct->Table('Tag')
	->PrimaryKey('TagID')
   ->Column('Name', 'varchar(255)', FALSE, 'unique')
   ->Column('Type', 'varchar(10)', TRUE, 'index')
   ->Column('InsertUserID', 'int', TRUE, 'key')
   ->Column('DateInserted', 'datetime')
   ->Engine('InnoDB')
   ->Set($Explicit, $Drop);

$Construct->Table('Log')
   ->PrimaryKey('LogID')
   ->Column('Operation', array('Delete', 'Edit', 'Spam', 'Moderate', 'Ban', 'Error'))
   ->Column('RecordType', array('Discussion', 'Comment', 'User', 'Registration', 'Activity', 'ActivityComment', 'Configuration'), FALSE, 'index')
   ->Column('TransactionLogID', 'int', NULL)
   ->Column('RecordID', 'int', NULL, 'index')
   ->Column('RecordUserID', 'int', NULL) // user responsible for the record
   ->Column('RecordDate', 'datetime')
   ->Column('RecordIPAddress', 'varchar(15)', NULL, 'index')
   ->Column('InsertUserID', 'int') // user that put record in the log
   ->Column('DateInserted', 'datetime') // date item added to log
   ->Column('InsertIPAddress', 'varchar(15)', NULL)
   ->Column('OtherUserIDs', 'varchar(255)', NULL)
   ->Column('DateUpdated', 'datetime', NULL)
   ->Column('ParentRecordID', 'int', NULL, 'index')
   ->Column('Data', 'mediumtext', NULL) // the data from the record.
   ->Column('CountGroup', 'int', NULL)
   ->Engine('InnoDB')
   ->Set($Explicit, $Drop);

$Construct->Table('Regarding')
   ->PrimaryKey('RegardingID')
   ->Column('Type', 'varchar(255)', FALSE, 'key')
   ->Column('InsertUserID', 'int', FALSE)
   ->Column('DateInserted', 'datetime', FALSE)
   ->Column('ForeignType', 'varchar(32)', FALSE)
   ->Column('ForeignID', 'int(11)', FALSE)
   ->Column('OriginalContent', 'text', TRUE)
   ->Column('ParentType', 'varchar(32)', TRUE)
   ->Column('ParentID', 'int(11)', TRUE)
   ->Column('ForeignURL', 'varchar(255)', TRUE)
   ->Column('Comment', 'text', FALSE)
   ->Column('Reports', 'int(11)', TRUE)
   ->Engine('InnoDB')
   ->Set($Explicit, $Drop);

$Construct->Table('Ban')
   ->PrimaryKey('BanID')
   ->Column('BanType', array('IPAddress', 'Name', 'Email'), FALSE, 'unique')
   ->Column('BanValue', 'varchar(50)', FALSE, 'unique')
   ->Column('Notes', 'varchar(255)', NULL)
   ->Column('CountUsers', 'uint', 0)
   ->Column('CountBlockedRegistrations', 'uint', 0)
   ->Column('InsertUserID', 'int')
   ->Column('DateInserted', 'datetime')
   ->Engine('InnoDB')
   ->Set($Explicit, $Drop);

$Construct->Table('Spammer')
   ->Column('UserID', 'int', FALSE, 'primary')
   ->Column('CountSpam', 'usmallint', 0)
   ->Column('CountDeletedSpam', 'usmallint', 0)
   ->Set($Explicit, $Drop);

$Construct
   ->Table('Media')
   ->PrimaryKey('MediaID')
   ->Column('Name', 'varchar(255)')
   ->Column('Path', 'varchar(255)')
   ->Column('Type', 'varchar(128)')
   ->Column('Size', 'int(11)')
   
   ->Column('InsertUserID', 'int(11)')
   ->Column('DateInserted', 'datetime')
   ->Column('ForeignID', 'int(11)', TRUE)
   ->Column('ForeignTable', 'varchar(24)', TRUE)

   ->Column('ImageWidth', 'usmallint', NULL)
   ->Column('ImageHeight', 'usmallint', NULL)
//   ->Column('StorageMethod', 'varchar(24)')
   ->Column('ThumbWidth', 'usmallint', NULL)
   ->Column('ThumbHeight', 'usmallint', NULL)
   ->Column('ThumbPath', 'varchar(255)', NULL)
   
   ->Set(FALSE, FALSE);

// Make sure the smarty folders exist.
if (!file_exists(PATH_CACHE.'/Smarty')) @mkdir(PATH_CACHE.'/Smarty');
if (!file_exists(PATH_CACHE.'/Smarty/cache')) @mkdir(PATH_CACHE.'/Smarty/cache');
if (!file_exists(PATH_CACHE.'/Smarty/compile')) @mkdir(PATH_CACHE.'/Smarty/compile');<|MERGE_RESOLUTION|>--- conflicted
+++ resolved
@@ -367,13 +367,8 @@
 $Construct
 	->PrimaryKey('ActivityID')
    ->Column('ActivityTypeID', 'int')
-<<<<<<< HEAD
-   ->Column('NotifyUserID', 'int', 0, array('index.Notify', 'index.NotifyDate')) // user being notified or -1: public, -2 mods, -3 admins
-   ->Column('ActivityUserID', 'int', TRUE, 'key')
-=======
    ->Column('NotifyUserID', 'int', 0, array('index.Notify', 'index.Recent', 'index.Feed')) // user being notified or -1: public, -2 mods, -3 admins
    ->Column('ActivityUserID', 'int', TRUE, 'index.Feed')
->>>>>>> f78c0bc2
    ->Column('RegardingUserID', 'int', TRUE) // deprecated?
    ->Column('Photo', 'varchar(255)', TRUE)
    ->Column('HeadlineFormat', 'varchar(255)', TRUE)
@@ -386,11 +381,7 @@
    ->Column('InsertUserID', 'int', TRUE, 'key')
    ->Column('DateInserted', 'datetime')
    ->Column('InsertIPAddress', 'varchar(15)', TRUE)
-<<<<<<< HEAD
-   ->Column('DateUpdated', 'datetime', !$DateUpdatedExists, array('index', 'index.NotifyDate'))
-=======
    ->Column('DateUpdated', 'datetime', !$DateUpdatedExists, array('index', 'index.Recent', 'index.Feed'))
->>>>>>> f78c0bc2
    ->Column('Notified', 'tinyint(1)', 0, 'index.Notify')
    ->Column('Emailed', 'tinyint(1)', 0)
    ->Column('Data', 'text', TRUE)
