<?php if (!defined('APPLICATION')) exit();
/*
Copyright 2008, 2009 Vanilla Forums Inc.
This file is part of Garden.
Garden is free software: you can redistribute it and/or modify it under the terms of the GNU General Public License as published by the Free Software Foundation, either version 3 of the License, or (at your option) any later version.
Garden is distributed in the hope that it will be useful, but WITHOUT ANY WARRANTY; without even the implied warranty of MERCHANTABILITY or FITNESS FOR A PARTICULAR PURPOSE. See the GNU General Public License for more details.
You should have received a copy of the GNU General Public License along with Garden.  If not, see <http://www.gnu.org/licenses/>.
Contact Vanilla Forums Inc. at support [at] vanillaforums [dot] com
*/

class DashboardHooks implements Gdn_IPlugin {
   public function Setup() {
      return TRUE;
   }

   /**
    *
    * @param Gdn_Controller $Sender
    */
   public function Base_Render_Before(&$Sender) {
      $Session = Gdn::Session();

      // Enable theme previewing
      if ($Session->IsValid()) {
         $PreviewThemeName = $Session->GetPreference('PreviewThemeName', '');
         if ($PreviewThemeName != '') {
            $Sender->Theme = $PreviewThemeName;
            $Sender->AddAsset('Foot', $Sender->FetchView('previewtheme', 'settingscontroller', 'dashboard'));
            $Sender->AddCssFile('previewtheme.css');
         }
      }

      if ($Session->IsValid() && $EmailKey = Gdn::Session()->GetAttribute('EmailKey')) {
         $NotifyEmailConfirm = TRUE;
         
         // If this user was manually moved out of the confirmation role, get rid of their 'awaiting confirmation' flag
         $ConfirmEmailRole = C('Garden.Registration.ConfirmEmailRole', FALSE);
         
         $UserRoles = array();
         $RoleData = Gdn::UserModel()->GetRoles($Session->UserID);
         if ($RoleData !== FALSE && $RoleData->NumRows() > 0) 
            $UserRoles = ConsolidateArrayValuesByKey($RoleData->Result(DATASET_TYPE_ARRAY), 'RoleID','Name');
         
         if ($ConfirmEmailRole !== FALSE && !array_key_exists($ConfirmEmailRole, $UserRoles)) {
            Gdn::UserModel()->SaveAttribute($Session->UserID, "EmailKey", NULL);
            $NotifyEmailConfirm = FALSE;
         }
         
         if ($NotifyEmailConfirm) {
            $Message = FormatString(T('You need to confirm your email address.', 'You need to confirm your email address. Click <a href="{/entry/emailconfirmrequest,url}">here</a> to resend the confirmation email.'));
            $Sender->InformMessage($Message, '');
         }
      }

      // Add Message Modules (if necessary)
      $MessageCache = Gdn::Config('Garden.Messages.Cache', array());
      $Location = $Sender->Application.'/'.substr($Sender->ControllerName, 0, -10).'/'.$Sender->RequestMethod;
		$Exceptions = array('[Base]');
		if ($Sender->MasterView == 'admin')
			$Exceptions[] = '[Admin]';
		else if (in_array($Sender->MasterView, array('', 'default')))
			$Exceptions[] = '[NonAdmin]';
			
      if (GetValue('MessagesLoaded', $Sender) != '1' && $Sender->MasterView != 'empty' && ArrayInArray($Exceptions, $MessageCache, FALSE) || InArrayI($Location, $MessageCache)) {
         $MessageModel = new MessageModel();
         $MessageData = $MessageModel->GetMessagesForLocation($Location, $Exceptions);
         foreach ($MessageData as $Message) {
            $MessageModule = new MessageModule($Sender, $Message);
            $Sender->AddModule($MessageModule);
         }
			$Sender->MessagesLoaded = '1'; // Fixes a bug where render gets called more than once and messages are loaded/displayed redundantly.
      }
		// If there are applicants, alert admins by showing in the main menu
		if (in_array($Sender->MasterView, array('', 'default')) && $Sender->Menu && C('Garden.Registration.Method') == 'Approval') {
			$CountApplicants = Gdn::UserModel()->GetApplicantCount();
			if ($CountApplicants > 0)
				$Sender->Menu->AddLink('Applicants', T('Applicants').' <span class="Alert">'.$CountApplicants.'</span>', '/dashboard/user/applicants', array('Garden.Applicants.Manage'));
		}
		
<<<<<<< HEAD
      if ($Sender->DeliveryType() == DELIVERY_TYPE_ALL) {
         $Gdn_Statistics = Gdn::Factory('Statistics');
         $Gdn_Statistics->Check($Sender);
      }
		
		// Allow forum embedding
		$Sender->AddJsFile('js/embed_local.js');
=======
		// Add notifications to the inform stack on page load if not retrieving them via ajax at dashboard/notifications/inform
		// mosullivan 2011-03-08 - Ajaxing these instead of on pageload (fewer queries per page)
		// if (!($Sender->ControllerName == 'notificationscontroller' && $Sender->RequestMethod == 'inform'))
		//	NotificationsController::InformNotifications($Sender);
>>>>>>> 653fb253
   }
   
   public function Base_GetAppSettingsMenuItems_Handler(&$Sender) {
      $Menu = &$Sender->EventArguments['SideMenu'];
      $Menu->AddItem('Dashboard', T('Dashboard'), FALSE, array('class' => 'Dashboard'));
      $Menu->AddLink('Dashboard', FALSE, '/dashboard/settings', 'Garden.Settings.Manage');

      $Menu->AddItem('Appearance', T('Appearance'), FALSE, array('class' => 'Appearance'));
		$Menu->AddLink('Appearance', T('Homepage'), '/dashboard/settings/homepage', 'Garden.Settings.Manage');
		$Menu->AddLink('Appearance', T('Banner'), '/dashboard/settings/banner', 'Garden.Settings.Manage');
      $Menu->AddLink('Appearance', T('Themes'), '/dashboard/settings/themes', 'Garden.Themes.Manage');
      if ($ThemeOptionsName = C('Garden.ThemeOptions.Name')) 
         $Menu->AddLink('Appearance', T('Theme Options'), '/dashboard/settings/themeoptions', 'Garden.Themes.Manage');

		$Menu->AddLink('Appearance', T('Messages'), '/dashboard/message', 'Garden.Messages.Manage');
		$Menu->AddLink('Appearance', T('Embed Vanilla'), 'dashboard/embed', 'Garden.Settings.Manage');
		

      $Menu->AddItem('Users', T('Users'), FALSE, array('class' => 'Users'));
      $Menu->AddLink('Users', T('Users'), '/dashboard/user', array('Garden.Users.Add', 'Garden.Users.Edit', 'Garden.Users.Delete'));
		$Menu->AddLink('Users', T('Roles & Permissions'), 'dashboard/role', 'Garden.Roles.Manage');
			
      if (C('Garden.Registration.Manage', TRUE))
			$Menu->AddLink('Users', T('Registration'), 'dashboard/settings/registration', 'Garden.Registration.Manage');
      
		$Menu->AddLink('Users', T('Authentication'), 'dashboard/authentication', 'Garden.Settings.Manage');
			
      if (C('Garden.Registration.Method') == 'Approval')
         $Menu->AddLink('Users', T('Applicants').' <span class="Popin" rel="/dashboard/user/applicantcount"></span>', 'dashboard/user/applicants', 'Garden.Applicants.Manage');

      $Menu->AddItem('Moderation', T('Moderation'), FALSE, array('class' => 'Moderation'));
      $Menu->AddLink('Moderation', T('Manage Spam').' <span class="Popin" rel="/dashboard/log/count/spam"></span>', 'dashboard/log/spam', 'Garden.Moderation.Manage');
      $Menu->AddLink('Moderation', T('Edit/Delete Log'), 'dashboard/log/edits', 'Garden.Moderation.Manage');
      $Menu->AddLink('Moderation', T('Ban List'), 'dashboard/settings/bans', 'Garden.Moderation.Manage');
		
		$Menu->AddItem('Forum', T('Forum Settings'), FALSE, array('class' => 'Forum'));
		
		$Menu->AddItem('Reputation', T('Reputation'), FALSE, array('class' => 'Reputation'));
		
		$Menu->AddItem('Add-ons', T('Addons'), FALSE, array('class' => 'Addons'));
      $Menu->AddLink('Add-ons', T('Plugins'), 'dashboard/settings/plugins', 'Garden.Plugins.Manage');
      $Menu->AddLink('Add-ons', T('Applications'), 'dashboard/settings/applications', 'Garden.Applications.Manage');
      $Menu->AddLink('Add-ons', T('Locales'), 'dashboard/settings/locales', 'Garden.Settings.Manage');

      $Menu->AddItem('Site Settings', T('Settings'), FALSE, array('class' => 'SiteSettings'));
      $Menu->AddLink('Site Settings', T('Outgoing Email'), 'dashboard/settings/email', 'Garden.Settings.Manage');
      $Menu->AddLink('Site Settings', T('Routes'), 'dashboard/routes', 'Garden.Routes.Manage');
		
		$Menu->AddItem('Import', T('Import'), FALSE, array('class' => 'Import'));
<<<<<<< HEAD
		$Menu->AddLink('Import', FALSE, 'dashboard/import', 'Garden.Import');
=======
		$Menu->AddLink('Import', FALSE, 'dashboard/import', 'Garden.Settings.Manage');
		
>>>>>>> 653fb253
   }
}<|MERGE_RESOLUTION|>--- conflicted
+++ resolved
@@ -77,7 +77,6 @@
 				$Sender->Menu->AddLink('Applicants', T('Applicants').' <span class="Alert">'.$CountApplicants.'</span>', '/dashboard/user/applicants', array('Garden.Applicants.Manage'));
 		}
 		
-<<<<<<< HEAD
       if ($Sender->DeliveryType() == DELIVERY_TYPE_ALL) {
          $Gdn_Statistics = Gdn::Factory('Statistics');
          $Gdn_Statistics->Check($Sender);
@@ -85,12 +84,6 @@
 		
 		// Allow forum embedding
 		$Sender->AddJsFile('js/embed_local.js');
-=======
-		// Add notifications to the inform stack on page load if not retrieving them via ajax at dashboard/notifications/inform
-		// mosullivan 2011-03-08 - Ajaxing these instead of on pageload (fewer queries per page)
-		// if (!($Sender->ControllerName == 'notificationscontroller' && $Sender->RequestMethod == 'inform'))
-		//	NotificationsController::InformNotifications($Sender);
->>>>>>> 653fb253
    }
    
    public function Base_GetAppSettingsMenuItems_Handler(&$Sender) {
@@ -140,11 +133,6 @@
       $Menu->AddLink('Site Settings', T('Routes'), 'dashboard/routes', 'Garden.Routes.Manage');
 		
 		$Menu->AddItem('Import', T('Import'), FALSE, array('class' => 'Import'));
-<<<<<<< HEAD
-		$Menu->AddLink('Import', FALSE, 'dashboard/import', 'Garden.Import');
-=======
 		$Menu->AddLink('Import', FALSE, 'dashboard/import', 'Garden.Settings.Manage');
-		
->>>>>>> 653fb253
    }
 }