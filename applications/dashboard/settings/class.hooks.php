<?php if (!defined('APPLICATION')) exit();

/**
 * Dashboard Application Hooks
 *
 * @copyright 2003 Vanilla Forums, Inc
 * @license http://www.opensource.org/licenses/gpl-2.0.php GPL
 * @package Garden
 * @since 2.0
 */

class DashboardHooks implements Gdn_IPlugin {
   public function Setup() {
      return TRUE;
   }

   /**
    *
    * @param Gdn_Controller $Sender
    */
   public function Base_Render_Before($Sender) {
      $Session = Gdn::Session();

      // Enable theme previewing
      if ($Session->IsValid()) {
         $PreviewThemeName = $Session->GetPreference('PreviewThemeName', '');
			$PreviewThemeFolder = $Session->GetPreference('PreviewThemeFolder', '');
         if ($PreviewThemeName != '') {
            $Sender->Theme = $PreviewThemeName;
				$Sender->InformMessage(
					sprintf(T('You are previewing the %s theme.'), Wrap($PreviewThemeName, 'em'))
						.'<div class="PreviewThemeButtons">'
						.Anchor(T('Apply'), 'settings/themes/'.$PreviewThemeName.'/'.$Session->TransientKey(), 'PreviewThemeButton')
						.' '.Anchor(T('Cancel'), 'settings/cancelpreview/', 'PreviewThemeButton')
						.'</div>',
					'DoNotDismiss'
				);
         }
      }

      if ($Session->IsValid()) {
         $ConfirmEmail = C('Garden.Registration.ConfirmEmail', false);
         $Confirmed = GetValue('Confirmed', Gdn::Session()->User, true);

         if ($ConfirmEmail && !$Confirmed) {
            $Message = FormatString(T('You need to confirm your email address.', 'You need to confirm your email address. Click <a href="{/entry/emailconfirmrequest,url}">here</a> to resend the confirmation email.'));
            $Sender->InformMessage($Message, '');
         }
      }

      // Add Message Modules (if necessary)
      $MessageCache = Gdn::Config('Garden.Messages.Cache', array());
      $Location = $Sender->Application.'/'.substr($Sender->ControllerName, 0, -10).'/'.$Sender->RequestMethod;
		$Exceptions = array('[Base]');
// 2011-09-09 - mosullivan - No longer allowing messages in dashboard
//		if ($Sender->MasterView == 'admin')
//			$Exceptions[] = '[Admin]';
//		else if (in_array($Sender->MasterView, array('', 'default')))
		if (in_array($Sender->MasterView, array('', 'default')))
			$Exceptions[] = '[NonAdmin]';

      // SignIn popup is a special case
      $SignInOnly = ($Sender->DeliveryType() == DELIVERY_TYPE_VIEW && $Location == 'Dashboard/entry/signin');
      if ($SignInOnly)
         $Exceptions = array();

		if ($Sender->MasterView != 'admin' && !$Sender->Data('_NoMessages') && (GetValue('MessagesLoaded', $Sender) != '1' && $Sender->MasterView != 'empty' && ArrayInArray($Exceptions, $MessageCache, FALSE) || InArrayI($Location, $MessageCache))) {
         $MessageModel = new MessageModel();
         $MessageData = $MessageModel->GetMessagesForLocation($Location, $Exceptions, $Sender->Data('Category.CategoryID'));
         foreach ($MessageData as $Message) {
            $MessageModule = new MessageModule($Sender, $Message);
            if ($SignInOnly) // Insert special messages even in SignIn popup
               echo $MessageModule;
            elseif ($Sender->DeliveryType() == DELIVERY_TYPE_ALL)
               $Sender->AddModule($MessageModule);
         }
			$Sender->MessagesLoaded = '1'; // Fixes a bug where render gets called more than once and messages are loaded/displayed redundantly.
      }

      if ($Sender->DeliveryType() == DELIVERY_TYPE_ALL) {
         $Gdn_Statistics = Gdn::Factory('Statistics');
         $Gdn_Statistics->Check($Sender);
      }

      // Allow forum embedding
      if ($Embed = C('Garden.Embed.Allow')) {
         // Record the remote url where the forum is being embedded.
         $RemoteUrl = C('Garden.Embed.RemoteUrl');
         if (!$RemoteUrl) {
            $RemoteUrl = GetIncomingValue('remote');
            if ($RemoteUrl)
               SaveToConfig('Garden.Embed.RemoteUrl', $RemoteUrl);
         }
         if ($RemoteUrl)
            $Sender->AddDefinition('RemoteUrl', $RemoteUrl);

         // Force embedding?
         if (!IsSearchEngine() && !IsMobile() && strtolower($Sender->ControllerName) != 'entry') {
            $Sender->AddDefinition('ForceEmbedForum', C('Garden.Embed.ForceForum') ? '1' : '0');
            $Sender->AddDefinition('ForceEmbedDashboard', C('Garden.Embed.ForceDashboard') ? '1' : '0');
         }

         $Sender->AddDefinition('Path', Gdn::Request()->Path());
         // $Sender->AddDefinition('MasterView', $Sender->MasterView);
         $Sender->AddDefinition('InDashboard', $Sender->MasterView == 'admin' ? '1' : '0');
         $Sender->AddJsFile('embed_local.js');
         if ($Embed === 2)
            $Sender->AddJsFile('vanilla.embed.local.js');
         else
            $Sender->AddJsFile('embed_local.js');
      }

      // Allow return to mobile site
		$ForceNoMobile = Gdn_CookieIdentity::GetCookiePayload('VanillaNoMobile');
		if ($ForceNoMobile !== FALSE && is_array($ForceNoMobile) && in_array('force', $ForceNoMobile))
		   $Sender->AddAsset('Foot', Wrap(Anchor(T('Back to Mobile Site'), '/profile/nomobile/1'), 'div'), 'MobileLink');
   }

   public function Base_GetAppSettingsMenuItems_Handler($Sender) {
      $Menu = &$Sender->EventArguments['SideMenu'];
      $Menu->AddItem('Dashboard', T('Dashboard'), FALSE, array('class' => 'Dashboard'));
      $Menu->AddLink('Dashboard', T('Dashboard'), '/dashboard/settings', 'Garden.Moderation.Manage');
		$Menu->AddLink('Dashboard', T('Getting Started'), '/dashboard/settings/gettingstarted', 'Garden.Settings.Manage');
		$Menu->AddLink('Dashboard', T('Help &amp; Tutorials'), '/dashboard/settings/tutorials', 'Garden.Settings.Manage');

      $Menu->AddItem('Appearance', T('Appearance'), FALSE, array('class' => 'Appearance'));
		$Menu->AddLink('Appearance', T('Branding'), '/dashboard/settings/branding', 'Garden.Settings.Manage');
      $Menu->AddLink('Appearance', T('Homepage'), '/dashboard/settings/homepage', 'Garden.Settings.Manage');
      $Menu->AddLink('Appearance', T('Themes'), '/dashboard/settings/themes', 'Garden.Settings.Manage');
      if ($ThemeOptionsName = C('Garden.ThemeOptions.Name'))
         $Menu->AddLink('Appearance', T('Theme Options'), '/dashboard/settings/themeoptions', 'Garden.Settings.Manage');

		$Menu->AddLink('Appearance', T('Messages'), '/dashboard/message', 'Garden.Settings.Manage');

      $Menu->AddItem('Users', T('Users'), FALSE, array('class' => 'Users'));
      $Menu->AddLink('Users', T('Users'), '/dashboard/user', array('Garden.Users.Add', 'Garden.Users.Edit', 'Garden.Users.Delete'));
		$Menu->AddLink('Users', T('Roles & Permissions'), 'dashboard/role', 'Garden.Settings.Manage');

      $Menu->AddLink('Users', T('Registration'), 'dashboard/settings/registration', 'Garden.Settings.Manage');
		$Menu->AddLink('Users', T('Authentication'), 'dashboard/authentication', 'Garden.Settings.Manage');

      if (C('Garden.Registration.Method') == 'Approval')
         $Menu->AddLink('Users', T('Applicants').' <span class="Popin" rel="/dashboard/user/applicantcount"></span>', 'dashboard/user/applicants', 'Garden.Users.Approve');

      $Menu->AddItem('Moderation', T('Moderation'), FALSE, array('class' => 'Moderation'));
      $Menu->AddLink('Moderation', T('Spam Queue'), 'dashboard/log/spam', 'Garden.Moderation.Manage');
      $Menu->AddLink('Moderation', T('Moderation Queue').' <span class="Popin" rel="/dashboard/log/count/moderate"></span>', 'dashboard/log/moderation', 'Garden.Moderation.Manage');
      $Menu->AddLink('Moderation', T('Change Log'), 'dashboard/log/edits', 'Garden.Moderation.Manage');
      $Menu->AddLink('Moderation', T('Banning'), 'dashboard/settings/bans', 'Garden.Moderation.Manage');

		$Menu->AddItem('Forum', T('Forum Settings'), FALSE, array('class' => 'Forum'));
      $Menu->AddLink('Forum', T('Social'), 'dashboard/social', 'Garden.Settings.Manage');

		$Menu->AddItem('Reputation', T('Reputation'), FALSE, array('class' => 'Reputation'));

		$Menu->AddItem('Add-ons', T('Addons'), FALSE, array('class' => 'Addons'));
      $Menu->AddLink('Add-ons', T('Plugins'), 'dashboard/settings/plugins', 'Garden.Settings.Manage');
      $Menu->AddLink('Add-ons', T('Applications'), 'dashboard/settings/applications', 'Garden.Settings.Manage');
      $Menu->AddLink('Add-ons', T('Locales'), 'dashboard/settings/locales', 'Garden.Settings.Manage');

      $Menu->AddItem('Site Settings', T('Settings'), FALSE, array('class' => 'SiteSettings'));
      $Menu->AddLink('Site Settings', T('Outgoing Email'), 'dashboard/settings/email', 'Garden.Settings.Manage');
      $Menu->AddLink('Site Settings', T('Routes'), 'dashboard/routes', 'Garden.Settings.Manage');
      $Menu->AddLink('Site Settings', T('Statistics'), 'dashboard/statistics', 'Garden.Settings.Manage');

		$Menu->AddItem('Import', T('Import'), FALSE, array('class' => 'Import'));
		$Menu->AddLink('Import', FALSE, 'dashboard/import', 'Garden.Settings.Manage');
   }

   /**
    * Set P3P header because IE won't allow cookies thru the iFrame without it.
    *
    * This must be done in the Dispatcher because of PrivateCommunity.
    * That precludes using Controller->SetHeader.
    * This is done so comment & forum embedding can work in old IE.
    */
   public function Gdn_Dispatcher_AppStartup_Handler($Sender) {
<<<<<<< HEAD
      safeHeader('P3P: CP="CAO PSA OUR"', TRUE);

      if (!Gdn::Session()->IsValid() && $SSO = Gdn::Request()->Get('sso')) {
=======
      header('P3P: CP="CAO PSA OUR"', TRUE);
      
      if ($SSO = Gdn::Request()->Get('sso')) {
>>>>>>> f2de42e3
         SaveToConfig('Garden.Registration.SendConnectEmail', FALSE, FALSE);

         $UserID = FALSE;
         try {
            $UserID = Gdn::UserModel()->SSO($SSO);
         } catch (Exception $Ex) {
            Trace($Ex, TRACE_ERROR);
         }

         if ($UserID) {
            Gdn::Session()->Start($UserID, TRUE, TRUE);
            Gdn::UserModel()->FireEvent('AfterSignIn');
         } else {
            // There was some sort of error. Let's print that out.
            Trace(Gdn::UserModel()->Validation->ResultsText(), TRACE_WARNING);
         }
      }
   }

   /**
    * Method for plugins that want a friendly /sso method to hook into.
    *
    * @param RootController $Sender
    * @param string $Target The url to redirect to after sso.
    */
   public function RootController_SSO_Create($Sender, $Target = '') {
      if (!$Target) {
         $Target = $Sender->Request->Get('redirect');
         if (!$Target)
            $Target = '/';
      }

      // TODO: Make sure the target is a safe redirect.

      // Get the default authentication provider.
      $DefaultProvider = Gdn_AuthenticationProviderModel::GetDefault();
      $Sender->EventArguments['Target'] = $Target;
      $Sender->EventArguments['DefaultProvider'] = $DefaultProvider;
      $Handled = FALSE;
      $Sender->EventArguments['Handled'] =& $Handled;

      $Sender->FireEvent('SSO');

      // If an event handler didn't handle the signin then just redirect to the target.
      if (!$Handled)
         Redirect($Target, 302);
   }
   
   public function SiteNavModule_all_handler($sender) {
      // Add a link to the community home.
      $sender->addLink('main.home', array('text' => t('Community Home'), 'url' => '/', 'icon' => icon('home'), 'sort' => -100));
      
      $sender->addGroup('etc', array('sort' => 100));
      if (Gdn::Session()->IsValid()) {
         $sender->addLink('etc.signout', array('text' => t('Sign Out'), 'url' => SignOutUrl(), 'icon' => icon('signout'), 'sort' => 100));
      } else {
         $sender->addLink('etc.signin', array('text' => t('Sign Out'), 'url' => SignInUrl(), 'icon' => icon('signin'), 'sort' => 100));
      }
   }
   
   /**
    * @param SiteNavModule $sender
    */
   public function SiteNavModule_default_handler($sender) {
      $sender->addLink('main.profile', array('text' => t('Profile'), 'url' => '/profile', 'icon' => icon('user'), 'sort' => 10));
      $sender->addLink('main.activity', array('text' => t('Activity'), 'url' => '/activity', 'icon' => icon('time'), 'sort' => 10));
      
      // Add the moderation items.
      $sender->addGroup('moderation', array('text' => t('Moderation'), 'sort' => 90));
      if (Gdn::Session()->CheckPermission('Garden.Users.Approve')) {
         $RoleModel = new RoleModel();
         $applicant_count = (int)$RoleModel->GetApplicantCount();
         if ($applicant_count > 0 || true) {
            $sender->addLink('moderation.applicants', array('text' => t('Applicants'), 'url' => '/user/applicants', 'icon' => icon('user'), 'badge' => countString($applicant_count)));
         }
      }
      
      if (Gdn::Session()->CheckPermission('Garden.Modertion.Manage')) {
         $sender->addLink('moderation.spam', array('text' => 'Spam Queue', 'url' => '/log/spam', 'icon' => icon('spam')));
//         $sender->addLink('moderation.queue', array('text' => 'Moderaton Queue', 'url' => '/log/moderation', 'icon' => icon('report')));
      }
      
      if (Gdn::Session()->CheckPermission('Garden.Settings.Manage')) {
         $sender->addLink('etc.dashboard', array('text' => t('Dashboard'), 'url' => '/settings', 'icon' => icon('dashboard')));
      }
   }
   
   /**
    * @param SiteNavModule $sender
    */
   public function SiteNavModule_editprofile_handler($sender) {
      $user = Gdn::Controller()->Data('Profile');
      $user_id = val('UserID', $user);
      $is_me = $user_id == Gdn::Session()->UserID;
      
      // Users can edit their own profiles and moderators can edit any profile.
      if (checkPermission(array('Garden.Users.Edit', 'Moderation.Profiles.Edit'))
         || ($is_me && C('Garden.UserAccount.AllowEdit') && C('Garden.Registration.Method') != 'Connect')) {
         
         $sender->addLink('main.editprofile', array('text' => t('Profile'), 'url' => UserUrl($user, '', 'edit'), 'icon' => icon('edit')));
      }
      
      if (CheckPermission('Garden.Users.Edit'))
         $sender->addLink('main.editaccount', array('text' => t('Edit Account'), 'url' => "/user/edit/$user_id", 'icon' => icon('cog'), 'class' => 'Popup'));
      
      $sender->addLink('main.profile', array('text' => t('Back to Profile'), 'url' => UserUrl('user'), 'icon' => icon('arrow-left'), 'sort' => 100));
   }
   
   /**
    * @param SiteNavModule $sender
    */
   public function SiteNavModule_profile_handler($sender) {
      $user = Gdn::Controller()->Data('Profile');
      $user_id = val('UserID', $user);
      
      // Show the activity.
      if (C('Garden.Profile.ShowActivities', TRUE)) {
         $sender->addLink('main.activity', array('text' => t('Activity'), 'url' => UserUrl($user, '', 'activity'), 'icon' => icon('time')));
      }
         
      // Display the notifications for the current user.
      if (Gdn::Controller()->Data('Profile.UserID') == Gdn::Session()->UserID) {
         $sender->addLink('main.notifications', array('text' => t('Notifications'), 'url' => UserUrl($user, '', 'notifications'), 'icon' => icon('globe'), 'badge' => Gdn::Controller()->Data('Profile.CountNotifications')));
      }
      
      // Show the invitations if we're using the invite registration method.
      if (strcasecmp(C('Garden.Registration.Method'), 'invitation') === 0)
         $sender->addLink('main.invitations', array('text' => t('Invitations'), 'url' => UserUrl($User, '', 'invitations'), 'icon' => icon('ticket')));
      
      // Users can edit their own profiles and moderators can edit any profile.
      if (checkPermission(array('Garden.Users.Edit', 'Moderation.Profiles.Edit'))
         || ($user_id == Gdn::Session()->UserID && C('Garden.UserAccount.AllowEdit') && C('Garden.Registration.Method') != 'Connect')) {
         
         $sender->addLink('main.editprofile', array('text' => t('Edit Profile'), 'url' => UserUrl($user, '', 'edit'), 'icon' => icon('edit')));
      }
      
      // Add a stub group for moderation.
      $sender->addGroup('moderation', array('text' => t('Moderation'), 'sort' => 90));
   }
}<|MERGE_RESOLUTION|>--- conflicted
+++ resolved
@@ -175,15 +175,9 @@
     * This is done so comment & forum embedding can work in old IE.
     */
    public function Gdn_Dispatcher_AppStartup_Handler($Sender) {
-<<<<<<< HEAD
       safeHeader('P3P: CP="CAO PSA OUR"', TRUE);
 
       if (!Gdn::Session()->IsValid() && $SSO = Gdn::Request()->Get('sso')) {
-=======
-      header('P3P: CP="CAO PSA OUR"', TRUE);
-      
-      if ($SSO = Gdn::Request()->Get('sso')) {
->>>>>>> f2de42e3
          SaveToConfig('Garden.Registration.SendConnectEmail', FALSE, FALSE);
 
          $UserID = FALSE;
