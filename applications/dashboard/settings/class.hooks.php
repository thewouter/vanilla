<?php if (!defined('APPLICATION')) exit();

/**
 * Dashboard Application Hooks
 * 
 * @copyright 2003 Vanilla Forums, Inc
 * @license http://www.opensource.org/licenses/gpl-2.0.php GPL
 * @package Garden
 * @since 2.0
 */

class DashboardHooks implements Gdn_IPlugin {
   public function Setup() {
      return TRUE;
   }

   /**
    *
    * @param Gdn_Controller $Sender
    */
   public function Base_Render_Before($Sender) {
      $Session = Gdn::Session();

      // Enable theme previewing
      if ($Session->IsValid()) {
         $PreviewThemeName = $Session->GetPreference('PreviewThemeName', '');
			$PreviewThemeFolder = $Session->GetPreference('PreviewThemeFolder', '');
         if ($PreviewThemeName != '') {
            $Sender->Theme = $PreviewThemeName;
				$Sender->InformMessage(
					sprintf(T('You are previewing the %s theme.'), Wrap($PreviewThemeName, 'em'))
						.'<div class="PreviewThemeButtons">'
						.Anchor(T('Apply'), 'settings/themes/'.$PreviewThemeName.'/'.$Session->TransientKey(), 'PreviewThemeButton')
						.' '.Anchor(T('Cancel'), 'settings/cancelpreview/', 'PreviewThemeButton')
						.'</div>',
					'DoNotDismiss'
				);
         }
      }

      if ($Session->IsValid() && $EmailKey = Gdn::Session()->GetAttribute('EmailKey')) {
         $NotifyEmailConfirm = TRUE;
         
         // If this user was manually moved out of the confirmation role, get rid of their 'awaiting confirmation' flag
         $ConfirmEmailRole = C('Garden.Registration.ConfirmEmailRole', FALSE);
         
         $UserRoles = array();
         $RoleData = Gdn::UserModel()->GetRoles($Session->UserID);
         if ($RoleData !== FALSE && $RoleData->NumRows() > 0) 
            $UserRoles = ConsolidateArrayValuesByKey($RoleData->Result(DATASET_TYPE_ARRAY), 'RoleID','Name');
         
         if ($ConfirmEmailRole !== FALSE && !array_key_exists($ConfirmEmailRole, $UserRoles)) {
            Gdn::UserModel()->SaveAttribute($Session->UserID, "EmailKey", NULL);
            $NotifyEmailConfirm = FALSE;
         }
         
         if ($NotifyEmailConfirm) {
            $Message = FormatString(T('You need to confirm your email address.', 'You need to confirm your email address. Click <a href="{/entry/emailconfirmrequest,url}">here</a> to resend the confirmation email.'));
            $Sender->InformMessage($Message, '');
         }
      }

      // Add Message Modules (if necessary)
      $MessageCache = Gdn::Config('Garden.Messages.Cache', array());
      $Location = $Sender->Application.'/'.substr($Sender->ControllerName, 0, -10).'/'.$Sender->RequestMethod;
		$Exceptions = array('[Base]');
// 2011-09-09 - mosullivan - No longer allowing messages in dashboard
//		if ($Sender->MasterView == 'admin')
//			$Exceptions[] = '[Admin]';
//		else if (in_array($Sender->MasterView, array('', 'default')))
		if (in_array($Sender->MasterView, array('', 'default')))
			$Exceptions[] = '[NonAdmin]';
      
      // SignIn popup is a special case
      $SignInOnly = ($Sender->DeliveryType() == DELIVERY_TYPE_VIEW && $Location == 'Dashboard/entry/signin');
      if ($SignInOnly)
         $Exceptions = array();
			
		if ($Sender->MasterView != 'admin' && !$Sender->Data('_NoMessages') && (GetValue('MessagesLoaded', $Sender) != '1' && $Sender->MasterView != 'empty' && ArrayInArray($Exceptions, $MessageCache, FALSE) || InArrayI($Location, $MessageCache))) {
         $MessageModel = new MessageModel();
         $MessageData = $MessageModel->GetMessagesForLocation($Location, $Exceptions);
         foreach ($MessageData as $Message) {
            $MessageModule = new MessageModule($Sender, $Message);
            if ($SignInOnly) // Insert special messages even in SignIn popup
               echo $MessageModule;
            elseif ($Sender->DeliveryType() == DELIVERY_TYPE_ALL)
               $Sender->AddModule($MessageModule);
         }
			$Sender->MessagesLoaded = '1'; // Fixes a bug where render gets called more than once and messages are loaded/displayed redundantly.
      }
		
      if ($Sender->DeliveryType() == DELIVERY_TYPE_ALL) {
         $Gdn_Statistics = Gdn::Factory('Statistics');
         $Gdn_Statistics->Check($Sender);
      }
		
      // Allow forum embedding
      if ($Embed = C('Garden.Embed.Allow')) {
         // Record the remote url where the forum is being embedded.
         $RemoteUrl = C('Garden.Embed.RemoteUrl');
         if (!$RemoteUrl) {
            $RemoteUrl = GetIncomingValue('remote');
            if ($RemoteUrl)
               SaveToConfig('Garden.Embed.RemoteUrl', $RemoteUrl);
         }
         if ($RemoteUrl)
            $Sender->AddDefinition('RemoteUrl', $RemoteUrl);

         // Force embedding?
         if (!IsSearchEngine() && !IsMobile()) {
            $Sender->AddDefinition('ForceEmbedForum', C('Garden.Embed.ForceForum') ? '1' : '0');
            $Sender->AddDefinition('ForceEmbedDashboard', C('Garden.Embed.ForceDashboard') ? '1' : '0');
         }

         $Sender->AddDefinition('Path', Gdn::Request()->Path());
         // $Sender->AddDefinition('MasterView', $Sender->MasterView);
         $Sender->AddDefinition('InDashboard', $Sender->MasterView == 'admin' ? '1' : '0');
         $Sender->AddJsFile('embed_local.js');
         if ($Embed === 2)
            $Sender->AddJsFile('vanilla.embed.local.js');
         else
            $Sender->AddJsFile('embed_local.js');
<<<<<<< HEAD
=======
      } else {
         $Sender->SetHeader('X-Frame-Options', 'SAMEORIGIN');
>>>>>>> 57fa343c
      }
         
      // Allow return to mobile site
		$ForceNoMobile = Gdn_CookieIdentity::GetCookiePayload('VanillaNoMobile');
		if ($ForceNoMobile !== FALSE && is_array($ForceNoMobile) && in_array('force', $ForceNoMobile))
		   $Sender->AddAsset('Foot', Wrap(Anchor(T('Back to Mobile Site'), '/profile/nomobile/1'), 'div'), 'MobileLink');
   }
   
   public function Base_GetAppSettingsMenuItems_Handler($Sender) {
      $Menu = &$Sender->EventArguments['SideMenu'];
      $Menu->AddItem('Dashboard', T('Dashboard'), FALSE, array('class' => 'Dashboard'));
      $Menu->AddLink('Dashboard', T('Dashboard'), '/dashboard/settings', 'Garden.Moderation.Manage');
		$Menu->AddLink('Dashboard', T('Getting Started'), '/dashboard/settings/gettingstarted', 'Garden.Settings.Manage');
		$Menu->AddLink('Dashboard', T('Help &amp; Tutorials'), '/dashboard/settings/tutorials', 'Garden.Settings.Manage');

      $Menu->AddItem('Appearance', T('Appearance'), FALSE, array('class' => 'Appearance'));
		$Menu->AddLink('Appearance', T('Banner'), '/dashboard/settings/banner', 'Garden.Settings.Manage');
      $Menu->AddLink('Appearance', T('Homepage'), '/dashboard/settings/homepage', 'Garden.Settings.Manage');
      $Menu->AddLink('Appearance', T('Themes'), '/dashboard/settings/themes', 'Garden.Themes.Manage');
      if ($ThemeOptionsName = C('Garden.ThemeOptions.Name')) 
         $Menu->AddLink('Appearance', T('Theme Options'), '/dashboard/settings/themeoptions', 'Garden.Themes.Manage');

		$Menu->AddLink('Appearance', T('Messages'), '/dashboard/message', 'Garden.Messages.Manage');

      $Menu->AddItem('Users', T('Users'), FALSE, array('class' => 'Users'));
      $Menu->AddLink('Users', T('Users'), '/dashboard/user', array('Garden.Users.Add', 'Garden.Users.Edit', 'Garden.Users.Delete'));
		$Menu->AddLink('Users', T('Roles & Permissions'), 'dashboard/role', 'Garden.Roles.Manage');
			
      if (C('Garden.Registration.Manage', TRUE))
			$Menu->AddLink('Users', T('Registration'), 'dashboard/settings/registration', 'Garden.Registration.Manage');
      
		$Menu->AddLink('Users', T('Authentication'), 'dashboard/authentication', 'Garden.Settings.Manage');
			
      if (C('Garden.Registration.Method') == 'Approval')
         $Menu->AddLink('Users', T('Applicants').' <span class="Popin" rel="/dashboard/user/applicantcount"></span>', 'dashboard/user/applicants', 'Garden.Users.Approve');

      $Menu->AddItem('Moderation', T('Moderation'), FALSE, array('class' => 'Moderation'));
      $Menu->AddLink('Moderation', T('Spam Queue').' <span class="Popin" rel="/dashboard/log/count/spam"></span>', 'dashboard/log/spam', 'Garden.Moderation.Manage');
      $Menu->AddLink('Moderation', T('Moderation Queue').' <span class="Popin" rel="/dashboard/log/count/moderate"></span>', 'dashboard/log/moderation', 'Garden.Moderation.Manage');
      $Menu->AddLink('Moderation', T('Change Log'), 'dashboard/log/edits', 'Garden.Moderation.Manage');
      $Menu->AddLink('Moderation', T('Banning'), 'dashboard/settings/bans', 'Garden.Moderation.Manage');
		
		$Menu->AddItem('Forum', T('Forum Settings'), FALSE, array('class' => 'Forum'));
      $Menu->AddLink('Forum', T('Social'), 'dashboard/social', 'Garden.Plugins.Manage');
		
		$Menu->AddItem('Reputation', T('Reputation'), FALSE, array('class' => 'Reputation'));
		
		$Menu->AddItem('Add-ons', T('Addons'), FALSE, array('class' => 'Addons'));
      $Menu->AddLink('Add-ons', T('Plugins'), 'dashboard/settings/plugins', 'Garden.Plugins.Manage');
      $Menu->AddLink('Add-ons', T('Applications'), 'dashboard/settings/applications', 'Garden.Applications.Manage');
      $Menu->AddLink('Add-ons', T('Locales'), 'dashboard/settings/locales', 'Garden.Settings.Manage');

      $Menu->AddItem('Site Settings', T('Settings'), FALSE, array('class' => 'SiteSettings'));
      $Menu->AddLink('Site Settings', T('Outgoing Email'), 'dashboard/settings/email', 'Garden.Settings.Manage');
      $Menu->AddLink('Site Settings', T('Routes'), 'dashboard/routes', 'Garden.Routes.Manage');
      $Menu->AddLink('Site Settings', T('Statistics'), 'dashboard/statistics', 'Garden.Settings.Manage');
		
		$Menu->AddItem('Import', T('Import'), FALSE, array('class' => 'Import'));
		$Menu->AddLink('Import', FALSE, 'dashboard/import', 'Garden.Settings.Manage');
   }
   
   /**
    * Set P3P header because IE won't allow cookies thru the iFrame without it.
    *
    * This must be done in the Dispatcher because of PrivateCommunity.
    * That precludes using Controller->SetHeader.
    * This is done so comment & forum embedding can work in old IE.
    */
   public function Gdn_Dispatcher_AppStartup_Handler($Sender) {
      header('P3P: CP="CAO PSA OUR"', TRUE);
      
      if (!Gdn::Session()->IsValid() && $SSO = Gdn::Request()->Get('sso')) {
         SaveToConfig('Garden.Registration.SendConnectEmail', FALSE, FALSE);
         
         $UserID = FALSE;
         try {
            $UserID = Gdn::UserModel()->SSO($SSO);
         } catch (Exception $Ex) {
            Trace($Ex, TRACE_ERROR);
         }
         
         if ($UserID) {
            Gdn::Session()->Start($UserID, TRUE, TRUE);
            Gdn::UserModel()->FireEvent('AfterSignIn');
         } else {
            // There was some sort of error. Let's print that out.
            Trace(Gdn::UserModel()->Validation->ResultsText(), TRACE_WARNING);
         }
      }
   }   
}<|MERGE_RESOLUTION|>--- conflicted
+++ resolved
@@ -120,11 +120,6 @@
             $Sender->AddJsFile('vanilla.embed.local.js');
          else
             $Sender->AddJsFile('embed_local.js');
-<<<<<<< HEAD
-=======
-      } else {
-         $Sender->SetHeader('X-Frame-Options', 'SAMEORIGIN');
->>>>>>> 57fa343c
       }
          
       // Allow return to mobile site
