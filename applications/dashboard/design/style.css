--- conflicted
+++ resolved
@@ -3161,7 +3161,118 @@
 span.InformSprite.Golf { background-position: -394px -586px; }
 span.InformSprite.Dice { background-position: -442px -586px; }
 
-<<<<<<< HEAD
+/* ============================= Embedded Discussion & Comment Customizations */
+body.embed {
+	text-align: left;
+}
+body.embed #Content {
+   float: none;
+   margin: 0;
+   width: auto;
+}
+body.embed .InformMessages {
+	display: none;
+}
+body.embed div.Popup h1,
+body.embed div.Popup h2,
+body.embed div.Connect h1,
+body.embed div.Connect h2 {
+	background: #3B5998;
+	border-bottom: 1px solid #2E4778;
+}
+.Embed a {
+	color: #3B5998 !important;
+}
+.Embed a:hover {
+	text-decoration: underline !important;
+}
+.Embed a.Button,
+.Embed a.Button:hover {
+	color: #333 !important;
+	text-decoration: none !important;
+	font-weight: bold;
+}
+.Embed h3 {
+	font-family: 'lucida grande','Lucida Sans Unicode', tahoma, sans-serif;
+	font-size: 15px;
+	font-weight: bold;
+	border-bottom: 1px solid #BEC8CC;
+}
+.Embed .MessageForm {
+   background: #f2f2f2;
+   border-top: 1px solid #ffffff;
+   border-bottom: 1px solid #BEC8CC;
+   padding: 7px 8px;
+}
+.TextBoxWrapper {
+	padding: 0 8px 0 0;
+}
+.Embed .TextBox {
+	width: 100%;
+	height: 50px;
+	min-height: 50px;
+	padding: 3px;
+	border-radius: 0;
+	-moz-border-radius: 0;
+	-webkit-border-radius: 0;
+	font-size: 12px;
+}
+.Embed .Author {
+	display: inline-block;
+	font-size: 11px;
+	color: #777;
+	padding: 0 8px 0 0;
+}
+.Embed input.Button {
+	font-size: 12px;
+}
+.Embed .Foot {
+   background: none;
+   border: none;
+   text-align: right;
+}
+.Embed .MorePager a,
+.Embed .MorePager a:link,
+.Embed .MorePager a:hover,
+.Embed .MorePager a:active,
+.Embed .MorePager a:visited {
+	background: none;
+	border: none;
+	padding: 0;
+}
+.Embed .MorePager a.Loading,
+.Embed .MorePager a.Loading:hover {
+	text-decoration: none !important;
+}
+.Embed .Administration {
+	display: none;
+}
+.Embed .MorePager {
+	border-bottom: 1px solid #BEC8CC;
+	padding: 2px 8px 4px;
+	background: #f2f2f2;
+}
+.Credit {
+	padding: 0 8px;
+}
+.Credit a,
+.Credit a:hover {
+	font-size: 9px;
+	color: #888 !important;
+	text-decoration: none !important;
+}
+.Credit a:hover {
+	color: #333 !important;
+}
+.Credit .Logo {
+	line-height: 25px;
+	text-indent: -1000px;
+	vertical-align: baseline;
+	display: inline-block;
+	height: 22px;
+	width: 46px;
+	background: url('images/vanilla-logo-46px.png') 0 0 no-repeat;
+}
 /* ============================================================ Regarding */
 
 div.RegardingEvent {
@@ -3231,117 +3342,4 @@
    color: #CFECFF;
    font-size: 10px;
    text-transform: uppercase;
-=======
-/* ============================= Embedded Discussion & Comment Customizations */
-body.embed {
-	text-align: left;
-}
-body.embed #Content {
-   float: none;
-   margin: 0;
-   width: auto;
-}
-body.embed .InformMessages {
-	display: none;
-}
-body.embed div.Popup h1,
-body.embed div.Popup h2,
-body.embed div.Connect h1,
-body.embed div.Connect h2 {
-	background: #3B5998;
-	border-bottom: 1px solid #2E4778;
-}
-.Embed a {
-	color: #3B5998 !important;
-}
-.Embed a:hover {
-	text-decoration: underline !important;
-}
-.Embed a.Button,
-.Embed a.Button:hover {
-	color: #333 !important;
-	text-decoration: none !important;
-	font-weight: bold;
-}
-.Embed h3 {
-	font-family: 'lucida grande','Lucida Sans Unicode', tahoma, sans-serif;
-	font-size: 15px;
-	font-weight: bold;
-	border-bottom: 1px solid #BEC8CC;
-}
-.Embed .MessageForm {
-   background: #f2f2f2;
-   border-top: 1px solid #ffffff;
-   border-bottom: 1px solid #BEC8CC;
-   padding: 7px 8px;
-}
-.TextBoxWrapper {
-	padding: 0 8px 0 0;
-}
-.Embed .TextBox {
-	width: 100%;
-	height: 50px;
-	min-height: 50px;
-	padding: 3px;
-	border-radius: 0;
-	-moz-border-radius: 0;
-	-webkit-border-radius: 0;
-	font-size: 12px;
-}
-.Embed .Author {
-	display: inline-block;
-	font-size: 11px;
-	color: #777;
-	padding: 0 8px 0 0;
-}
-.Embed input.Button {
-	font-size: 12px;
-}
-.Embed .Foot {
-   background: none;
-   border: none;
-   text-align: right;
-}
-.Embed .MorePager a,
-.Embed .MorePager a:link,
-.Embed .MorePager a:hover,
-.Embed .MorePager a:active,
-.Embed .MorePager a:visited {
-	background: none;
-	border: none;
-	padding: 0;
-}
-.Embed .MorePager a.Loading,
-.Embed .MorePager a.Loading:hover {
-	text-decoration: none !important;
-}
-.Embed .Administration {
-	display: none;
-}
-.Embed .MorePager {
-	border-bottom: 1px solid #BEC8CC;
-	padding: 2px 8px 4px;
-	background: #f2f2f2;
-}
-.Credit {
-	padding: 0 8px;
-}
-.Credit a,
-.Credit a:hover {
-	font-size: 9px;
-	color: #888 !important;
-	text-decoration: none !important;
-}
-.Credit a:hover {
-	color: #333 !important;
-}
-.Credit .Logo {
-	line-height: 25px;
-	text-indent: -1000px;
-	vertical-align: baseline;
-	display: inline-block;
-	height: 22px;
-	width: 46px;
-	background: url('images/vanilla-logo-46px.png') 0 0 no-repeat;
->>>>>>> b73d691b
 }