--- conflicted
+++ resolved
@@ -1903,12 +1903,6 @@
 #dashboard_profile_picture #Form_User div.Warning {
 	margin: 6px 0;
 }
-<<<<<<< HEAD
-div.SignInPopup div.Border {
-	max-width: 280px;
-}
-=======
->>>>>>> 5b94a717
 div.SignInPopup .Content form {
 	padding: 0 10px 10px;
 }
@@ -1924,15 +1918,6 @@
 a.ForgotPassword {
 	margin-left: 10px;
 }
-<<<<<<< HEAD
-#Form_User_Password a.ForgotPassword {
-	display: block;
-	margin: 0;
-}
-
-body.signin form ul li label.CheckBoxLabel,
-=======
->>>>>>> 5b94a717
 div.SignInPopup form ul li label.CheckBoxLabel {
 	color: #777;
 	display: inline;
@@ -1959,10 +1944,12 @@
 div.SignInPopup div.Methods div.Method {
 	padding: 10px 0 0;
 }
-<<<<<<< HEAD
-=======
-
->>>>>>> 5b94a717
+
+	line-height: 1;
+}
+div.SignInPopup div.Methods div.Method {
+	padding: 10px 0 0;
+}
 /* Serious Ajax Error Styles */
 div.AjaxError {
 	white-space: pre;
