--- conflicted
+++ resolved
@@ -2641,25 +2641,6 @@
 body.embed .InformMessages {
 	display: none;
 }
-<<<<<<< HEAD
-/*
- This is not very friendly for making the comments stay looking like the forum.
-.Embed a {
-	color: #3B5998 !important;
-}
-.Embed a:hover {
-	text-decoration: underline !important;
-}
-*/
-=======
-body.embed div.Popup h1,
-body.embed div.Popup h2,
-body.embed .Connect h1,
-body.embed .Connect h2 {
-	background: #3B5998;
-	border-bottom: 1px solid #2E4778;
-}
->>>>>>> 8d678e37
 .Embed a.Button,
 .Embed a.Button:hover {
 	color: #333 !important;
