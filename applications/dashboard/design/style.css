/*
Welcome to the Generic Style CSS File! Some things you should know:

1. This file is included on all front-end/user-facing pages. Applications can
   override this file in their own custom files (ie. vanilla.css or
   conversations.css).

2. This file is broken down into the following sections:
   + General Styles & Typography
   + Header
   + Main Menu
   + Panels / Sidebars
   + Activities
   + Profile Page
   + Profile Tab Menu
   + Thumbnail Cropper
   + Footer
*/

/* ================================================================ Reset CSS */
html, body, div, span, applet, object, iframe,
h1, h2, h3, h4, h5, h6, p, blockquote, pre,
a, abbr, acronym, address, big, cite, code,
del, dfn, em, font, img, ins, kbd, q, s, samp,
small, strike, sub, sup, tt, var,
dl, dt, dd, ol, ul, li,
fieldset, form, label, legend,
table, caption, tbody, tfoot, thead, tr, th, td {
   margin: 0;
   padding: 0;
   border: 0;
   outline: 0;
   font-weight: inherit;
   font-style: inherit;
   font-size: 100%;
   font-family: inherit;
   vertical-align: baseline;
}
/* remember to define focus styles! */
:focus {
   outline: 0;
}
body {
   line-height: 1;
   color: black;
   background: white;
}
ol, ul {
   list-style: none;
}
/* tables still need 'cellspacing="0"' in the markup */
table {
   border-collapse: separate;
   border-spacing: 0;
}
caption, th, td {
   text-align: left;
   font-weight: normal;
}
blockquote:before, blockquote:after,
q:before, q:after {
   content: "";
}
blockquote, q {
   quotes: "" "";
}

/* ============================================== General Styles & Typography */
body {
   color: #000;
	font-family: 'lucida grande','Lucida Sans Unicode', tahoma, sans-serif;
	font-size: 75%;
	line-height: 1.7em;
   background: #fff;
   margin: 0;
   padding: 0;
   text-align: center;
   font-size: small;
}
#Body {
   width: 960px;
   text-align: left;
   margin: 15px auto 0;
}
#Content {
   float: left;
   width: 680px;
   margin: 0 0 40px;
}
.Hidden {
   display: none;
}

.ClearFix:after {
	visibility: hidden;
	display: block;
	font-size: 0;
	content: " ";
	clear: both;
	height: 0;
	}
.ClearFix { display: inline-table; }
/* Hides from IE-mac \*/
* html .ClearFix { height: 1%; }
.ClearFix { display: block; }
/* End hide from IE-mac */

.nowrap {
   white-space: nowrap;
}
.Center {
	text-align: center;
}
.Right {
	text-align: right;
}
h1, h2, h3, h4, h5, h6 {
   font-family: "Helvetica Neue",Helvetica,arial,sans-serif;
   font-weight: bold;
   margin: 5px 0;
}
p {
   margin: 0.5em 0;
   line-height: 1.6em;
}
.P {
   margin: 0.5em 0;
}
h1 {
   font-size:140%;
}
h2 {
   font-size:130%;
}
h3 {
   font-size:120%;
}
h4 {
   font-size: 120%;
}
h5 {
   font-size: 120%;
}
a {
   text-decoration: none;
   color: #1e79a7;
}
a:hover {
   color: #ff0084;
}
img.Thumbnail {
	max-height: 300px;
	max-width: 100px;
	float: left;
	margin: 0 16px 0 0;
}
input.DateBox,
input.InputBox,
input.SmallInput,
textarea {
   font-family: 'lucida grande','Lucida Sans Unicode', tahoma, sans-serif;
   color: #333;
   font-size: 15px;
   padding: 3px;
   margin: 0;
   width: 250px;
	box-shadow: 0 0 3px rgba(0, 0, 0, 0.2) inset; 
	-moz-box-shadow: 0 0 3px rgba(0, 0, 0, 0.2) inset;
	-webkit-box-shadow: 0 0 3px rgba(0, 0, 0, 0.2) inset;
	background: #fff;
	border: 1px solid rgba(0, 0, 0, 0.4);
	padding: 3px;	
}

textarea.TextBox {
   width: 500px;
   height: 100px;
   min-height: 100px;
}

.TextBoxWrapper {
	width: auto;
	padding-right: 8px;
}

.TextBoxWrapper textarea {
   width: 100%;
}
#Popup textarea.TextBox {
   width: 100%;
}
input.SmallInput,
input.InputBox {
   padding: 6px 3px;
}
input.SmallInput:focus,
input.InputBox:focus,
textarea:focus {
   background: #ffe;
}
input.BigInput {
   width: 100%;
}
textarea {
   line-height: 128%;
}
select {
   font-family: arial;
   font-size: 14px;
   color: #222;
   margin: 0;
   padding: 3px;
   }
a.Button,
.Button {
   cursor: pointer;
   margin: 0;
   font-size: 11px;
   padding: 4px;
	background: #f8f8f8;
	background:-webkit-gradient(linear, center bottom, center top, from(#cccccc), to(#ffffff));
	background:-moz-linear-gradient(top, #ffffff, #cccccc);
	-pie-background:linear-gradient(top, #ffffff, #cccccc);
	background:linear-gradient(top, #ffffff, #cccccc);
   color: #02475A;
	text-shadow: 0 1px 0 #fff;
   border: 1px solid #999;
   border-radius: 3px;
   -moz-border-radius: 3px;
   -webkit-border-radius: 3px;
	box-shadow: 0px 0px 2px #999;
	-moz-box-shadow: 0px 0px 2px #999;
	-webkit-box-shadow: 0px 0px 2px #999;
	white-space: nowrap;
}
a.Button {
   display: inline-block;
   padding: 4px;
   line-height: 100%;
   margin: 3px auto;
}
input.Button {
	font-size: 14px;
   font-weight: bold;
}
.Button:hover {
   color: #111;
   border: 1px solid #666;
}
.Button:focus {
   background: #eee;
}
.Buttons {
   margin-top: 10px;
}
.Loading {
   height: 100px;
   padding: 0 20px;
   background: url('images/progress.gif') center center no-repeat;
}
.Progress {
   padding: 10px 40px 10px 0;
   background: url('images/progress.gif') center center no-repeat;
}
.TinyProgress {
	padding: 10px 40px 10px 0;
	background: url('images/progress_sm.gif') center center no-repeat;
}
.InProgress {
   color: transparent !Important;
   background: url('images/progress_sm.gif') center center no-repeat !important;
   border-color: transparent !important;
   -moz-box-shadow: none !important;
   -webkit-box-shadow: none !important;
   box-shadow: none !important;
   color: transparent !important;
   text-shadow: none !important;
}
.Conversations .Deleted {
   text-decoration: line-through;
}
.Deleted {
	background: #f5f5f5;
	border: 1px solid #dddddd;
	margin: 10px 0 0;
	padding: 6px 10px;
   border-radius: 3px;
   -moz-border-radius: 3px;
   -webkit-border-radius: 3px;
}
/* Note: Warning, Alert & Info are simple boxes that can be used to wrap message
   strings & imply importance. */
.Warning {
   background: #ffc;
   border: 1px solid #ff9;
   color: #000;
   padding: 6px 8px;
   border-radius: 3px;
   -moz-border-radius: 3px;
   -webkit-border-radius: 3px;
}
.Alert {
   background: #d00;
   color: #fff;
   padding: 1px 4px;
   border-radius: 2px;
   -moz-border-radius: 2px;
   -webkit-border-radius: 2px;
   text-shadow: 0 1px 1px rgba(0, 0, 0, 0.5);
}
.Alert a {
   color: #fff;
}
.Alert a:hover {
   text-decoration: underline;
}
.Info {
   font-size: 13px;
   background: #fafafa;
   border: 1px solid #eee;
   color: #888;
   -moz-border-radius: 4px;
   -webkit-border-radius: 4px;
   border-radius: 4px;
   padding: 6px;
   margin: 0 0 10px;
}
.Info strong {
	font-weight: bold;
}
#PagerLess {
   -moz-border-radius-topright: 2px;
   -moz-border-radius-topleft: 2px;
   -webkit-border-top-right-radius: 2px;
   -webkit-border-top-left-radius: 2px;
   border-radius-topright: 2px;
   border-radius-topleft: 2px;
   margin-bottom: 1px;
	text-align: left;
}
.MorePager a.Loading {
	border: 0 !important;
   padding: 0 20px !important;
   background: url('images/progress.gif') center center no-repeat !important;
}
#PagerMore {
   margin-bottom: 1px;
}
.NumberedPager, .PrevNextPager {
   margin: 1px 0 0;
	text-align: right;
	font-weight: bold;
	font-size: 16px;
}
#PagerBefore {
   margin: 1px 0;
}
.NumberedPager a,
.NumberedPager span {
	padding: 0 4px;
}
.NumberedPager span,
.NumberedPager a.Highlight {
	color: #777;
}
.NumberedPager a.Next,
.NumberedPager span.Next,
.NumberedPager a.Previous,
.NumberedPager span.Previous {
	font-size: 16px;
	line-height: 10px;
}
.NumberedPager a.Next,
.NumberedPager span.Next {
	margin-left: 6px;
}
.NumberedPager a.Previous,
.NumberedPager span.Previous {
	margin-right: 6px;
}
/* Small UserPhoto() images */
a.Small:hover {
	text-decoration: none;
}
a.Small img {
	background: none;
	text-indent: -100px;
	background: #ddd;
	display: inline-block;
	height: 24px;
	width: 24px;
	overflow: hidden;
}

/* Note: The MessageModule (in /applications/dashboard/modules) wraps all messages
  that it renders in a div with this DismissMessage class. */
/* Messages */
.DismissMessage a.Dismiss {
	font-family: arial;
   position: absolute;
	font-size: 22px;
	font-weight: bold;
   line-height: 1;
   color: #999;
	top: 3px;
	right: 5px;
}
.DismissMessage a.Dismiss,
.DismissMessage a.Dismiss:hover {
   border-radius: 0;
   -moz-border-radius: 0;
   -webkit-border-radius: 0;
   color: #777;
   display: block;
   height:14px;
   margin:0;
   padding:1px 3px 2px 4px;
   width:auto;
   font-family:arial;
   font-size:16px;
   font-weight:bold;
   right: -1px;
   top: -1px;
}
.DismissMessage strong,
.DismissMessage b {
	font-weight: bold;
}
.DismissMessage a.Dismiss:hover {
   text-decoration: none;
   border: none;
   background: #333;
   color: #fff;
}
.DismissMessage {
	font-size: 13px;
	text-align: left;
	position: relative;
   color: #000;
   border: none;
   border-radius: 1;
   -moz-border-radius: 1;
   -webkit-border-radius: 1;
   margin: 0 0 10px;
   padding: 10px;
}
.CasualMessage {
   background: #CFECFF;
   border: 1px solid #ABDAFB;
   color: #1E79A7;
}
.InfoMessage {
   background: #F6F6F6;
   border: 1px solid #ddd;
}
.AlertMessage {
   background: #fff8ce;
   border: 1px solid #DEDDAF;
}
.WarningMessage {
   background: #ffebe9;
   border: 1px solid #FFCCC9;
}

/* =================================================================== Header */
#Head {
   background: #38abe3;
   padding: 0;
}
.Search:after,
div#Search:after {
   content: ".";
   display: block;
   height: 0;
   clear: both;
   visibility: hidden;
}
body #Head h1 {
   display: inline-block;
   font-weight: bold;
   margin: 0;
   padding: 21px 10px 4px 0;
   border: 0;
}
#Head h1 a span {
   font-size: 24px;
   color:#fff;
}
#Head .Search,
#Head #Search {
   position: absolute;
   right: 0;
   bottom: 6px;
   text-align: right;
}
#Head form {
   float: right;
   width: 250px;
   padding: 0;
}
#Head form input.InputBox {
   width: 204px;
   border: 0;
   padding: 4px;
	margin: 0 6px 0 0;
   background: #fff;
   -moz-border-radius: 2px;
   -webkit-border: 2px;
   border-bottom: 2px;
   color: #969696;
   font-size: 13px;
	vertical-align: bottom;
}
#Head form input.Button {
	font-size: 11px;
	border: none;
}
.Menu {
   width: 960px;
   margin: 0 auto;
   position: relative;
   text-align: left;
   vertical-align: bottom;
}
#Menu {
   display: inline-block;
   margin-right: 280px;
   vertical-align: bottom;
}
#Menu li {
   line-height: 27px;
   float: left;
   position: relative;
   display: block;
   list-style: none;
   padding: 0;
   margin: 0 4px 0 0;
   font-weight: bold;
   text-align: left;
}
* html #Menu li {
	display: inline;
}
#Menu a {
   border: 0;
   text-decoration: none;
   position: relative;
	display: block;
   padding: 0 7px;
   white-space: nowrap;
   font-size: 11px;
   height: 28px;
}
* html #Menu a  {
   display: inline;
   padding: 6px 10px;
}
#Menu li.NonTab,
#Menu li.NonTab a {
   font-weight: normal;
}
#Menu ul {
   background: #38abe3;
}
#Menu a {
   color: #fff;
}
#Menu a:hover {
   color: #fff;
   text-decoration: underline;
}
#Menu .Alert {
	text-shadow: none;
   background: #f2fcff;
   color: #299fc7;
}

/* Option (dropdown) Menus, Bookmark stars, admin checkboxes */
.Options {
	float: right;
}
.CategoryLink {
   padding: 2px 4px;
   font-size: 11px;
   background: #CFECFF; /*#F6F6F6;*/
   box-shadow: #ABDAFB 0px 0px 2px 0px;
   -moz-border-radius: 1px;
   -webkit-border-radius: 1px;
   border-radius: 1px;
}
.PageTitle .Options {
	height: 10px;
}
.OptionsMenu {
   font-size: 10px;
   font-weight: normal;
   line-height: 100%;
}
/*
.Item .OptionsMenu {
   visibility: hidden;
}
.Open.OptionsMenu, .Item:hover .OptionsMenu {
   visibility: visible;
}
*/
.OptionsTitle {
   user-select: none;
   background: url("images/cog-expander.png") no-repeat 0 0;
   color: transparent;
   height: 28px;
   overflow: hidden;
   padding: 0;
   width: 20px;
   display: inline-block;
	vertical-align: top;
}
div.Discussion:hover .OptionsTitle:hover,
.Item:hover .OptionsTitle:hover {
   background-position: -28px 0;
}
.Open .OptionsTitle {
   background-position: -56px 0 !important;
}
/*
.MenuTitle {
   color: #000;
   border: 1px solid #bbb;
   padding: 4px;
   border-radius: 2px;
   user-select: none;
   background: url('images/buttons.png') right -96px no-repeat;
   padding-right: 18px;
   -webkit-user-select: none;
   -moz-user-select: none;
   -o-user-select: none;
   display: inline-block;
}
.Open .MenuTitle {
   color: #fff;
   background: url("images/buttons.png") no-repeat scroll right -145px #282828;
   border: 1px solid #282828;
   -moz-border-radius-bottomleft: 0;
   -moz-border-radius-bottomright: 0;
   -webkit-border-bottom-left-radius: 0;
   -webkit-border-bottom-right-radius: 0;
   box-shadow:2px 2px 3px rgba(0,0,0,0.5);
   border-bottom-left-radius: 0;
   border-bottom-right-radius: 0;
}
*/
.MenuItems {
   border: 1px solid #282828;
   border-radius:2px;
   -moz-border-radius:2px;
   -webkit-border-radius:2px;
/*   box-shadow:2px 2px 3px rgba(0,0,0,0.5);
   -moz-box-shadow:2px 2px 3px rgba(0,0,0,0.5);
   -webkit-box-shadow:2px 2px 3px rgba(0,0,0,0.5);
*/
   background:none repeat scroll 0 0 #444444;
   min-width: 125px;
   line-height: 100%;
   font-size: 10px;
	color: #fff;
}
.MenuItems li {
   padding: 6px !Important;
}
.MenuItems a, .MenuItems a:link, .MenuItems a:visited, .MenuItems a:active {
   color: #fff;
	display: block;
	text-decoration: none;
}
.MenuItems li:hover {
   background: #282828;
}
.ToggleFlyout {
   cursor: pointer;
   position: relative;
}
.ToggleFlyout.Open {
   z-index: 100;
}
.ToggleFlyout .Flyout {
   position: absolute;
   top: 100%;
   right: -10px;
   display: none;
   z-index: 100;
}
.OptionsMenu .Flyout {
   top: 21px;
}
a.Bookmark,
a.Bookmarked,
a.Bookmarking {
	display: inline-block;
   background: url('images/star.png') 0 0 no-repeat;
   height: 18px;
   width: 18px;
	margin: 0 4px;
	vertical-align: top;
	overflow: hidden;
	text-indent: -1000px;
	font-size: 1px;
}
a.Bookmark:hover {
	background-position: -18px 0;
}
a.Bookmarked,
a.Bookmarked:hover {
   background-position: -36px 0;
}
a.Bookmarking,
a.Bookmarking:hover {
   background-position: -54px 0;
}
.AdminCheck {
   vertical-align: top;
	line-height: 1;
}


/* ======================================================== Panels / Sidebars */
#Panel {
   width: 250px;
   float: right;
   overflow: hidden;
}
.Box {
   border-radius: 1px;
   -moz-border-radius: 1px;
   -webkit-border-radius: 1px;
   background: #cfecff;
   color: #888;
   padding: 6px 10px;
   margin: 0 0 10px;
}
.Box h4 {
   font-size: 110%;
   color: #1e79a7;
   font-weight: bold;
   margin: 0;
   padding: 0 0 1px;
}
.Box dl {
   overflow: hidden;
}
.Box dl dt {
	font-size: 12px;
   float: left;
   width: 80px;
   color: #555;
	overflow: hidden;
	white-space: nowrap;
}
.Box dl dd {
	font-size: 12px;
   margin-left: 80px;
}
.Box p {
   font-size: 100%;
   padding: 0 0 4px;
   color: #555;
}
.PanelActivity {
   border-top: 1px solid #abdafb;
	border-bottom: 0;
}
.PanelActivity li {
   background: #e3f4ff;
   border-bottom: 1px solid #abdafb;
   padding: 2px 4px;
	color: #555;
	font-size: 11px;
	line-height: 1.6;
}
.PanelActivity li a {
	font-size: 13px;
}
.PanelActivity li a.Name {
	margin-right: 2px;
}
.PanelActivity span {
	padding: 0 4px;
}
.PanelActivity p {
	padding: 0 4px;
	display: inline;
	font-size: 90%;
}
.PanelActivity li em {
	padding-left: 5px;
	color: #777;
	font-size: 80%;
}
.PanelActivity li .Story {
	font-size: 85%;
}
.PanelInfo li {
   background: #e3f4ff;
   border-bottom: 1px solid #abdafb;
   padding: 2px 4px;
}
.PanelInfo .Aside {
   float: right;
}
.PanelInfo .Heading {
   color: #000;
   font-weight: bold;
}
.PanelInfo {
   border-top: 1px solid #abdafb;
	border-bottom: 0;
}
.PanelInfo li strong {
   font-weight: normal;
   text-align: left;
}
.PanelInfo li .LastMessage {
   float: right;
}
.PanelInfo .Meta {
   font-size: 11px;
}
.PanelInfo .Meta span,
.PanelInfo .Meta strong {
   margin-right: 8px;
}
.PanelInfo .Meta span a {
   margin-left: 8px;
}
.PanelInfo .Meta strong {
	display: inline;
   border-radius: 2px;
   -moz-border-radius: 2px;
   -webkit-border-radius: 2px;
	background: #FF0;
	color:#000;
	font-size:9px;
	font-weight:bold;
	padding: 3px;
	line-height: 1;
}
.PanelInfo .Parent {
	text-align: left;
	font-weight: bold;
	background: none;
	color: #333;
	padding: 2px 0;
}
.PanelInfo .Active {
   background: #fff;
}
.PanelInfo .Active a {
   color: #1e79a7;
}
.PanelActivity .ShowAll,
.PanelInfo .ShowAll {
   font-weight: bold;
   border: 0;
   text-align: right;
	background: none;
}
#UserOptions {
	margin-bottom: 10px;
}
body.Profile .PanelInfo {
   border-bottom: 1px solid #abdafb;
}
body.Profile .PanelInfo li {
	border-bottom: 0;
	text-align: left;
}
body.Profile .PanelInfo li a {
   float: none;
}
a.BigButton {
   text-align: center;
   display: block;
   cursor: pointer;
   margin: 0 0 10px;
   font-size: 15px;
   font-weight: bold;
   padding: 8px 0;
	background: #f8f8f8;
	background:-webkit-gradient(linear, center bottom, center top, from(#cccccc), to(#ffffff));
	background:-moz-linear-gradient(top, #ffffff, #cccccc);
	-pie-background:linear-gradient(top, #ffffff, #cccccc);
	background:linear-gradient(top, #ffffff, #cccccc);
   color: #02475A;
	text-shadow: 0 1px 0 #fff;
   border: 1px solid #999;
   border-radius: 3px;
   -moz-border-radius: 3px;
   -webkit-border-radius: 3px;
	box-shadow: 0px 0px 2px #999;
	-moz-box-shadow: 0px 0px 2px #999;
	-webkit-box-shadow: 0px 0px 2px #999;  
   }
a.BigButton:hover {
   color: #111;
   border: 1px solid #666;
	box-shadow: 0px 0px 5px #aaa;
	-moz-box-shadow: 0px 0px 5px #aaa;
	-webkit-box-shadow: 0px 0px 5px #aaa;  
}
a.BigButton:focus {
   background: #eee;
	box-shadow: 0px 0px 2px #999;
	-moz-box-shadow: 0px 0px 2px #999;
	-webkit-box-shadow: 0px 0px 2px #999;  
}
/* Category Depths */
.PanelCategories .Depth2 { padding-left: 8px; }
.PanelCategories .Depth3 { padding-left: 12px; }
.PanelCategories .Depth4 { padding-left: 16px; }
.PanelCategories .Depth5 { padding-left: 20px; }
.PanelCategories .Depth6 { padding-left: 24px; }
.PanelCategories .Depth7 { padding-left: 28px; }
.PanelCategories .Depth8 { padding-left: 32px; }
.PanelCategories .Depth9 { padding-left: 36px; }
.PanelCategories .Depth10 { padding-left: 40px; }
.PanelCategories .Depth11 { padding-left: 44px; }
.PanelCategories .Depth12 { padding-left: 48px; }
.CategoryList .Depth2 { padding-left: 25px !important; }
.CategoryList .Depth3 { padding-left: 50px !important; }
.CategoryList .Depth4 { padding-left: 75px !important; }
.CategoryList .Depth5 { padding-left: 100px !important; }
.CategoryList .Depth6 { padding-left: 125px !important; }
.CategoryList .Depth7 { padding-left: 150px !important; }
.CategoryList .Depth8 { padding-left: 175px !important; }
.CategoryList .Depth9 { padding-left: 200px !important; }
.CategoryList .Depth10 { padding-left: 225px !important; }
.CategoryList .Depth11 { padding-left: 250px !important; }
.CategoryList .Depth12 { padding-left: 275px !important; }
.CategoryListWithHeadings .Depth2 { padding-left: 0 !important; }
.CategoryListWithHeadings .Depth3 { padding-left: 25px !important; }
.CategoryListWithHeadings .Depth4 { padding-left: 50px !important; }
.CategoryListWithHeadings .Depth5 { padding-left: 75px !important; }
.CategoryListWithHeadings .Depth6 { padding-left: 100px !important; }
.CategoryListWithHeadings .Depth7 { padding-left: 125px !important; }
.CategoryListWithHeadings .Depth8 { padding-left: 150px !important; }
.CategoryListWithHeadings .Depth9 { padding-left: 175px !important; }
.CategoryListWithHeadings .Depth10 { padding-left: 200px !important; }
.CategoryListWithHeadings .Depth11 { padding-left: 225px !important; }
.CategoryListWithHeadings .Depth12 { padding-left: 250px !important; }
.Box.RecentUsers {
	float: left;
}
.Icons a {
	display: block;
	margin: 0 2px 2px 0;
	float: left;
}
.Icons img {
	display: block;
	height: 44px;
	width: 44px;
	overflow: hidden;
	background: #c4cde0;
	color: #c4cde0;
	text-indent: 50px;
}

/* ================================================ DataList (Search Results) */
/* Note: DataList is used in search results, vanilla discussions & drafts */
.Empty {
   margin: 10px 0;
}
.PageTitle {
   padding-right: 8px; /* match .DataList .Item */
}
.DataList .Item {
   margin: 0;
   padding: 8px;
   border: 0;
	position: relative;
   border-bottom: 1px solid #bec8cc;
}
.Discussions .Item {
   padding: 4px 8px;
}
.DataList .Item .Item {
   border-bottom: none;
}
.DataList a.Title {
   display: block;
   margin: 0;
   font-size: 14px;
   font-weight: bold;
}
.DataList .Title {
   font-size: 14px;
   display: block;
   margin: 0;
}
.DataList .Title a {
   font-size: 120%;
   font-weight: bold;
}
.DataList .Meta {
   font-size: 11px;
   color: #70727c;
}
.MItem {
   margin-left: 8px;
   margin-right: 8px;
   white-space: nowrap;
}
.MItem:first-child {
   margin-left: 0;
}
.MItem:last-child {
   margin-right: 0;
}
.CommentInfo {
   line-height: 1.5; 
}
.DataList .Excerpt {
   font-size: 12px;
	line-height: 1.4;
}
.DataList .Excerpt a {
   color: #333;
	/*display: block; Causes links in activity body to become block -linc */
}
.DataList .Excerpt p {
	display: inline;
	padding: 0;
}
.HasNew {
   border-radius: 2px;
   -moz-border-radius: 2px;
   -webkit-border-radius: 2px;
	background: #FF0;
	color:#000;
	font-size:9px;
	font-weight:bold;
	padding: 3px;
	line-height: 1;
   
}
.Tag a {
   color: #ffffff;
}
.DataList a.Delete,
.DataList a.Delete:hover {
   border-radius: 0;
   -moz-border-radius: 0;
   -webkit-border-radius: 0;
   color: #333;
   display: block;
   height:14px;
   margin:0;
   padding:2px 4px;
   width:auto;
   font-family:arial;
   font-size:16px;
   font-weight:bold;
	line-height: 1;
}
.DataList a.Delete:hover {
   text-decoration: none;
   border: none;
   background: #333;
   color: #fff;
}
/* Condensed datalists make the main link & excerpt inline. */
.DataList .Unfollow {
   background: #eee;
}
.DataList .Unfollow a {
   color: #888;
}
.Item .Inset {
   border-top: 1px solid #bec8cc;
   padding: 5px 0;
}
.Item .Author a{
   font-size: 15px;
   font-weight: bold;
}
.Condensed .Title,
.Condensed a.Title {
	display: inline;
	padding: 0;
}
.Condensed .Excerpt {
	display: inline;
}
.Condensed .Excerpt a {
	display: block;
	padding: 3px 0;
}

/* =============================================================== Activities */

body.Profile ul.Activities {
   margin-top: 10px;
   border-top: 1px solid #ddd;
}
.Activities li.HasPhoto .Title {
	padding: 0;
}
.Activities a.Title,
.Activities .Title,
.Activities .Title a {
	font-size: 14px;
}
.Activities .Excerpt {
	color: #80828C;
}
.Activities li.Condensed .Excerpt {
	color: #000;
	font-size: 13px;
	/* padding: 0 0 0 4px; */
}
.Activities .Excerpt img {
	padding: 2px;
	border: 1px solid #999;
}
.Activities ul.DataList {
	margin-left: 50px;
}
.Activities .ItemContent {
	width: 631px;
}
.Activities .HasPhoto .ItemContent {
	margin-left: 53px;
	width: 578px;
}
.Activities .Item .HasPhoto .ItemContent {
	width: auto;
	margin-left: 42px;
}
.Activities .DataList li {
	background: #D7E7FF;
	margin-bottom: 2px;
	padding: 6px;
}
.Activities .DataList a.Title,
.Activities .DataList .Title,
.Activities .DataList .Title a,
.Activities .DataList .Excerpt p {
	font-size: 13px;
	line-height: 1;
}
.Activities .DataList .Photo img {
	height: 32px;
	width: 32px;
}
.Activities a.CommentLink,
.Activities a.CommentLink:hover {
	font-size: 12px;
   cursor: text;
   background: #fff;
   color: #bbb !important;
   padding: 5px;
   text-decoration: none;
   border: 1px solid #aaa;
   display: block;
   line-height: 100%;
   font-weight: normal;
}

/* ============================================================== MessageList */

.Item .Author img {
   height: 40px;
   width: 40px;
   border: 0;
   margin: 0 10px 4px 0;
   float: left;
   overflow: hidden;
}
.Popup .Preview {
	padding: 8px;
	margin: 0;
}
body.Post .Popup a.Close {
	color: #1e79a7;
}
.Message {
   clear: left;
   line-height: 140%;
   font-size: 100%;
	word-wrap: break-word;
}
p {
   margin: 1em 0;
}
blockquote {
   padding: 1ex 16px;
   margin: 1em 0;
   background: rgba(145, 218, 255, .3);
}
.Message small {
	font-size: 11px;
	color: #777;
}
code, pre {
   border-radius: 2px;
   -moz-border-radius: 2px;
   -webkit-border-radius: 2px;
   background: #ff9;
   padding: 4px 8px;
   white-space: pre;
   font-family: monospace;
   overflow: auto;
	border: 1px solid #eec;
}
pre {
   display: block;
   margin: 1em 0;
}
pre code {
   border: none;
   padding: 0;
}
.Message strong, .Message b {
   font-weight: bold;
}
.Message em,
.Message i {
   font-style: oblique;
}
.Message ul,
.Message ol {
   margin: 1em 0 1em 3em;
}
.Message ol li {
  list-style: decimal !important;
}
.Message ul li {
  list-style: disc !important;
}
.Comment .Message {
   padding-top: 4px;
}
.Message .ImageResized {
	font-size: 11px;
	font-weight: normal;
	cursor: pointer;
	margin-bottom: 10px;
}

/* The "Foot" is at the bottom of the #Content section. Used for more results
links, sign in buttons, etc */
.Foot {
	border-bottom: 1px solid #abdafb;
   padding: 6px;
   background: #cfecff;
   text-align: right;
   border-bottom-right-radius: 2px;
   border-bottom-left-radius: 2px;
   -moz-border-radius-bottomright: 2px;
   -moz-border-radius-bottomleft: 2px;
   -webkit-border-bottom-right-radius: 2px;
   -webkit-border-bottom-left-radius: 2px;
   }
.Foot a.TabLink {
	margin-left: 10px;
}
.Foot .Note {
	line-height: 2.6;
	float: left;
	padding: 0 0 0 8px;
	font-weight: bold;
}

/* =============================================================== Categories */
.ChildCategories {
	border-top: 1px dotted #ddd;
	display: block;
}
.DataList .Meta .RSS {
	margin-right: 6px;
}
.Meta .RSS img {
	vertical-align: text-bottom;
}
.CategoryHeading .ItemContent {
	font-weight: bold;
	font-size: 14px;
}

/* ============================================================= Profile Page */
body.Profile #Content {
   width: auto;
   margin: 0 0 40px 20px;
   width: 690px;
	float: right;
}
body.Profile #Panel {
   float: left;
   width: 250px;
}
.ChangePicture span {
	position: absolute;
	background: #333;
	color: #fff;
	font-size: 11px;
	padding: 1px 6px;
	display: none;
}
.ChangePicture:hover span {
	display: block;
}
.ChangePicture span:hover {
	text-decoration: underline;
}
.ProfileOptions {
	float: right;
}
/* Hiding form headings with CSS in case the forms get popped */
body.Profile.EditMode h2,
body.Profile.picture .SmallPopup h1 {
	display: none;
}
/* BGColor on profile forms */
body.Profile.EditMode #Content form {
	padding: 10px 20px 20px;
	background: rgba(0,0,0,0.05);
}
<<<<<<< HEAD
*/

.User form {
   border-top-left-radius: 2px;
   border-top-right-radius: 2px;
   -moz-border-radius-topleft: 2px;
   -moz-border-radius-topright: 2px;
   -webkit-border-top-left-radius: 2px;
   -webkit-border-top-right-radius: 2px;
   background: #cfecff;
   padding: 8px 8px 0;
}
.User form input.InputBox {
   width: 618px;
   margin-right: 2px;
=======
.User {
   line-height: 150%;
}
.User,
.User a {
   text-decoration: none;
}
#Status {
   margin: 0;
   padding: 0 0 8px;
}
#Status a.Change {
   text-transform: lowercase;
   font-size: 11px;
   text-decoration: none;
}
#Status a:hover {
   text-decoration: underline;
>>>>>>> 395c3899
}
form.Activity {
   display: block;
   padding: 10px 10px 0 10px;
	text-align: right;
}
form.Activity textarea {
   width: 100%;
   margin-bottom: 2px;
   height: 60px;
   min-height: 60px;
}

/* Invitations Form */
#Form_Invitation table {
   width: 100%;
   border-collapse: collapse;
   margin: 10px 0;
}
#Form_Invitation th,
#Form_Invitation td {
   padding: 2px 6px;
}
#Form_Invitation table th,
#Form_Invitation table td {
   border-bottom: 1px solid rgba(0,0,0,0.2);
}
#Form_Invitation table th {
   font-weight: bold;
}
body.Profile ul.Notifications {
	border-top: 0;
	margin-top: 0;
}
/* Preferences Form */
.Preferences h3 {
	margin: 0;
	padding: 10px 0 4px !important;
}
table.PreferenceGroup thead td {
	font-weight: bold;
	border-top: 1px solid #aaa;
	border-bottom: 1px solid #aaa;
	padding: 2px 6px;
}
table.PreferenceGroup tbody td {
	border-bottom: 1px solid #eee;
	padding: 2px 6px;
}
table.PreferenceGroup tbody td.PrefCheckBox {
	text-align: center;
}
table.PreferenceGroup td.Description {
	font-size: 12px;
}

/* About in content area */
dl.About dt,
dl.About dd {
   color: #666;
   padding: 0;
   margin: 0;
   float: none;
   font-size: 11px;
   line-height: 14px;
   display: inline;
}
dl.About dt {
   background: url('images/profile-sprites.png') 2px -139px no-repeat transparent;
   padding-left: 14px;
}
dl.About dt.Name { background-position: 0 -26px; }
dl.About dt.Email { background-position: 0 -53px; }
dl.About dt.Joined,
dl.About dt.LastActive { background-position: 0 3px; }
dl.About dt.Roles { background-position: 1px -81px; }
dl.About dt.Posts { background-position: 0 -113px; }
dl.About dd {
   padding: 0 8px 0 0;
   color: #333;
}
/* ======================================================== Thumbnail Cropper */
.Popup .CurrentPicture {
	display: none;
}
.CurrentPicture table,
form.Thumbnail table {
   width: 100%;
}
.CurrentPicture table td,
form.Thumbnail table td {
   width: 50%;
	font-weight: normal;
   vertical-align: top;
	padding-right: 10px;
}
.CurrentPicture table thead td,
form.Thumbnail table thead td {
	font-weight: bold;
}
form.Thumbnail .Warning {
	margin-bottom: 20px;
}
.jcropper-holder {
   border: 1px black solid;
}
.jcrop-holder {
   text-align: left;
}
.jcrop-vline, .jcrop-hline {
   font-size: 0;
   position: absolute;
   background: white url('images/jcrop.gif') top left repeat;
}
.jcrop-vline { height: 100%; width: 1px !important; }
.jcrop-hline { width: 100%; height: 1px !important; }
.jcrop-handle {
   font-size: 1px;
   width: 7px !important;
   height: 7px !important;
   border: 1px #eee solid;
   background-color: #333;
   *width: 9px;
   *height: 9px;
}
.jcrop-tracker {
   *background-color: gray;
   width: 100%; height: 100%;
}
.custom .jcrop-vline,
.custom .jcrop-hline {
   background: yellow;
}
.custom .jcrop-handle {
   border-color: black;
   background-color: #C7BB00;
   border-radius: 3px;
   -moz-border-radius: 3px;
   -webkit-border-radius: 3px;
}
/* Discussions & Comments in user profile */
.Profile .DataList.Discussions li:first-child,
.Profile .DataList.SearchResults li:first-child {
	border-top: 1px solid #BEC8CC;
}


/* ================================================= CommentForm */

.CommentForm {
	padding: 2px;
}
.CommentForm h2 {
	color: #000;
	font-size: 15px;
	padding: 10px 2px 0;
}
.CommentForm form {
	padding: 2px;
	background: rgba(0, 0, 0, 0.03);
}
.Preview {
	background: #fff;
   color: #000;
	padding: 4px;
   min-height: 100px;
}
.CommentForm .Buttons {
	position: relative;
   text-align: right; 
	margin: 0;
	padding: 6px;
}
.CommentForm .Buttons .Back {
	left: 6px;
   position: absolute;
	line-height: 2.2;
}
.CommentForm .WriteButton,
.CommentForm .PreviewButton,
.CommentForm .DraftButton {
	margin: 0 6px;
}


/* ================================================= Tabs, Headings & Footers */
.Tabs,
.Headings {
	display: block;
   border-bottom: 1px solid #abdafb;
   padding: 5px 8px;
   margin: 0;
   background: #cfecff;
   position: relative;
}
.MessageForm .Tabs {
	padding: 0;
	border: 0;
	background: none;
	text-align: left;
}
.MessageForm .Tabs ul {
	display: inline;
}
.Tabs li {
   display: inline;
   margin: 0;
}
.TabLink,
.TabLink:link,
.TabLink:hover,
.TabLink:active,
.TabLink:visited {
   margin: 0;
   border: 1px solid #abdafb;
   border-radius: 3px;
   -moz-border-radius: 3px;
   -webkit-border-radius: 3px;
   background: #bbe2f7;
   display: inline;
   font-weight: bold;
   color: #1e79a7;
   text-decoration: none;
   padding: 5px 10px;
	line-height: 2.6;
	white-space: nowrap;
}
.TabLink:hover {
   background: #f3fcff;
}
.Active .TabLink {
   background: #fff;
   color: #474747;
}
.Count {
   background: #444;
   background-color: rgba(0, 0, 0, .6);
   border-radius: 3px;
   -webkit-border-radius: 3px;
   -moz-border-radius: 3px;
   border-radius: 3px;
   color: #fff;
   font-size: 80%;
   font-weight: normal;
   padding: 1px .8ex;
}
.Tabs .SubTab {
	margin: 10px 0 0;
	padding: 4px 8px;
	background: #f3fcff;
   border-radius: 2px;
   -webkit-border-radius: 2px;
   -moz-border-radius: 2px;
}
.HeadingTabs {
	padding: 8px 8px 8px 12px;
}
.HeadingTabs ul {
	display: inline;
	float: right;
}
.HeadingTabs .SubTab {
	font-size: 14px;
	display: inline;
	font-weight: bold;
	background: none;
	padding: 0;
	line-height: 2.4;
}
.SearchTabs input.InputBox {
	width: 560px;
	margin-right: 10px;
}
.Headings {
	position: relative;
	text-align: left;
}
.Headings div {
	display: inline-block;
	padding-right: 10px;
}
.Headings .ItemHeading {
	font-size: 14px;
	font-weight: bold;
	line-height: 2;
}
.Headings .MetaHeading {
	font-size: 11px;
}

/* =================================================================== Popups */
.Popup .Info {
	margin-top: 10px;
}
.Popup .Loading {
   display: block;
	width: 200px;
}
.Overlay {
  position: absolute;
  top: 0;
  left: 0;
  width: 100%;
  height: 100%;
}
.MSIE .Overlay {
   background: gray;
   filter: alpha(opacity=0);
}
div.Popup {
  position: absolute;
  width: 100%;
  top: 0;
  left: 0;
  z-index: 5000;
  text-align: center;
}
div.Popup .Border {
  margin: 0px auto;
  text-align: left;
  position: relative;
  max-width: 500px;
  display: inline-block;
}
div.Popup .Body {
  background: #fff;
}
div.Popup .Legal,
div.Popup .Content form {
	max-height: 440px;
	overflow: auto;
	padding: 0 10px 10px;
}
div.Popup .Loading {
  text-align: center;
}
div.Popup h1,
div.Popup h2 {
	font-size:120%;
	font-weight:bold;
	margin: 0;
	color: #fff;
	background: #38abe3;
	border-bottom: 1px solid #3DB9E5;
	padding: 6px 9px 4px;
}
a.Close {
	position: absolute;
	top: 16px;
	right: 20px;
	line-height: 1;
	color: rgba(255,255,255,0.9);
	cursor: pointer;
	font-family: arial;
	font-size: 22px;
	font-weight: bold;
	padding: 0;
}
a.Close:hover {
	color: rgba(255,255,255,1);
}
div.Popup .Footer {
	border: none;
	background: none;
	padding: 0;
	margin: 0;
	text-align: right;
}
div.Popup .Footer input.Button {
	font-size: 11px;
	margin-right: 2px;
}
div.Popup h3 {
	font-size: 120%;
	font-weight: bold;
	padding: 20px 0 10px;
}
div.Popup p {
	padding: 6px 10px 10px;
}
div.Popup .Legal p {
	padding: 6px 0 10px;
}
div.Popup small {
	font-size: 11px;
}
div.Popup form p {
	padding: 0;
}
body.Profile #Form_Invitation ul li label,
body.Profile #Form_User ul li label,
div.Popup form ul li label {
	color:#000;
	display:block;
	font-size:14px;
	font-weight:bold;
	margin: 10px 0 0;
}
body.Entry form ul li.Gender label.RadioLabel,
body.Profile #Form_User ul li.Gender label.RadioLabel,
div.Popup form ul li.Gender label.RadioLabel {
	display: inline;
	padding-right: 20px;
}
li.Gender {
	margin-bottom: 10px;
}
body.Profile #Form_User ul li label.RadioLabel,
body.Profile #Form_User ul li label.CheckBoxLabel,
div.Popup form ul li label.RadioLabel,
div.Popup form ul li label.CheckBoxLabel {
	font-weight: normal;
}
div.Profile #Form_User input.Button,
div.Popup input.Button {
	margin: 4px 0 2px;
}
div.Popup #Form_User .Warning,
#dashboard_profile_picture #Form_User .Warning {
	margin: 6px 0;
}
div.Popup form ul li label.RadioLabel {
	font-size: 12px;
}

/* Serious Ajax Error Styles */
.AjaxError {
	white-space: pre;
	overflow: auto;
	padding: 10px;
}

/* ==================================================================== Legal */
.Legal h3 {
	padding: 0;
	margin: 20px 0 0;
	font-size: 120%;
	font-weight: bold;
}
.Legal ol {
	list-style-position:outside;
	list-style-type:decimal;
	margin:0 30px 10px;
}
.Legal ul {
	list-style-position:outside;
	list-style-type:disc;
	margin:0 30px 10px;
}
.Legal li {
	padding: 5px 0;
}
.Legal strong {
	font-weight: bold;
}


/* =================================================================== Footer */
#Foot {
   clear: both;
   text-align: center;
   margin: 2px 0;
   padding: 4px 9px;
   font-size: 13px;
   color: #ddd;
   line-height: 1;
}
#Foot a {
   color: #ccc;
}
#Foot a:hover {
   color: #aaa;
}
#Foot div {
	width: 960px;
	padding: 6px 0;
	margin: 20px auto 0;
	text-align: left;
}


/* ================================ Vanilla ================================= */

#Panel ul.Discussions {
   border: 0;
}
.PanelDiscussions li {
   text-align: left;
}
.PanelDiscussions li a {
   float: none;
}
.PanelDiscussions li strong {
   display: block;
   line-height: 1.5;
}

/* ============================================================== Discussions */

/* Note: The Vanilla Discussion List has the following classes applied to
  individual list elements and can be styled:
  + Bookmarked: the user has bookmarked that topic
  + Announcement: the discussion has been announced
  + Mine: the user created the discussion
  + New: there are new comments since the last viewed the discussion
*/
.Mine { }

.Tag {
   background: #777777;
   -moz-border-radius: 2px;
   -webkit-border-radius: 2px;
   border-radius: 2px;
   color: #FFFFFF;
   padding: 1px 4px;
}
.Tag a {
   color: #FFFFFF;
}
.Tag.Closed {
	background: #555555;
}
.Tag.Category {
   background: #f0f0f0;
   font-weight: normal;
}
.Tag.Category a {
   color: #000;
}
.Discussion .PageTitle h1 {
	font-size: 24px;
	line-height: 1.2;
}
/*.ItemDiscussion .MItem {
	margin: 0;
}
.ItemDiscussion .MItem a,
.ItemDiscussion .Author a {
	color: #888888;
   font-size: 12px;
   font-style: italic;
	font-weight: normal;
}
.ItemDiscussion .Author .ProfileLink {
	display: none;
}*/
.ItemDiscussion .MItem a {
   font-size: 11px; 
}
.ItemDiscussion .Author img {
	height: 24px;
	width: 24px;
}
.ItemDiscussion .Message {
	margin-bottom: 5px; /* Consistency with when only h1 starts page */
	font-size: 110%;
}
.DiscussionHeader {
   padding: 5px 0 9px 0;
}
.CommentHeading {
	font-size: 15px;
	padding: 10px 0 2px;
	border-bottom: 1px solid #BEC8CC;
}
.BeforeCommentPaging {
   float: right;
}

/* ================================================================= Comments */
body.Discussion #Content {
   margin-bottom: 20px;
}

/* =============================================== Discussion & Comment Forms */
.Editing {
	background: #E3F4FF;
}
#DiscussionForm label {
   font-size: 14px;
   font-weight: bold;
   color: #666;
}
body.Post #Panel {
   display: none;
}
body.Post #Content {
   width: 100%;
}
#DiscussionForm h2 {
   border: none;
   color: #02475A;
   font-size: 140%;
   font-weight: bold;
   margin: 0;
   padding: 6px;
}
#DiscussionForm form {
   border-radius: 2px;
   -moz-border-radius: 2px;
   -webkit-border-radius: 2px;
   background: #CFECFF none repeat scroll 0 0;
   border: 1px solid #7caccb;
   margin: 0;
   padding: 20px;
}
#DiscussionForm .Tabs {
   margin: 0 -20px;
}
#DiscussionForm textarea {
   width: 100%;
   height: 100px;
   min-height: 100px;
   margin: 0 0 6px;
}
#DiscussionForm .Category,
#DiscussionForm input.InputBox {
   width: 100%;
	margin-bottom: 10px;
}
#DiscussionForm .Category label {
   padding: 0 8px 0 0;
}
#DiscussionForm a.Cancel {
	margin-left: 18px;
}
#DiscussionForm .PostOptions li {
   display: inline;
   padding: 0 8px 0 0;
}
#DiscussionForm .PostOptions label {
   display: inline;
   font-weight: normal;
   font-size: 95%;
   color: #555;
}

/* ============================== Conversations ============================= */
textarea.MultiComplete {
	width: 100%;
   height: 20px;
   text-align: left;
}
.ac_results {
   padding: 0;
   border: 1px solid #bbb;
   border-top: 0;
   background-color: white;
   overflow: hidden;
   z-index: 99999;
}
.ac_results ul {
   width: 100%;
   list-style-position: outside;
   list-style: none;
   padding: 0;
   margin: 0;
}
.ac_results li {
   margin: 0;
   padding: 5px;
   cursor: default;
   display: block;
   /* 
   if width will be 100% horizontal scrollbar will apear 
   when scroll mode will be used
   */
   /*width: 100%;*/
   font-size: 12px;
   /* 
   it is very important, if line-height not setted or setted 
   in relative units scroll will be broken in firefox
   */
   line-height: 16px;
   overflow: hidden;
   border-bottom: 1px solid #bbb;
   text-align: left;
}
.ac_lastitem {
   border-bottom: 0 !important;
}
.ac_results strong {
   font-weight: bold;
   background: #daf4fd;
}
.ac_over strong {
   font-weight: bold;
   background: #2ab0de;
}
.ac_over {
   background: #44c7f4;
   color: #fff;
}
.AddPeople h4 {
  border-bottom: 0px;
}
#Panel input.InputBox,
.AddPeople textarea.MultiComplete {
  width: 100%;
  margin-bottom: 2px;
}
.AddPeople form div {
	text-align: right;
}

/* ==================================================== New Conversation Form */
body.add #Panel {
   display: none;
}
body.add #Content {
   width: auto;
}
#ConversationForm form {
   border-radius: 2px;
	-moz-border-radius: 2px;
   -webkit-border-radius: 2px;
   border-radius: 2px;
	background:none repeat scroll 0 0 #c4e1ff;
	margin:0;
	padding:20px;
	text-align: right;
}
#ConversationForm h2 {
	color:#02475A;
	font-size:140%;
	font-weight:bold;
	margin:0;
	padding:6px;
	text-align: left;
	border: 0;
}
#ConversationForm label {
	display: block;
	text-align: left;
	color:#666666;
	font-size:14px;
	font-weight:bold;	
}
#ConversationForm .TextBox {
	width: 100%;
   height: 100px;
   min-height: 100px;
   margin: 8px 0 6px;
}
body.Conversations a.Cancel {
   margin-left: 20px;
}
.Popup #ConversationForm form {
	background: none;
   -border-radius: 0;
	-moz-border-radius: 0;
	-webkit-border-radius: 0;
   border-radius: 0;
	padding: 10px;
}
.Popup #ConversationForm h2 {
	color: #fff;
	font-size: 120%;
	font-weight: bold;
	padding: 6px 9px 4px;	
}
.Popup #ConversationForm textarea.MultiComplete,
.Popup #ConversationForm .TextBox {
	width: 100%;
}

/* Upload Progress Bar */
.UploadProgress {
	margin: 10px 0;
	background: url('images/upload-progress-back.gif') repeat;
	width: 200px;
	z-index: 0;
	color: #fff;
	text-shadow: 0 1px 1px #333;
	border: 1px solid #0c3c7e;
   border-radius: 2px;
	-moz-border-radius: 2px;
	-webkit-border-radius: 2px;
   border-radius: 2px;
}
.UploadProgress div {
	padding: 2px 0;
}
.UploadProgress div strong {
	font-weight: bold;
}
.UploadProgress .Foreground,
.UploadProgress .Background {
	position: absolute;
}
.UploadProgress .Background {
	width: 0;
	background: url('images/upload-bg.gif') repeat;
	z-index: 1;
}
.UploadProgress .Foreground {
	text-indent: 6px;
	overflow: visible;
	white-space: nowrap;
	z-index: 2;
}


/* Adding CSS for multiple sign-in methods */

/* Container */
.Border {
	border-radius: 8px;
	-moz-border-radius: 8px;
	-webkit-border-radius: 8px;
	background: none repeat scroll 0 0 rgba(82, 82, 82, 0.7);
	padding: 10px;
}

/* Tabs */
ul.Tabs {
	border-bottom: 1px solid #aaa;
	text-align: left;
	padding-left: 4px;
}
ul.Tabs li {
	display: inline-block;
}
ul.Tabs li a {
	display: inline-block;
	margin-left: 4px;
	border: 1px solid #aaa;
	border-width: 1px 1px 0 1px;
	border-radius: 3px 3px 0 0;
	-moz-border-radius: 3px 3px 0 0;
	-webkit-border-radius: 3px 3px 0 0;
	background: #eee;
	color: #888;
	position: relative;
	top: 1px;
	padding: 2px 8px 1px;
}
ul.Tabs li a:hover {
	background: #f5f5f5;
	color: #444;
}
ul.Tabs li a.Active {
	padding: 2px 8px;
	background: #fff;
	color: #000;
}

/* Icons */
ul.Tabs li a.EntryTabFor_password {
	padding-left: 22px;
	background-image: url('images/icon.png');
	background-position: 3px 4px;
	background-repeat: no-repeat;
}


/* ============================================================ Entry Screens */
body.Entry {
   text-align: center;
}
body.Entry #Panel {
   display: none;
}
body.Entry #Content {
   float: none;
   margin: 0 auto;
   width: 360px;
}
body.Entry #Content h1 {
   border: none;
   color: #02475A;
   font-size:140%;
   font-weight:bold;
   padding: 6px 0;
	margin: 0;
	text-align: left;
}
body.Entry #Content form {
	text-align: left;
	padding: 10px;
}
body.Entry form ul li label {
	font-size: 14px;
	color: #474747;
	font-weight: bold;
	padding: 6px 0 0;
	display: block;
}
body.Entry form ul li label.CheckBoxLabel,
body.Entry form ul li label.RadioLabel {
	font-size: 12px;
	font-weight: normal;
   width: auto;
}
body.Entry input.DateBox,
body.Entry input.InputBox,
body.Entry textarea {
   width: 310px;
}
span.Incorrect {
   display: block;
   color: red;
}
body#dashboard_entry_password #Content,
body#dashboard_entry_signin #Content,
body#dashboard_entry_index #Content {
	width: auto;
}
.SignInPopup .Content form {
	padding: 0 10px 10px;
}
body#dashboard_entry_password #Content form,
body#dashboard_entry_index #Content form,
body#dashboard_entry_signin #Content form {
	padding: 0;
	text-align:left;
}
body#dashboard_entry_password #Content form,
body#dashboard_entry_signin #Content form,
body#dashboard_entry_index #Content form,
.SignInPopup form {
	width: 270px;
}
.SingleEntryMethod {
	width: 290px;
	margin: 0 auto;
}
.MultipleEntryMethods {
	width: 500px;
	margin: 0 auto;
}
.MultipleEntryMethods .Methods {
   border-left: solid 1px #BEC8CC;
}
body#dashboard_entry_handshake #Content input.InputBox,
body#dashboard_entry_signin #Content input.InputBox,
body#dashboard_entry_index #Content input.InputBox,
body#dashboard_entry_password #Content input.InputBox,
.SignInPopup input.DateBox,
.SignInPopup input.InputBox,
.SignInPopup textarea {
   width: 260px;
	padding: 3px;
}
.SignInPopup form ul li label,
body#dashboard_entry_signin form ul li label,
body#dashboard_entry_index form ul li label,
body#dashboard_entry_password form ul li label,
body#dashboard_entry_handshake form ul li label {
	font-size: 13px;
	line-height: 1.5;
	padding: 0;
}
body#dashboard_entry_password #Content form ul li input#Form_Email,
body#dashboard_entry_signin #Content form ul li input#Form_Email,
body#dashboard_entry_index #Content form ul li input#Form_Email {
	margin-bottom: 6px;
}
body#dashboard_entry_password #Content input.Password,
body#dashboard_entry_signin #Content input.Password,
body#dashboard_entry_index #Content input.Password,
.SignInPopup input.Password {
	width: 180px;
}
a.ForgotPassword {
	margin-left: 10px;
}
li.Buttons div a.ForgotPassword {
	margin: 0;
}
body#dashboard_entry_password ul li label.CheckBoxLabel,
body#dashboard_entry_signin ul li label.CheckBoxLabel,
body#dashboard_entry_index ul li label.CheckBoxLabel,
.SignInPopup ul li label.CheckBoxLabel {
	color: #777;
	display: inline;
	font-size: 12px;
	font-weight: normal;
	margin: 10px 0 0 10px;
}
.SignInPopup li.Buttons,
body.Entry li.Buttons {
	text-align: left;
	padding: 0 0 10px;
}
.Entry {
	position: relative;
}
.Methods {
	text-align: left;
	position: absolute;
	top: 33px;
	bottom: 0;
	right: 0;
	padding: 12px 20px 6px;
	line-height: 1;
   width: 170px;
}
body#dashboard_entry_password .Methods,
body#dashboard_entry_signin .Methods,
body#dashboard_entry_index .Methods {
	padding: 10px 6px 6px;
	background: none;
}
.Methods .Method {
	padding: 10px 0 0;
	text-align: left;
}

/* Handshake */
body#dashboard_entry_handshake #Content {
	width: 720px;
}
body#dashboard_entry_handshake #Content form {
	padding: 20px 30px 26px;
}
body#dashboard_entry_handshake ul.NewAccount {
	float: left;
	width: 315px;
	margin-right: 44px;
	border-right: 1px solid #A5D0E7;
}
body#dashboard_entry_handshake ul.LinkAccount {
	margin-left: 315px;
}
ul.NewAccount h2,
ul.LinkAccount h2 {
	padding-left: 36px !important;
	background: url('images/dashboard-sprites.png') 0 -542px no-repeat;
}
ul.LinkAccount h2 {
	padding-left: 84px !important;
	background-position: 45px -296px;
}
body#dashboard_entry_handshake .Info {
	border: 1px solid #A5D0E7;
	background: #D3F0FF;
	color: #02475A;
}
body#dashboard_entry_handshake #Content h2 {
   border: none;
   color: #02475A;
   font-size:140%;
   font-weight:bold;
   padding: 6px 0;
	margin: 0;
	text-align: left;
}


/* Leaving Page */
body#dashboard_entry_leave p {
	margin: 0;
   padding: 20px 10px;
}
body#dashboard_entry_leave p.Leaving {
   background: url('images/progress.gif') left center no-repeat;
	margin: 0 0 0 14px;
   padding: 20px 0 20px 50px;
}

/* External App Connect Designs */
.Connect h1,
.Connect h2 {
	text-align: left;
}
.ConnectInfo {
	margin: 10px 0 0;
	position: relative;
}
.ConnectInfo img {
	position: absolute;
	height: 36px;
	width: 36px;
	top: 0;
	left: 0;
}
.ConnectInfo span.Name {
	padding-left: 46px;
	font-weight: bold;
	line-height: 1;
	font-size: 13px;
	color: #444;
	display: block;
}
.ConnectInfo h3 {
	font-family: 'lucida grande','Lucida Sans Unicode', tahoma, sans-serif;
	font-size: 15px;
	font-weight: bold;
	line-height: 1.6;
	color: #333;
	padding: 0 0 10px 46px;
	border: none;
}
.Connect form ul li label,
.SignInPopup form ul li label,
body#dashboard_entry_password form ul li label,
body#dashboard_entry_signin form ul li label,
body#dashboard_entry_index form ul li label {
	font-size: 13px;
	line-height: 1.5;
	padding: 0;
}
.Connect form ul li#ConnectPassword label,
.SignInPopup form ul li#ConnectPassword label {
	padding: 10px 0 0;
}
.Connect .FinePrint,
.SignInPopup .FinePrint {
	font-size: 11px;
	color: #777;
}
body#dashboard_entry_password input.InputBox,
body#dashboard_entry_signin input.InputBox,
body#dashboard_entry_index input.InputBox,
.Connect input.InputBox,
.SignInPopup input.InputBox {
	padding: 3px
}
.Connect .ExistingUsername,
.SignInPopup .ExistingUsername {
	font-weight: bold;
	line-height: 1;
	font-size: 13px;
	color: #000;
	display: block;
}


/* Do not customize these unless you enjoy pain. */

/* Error messages that get displayed on forms throughout the application. */
.Errors {
   text-align: left;
   position: inherit;
   top: auto;
   left: auto;
   z-index: auto;
	margin: 0 0 10px !important;
}
* html .Errors {
  position: inherit;
  width: auto;
  top: auto;
  left: auto;
  overflow: auto; 
}
.Errors ul {
	border: 1px solid #a00 !important;
   background: #d50a0a !important;
	padding: 6px 10px;
	display: block;
   border-radius: 2px;
	-moz-border-radius: 2px;
	-webkit-border-radius: 2px;
	box-shadow: none;
	-moz-box-shadow: none;
	-webkit-box-shadow: none;
}
.Errors a {
   color: #fff;
   text-decoration: underline;
}
.Errors ul li {
   color: #fff !important;
   background: #d50a0a !important;
	text-align: left;
}
div.Popup .Errors ul {
	display: block;
   border-radius: 2px;
	-moz-border-radius: 2px;
	-webkit-border-radius: 2px;
	box-shadow: none;
	-moz-box-shadow: none;
	-webkit-box-shadow: none;
	border: 1px solid #a00 !important;
}
div.Popup .Errors {
   text-align: left;
   position: inherit;
   top: auto;
   left: auto;
   z-index: auto;
	margin: 10px 0 !important;
}
.Errors pre {
	margin: 10px 0 5px;
	padding: 4px 8px;
	display: block;
   border-radius: 2px;
   -moz-border-radius: 2px;
   -webkit-border-radius: 2px;
   white-space: pre;
   overflow: auto;
	box-shadow: 0px 0px 2px #333;
	-moz-box-shadow: 0px 0px 2px #333;
	-webkit-box-shadow: 0px 0px 2px #333;  
}
.Errors pre,
.Errors pre * {
	background: #ffa !important;
	font-size: 12px !important;
	font-weight: normal !important;
	font-family: monospace !important;
	text-shadow: none !important;
	color: #333  !important;
	line-height: 1.4 !important;
}
.Errors pre * {
	margin: 0 !important;
	padding: 0 !important;
}


/* Note: InformMessages are "growl" style messages that appear in a fixed
position on the page to notify users of things like drafts being saved, etc. */
.InformMessages {
   text-align: left;
   position: fixed;
   top: auto;
   bottom: 0;
   left: 0;
   z-index: 200;
   margin: 0;
   padding: 0;
   list-style: none;
   font-size: 12px;
   display: block;
   width: auto;
}
* html .InformMessages {
  position: absolute;
  top: auto;
  margin-left: 10px;
  overflow: visible; 
  bottom: expression(eval(document.compatMode && document.compatMode=='CSS1Compat') ? documentElement.scrollBottom : document.body.scrollBottom);
}
.InformWrapper {
	display: block;
   margin: 10px;
}
.InformMessages .InformMessage {
   color: #fff !important;
	text-shadow: 0 1px 1px #000;
   text-align: left !important;
   border-radius: 2px;
   -moz-border-radius: 2px;
   -webkit-border-radius: 2px;
	background: rgb(0, 0, 0) !important;
	background: rgba(0, 0, 0, 0.7) !important;
   border: none !important;
   width: auto;
	max-width: 400px;
   padding: 9px 14px 8px;
   display:-moz-inline-stack;
   display:inline-block;
   zoom:1;
   *display:inline;
	position: relative;
	line-height: 1.6;
}
.InformMessages .InformMessage:hover {
	background: rgba(0, 0, 0, 0.8) !important;
}
.InformMessages .InformMessage a {
	color: #aff;
}
.InformMessages .InformMessage a:hover {
	color: #cff;
	text-decoration: underline;
}
.InformMessages .InformMessage strong {
	font-weight: bold;
}
.InformMessages .InformMessage a.Close {
	border: none;
	background: transparent;
   border-top-right-radius: 2px;
   -webkit-border-top-right-radius: 2px;
   -moz-border-radius-topright: 2px;
	color: #ddd;
	font-size: 14px;
	text-align: center;
	display: none;
	height: 12px;
	width: 12px;
	line-height: 1;
	text-decoration: none;
	position: absolute;
	top: 0px;
	right: 0px;
}
.InformMessages .InformMessage a.Close span {
	display: inline;
}
.InformMessages .InformMessage a.Close:hover {
	background: #000;
	color: #fff;
}
.InformMessages .InformMessage:hover a.Close {
	display: block;
}

/* iPad/iPhone */
@media only screen and (device-width: 768px),
only screen and (max-device-width: 480px) {
   .InformMessages .InformMessage a.Close {
      color: #fff;
      display: block;
   }
}

/* Small screens */
@media (max-width: 500px) {
   .InformMessages {
      width: 100%;
   }
   .InformWrapper {
      margin: 5px;
   }
   .InformMessages .InformMessage {
      display: block;
      max-width: inherit;
   }
}

.InformMessages .Actions a { margin-right: 4px; }
.InformMessages .Actions a:last-child { margin-right: 0; }
.InformMessages .Actions a.CancelAction {	color: #aaa; }

/* Inform Sprites */
.InformMessages .InformWrapper.HasIcon .InformMessage {
	padding-left: 42px !important;
	min-height: 20px;
}
.InformMessages .InformWrapper.HasSprite .InformMessage {
	padding-left: 40px !important;
}
.InformMessages .InformMessage a.Icon {
	display: block;
	position: absolute;
	top: 5px;
	left: 5px;
	height: 28px;
	width: 28px;
}
.InformMessages .InformMessage a.Icon img {
	height: 28px;
	width: 28px;
}
span.InformSprite {
	background: url('images/inform-sprites.png') -9px -9px no-repeat;
	display: block;
	position: absolute;
	top: 4px;
	left: 5px;
	height: 30px;
	width: 30px;
}
span.InformSprite.Refresh { background-position: -9px -9px; }
span.InformSprite.Recycle { background-position: -57px -9px; }
span.InformSprite.Infinity { background-position: -105px -9px; }
span.InformSprite.Squiggle { background-position: -153px -9px; }
span.InformSprite.Random { background-position: -200px -9px; }
span.InformSprite.Magnify { background-position: -250px -9px; }
span.InformSprite.Location { background-position: -298px -9px; }
span.InformSprite.Bubble { background-position: -346px -9px; }
span.InformSprite.ElipsisBubble { background-position: -394px -9px; }
span.InformSprite.Plus { background-position: -442px -9px; }
span.InformSprite.Time { background-position: -9px -57px; }
span.InformSprite.Eye { background-position: -57px -57px; }
span.InformSprite.Target { background-position: -105px -57px; }
span.InformSprite.Redflag { background-position: -153px -57px; }
span.InformSprite.Flags { background-position: -200px -57px; }
span.InformSprite.Graph { background-position: -250px -57px; }
span.InformSprite.Chart { background-position: -298px -57px; }
span.InformSprite.Envelope { background-position: -346px -57px; }
span.InformSprite.Gear { background-position: -394px -57px; }
span.InformSprite.Gears { background-position: -442px -57px; }
span.InformSprite.Skull { background-position: -9px -106px; }
span.InformSprite.SkullBones { background-position: -57px -106px; }
span.InformSprite.Bird { background-position: -105px -106px; }
span.InformSprite.Present { background-position: -153px -106px; }
span.InformSprite.Thundercloud { background-position: -200px -106px; }
span.InformSprite.Bandaid { background-position: -250px -106px; }
span.InformSprite.Saturn { background-position: -298px -106px; }
span.InformSprite.Star { background-position: -346px -106px; }
span.InformSprite.Heart { background-position: -394px -106px; }
span.InformSprite.Key { background-position: -442px -106px; }
span.InformSprite.Ipod { background-position: -9px -152px; }
span.InformSprite.Iphone { background-position: -57px -152px; }
span.InformSprite.Cabinet { background-position: -105px -152px; }
span.InformSprite.Coffee { background-position: -153px -152px; }
span.InformSprite.Briefcase { background-position: -200px -152px; }
span.InformSprite.Toolcase { background-position: -250px -152px; }
span.InformSprite.Suitcase { background-position: -298px -152px; }
span.InformSprite.Airplane { background-position: -346px -152px; }
span.InformSprite.Spraypaint { background-position: -394px -152px; }
span.InformSprite.MailInbox { background-position: -442px -154px; }
span.InformSprite.WallPicture { background-position: -9px -200px; }
span.InformSprite.Photos { background-position: -57px -200px; }
span.InformSprite.FilmRoll { background-position: -105px -200px; }
span.InformSprite.Drawer { background-position: -153px -200px; }
span.InformSprite.FilmStrip { background-position: -200px -200px; }
span.InformSprite.FilmStrip2 { background-position: -250px -200px; }
span.InformSprite.Gas { background-position: -298px -200px; }
span.InformSprite.Cutlery { background-position: -346px -200px; }
span.InformSprite.Battery { background-position: -394px -200px; }
span.InformSprite.Beaker { background-position: -442px -200px; }
span.InformSprite.Outlet { background-position: -9px -250px; }
span.InformSprite.Pinetree { background-position: -57px -250px; }
span.InformSprite.House { background-position: -105px -250px; }
span.InformSprite.Padlock { background-position: -153px -250px; }
span.InformSprite.Network { background-position: -200px -250px; }
span.InformSprite.Cloud { background-position: -250px -250px; }
span.InformSprite.Download { background-position: -298px -250px; }
span.InformSprite.BookmarkRibbon { background-position: -346px -250px; }
span.InformSprite.Flag { background-position: -394px -250px; }
span.InformSprite.Signpost { background-position: -442px -250px; }
span.InformSprite.Brightness { background-position: -9px -298px; }
span.InformSprite.Contrast { background-position: -57px -298px; }
span.InformSprite.Runner { background-position: -105px -298px; }
span.InformSprite.Zap { background-position: -153px -298px; }
span.InformSprite.MusicNote { background-position: -200px -298px; }
span.InformSprite.Microphone { background-position: -250px -298px; }
span.InformSprite.Tshirt { background-position: -298px -298px; }
span.InformSprite.Paperclip { background-position: -346px -298px; }
span.InformSprite.Monitor { background-position: -394px -298px; }
span.InformSprite.Tv { background-position: -442px -297px; }
span.InformSprite.Compass { background-position: -9px -346px; }
span.InformSprite.Pin { background-position: -57px -346px; }
span.InformSprite.Radar { background-position: -105px -346px; }
span.InformSprite.Location { background-position: -153px -346px; }
span.InformSprite.Telephone { background-position: -200px -346px; }
span.InformSprite.Baby { background-position: -250px -346px; }
span.InformSprite.Ekg { background-position: -298px -346px; }
span.InformSprite.Stopwatch { background-position: -346px -346px; }
span.InformSprite.MedicalBag { background-position: -394px -346px; }
span.InformSprite.ShoppingCart { background-position: -442px -346px; }
span.InformSprite.Dashboard { background-position: -9px -393px; }
span.InformSprite.Dogpaw { background-position: -57px -393px; }
span.InformSprite.Calendar { background-position: -105px -393px; }
span.InformSprite.Lightbulb { background-position: -153px -393px; }
span.InformSprite.Trophy { background-position: -200px -393px; }
span.InformSprite.Camera { background-position: -250px -393px; }
span.InformSprite.Wineglass { background-position: -298px -393px; }
span.InformSprite.Beerglass { background-position: -346px -391px; }
span.InformSprite.Dumbbells { background-position: -394px -393px; }
span.InformSprite.Buoy { background-position: -442px -393px; }
span.InformSprite.Beaker2 { background-position: -9px -440px; }
span.InformSprite.Testtube { background-position: -57px -440px; }
span.InformSprite.Thermometer { background-position: -105px -440px; }
span.InformSprite.Pill { background-position: -153px -440px; }
span.InformSprite.Equalizer { background-position: -200px -440px; }
span.InformSprite.Book { background-position: -250px -440px; }
span.InformSprite.Puzzle { background-position: -298px -440px; }
span.InformSprite.Palette { background-position: -346px -440px; }
span.InformSprite.Umbrella { background-position: -394px -440px; }
span.InformSprite.CoffeeCup { background-position: -442px -440px; }
span.InformSprite.Gameplan { background-position: -9px -490px; }
span.InformSprite.Walk { background-position: -57px -490px; }
span.InformSprite.Map { background-position: -105px -490px; }
span.InformSprite.IndexCards { background-position: -153px -490px; }
span.InformSprite.Piano { background-position: -200px -490px; }
span.InformSprite.Sliders { background-position: -250px -490px; }
span.InformSprite.Widescreen { background-position: -298px -490px; }
span.InformSprite.Badge { background-position: -346px -490px; }
span.InformSprite.Chicken { background-position: -394px -490px; }
span.InformSprite.Bug { background-position: -442px -490px; }
span.InformSprite.SingleUser { background-position: -9px -539px; }
span.InformSprite.Group { background-position: -57px -537px; }
span.InformSprite.Navigation { background-position: -105px -537px; }
span.InformSprite.Balloon { background-position: -153px -537px; }
span.InformSprite.Bowandarrow { background-position: -200px -537px; }
span.InformSprite.Controller { background-position: -250px -537px; }
span.InformSprite.Check { background-position: -298px -537px; }
span.InformSprite.Hanger { background-position: -346px -537px; }
span.InformSprite.Piggybank { background-position: -394px -537px; }
span.InformSprite.Headphones { background-position: -442px -537px; }
span.InformSprite.Landscape { background-position: -9px -586px; }
span.InformSprite.Stats { background-position: -57px -586px; }
span.InformSprite.Idcard { background-position: -105px -586px; }
span.InformSprite.Bullhorn { background-position: -153px -586px; }
span.InformSprite.Food { background-position: -200px -586px; }
span.InformSprite.Moon { background-position: -250px -586px; }
span.InformSprite.Sock { background-position: -298px -586px; }
span.InformSprite.Bone { background-position: -346px -586px; }
span.InformSprite.Golf { background-position: -394px -586px; }
span.InformSprite.Dice { background-position: -442px -586px; }

/* ============================= Embedded Discussion & Comment Customizations */
body.embed {
	text-align: left;
}
body.embed #Content {
   float: none;
   margin: 0;
   width: auto;
}
body.embed .InformMessages {
	display: none;
}
body.embed div.Popup h1,
body.embed div.Popup h2,
body.embed .Connect h1,
body.embed .Connect h2 {
	background: #3B5998;
	border-bottom: 1px solid #2E4778;
}
/*
 This is not very friendly for making the comments stay looking like the forum.
.Embed a {
	color: #3B5998 !important;
}
.Embed a:hover {
	text-decoration: underline !important;
}
*/
.Embed a.Button,
.Embed a.Button:hover {
	color: #333 !important;
	text-decoration: none !important;
	font-weight: bold;
}
.Embed h3 {
	font-family: 'lucida grande','Lucida Sans Unicode', tahoma, sans-serif;
	font-size: 15px;
	font-weight: bold;
	border-bottom: 1px solid #BEC8CC;
}
.EmbedCommentForm {
	padding: 0;
   border-top: 1px solid #ffffff;
   border-bottom: 1px solid #BEC8CC;
}
.EmbedCommentForm .TextBox {
	width: 100%;
	height: 50px;
	min-height: 50px;
	padding: 3px;
	border-radius: 0;
	-moz-border-radius: 0;
	-webkit-border-radius: 0;
	font-size: 12px;
}
.Embed .Buttons {
	font-size: 11px;
	text-align: right;
}
.EmbedCommentForm .Author {
	display: inline-block;
	font-size: 11px;
	color: #777;
	padding: 0 8px 0 0;
}
.Embed .CommentForm input.Button {
	font-size: 12px;
}
.Embed .Foot {
   background: none;
   border: none;
   text-align: right;
}
.Embed .MorePager a,
.Embed .MorePager a:link,
.Embed .MorePager a:hover,
.Embed .MorePager a:active,
.Embed .MorePager a:visited {
	background: none;
	border: none;
	padding: 0;
}
.Embed .MorePager a.Loading,
.Embed .MorePager a.Loading:hover {
	text-decoration: none !important;
}
.Embed .Administration {
	display: none;
}
.Embed .MorePager {
	border-bottom: 1px solid #BEC8CC;
	padding: 2px 8px 4px;
	background: #f2f2f2;
}
/* ============================================================ Regarding */

.RegardingEvent {
   padding: 10px;
   
   position: relative;
   padding-left: 38px;
   
   color: #fff !important;
   text-shadow: 0 1px 1px #000;
   text-align: left !important;
   border-radius: 4px;
   -moz-border-radius: 4px;
   -webkit-border-radius: 4px;
   background: rgb(0, 0, 0) !important;
   background: rgba(0, 0, 0, 0.7) !important;
}
.RegardingEvent span.InformSprite {
   top: 5px;
   left: 5px;
}
.RegardingEvent a.ReportedUser,
.RegardingEvent a.ReportingUser {
   color: #CFECFF;
}
.RegardingEvent .ReportedReason {
   padding: 5px;
   font-style: italic;
}
.RegardingEvent .RegardingTime {
   font-size: 9px;
   text-transform: uppercase;
   color: #B1B1B1;
}
.RegardingActions {
   position: relative;
   overflow: hidden;
   height: 100%;
   padding: 0px 10px;
   margin-bottom: 10px;
}
.RegardingActions .ActionButton {
   padding: 0px 5px 2px 5px;
   display: inline-block;
   margin-right: 4px;
   color: #fff !important;
   text-shadow: 0 1px 1px #000;
   text-align: left !important;
   -webkit-border-bottom-right-radius: 4px;
   -webkit-border-bottom-left-radius: 4px;
   -moz-border-radius-bottomright: 4px;
   -moz-border-radius-bottomleft: 4px;
   border-bottom-right-radius: 4px;
   border-bottom-left-radius: 4px;
   background: rgb(0, 0, 0) !important;
   background: rgba(0, 0, 0, 0.7) !important;
}
.RegardingActions .ActionButton a {
   color: #CFECFF;
   font-size: 10px;
   text-transform: uppercase;
}
.ProfilePhotoSmall {
   height: 24px;
   width: 24px;
   vertical-align: bottom;
}
.ProfilePhotoMedium {
   height: 40px;
   width: 40px;
}
.PhotoGrid {
   line-height: 1;
   margin: 2px -2px;
}
.PhotoGrid img {
   margin: 2px;
   vertical-align: text-bottom;
   height: 32px;
   width: 32px;
}
.PhotoGridSmall {
   line-height: 1;
   margin: 1px -1px;
}
.PhotoGridSmall img {
   margin: 1px;
   vertical-align: text-bottom;
   height: 24px;
   width: 24px;
}<|MERGE_RESOLUTION|>--- conflicted
+++ resolved
@@ -661,16 +661,14 @@
    background:none repeat scroll 0 0 #444444;
    min-width: 125px;
    line-height: 100%;
-   font-size: 10px;
+   font-size: 11px;
 	color: #fff;
 }
-.MenuItems li {
-   padding: 6px !Important;
-}
-.MenuItems a, .MenuItems a:link, .MenuItems a:visited, .MenuItems a:active {
+.MenuItems a {
    color: #fff;
 	display: block;
 	text-decoration: none;
+   padding: 6px;
 }
 .MenuItems li:hover {
    background: #282828;
@@ -1324,43 +1322,7 @@
 	padding: 10px 20px 20px;
 	background: rgba(0,0,0,0.05);
 }
-<<<<<<< HEAD
-*/
-
-.User form {
-   border-top-left-radius: 2px;
-   border-top-right-radius: 2px;
-   -moz-border-radius-topleft: 2px;
-   -moz-border-radius-topright: 2px;
-   -webkit-border-top-left-radius: 2px;
-   -webkit-border-top-right-radius: 2px;
-   background: #cfecff;
-   padding: 8px 8px 0;
-}
-.User form input.InputBox {
-   width: 618px;
-   margin-right: 2px;
-=======
-.User {
-   line-height: 150%;
-}
-.User,
-.User a {
-   text-decoration: none;
-}
-#Status {
-   margin: 0;
-   padding: 0 0 8px;
-}
-#Status a.Change {
-   text-transform: lowercase;
-   font-size: 11px;
-   text-decoration: none;
-}
-#Status a:hover {
-   text-decoration: underline;
->>>>>>> 395c3899
-}
+
 form.Activity {
    display: block;
    padding: 10px 10px 0 10px;
