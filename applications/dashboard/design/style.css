/* ================================================================ Reset CSS */
html, body, div, span, applet, object, iframe,
h1, h2, h3, h4, h5, h6, p, blockquote, pre,
a, abbr, acronym, address, big, cite, code,
del, dfn, em, font, img, ins, kbd, q, s, samp,
small, strike, sub, sup, tt, var,
dl, dt, dd, ol, ul, li,
fieldset, form, label, legend,
table, caption, tbody, tfoot, thead, tr, th, td {
   margin: 0;
   padding: 0;
   border: 0;
   outline: 0;
   font-weight: inherit;
   font-style: inherit;
   font-size: 100%;
   font-family: inherit;
   vertical-align: baseline;
}
/* remember to define focus styles! */
:focus {
   outline: 0;
}
body {
   line-height: 1;
   color: black;
   background: white;
}
ol, ul {
   list-style: none;
}
/* tables still need 'cellspacing="0"' in the markup */
table {
   border-collapse: separate;
   border-spacing: 0;
}
caption, th, td {
   text-align: left;
   font-weight: normal;
}
blockquote:before, blockquote:after,
q:before, q:after {
   content: "";
}
blockquote, q {
   quotes: "" "";
}

/* ===================================================================== Grid */

.Row {
   margin: auto;
   width: 960px;
}
#Body .ContentColumn {
   margin: 0 0 0 230px
}

/* ==================== Pages that hide the panel and have full-width content */
body.Entry #Panel,
body.Conversations.add #Panel,
body.Vanilla.Post #Panel {
   display: none;
}
body.Conversations.add #Content,
body.Vanilla.Post #Content {
   width: 100%;
   margin: 0;
}
body.Entry #Content {
   float: none;
   margin: 0 auto;
   max-width: 500px;
}

/* ============================================== General Styles & Typography */
body {
   color: #000;
	font-family: 'lucida grande','Lucida Sans Unicode', tahoma, sans-serif;
	font-size: 75%;
	line-height: 1.7em;
   background: #fff;
   margin: 0;
   padding: 0;
   font-size: small;
}
#Body {
	zoom: 1; /* hasLayout for IE6/7 */
}
#Body:after { /* clearfix */
	visibility: hidden;
	display: block;
	content: "";
	clear: both;
	height: 0;
}
.Hidden {
   display: none;
}
.ClearFix:after {
	visibility: hidden;
	display: block;
	font-size: 0;
	content: " ";
	clear: both;
	height: 0;
	}
.ClearFix { display: inline-table; }
/* Hides from IE-mac \*/
* html .ClearFix { height: 1%; }
.ClearFix { display: block; }
/* End hide from IE-mac */
.nowrap {
   white-space: nowrap;
}
.Center {
	text-align: center;
}
.Right {
	text-align: right;
}
h1, h2, h3, h4, h5, h6 {
   font-family: "Helvetica Neue",Helvetica,arial,sans-serif;
   font-weight: bold;
   margin: 5px 0;
}
p {
   margin: 5px 0;
}
.P {
   margin: 5px 0;
}
h1 {
   font-size:140%;
}
h2 {
   font-size:120%;
}
h3 {
   font-size:110%;
}
h4 {
   font-size: 110%;
}
h5 {
   font-size: 100%;
}
a {
   text-decoration: none;
   color: #1e79a7;
}
a:hover {
   color: #ff0084;
}
img.Thumbnail {
	max-height: 300px;
	max-width: 100px;
	float: left;
	margin: 0 16px 0 0;
}
input.DateBox,
input.InputBox,
input.SmallInput,
textarea {
   font-family: 'lucida grande','Lucida Sans Unicode', tahoma, sans-serif;
   color: #333;
   font-size: 15px;
   padding: 3px;
   margin: 0;
   width: 250px;
	background: #fff;
	border: 1px solid #999;
	border: 1px solid rgba(0, 0, 0, 0.4);
	padding: 3px;	
}
textarea.TextBox {
   width: 500px;
   height: 100px;
   min-height: 100px;
}
.TextBoxWrapper {
	width: auto;
	padding-right: 8px;
}
.TextBoxWrapper textarea,
.TextBoxWrapper input {
   width: 100%;
}
#Popup textarea.TextBox {
   width: 100%;
}
input.SmallInput,
input.InputBox {
   padding: 6px 3px;
}
input.SmallInput:focus,
input.InputBox:focus,
textarea:focus {
   background: #ffe;
}
input.BigInput {
   width: 100%;
}
textarea {
   line-height: 128%;
}
select {
   font-family: arial;
   font-size: 14px;
   color: #222;
   margin: 0;
   padding: 3px;
   }
.Button {
   display: inline-block;
   cursor: pointer;
   margin: 0;
   font-size: 12px;
   line-height: 1;
   font-weight: bold;
   padding: 4px 6px;
	background: #f8f8f8;
   border: 1px solid #999;
   border-radius: 2px;
   -moz-border-radius: 2px;
   -webkit-border-radius: 2px;
	white-space: nowrap;
   background-image: linear-gradient(bottom, #CCCCCC 0%, #FAFAFA 100%);
   background-image: -o-linear-gradient(bottom, #CCCCCC 0%, #FAFAFA 100%);
   background-image: -moz-linear-gradient(bottom, #CCCCCC 0%, #FAFAFA 100%);
   background-image: -webkit-linear-gradient(bottom, #CCCCCC 0%, #FAFAFA 100%);
   background-image: -ms-linear-gradient(bottom, #CCCCCC 0%, #FAFAFA 100%);
   background-image: -webkit-gradient(
      linear,
      left bottom,
      left top,
      color-stop(0, #CCCCCC),
      color-stop(1, #FAFAFA)
   );
   text-shadow: 0 1px 0 #fff;
   box-shadow: inset 0 1px 0 #fff, inset 0 -1px 2px #bbb;
   -moz-box-shadow: inset 0 1px 0 #fff, inset 0 -1px 2px #bbb;
   -webkit-box-shadow: inset 0 1px 0 #fff, inset 0 -1px 2px #bbb;
   border-color: #999;
   color: #333;
}
.Button:hover {
   color: #111;
   border-color: #666;
}
.Button:focus,
.Button:active {
   border-color: #aaa;
   background: #f7f7f7;
   box-shadow: none;
   -moz-box-shadow: none;
   -webkit-box-shadow: none;
}
/* Danger (red) Button */
.Button.Danger {
   background-image: linear-gradient(bottom, #cc0000 0%, #ff3333 100%);
   background-image: -o-linear-gradient(bottom, #cc0000 0%, #ff3333 100%);
   background-image: -moz-linear-gradient(bottom, #cc0000 0%, #ff3333 100%);
   background-image: -webkit-linear-gradient(bottom, #cc0000 0%, #ff3333 100%);
   background-image: -ms-linear-gradient(bottom, #cc0000 0%, #ff3333 100%);
   background-image: -webkit-gradient(
      linear,
      left bottom,
      left top,
      color-stop(0, #cc0000),
      color-stop(1, #ff3333)
   );   
   text-shadow: 0 -1px 0 #880000;
   box-shadow: inset 0 1px 0 rgba(255,255,255,0.3), inset 0 -1px 2px rgba(0,0,0,0.3);
   -moz-box-shadow: inset 0 1px 0 rgba(255,255,255,0.3), inset 0 -1px 2px rgba(0,0,0,0.3);
   -webkit-box-shadow: inset 0 1px 0 rgba(255,255,255,0.3), inset 0 -1px 2px rgba(0,0,0,0.3);
   border-color: #cc0000;
   color: #fff;
}
.Button.Danger:hover,
.Button.Danger:focus,
.Button.Danger:active {
   color: #fff;
   border-color: #aa0000;
}
.Button.Danger:focus,
.Button.Danger:active {
   background: #cc0000;
   box-shadow: none;
   -moz-box-shadow: none;
   -webkit-box-shadow: none;
}
/* Warning (yellow) Button */
.Button.Warning {
   padding: 4px 6px !important;
   margin: 0 !important;
   border-width: 1px !important;   
   background-image: linear-gradient(bottom, #F89406 0%, #FBB450 100%);
   background-image: -o-linear-gradient(bottom, #F89406 0%, #FBB450 100%);
   background-image: -moz-linear-gradient(bottom, #F89406 0%, #FBB450 100%);
   background-image: -webkit-linear-gradient(bottom, #F89406 0%, #FBB450 100%);
   background-image: -ms-linear-gradient(bottom, #F89406 0%, #FBB450 100%);
   background-image: -webkit-gradient(
      linear,
      left bottom,
      left top,
      color-stop(0, #F89406),
      color-stop(1, #FBB450)
   );   
   text-shadow: 0 -1px 0 #ba6d00;
   box-shadow: inset 0 1px 0 rgba(255,255,255,0.3), inset 0 -1px 2px rgba(0,0,0,0.2);
   -moz-box-shadow: inset 0 1px 0 rgba(255,255,255,0.3), inset 0 -1px 2px rgba(0,0,0,0.2);
   -webkit-box-shadow: inset 0 1px 0 rgba(255,255,255,0.3), inset 0 -1px 2px rgba(0,0,0,0.2);
   border-color: #ba6d00;
   color: #fff;
}
.Button.Warning:hover,
.Button.Warning:focus,
.Button.Warning:active {
   color: #fff;
   border-color: #996600;
}
.Button.Warning:focus,
.Button.Warning:active {
   background: #F89406;
   box-shadow: none;
   -moz-box-shadow: none;
   -webkit-box-shadow: none;
}
/* Action (blue) Button */
.Button.Action {
   padding: 4px 6px !important;
   margin: 0 !important;
   border-width: 1px !important;   
   background-image: linear-gradient(bottom, #0055cc 0%, #0088cc 100%);
   background-image: -o-linear-gradient(bottom, #0055cc 0%, #0088cc 100%);
   background-image: -moz-linear-gradient(bottom, #0055cc 0%, #0088cc 100%);
   background-image: -webkit-linear-gradient(bottom, #0055cc 0%, #0088cc 100%);
   background-image: -ms-linear-gradient(bottom, #0055cc 0%, #0088cc 100%);
   background-image: -webkit-gradient(
      linear,
      left bottom,
      left top,
      color-stop(0, #0055cc),
      color-stop(1, #0088cc)
   );   
   text-shadow: 0 -1px 0 #0011cc;
   box-shadow: inset 0 1px 0 rgba(255,255,255,0.3), inset 0 -1px 2px rgba(0,0,0,0.2);
   -moz-box-shadow: inset 0 1px 0 rgba(255,255,255,0.3), inset 0 -1px 2px rgba(0,0,0,0.2);
   -webkit-box-shadow: inset 0 1px 0 rgba(255,255,255,0.3), inset 0 -1px 2px rgba(0,0,0,0.2);
   border-color: #0022cc;
   color: #fff;
}
.Button.Action:hover,
.Button.Action:focus,
.Button.Action:active {
   color: #fff;
   border-color: #0000aa;
}
.Button.Action:focus,
.Button.Action:active {
   background: #0055cc;
   box-shadow: none;
   -moz-box-shadow: none;
   -webkit-box-shadow: none;
}
/* Success (green) Button */
.Button.Success {
   padding: 4px 6px !important;
   margin: 0 !important;
   border-width: 1px !important;   
   background-image: linear-gradient(bottom, #006600 0%, #009900 100%);
   background-image: -o-linear-gradient(bottom, #006600 0%, #009900 100%);
   background-image: -moz-linear-gradient(bottom, #006600 0%, #009900 100%);
   background-image: -webkit-linear-gradient(bottom, #006600 0%, #009900 100%);
   background-image: -ms-linear-gradient(bottom, #006600 0%, #009900 100%);
   background-image: -webkit-gradient(
      linear,
      left bottom,
      left top,
      color-stop(0, #006600),
      color-stop(1, #009900)
   );   
   text-shadow: 0 -1px 0 #002200;
   box-shadow: inset 0 1px 0 rgba(255,255,255,0.3), inset 0 -1px 2px rgba(0,0,0,0.2);
   -moz-box-shadow: inset 0 1px 0 rgba(255,255,255,0.3), inset 0 -1px 2px rgba(0,0,0,0.2);
   -webkit-box-shadow: inset 0 1px 0 rgba(255,255,255,0.3), inset 0 -1px 2px rgba(0,0,0,0.2);
   border-color: #004400;
   color: #fff;
}
.Button.Success:hover,
.Button.Success:focus,
.Button.Success:active {
   color: #fff;
   border-color: #002200;
}
.Button.Success:focus,
.Button.Success:active {
   background: #006600;
   box-shadow: none;
   -moz-box-shadow: none;
   -webkit-box-shadow: none;
}

.BigButton {
   display: block;
   text-align: center;
   margin: 0 0 10px;
   font-size: 15px;
   font-weight: bold;
   padding: 8px 0;
   border-radius: 4px;
   -moz-border-radius: 4px;
   -webkit-border-radius: 4px;
}
.Buttons {
   margin-top: 10px;
}
.Buttons-Confirm {
   text-align: center;
}
.Buttons-Confirm .Button {
   min-width: 65px;
}
.Loading {
   height: 100px;
   padding: 0 20px;
   background: url('images/progress.gif') center center no-repeat;
}
.Progress {
   padding: 10px 40px 10px 0;
   background: url('images/progress.gif') center center no-repeat;
}
.TinyProgress {
	padding: 10px 40px 10px 0;
	background: url('images/progress_sm.gif') center center no-repeat;
}
.InProgress {
   color: transparent !Important;
   background: url('images/progress_sm.gif') center center no-repeat !important;
   border-color: transparent !important;
   -moz-box-shadow: none !important;
   -webkit-box-shadow: none !important;
   box-shadow: none !important;
   color: transparent !important;
   text-shadow: none !important;
}
.Conversations .Deleted {
   text-decoration: line-through;
}
.Deleted {
	background: #f5f5f5;
	border: 1px solid #dddddd;
	margin: 10px 0 0;
	padding: 6px 10px;
   border-radius: 3px;
   -moz-border-radius: 3px;
   -webkit-border-radius: 3px;
}
/* Note: Warning, Alert & Info are simple boxes that can be used to wrap message
   strings & imply importance. */
.Warning {
   background: #fee;
   border: 2px solid #fbb;
   color: #d00;
   padding: 6px 8px;
   margin: 10px 0;
   border-radius: 2px;
   -moz-border-radius: 2px;
   -webkit-border-radius: 2px;
}
.Count {
   background: #444;
   background-color: rgba(0, 0, 0, 0.6);
   border-radius: 3px;
   -webkit-border-radius: 3px;
   -moz-border-radius: 3px;
   border-radius: 3px;
   color: #fff;
   font-size: 80%;
   font-weight: normal;
   padding: 1px .8ex;
}
.Alert {
   font-size: 80%;
   background: #d00;
   color: #fff;
   padding: 1px 3px;
   border-radius: .5ex;
   -moz-border-radius: .5ex;
   -webkit-border-radius: .5ex;
}
.Alert a {
   color: #fff;
}
.Alert a:hover {
   text-decoration: underline;
}
.Info {
   font-size: 13px;
   background: #fafafa;
   border: 2px solid #eee;
	border: 2px solid rgba(0,0,0,0.1);
   color: #888;
   -moz-border-radius: 2px;
   -webkit-border-radius: 2px;
   border-radius: 2px;
   padding: 6px 8px;
   margin: 10px 0;
}
.Info strong {
	font-weight: bold;
}
.BreadcrumbWrap {
	clear: both;
	line-height: 2.4;
	font-size: 12px;
}
#PagerLess {
   -moz-border-radius-topright: 2px;
   -moz-border-radius-topleft: 2px;
   -webkit-border-top-right-radius: 2px;
   -webkit-border-top-left-radius: 2px;
   border-radius-topright: 2px;
   border-radius-topleft: 2px;
   margin-bottom: 1px;
	text-align: left;
}
.MorePager {
   text-align: right;
}
.MorePager a.Loading {
	border: 0 !important;
   padding: 0 20px !important;
   background: url('images/progress.gif') center center no-repeat !important;
}
.PagerWrap {
   overflow: hidden;
}
.PageDescription .PagerWrap {
   overflow: visible;
}
.Pager {
   font-weight: bold;
   float: right;
}
.Pager a, .Pager span {
   display: inline-block;
   margin: 0 3px;
}
.Pager span {
   color: #777;
}
.Pager .Highlight {
	color: #000;
}
/* Small UserPhoto() images */
a.Small:hover {
	text-decoration: none;
}
a.Small img {
	background: none;
	text-indent: -100px;
	background: #ddd;
	display: inline-block;
	height: 24px;
	width: 24px;
	overflow: hidden;
}

/* Note: The MessageModule (in /applications/dashboard/modules) wraps all messages
  that it renders in a div with this DismissMessage class. */
/* Messages */
.DismissMessage a.Dismiss {
	font-family: arial;
   position: absolute;
	font-size: 22px;
	font-weight: bold;
   line-height: 1;
   color: #999;
	top: 3px;
	right: 5px;
}
.DismissMessage a.Dismiss,
.DismissMessage a.Dismiss:hover {
   border-radius: 0;
   -moz-border-radius: 0;
   -webkit-border-radius: 0;
   color: #777;
   display: block;
   height:14px;
   margin:0;
   padding:1px 3px 2px 4px;
   width:auto;
   font-family:arial;
   font-size:16px;
   font-weight:bold;
   right: -1px;
   top: -1px;
}
.DismissMessage strong,
.DismissMessage b {
	font-weight: bold;
}
.DismissMessage a.Dismiss:hover {
   text-decoration: none;
   border: none;
   background: #333;
   color: #fff;
}
.DismissMessage {
	font-size: 13px;
	text-align: left;
	position: relative;
   color: #000;
   border: none;
   border-radius: 1;
   -moz-border-radius: 1;
   -webkit-border-radius: 1;
   margin: 10px 0;
   padding: 10px;
}
.DismissMessage.Info {
   background: #f3f4f8;
   border: 1px solid #ddd;
}
.DismissMessage.Warning {
   background: #ffebe9;
   border: 1px solid #FFCCC9;
}
.DismissMessage.Box {
   background: #fff8ce;
   border: 1px solid #c5bea4;
	box-shadow: none;
	-moz-box-shadow: none;
	-webkit-box-shadow: none;
   margin: 0 0 10px; /* Make sure that .Box definitions don't override the base DismissMessage margin! */
}
.CasualMessage {
   background: #CFECFF;
   border: 1px solid #ABDAFB;
   color: #1E79A7;
}
.InfoMessage {
   background: #F6F6F6;
   border: 1px solid #ddd;
}
.AlertMessage {
   background: #fff8ce;
   border: 1px solid #DEDDAF;
}
.WarningMessage {
   background: #ffebe9;
   border: 1px solid #FFCCC9;
}

/* =================================================================== Header */
#Head {
   background: #38abe3;
   color: #fff;
}
/* Targetting the padding on head in this way b/c it was causing problems in older themes */
body > #Frame > .Head {
   padding: 16px 3px 3px;
}
#Head a {
   color: #fff;
   font-weight: bold;
}
.SiteTitle {
   font-family: "helvetica neue", helvetica, arial, sans-serif;
   font-weight: bold;
   font-size: 24px;
   margin-right: 6px;
}
.SiteMenu {
   display: inline;
   white-space: nowrap;
}
.SiteMenu li {
   display: inline;
}
.SiteMenu a {
   font-size: 11px;
   padding: 6px;
}
.SiteMenu a:hover {
   text-decoration: underline;
}

.SiteSearch {
   position: relative;
}

.SiteSearch .InputBox {
   padding: 5px 25px 5px 5px;
	font-size: 11px;
}

.SiteSearch .Button {
   background: url('images/sprites.png') 0 -196px no-repeat transparent;
   height: 16px;
   width: 16px;
   overflow: hidden;
   line-height: 999px;
   color: transparent;
   font-size: 0;
   border: none;
   position: absolute;
   top: 4px;
   right: 4px;
   box-shadow: none;
   -moz-box-shadow: none;
   -webkit-box-shadow: none;
   padding: 0;
}

#Head .SiteSearch {
   float: right;
}
#Head .SiteSearch .InputBox {
   border: none;
   width: 175px;
   
}

/* Option (dropdown) Menus, Bookmark stars, admin checkboxes */
.ControlOptions,
.Options {
	float: right;
}
.CategoryLink {
   padding: 2px 4px;
   font-size: 11px;
   background: #CFECFF;
   -moz-border-radius: 1px;
   -webkit-border-radius: 1px;
   border-radius: 1px;
}
.PageTitle .Options {
	height: 10px;
}
.OptionsMenu {
   font-size: 10px;
   font-weight: normal;
   line-height: 100%;
}
.OptionsTitle {
   user-select: none;
   background: url("images/sprites.png") no-repeat 0 0;
   height: 28px;
   overflow: hidden;
   padding: 0;
   width: 20px;
   display: inline-block;
	vertical-align: top;
   line-height: 999px; /* Set it higher than your image height */
   overflow: hidden; /* Hide the text */
   font-size: 0; /* FF2 doesn’t like the above */
}
div.Discussion:hover .OptionsTitle:hover,
.Item:hover .OptionsTitle:hover {
   background-position: -28px 0;
}
.Open .OptionsTitle {
   background-position: -56px 0 !important;
}
.MenuItems {
   border: 1px solid #282828;
   border-radius:2px;
   -moz-border-radius:2px;
   -webkit-border-radius:2px;
   background:none repeat scroll 0 0 #444444;
   min-width: 125px;
   line-height: 100%;
   font-size: 11px;
	color: #fff;
}
.MenuItems a, .MenuItems a:link, .MenuItems a:visited, .MenuItems a:active {
   color: #fff;
	display: block;
	text-decoration: none;
	padding: 6px;
}
.MenuItems a:hover {
   background: #282828;
}
.ToggleFlyout {
   position: relative;
}
.ToggleFlyout.Open {
   z-index: 110; /* above Item:hover */
}
.ToggleFlyout .Flyout {
   position: absolute;
   top: 100%;
   right: -10px;
   display: none;
	text-align: left;
}
.OptionsMenu .Flyout {
   top: 21px;
}

.Flyout .Author .PhotoWrap {
    margin: 0;
}

.FlyoutMenu {
    width: 300px;
    background: #fff;
    color: #000;
    border-radius: 0;
    box-shadow: 0 2px 4px rgba(0,0,0,.7);
    border: solid 1px #bbb;
}

.FlyoutButton {
   cursor: pointer;
}

.Open .FlyoutButton {
    background: #fff;
    border-radius: 0;
    box-shadow: 0 2px 4px rgba(0,0,0,.7);
    border: solid 1px #bbb;
}

.Open .FlyoutButton:after {
    content: "";
    position: absolute;
    background: #fff;
    width: 100%;
    height: 2px;
    bottom: -2px;
    right: 0;
    z-index: 101;
}

.Flyout .ItemContent {
    margin: 0 0 0 48px;
    line-height: 1.4;
}

.FlyoutLeft .Flyout {
    right: inherit;
}

.MeBox .Flyout {
    right: inherit;
    left: -1em;
}

.MeBox.FlyoutRight .Flyout {
    left: inherit;
    right: -1em;
}

a.Bookmark,
a.Bookmarked,
a.Bookmarking {
	display: inline-block;
   background: url('images/sprites.png') 0 -28px no-repeat;
   height: 18px;
   width: 18px;
	margin: 0 4px;
	vertical-align: top;
	overflow: hidden;
	text-indent: -1000px;
	font-size: 1px;
}
a.Bookmark:hover {
	background-position: -18px -28px;
}
a.Bookmarked,
a.Bookmarked:hover {
   background-position: -36px -28px;
}
a.Bookmarking,
a.Bookmarking:hover {
   background-position: -54px -28px;
}
.AdminCheck {
   vertical-align: top;
	line-height: 1;
}
.HomepageTitle .AdminCheck {
    padding-left: 8px;
}
.ControlOptions .AdminCheck {
	display: block;
	padding: 6px 8px 0;
}
.Opts .ControlOptions .AdminCheck {
	padding: 0;
}


/* ======================================================== Panels / Sidebars */
#Panel {
   width: 200px;
   float: left;
   
/*   
No overflow hidden on main elements. Causes too many bugs!
overflow: hidden; */
}
#Panel > :first-child {
	margin-top: 0;
}
.Box {
   margin: 10px 0;
}
.Box dl {
   overflow: hidden;
}
.Box dl dt {
	font-size: 12px;
   float: left;
   width: 80px;
   color: #555;
	overflow: hidden;
	white-space: nowrap;
}
.Box dl dd {
	font-size: 12px;
   margin-left: 80px;
}
/* Hiding until we figure out what to do with GuestWelcomeModule */
.MeBox-SignIn {
   display: none;
}
.Profile .MeBox {
   display: none;
}
.UserBox,
.MeBox {
   margin: 10px 0;
}
.UserBox .PhotoWrap,
.MeBox .PhotoWrap {
	float: left;
   margin-right: 5px;
}
.UserBox .WhoIs,
.MeBox .WhoIs {
	min-height: 40px;
	line-height: 1.3;
}
.UserBox .Username,
.MeBox .Username {
	font-weight: bold;
	vertical-align: top;
   font-size: 14px;
}
.UserBox .Email {
   white-space: nowrap;
   overflow: hidden;
}
.MeMenu {
   line-height: 24px;
}
.MeButton {
	padding: 3px 5px;
   border: solid 1px transparent;
<<<<<<< HEAD
=======
	position: relative;
	line-height: 1;
   display: inline-block;
}
.MeButton:hover {
	background: #eee;
	background: rgba(0,0,0,0.07);
}
.MeMenu a {
	padding: 4px 6px;
>>>>>>> 08cbf661
	position: relative;
	line-height: 1;
   display: inline-block;
}
.MeButton:hover {
	background: #eee;
	background: rgba(0,0,0,0.07);
}
.MeMenu .Alert {
	position: absolute;
	top: -2px;
	right: -1px;
	font-size: 9px;
	line-height: 1;
	padding: 2px;
}
.MeMenu em {
	display: none;
}

.MeBox .Flyout {
   top: 20px;
}

.MeBox.Inline,
.MeBox.Inline .WhoIs,
.MeBox.Inline .MeMenu {
    display: inline;
    line-height: 24px;
}
.MeBox.Inline > .PhotoWrap {
    float: none;
}
.MeBox.Inline > .PhotoWrap .ProfilePhoto {
    height: 24px;
    width: 24px;
}
.MeBox.Inline .Username {
   margin-right: 4px;
}

.PanelActivity {
   border-top: 1px solid #abdafb;
	border-bottom: 0;
}
.PanelActivity li {
   background: #e3f4ff;
   border-bottom: 1px solid #abdafb;
   padding: 2px 4px;
	color: #555;
	font-size: 11px;
	line-height: 1.6;
}
.PanelActivity li a {
	font-size: 13px;
}
.PanelActivity li a.Name {
	margin-right: 2px;
}
.PanelActivity span {
	padding: 0 4px;
}
.PanelActivity p {
	padding: 0 4px;
	display: inline;
	font-size: 90%;
}
.PanelActivity li em {
	padding-left: 5px;
	color: #777;
	font-size: 80%;
}
.PanelActivity li .Story {
	font-size: 85%;
}
/* Compatibility for old custom themes that overrode this value */
#Panel .PanelInfo li {
   text-align: left;
}
#Panel .FilterMenu li,
.PanelInfo li {
	border-bottom: 1px solid #ddd;
   border-bottom: 1px solid rgba(0, 0, 0, 0.1);
   padding: 2px 4px;
}
#Panel .FilterMenu li:first-child,
.PanelInfo li:first-child {
	border-top: 1px solid #ddd;
   border-top: 1px solid rgba(0, 0, 0, 0.1);
}

/** Make standard items a bit more condensed when in the panel. **/

.PanelColumn .Item {
    padding: 2px;   
}

.PanelColumn .Item .Title {
    font-size: 13px;
    font-weight: normal;
}

.PanelColumn .Options {
    display: none;
}


#Panel .FilterMenu .Aside,
.PanelInfo .Aside {
   float: right;
}
.PanelInfo .Heading {
   color: #000;
   font-weight: bold;
}
.PanelInfo li strong {
   font-weight: normal;
   text-align: left;
}
.PanelInfo li .LastMessage {
   float: right;
}
.PanelInfo .Meta {
   font-size: 11px;
}
.PanelInfo .Meta span,
.PanelInfo .Meta strong {
   margin-right: 8px;
}
.PanelInfo .Meta span a {
   margin-left: 8px;
}
.PanelInfo .Meta strong {
	display: inline;
   border-radius: 2px;
   -moz-border-radius: 2px;
   -webkit-border-radius: 2px;
	background: #FF0;
	color:#000;
	font-size:9px;
	font-weight:bold;
	padding: 3px;
	line-height: 1;
}
.PanelInfo .Parent {
	text-align: left;
	font-weight: bold;
	background: none;
	color: #333;
	padding: 2px 0;
}
#Panel .FilterMenu .Active,
.PanelInfo .Active {
	background: #f7f7f7;
   background: rgba(0, 0, 0, 0.03);
	font-weight: bold;
}
.PanelInfo .Active strong {
   font-weight: bold;
}
.PanelActivity .ShowAll,
.PanelInfo .ShowAll {
   font-weight: bold;
   border: 0;
   text-align: right;
	background: none;
}
#Content .BoxFilter {
	margin: 0 0 6px;
}
#Panel .BoxFilter {
   margin: 10px 0;
}
#Content .FilterMenu li,
#Content .FilterMenu li.Active {
	display: inline-block;
}
#Content .BoxFilter a {
	margin: 0 10px 0 0;
	padding: 4px 0;
	display: block;
}
#Content .BoxFilter .Active a {
	color: #000;
	border-bottom: 2px solid #ddd;
	border-bottom: 2px solid rgba(0, 0, 0, 0.1);
}
#Content .BoxFilter { display: none; } /* Hide these by default, can be unhidden for backwards compat. */
/* End BoxFilter in #Content area */
#UserOptions {
	margin-bottom: 10px;
}
/* Category Depths */
.PanelCategories .Depth2 { padding-left: 8px; }
.PanelCategories .Depth3 { padding-left: 12px; }
.PanelCategories .Depth4 { padding-left: 16px; }
.PanelCategories .Depth5 { padding-left: 20px; }
.PanelCategories .Depth6 { padding-left: 24px; }
.PanelCategories .Depth7 { padding-left: 28px; }
.PanelCategories .Depth8 { padding-left: 32px; }
.PanelCategories .Depth9 { padding-left: 36px; }
.PanelCategories .Depth10 { padding-left: 40px; }
.PanelCategories .Depth11 { padding-left: 44px; }
.PanelCategories .Depth12 { padding-left: 48px; }
.CategoryList .Depth2 { padding-left: 25px !important; }
.CategoryList .Depth3 { padding-left: 50px !important; }
.CategoryList .Depth4 { padding-left: 75px !important; }
.CategoryList .Depth5 { padding-left: 100px !important; }
.CategoryList .Depth6 { padding-left: 125px !important; }
.CategoryList .Depth7 { padding-left: 150px !important; }
.CategoryList .Depth8 { padding-left: 175px !important; }
.CategoryList .Depth9 { padding-left: 200px !important; }
.CategoryList .Depth10 { padding-left: 225px !important; }
.CategoryList .Depth11 { padding-left: 250px !important; }
.CategoryList .Depth12 { padding-left: 275px !important; }
.CategoryListWithHeadings .Depth1 { padding-left: 0 !important; }
.CategoryListWithHeadings .Depth2 { padding-left: 0 !important; }
.CategoryListWithHeadings .Depth3 { padding-left: 25px !important; }
.CategoryListWithHeadings .Depth4 { padding-left: 50px !important; }
.CategoryListWithHeadings .Depth5 { padding-left: 75px !important; }
.CategoryListWithHeadings .Depth6 { padding-left: 100px !important; }
.CategoryListWithHeadings .Depth7 { padding-left: 125px !important; }
.CategoryListWithHeadings .Depth8 { padding-left: 150px !important; }
.CategoryListWithHeadings .Depth9 { padding-left: 175px !important; }
.CategoryListWithHeadings .Depth10 { padding-left: 200px !important; }
.CategoryListWithHeadings .Depth11 { padding-left: 225px !important; }
.CategoryListWithHeadings .Depth12 { padding-left: 250px !important; }

.Box.RecentUsers {
	float: left;
}
.Icons a {
	display: block;
	margin: 0 2px 2px 0;
	float: left;
}
.Icons img {
	display: block;
	height: 44px;
	width: 44px;
	overflow: hidden;
	background: #c4cde0;
	color: #c4cde0;
	text-indent: 50px;
}

/* ================================================ DataList */
/* Note: DataList is used in search results, vanilla discussions & drafts */
.SearchForm {
	background: #f7f7f7;
	background: rgba(0, 0, 0, 0.03);
	padding: 10px;
}
.SearchForm input.InputBox {
	width: 560px;
	margin-right: 10px;
}
.Empty {
   margin: 10px 0;
}
.DataList .Item {
   margin: 0;
   padding: 8px;
   border: 0;
	position: relative;
	border-bottom: 1px solid #ddd;
   border-bottom: 1px solid rgba(0, 0, 0, 0.1);
}
.DataList .Item .Item {
   border: none;
}

.Flyout .Item {
    overflow: hidden;
    padding: 4px;
}

.Item h2, .Item h3, .Item h4, .Item h5 {
   margin: 0;
}
#latest {
    float: left;
    margin: -10px;
}
.DataList .Title {
   font-size: 14px;
   display: block;
   font-weight: bold;
   margin: 0;
}
.ItemDiscussion .Meta,
.DataList .Meta {
   font-size: 11px;
   color: #70727c;
}
.MItem {
   margin-left: 8px;
   margin-right: 8px;
   white-space: nowrap;
}
.MItem:first-child {
   margin-left: 0;
}
.MItem:last-child {
   margin-right: 0;
}
.CommentInfo {
   line-height: 1.5; 
}
.DataList .Excerpt {
   font-size: 12px;
	line-height: 1.4;
   margin: 5px 0;
}
.DataList .Excerpt p {
	display: inline;
	padding: 0;
}
.HasNew {
   border-radius: 2px;
   -moz-border-radius: 2px;
   -webkit-border-radius: 2px;
	background: #FF0;
	color:#000;
	font-size:9px;
	font-weight:bold;
	padding: 3px;
	line-height: 1;
   white-space: nowrap;
}
.JustNew {
    display: none;
}
.Item.Read {
   background: #f3f3f3;
   -ms-filter:"progid:DXImageTransform.Microsoft.Alpha(Opacity=90)";
   filter: alpha(opacity=90);
   opacity: .9;
}
.Item.Read:hover {
   -ms-filter:"progid:DXImageTransform.Microsoft.Alpha(Opacity=100)";
   filter: alpha(opacity=100);
   opacity: 1;
}

.Item.Read .Title, .Item.Read .BlockTitle {
    font-weight: normal;
}
.Item.Checked {
    background: #ffc;
}

.Item.Open {
   z-index: 90;
   opacity: 1;
}
/*
.Read {
    background: transparent;
}
.Read > * {
    opacity: 0.4;
}
.Read:hover > * {
    opacity: 1;
}
.Checked {
    background: #ffc;
    opacity: 1;
}
.Checked > *,
.Read:hover > * {
    opacity: 1;
}
*/

.DataList a.Delete {
   border-radius: 0;
   -moz-border-radius: 0;
   -webkit-border-radius: 0;
   color: #333;
   display: block;
   height:14px;
   margin:0;
   padding:2px 4px;
   width:auto;
   font-family:arial;
   font-size:16px;
   font-weight:bold;
	line-height: 1;
   visibility: hidden;
}
.DataList a.Delete:hover {
   text-decoration: none;
   border: none;
   background: #333;
   color: #fff;
   visibility: visible;
}
.Item:hover a.Delete {
   visibility: visible;
}

/* Condensed datalists make the main link & excerpt inline. */
.DataList .Unfollow {
   background: #eee;
}
.DataList .Unfollow a {
   color: #888;
}
.Item .Inset {
   border-top: 1px solid #bec8cc;
   padding: 5px 0;
}
.Item .Author a{
   font-size: 15px;
   font-weight: bold;
}
.Condensed .Title,
.Condensed a.Title {
	display: inline;
	padding: 0;
}
.Condensed .Excerpt {
	display: inline;
}
/* /me actions */
.MeAction .AuthorAction {
   display: inline;
   margin: 0 6px;
   font-size: 15px;
   font-weight: bold;
}
.MeAction .Item-Header {
   margin-bottom: 8px;
}
.MeAction .Message {
   display: none;
}
.Hero {
    background: #f7f7f7;
    background: rgba(0, 0, 0, .03);
    padding: 20px;
    margin: 10px 0 20px;
    border-radius: 6px;
    -moz-border-radius: 6px;
    -webkit-border-radius: 6px;
}

.ChildCategoryList {
    overflow: hidden;
    margin-bottom: 8px;
}

.ChildCategoryList .Item {
    float: left;
    width: 50%;
    padding: 0;
}

.ChildCategoryList .Item:nth-child(odd) {
   clear: left;
}

.ChildCategoryList .ItemContent {
    padding: 8px 0 0;
}

/* =============================================================== Activities */
.Activities li.HasPhoto .Title {
	padding: 0;
}
.Activities a.Title,
.Activities .Title,
.Activities .Title a {
	font-size: 14px;
}
.Activities li.Condensed .Excerpt {
	color: #000;
	font-size: 13px;
}
.Activities ul.DataList {
	margin-left: 50px;
}
.Activities .ItemContent {
	margin: 0 0 0 53px;
}
.Activities .ActivityComments .ItemContent {
	margin: 0 0 0 42px;
}
.Activities .DataList li {
	background: #f3f3f3;
	background: rgba(0, 0, 0, 0.05);
	margin-bottom: 2px;
	padding: 6px;
}
.Activities .DataList a.Title,
.Activities .DataList .Title,
.Activities .DataList .Title a,
.Activities .DataList .Excerpt p {
	font-size: 13px;
	line-height: 1;
}
.Activities .DataList .Photo img {
	height: 32px;
	width: 32px;
}
.Activities a.CommentLink,
.Activities a.CommentLink:hover {
	font-size: 12px;
   cursor: text;
   background: #fff;
   color: #bbb !important;
   padding: 5px;
   text-decoration: none;
   border: 1px solid #aaa;
   display: block;
   line-height: 100%;
   font-weight: normal;
}

/* ============================================================== MessageList */

.Author .PhotoWrap {
   margin: 0 10px 4px 0;
   float: left;
/*   overflow: hidden;*/
}
.Popup .Preview {
	padding: 8px;
	margin: 0;
}
body.Post .Popup a.Close {
	color: #1e79a7;
}
.Message {
   line-height: 140%;
   font-size: 100%;
	word-wrap: break-word;
   margin-top: 5px;
}
.Message h1, .Message h2, .Message h3, .Message p, .Message .P {
   margin: 10px 0;
}
blockquote {
   margin: 1em 0 1em 40px;
}

blockquote.Quote, blockQuote.UserQuote {
   padding: 1ex 16px;
   margin: 1em 0;
	background: #f3f3f3;
   background: rgba(0, 0, 0, 0.05);
   border-left: 4px solid rgba(0, 0, 0, 0.1);
}
.Message small {
	font-size: 11px;
	color: #777;
}
.EmbeddedContent {
   overflow: hidden;
}

.Message img.LeftAlign,
img.LeftAlign {
   float: left;
   margin: 0 10px 5px 0;
   max-width: 300px;
}
.ClearFix {
   clear: both;
}
code, pre {
   border-radius: 2px;
   -moz-border-radius: 2px;
   -webkit-border-radius: 2px;
   background: #ff9;
   padding: 4px 8px;
   white-space: pre;
   font-family: monospace;
   overflow: auto;
	border: 1px solid #eec;
}
pre {
   display: block;
   margin: 1em 0;
}
pre code {
   border: none;
   padding: 0;
}
.Message strong, .Message b {
   font-weight: bold;
}
.Message em,
.Message i {
   font-style: oblique;
}
.Message ul,
.Message ol {
   margin: 1em 0 1em 3em;
}
.Message ol li {
  list-style: decimal !important;
}
.Message ul li {
  list-style: disc !important;
}
.Message img {
    max-width: 100%;
}
.Message .ImageResized {
	font-size: 11px;
	font-weight: normal;
	cursor: pointer;
	margin-bottom: 10px;
}

/* =============================================================== Categories */
.ChildCategories {
	border-top: 1px dotted #ddd;
	display: block;
}
.DataList .Meta .RSS {
	margin-right: 6px;
}
.Meta .RSS img {
	vertical-align: text-bottom;
}
.CategoryHeading .ItemContent {
	font-weight: bold;
	font-size: 14px;
}

.RssButton {
   display: inline-block;
   background: url(images/rss.gif) no-repeat center center;
   height: 16px;
   width: 16px;
   vertical-align: bottom;
   color: transparent;
   overflow: hidden;
   text-indent: -100px;
}
.DataTable .RssButton {
   float: right;
}

/* ============================================================= Profile Page */
a.ChangePicture {
	position: absolute;
	background: #333;
   background: rgba(0,0,0,.7);
	color: #fff;
	font-size: 11px;
	padding: 10px 0;
   width: 100%;
	display: none;
   text-align: center;
}

.PhotoWrap:hover a.ChangePicture {
	display: block;
}

a.ChangePicuture:hover {
   color: #fff;
   text-decoration: underline;
}

.ProfileOptions {
	float: right;
}
.ProfileOptions .NavButton {
   margin: 0 0 0 6px;
}
/* Hiding form headings with CSS in case the forms get popped */
body.Profile.picture .SmallPopup h1 {
	display: none;
}
/* BGColor on profile forms */
body.Profile.EditMode #Content form {
	padding: 10px 20px 20px;
	background: #f3f3f3;
	background: rgba(0, 0, 0, 0.05);
}
form.Activity {
   display: block;
   margin: 0 0 10px;
	text-align: right;
}
form.Activity textarea {
   width: 100%;
   margin-bottom: 2px;
   height: 60px;
   min-height: 60px;
}
.ActivityComments textarea {
   height: 60px;
   min-height: 60px;
}

/* Invitations Form */
table.PreferenceGroup,
#Form_Invitation table {
   width: 100%;
   border-collapse: collapse;
   margin: 10px 0;
}
table.PreferenceGroup th,
table.PreferenceGroup td,
#Form_Invitation th,
#Form_Invitation td {
   padding: 2px 6px;
	border-bottom: 1px solid #ddd;
	border-bottom: 1px solid rgba(0, 0, 0, 0.1);
}
table.PreferenceGroup th,
#Form_Invitation table th {
   font-weight: bold;
}
body.Profile ul.Notifications {
	border-top: 0;
	margin-top: 0;
}
/* Preferences Form */
.Preferences h3 {
	margin: 0;
	padding: 10px 0 4px !important;
}

/* About in content area */
dl.About dt,
dl.About dd {
   padding: 0;
   margin: 0;
   float: none;
   font-size: 11px;
   line-height: 14px;
   display: inline;
}
dl.About dt {
   color: #666;
   background: url('images/profile-sprites.png') 2px -139px no-repeat transparent;
   padding-left: 14px;
}
dl.About dt.Name { background-position: 0 -26px; }
dl.About dt.Email { background-position: 0 -53px; }
dl.About dt.Joined,
dl.About dt.LastActive { background-position: 0 3px; }
dl.About dt.Roles { background-position: 1px -81px; }
dl.About dt.Posts { background-position: 0 -113px; }
dl.About dd {
   padding: 0 8px 0 0;
}
/* ======================================================== Thumbnail Cropper */
.Popup .CurrentPicture {
	display: none;
}
.CurrentPicture table,
form.Thumbnail table {
   width: 100%;
}
.CurrentPicture table td,
form.Thumbnail table td {
   width: 50%;
	font-weight: normal;
   vertical-align: top;
	padding-right: 10px;
}
.CurrentPicture table thead td,
form.Thumbnail table thead td {
	font-weight: bold;
}
form.Thumbnail .Warning {
	margin-bottom: 20px;
}
.jcropper-holder {
   border: 1px black solid;
}
.jcrop-holder {
   text-align: left;
}
.jcrop-vline, .jcrop-hline {
   font-size: 0;
   position: absolute;
   background: white url('images/jcrop.gif') top left repeat;
}
.jcrop-vline { height: 100%; width: 1px !important; }
.jcrop-hline { width: 100%; height: 1px !important; }
.jcrop-handle {
   font-size: 1px;
   width: 7px !important;
   height: 7px !important;
   border: 1px #eee solid;
   background-color: #333;
   *width: 9px;
   *height: 9px;
}
.jcrop-tracker {
   *background-color: gray;
   width: 100%; height: 100%;
}
.custom .jcrop-vline,
.custom .jcrop-hline {
   background: yellow;
}
.custom .jcrop-handle {
   border-color: black;
   background-color: #C7BB00;
   border-radius: 3px;
   -moz-border-radius: 3px;
   -webkit-border-radius: 3px;
}

/* ================================================= CommentForm */
.Preview {
	background: #fff;
   color: #000;
	padding: 4px;
   min-height: 100px;
}
.CommentForm .Buttons {
	position: relative;
   text-align: right; 
	margin: 0;
	padding: 6px 0;
}
.CommentForm .Buttons .Cancel,
.CommentForm .Buttons .Back {
	float: left;
	line-height: 2.2;
}
.Bullet {
   font-size: 10px;
}
.CommentForm .WriteButton,
.CommentForm .PreviewButton,
.CommentForm .DraftButton {
	margin: 0 6px;
}
.Form-Header .Username {
    display: none;
}
.Form-Header .Author .PhotoWrap {
    margin: 10px 0 0 10px;
}
.CommentForm .FormWrapper {
    padding: 10px 10px 10px 60px;
}
.CommentForm textarea.TextBox {
    min-height: 50px;
    height: 50px;
}

/* =================================================================== Popups */
.Popup .Info {
	margin-top: 10px;
}
.Popup .Loading {
   display: block;
	width: 200px;
}
.Overlay {
  position: absolute;
  top: 0;
  left: 0;
  width: 100%;
  height: 100%;
  z-index: 5000;
}
.MSIE .Overlay {
   background: gray;
   filter: alpha(opacity=0);
   position: static;
}
div.Popup {
  position: absolute;
  width: 100%;
  top: 0;
  left: 0;
  text-align: center;
}
div.Popup .Border {
  margin: 0px auto;
  text-align: left;
  position: relative;
  max-width: 600px;
  display: inline-block;
}
div.Popup .Body {
  background: #fff;
  padding: 10px;
  float: left; /* Put this here b/c background of form was not descending to bottom of popup. */
}
div.Popup .Loading {
  text-align: center;
}
div.Popup h1 {
   margin-top: 0;
}
a.Close {
	position: absolute;
	top: 16px;
	right: 20px;
	line-height: 1;
	color: #000;
	cursor: pointer;
	font-family: arial;
	font-size: 22px;
	font-weight: bold;
	padding: 0;
}
div.Popup .Footer {
	border: none;
	background: none;
	padding: 0;
	margin: 0;
	text-align: right;
}
div.Popup h3 {
	font-size: 120%;
	font-weight: bold;
	padding: 20px 0 10px;
}
div.Popup p {
	padding: 6px 10px 10px;
}
div.Popup .Legal p {
	padding: 6px 0 10px;
}
div.Popup small {
	font-size: 11px;
}
div.Popup form p {
	padding: 0;
}
body.Profile.EditMode ul li label,
div.Popup form ul li label {
	display:block;
	font-size:14px;
	font-weight:bold;
	margin: 10px 0 0;
}
body.Entry form ul li.Gender label.RadioLabel,
body.Profile.EditMode ul li.Gender label.RadioLabel,
div.Popup form ul li.Gender label.RadioLabel {
	display: inline;
	padding-right: 20px;
}
li.Gender {
	margin-bottom: 10px;
}
body.Profile.EditMode ul li label.RadioLabel,
body.Profile.EditMode ul li label.CheckBoxLabel,
div.Popup form ul li label.RadioLabel,
div.Popup form ul li label.CheckBoxLabel {
	font-weight: normal;
}
body.Profile.EditMode .Warning {
	margin: 10px 0;
}
div.Popup form ul li label.RadioLabel {
	font-size: 12px;
}

/* Serious Ajax Error Styles */
.AjaxError {
	white-space: pre;
	overflow: auto;
	padding: 10px;
}

/* ==================================================================== Legal */
.Legal h3 {
	padding: 0;
	margin: 20px 0 0;
	font-size: 120%;
	font-weight: bold;
}
.Legal ol {
	list-style-position:outside;
	list-style-type:decimal;
	margin:0 30px 10px;
}
.Legal ul {
	list-style-position:outside;
	list-style-type:disc;
	margin:0 30px 10px;
}
.Legal li {
	padding: 5px 0;
}
.Legal strong {
	font-weight: bold;
}


/* =================================================================== Footer */
#Foot {
   clear: both;
   text-align: center;
   margin: 20px 0 0;
   padding: 4px 9px;
   font-size: 13px;
   color: #ddd;
   line-height: 1;
}
#Foot a {
   color: #ccc;
}
#Foot a:hover {
   color: #aaa;
}
.PoweredByVanilla {
   display: inline-block;
   height: 33px;
   width: 70px;
   background: url('images/vanilla-forums-dark-bg-70x33.png') center center no-repeat;
   background: url('images/vanilla-forums-light-bg-70x33.png') center center no-repeat;
   line-height: 999px;
   color: transparent;
   overflow: hidden;
   font-size: 0;
}

/* ================================ Vanilla ================================= */


/* ============================================================== Discussions */

/* Note: The Vanilla Discussion List has the following classes applied to
  individual list elements and can be styled:
  + Bookmarked: the user has bookmarked that topic
  + Announcement: the discussion has been announced
  + Mine: the user created the discussion
  + New: there are new comments since the last viewed the discussion
*/
.Tag {
   background: #777777;
   border-radius: 2px;
   -moz-border-radius: 2px;
   -webkit-border-radius: 2px;
   color: #FFFFFF;
   padding: 1px 4px;
/*   text-shadow: 0 -1px 0 rgba(0, 0, 0, 0.25);*/
/*   font-weight: bold;*/
   line-height: 14px;
}
.Tag a {
   color: #FFFFFF;
}
.Tag.Closed {
	background: #555555;
}
.Tag.Category {
   background: #f0f0f0;
   font-weight: normal;
}
.Tag.Category a {
   color: #000;
}
.Tag.Tag-Banned {
   background-color: #C70028;
}
.Discussion .PageTitle h1 {
	font-size: 24px;
	line-height: 1.2;
}
.ItemDiscussion {
   margin-bottom: 20px;
}
/*
.ItemDiscussion .Message {
   margin-top: 20px;
}
.ItemDiscussion .MItem a {
   font-size: 11px; 
}
.ItemDiscussion .ProfilePhotoMedium {
	height: 24px;
	width: 24px;
   margin: 0 5px 5px 0;
}
*/
.ItemDiscussion .Message {
	margin-bottom: 5px; /* Consistency with when only h1 starts page */
	font-size: 110%;
}
.DiscussionHeader {
   margin: 5px 0 10px;
}
.BeforeCommentHeading {
   float: right;
}

/* ======================================= Category & Discussions Table Views */
.DataTable {
	width: 100%;
   table-layout: fixed;
}
.DataTable td {
	padding: 4px;
	border-bottom: 1px solid #ddd;
	border-bottom: 1px solid rgba(0, 0, 0, 0.1);
	vertical-align: top;
}
.DataTable thead td {
	font-weight: bold;
   vertical-align: bottom;
}
.CheckBoxColumn {
   width: 24px;
}
.DataTable .BlockColumn {
   width: 25%;
}
tbody .BlockColumn {
   padding: 8px 4px; /* compensate for line-height 1 */
}
.DataTable .BlockColumn-User {
   width: 15%;
}
td.BigCount {
   width: 90px;
   text-align: center;
   font-weight: bold;
}
.DiscussionsTable td.BigCount {
   width: 70px;
}
tbody td.BigCount {
   font-size: 16px;
   padding: 8px 4px;
}
.DataTable .Meta,
.DataTable .MItem {
   font-size: 11px;
}
.DataTable .Title {
	font-size: 13px;
	font-weight: bold;
}
td.Opts {
	white-space: nowrap;
	text-align: right;
   width: 1px;
}
.MiniPager {
   display: inline-block;
	margin-left: 3px;
	font-size: 11px;
	color: #333;
}
.MiniPager a,
.MiniPager span {
	margin: 0 1px;
}
tr.CategoryHeading td {
	font-weight: bold;
	background: #f7f7f7;
	background: rgba(0, 0, 0, 0.03);
}
.CategoryTable .ChildCategories {
	font-size: 11px;
}

/* ======================================= Blocks */
.Block {
   line-height: 1;
}
.BlockTitle {
   display: block;
   font-weight: bold;
   overflow: hidden;
   text-overflow: ellipsis;
   white-space: nowrap;
   padding-bottom: 3px;
   font-size: 12px;
}
.Block .PhotoWrap {
	float: left;
	margin: 0 5px 0 0;
}
/*.Block img {
   height: 24px;
	width: 24px;
}*/
.Block .MItem {
   font-size: 10px;
   margin: 0;
}

/* ================================= Conversation, Discussion & Comment Forms */
.SpNewConversation,
.SpAskQuestion,
.SpNewPoll,
.SpNewDiscussion,
.SpWarn {
	display: inline-block;
	height: 16px;
	width: 16px;
	background: url('images/sprites.png') 0 -68px no-repeat;
	margin: 0 5px 2px 0;
	vertical-align: middle;
}
.SpNewConversation { background-position: -64px -68px; }
.SpAskQuestion { background-position: -48px -68px; }
.SpNewPoll { background-position: -32px -68px; }
.SpRSS {
   background: url("images/sprites.png") no-repeat -27px -46px transparent;
   display: inline-block;
   height: 14px;
   vertical-align: middle;
   width: 14px;
}

.SpWarn {
   background-position: -96px -84px;
   width: 18px;
}


.SpAdd,
.SpDelete {
   position: relative;
}

.SpAdd:after, .SpDelete:after {
   display: block;
   position: absolute;
   content: ' ';
   overflow: hidden;
   background: url('images/sprites.png') -72px -38px no-repeat;
   height: 7px;
   width: 7px;
   right: -1px;
   bottom: -1px;
}

.SpDelete:after {
   background-position: -79px -38px;
}

.FormType {
	margin: 0 0 10px;
}
.FormType li {
	display: inline-block;
   white-space: nowrap;
}
.FormType li a {
	margin: 0 6px;
	padding: 4px 0;
}
.FormType li.Active a {
	color: #000;
	border-bottom: 2px solid #ddd;
	border-bottom: 2px solid rgba(0, 0, 0, 0.1);
}
.DiscussionForm label {
   font-size: 14px;
   font-weight: bold;
   color: #666;
}
.FormWrapper {
	background: #f7f7f7;
   background: rgba(0, 0, 0, 0.03);
   margin: 0;
   padding: 13px 20px;
}
.FormWrapper-Condensed {
   padding: 5px;
}
.DiscussionForm textarea {
   width: 100%;
   height: 100px;
   min-height: 100px;
   margin: 0 0 6px;
}
.DiscussionForm .Category,
.DiscussionForm input.InputBox {
   width: 100%;
	margin-bottom: 10px;
}
.DiscussionForm .Category label {
   padding: 0 8px 0 0;
}
.DiscussionForm a.Cancel {
	margin-left: 18px;
}
.DiscussionForm .PostOptions li {
   display: inline;
   padding: 0 8px 0 0;
}
.DiscussionForm .PostOptions label {
   display: inline;
   font-weight: normal;
   font-size: 95%;
   color: #555;
}

/* ============================== Conversations ============================= */
textarea.MultiComplete {
	width: 100%;
   height: 20px;
   text-align: left;
}
#Panel input.InputBox,
.AddPeople textarea.MultiComplete {
  width: 100%;
  margin-bottom: 2px;
}
.AddPeople form div {
	text-align: right;
}
.ac_results {
   padding: 0;
   border: 1px solid #bbb;
   border-top: 0;
   background-color: white;
   overflow: hidden;
   z-index: 99999;
}
.ac_results ul {
   width: 100%;
   list-style-position: outside;
   list-style: none;
   padding: 0;
   margin: 0;
}
.ac_results li {
   margin: 0;
   padding: 5px;
   cursor: default;
   display: block;
   /* 
   if width will be 100% horizontal scrollbar will apear 
   when scroll mode will be used
   */
   /*width: 100%;*/
   font-size: 12px;
   /* 
   it is very important, if line-height not setted or setted 
   in relative units scroll will be broken in firefox
   */
   line-height: 16px;
   overflow: hidden;
   border-bottom: 1px solid #bbb;
   text-align: left;
}
.ac_lastitem {
   border-bottom: 0 !important;
}
.ac_results strong {
   font-weight: bold;
   background: #daf4fd;
}
.ac_over strong {
   font-weight: bold;
   background: #2ab0de;
}
.ac_over {
   background: #44c7f4;
   color: #fff;
}
.AddPeople h4 {
  border-bottom: 0px;
}

/* ==================================================== New Conversation Form */
#ConversationForm label {
	display: block;
	text-align: left;
	color:#666666;
	font-size:14px;
	font-weight:bold;	
}
#ConversationForm .TextBox {
	width: 100%;
   height: 100px;
   min-height: 100px;
   margin: 8px 0 6px;
}
body.Conversations a.Cancel {
   margin-left: 20px;
}

/* Upload Progress Bar */
.UploadProgress {
	margin: 10px 0;
	background: url('images/upload-progress-back.gif') repeat;
	width: 200px;
	z-index: 0;
	color: #fff;
	text-shadow: 0 1px 1px #333;
	border: 1px solid #0c3c7e;
   border-radius: 2px;
	-moz-border-radius: 2px;
	-webkit-border-radius: 2px;
   border-radius: 2px;
}
.UploadProgress div {
	padding: 2px 0;
}
.UploadProgress div strong {
	font-weight: bold;
}
.UploadProgress .Foreground,
.UploadProgress .Background {
	position: absolute;
}
.UploadProgress .Background {
	width: 0;
	background: url('images/upload-bg.gif') repeat;
	z-index: 1;
}
.UploadProgress .Foreground {
	text-indent: 6px;
	overflow: visible;
	white-space: nowrap;
	z-index: 2;
}

/* Container */
.Border {
	border-radius: 8px;
	-moz-border-radius: 8px;
	-webkit-border-radius: 8px;
	background: #ddd;
	background: rgba(82, 82, 82, 0.7);
	padding: 10px;
}

/* Tabs */
ul.Tabs {
	border-bottom: 1px solid #aaa;
	text-align: left;
	padding-left: 4px;
}
ul.Tabs li {
	display: inline-block;
}
ul.Tabs li a {
	display: inline-block;
	margin-left: 4px;
	border: 1px solid #aaa;
	border-width: 1px 1px 0 1px;
	border-radius: 3px 3px 0 0;
	-moz-border-radius: 3px 3px 0 0;
	-webkit-border-radius: 3px 3px 0 0;
	background: #eee;
	color: #888;
	position: relative;
	top: 1px;
	padding: 2px 8px 1px;
}
ul.Tabs li a:hover {
	background: #f5f5f5;
	color: #444;
}
ul.Tabs li a.Active {
	padding: 2px 8px;
	background: #fff;
	color: #000;
}

/* Icons */
ul.Tabs li a.EntryTabFor_password {
	padding-left: 22px;
	background-image: url('images/icon.png');
	background-position: 3px 4px;
	background-repeat: no-repeat;
}


/* ============================================================ Entry Screens */
body.Entry form ul li label {
	font-size: 14px;
	/* color: #474747; */
	font-weight: bold;
	padding: 6px 0 0;
	display: block;
}
body.Entry form ul li label.CheckBoxLabel,
body.Entry form ul li label.RadioLabel {
	font-size: 12px;
	font-weight: normal;
   width: auto;
}
span.Incorrect {
   display: block;
   color: red;
}
.SingleEntryMethod {
	margin: 0 auto;
}
.MultipleEntryMethods {
	margin: 0 auto;
   overflow: hidden;
}
.MultipleEntryMethods .MainForm {
   float: left;
   /* Fix mainform from shoving the other entry methods down when an error occurs during login */
   width: 300px;
}
.MultipleEntryMethods .Methods {
 	padding: 0 15px 5px;
	line-height: 1;
   margin-left: 300px;
}
body#dashboard_entry_password #Content input.Password,
body#dashboard_entry_signin #Content input.Password,
body#dashboard_entry_index #Content input.Password,
.SignInPopup input.Password {
	width: 180px;
}
a.ForgotPassword {
	margin-left: 10px;
}
li.Buttons div a.ForgotPassword {
	margin: 0;
}
body#dashboard_entry_password ul li label.CheckBoxLabel,
body#dashboard_entry_signin ul li label.CheckBoxLabel,
body#dashboard_entry_index ul li label.CheckBoxLabel,
.SignInPopup ul li label.CheckBoxLabel {
	display: inline;
	font-size: 12px;
	font-weight: normal;
	margin: 10px 0 0 10px;
}
.SignInPopup li.Buttons,
body.Entry li.Buttons {
	text-align: left;
	padding: 0 0 10px;
}
.Methods .Method {
   margin: 5px 0;
}
.MainForm .InputBox {
   max-width: 250px;
}
/* Handshake */
body#dashboard_entry_handshake #Content {
	width: 720px;
}
body#dashboard_entry_handshake #Content form {
	padding: 20px 30px 26px;
}
body#dashboard_entry_handshake ul.NewAccount {
	float: left;
	width: 315px;
	margin-right: 44px;
	border-right: 1px solid #A5D0E7;
}
body#dashboard_entry_handshake ul.LinkAccount {
	margin-left: 315px;
}
ul.NewAccount h2,
ul.LinkAccount h2 {
	padding-left: 36px !important;
	background: url('images/dashboard-sprites.png') 0 -542px no-repeat;
}
ul.LinkAccount h2 {
	padding-left: 84px !important;
	background-position: 45px -296px;
}
body#dashboard_entry_handshake .Info {
	border: 1px solid #A5D0E7;
	background: #D3F0FF;
	color: #02475A;
}
body#dashboard_entry_handshake #Content h2 {
   border: none;
   color: #02475A;
   font-size:140%;
   font-weight:bold;
   padding: 6px 0;
	margin: 0;
	text-align: left;
}

/* Leaving Page */
body#dashboard_entry_leave p {
	margin: 0;
   padding: 20px 10px;
}
body#dashboard_entry_leave p.Leaving {
   background: url('images/progress.gif') left center no-repeat;
	margin: 0 0 0 14px;
   padding: 20px 0 20px 50px;
}
.Connect form ul li#ConnectPassword label,
.SignInPopup form ul li#ConnectPassword label {
	padding: 10px 0 0;
}
.FinePrint {
	font-size: 11px;
	color: #777;
}

/* Do not customize these unless you enjoy pain. */

/* Error messages that get displayed on forms throughout the application. */
.Errors {
   text-align: left;
   position: inherit;
   top: auto;
   left: auto;
   z-index: auto;
	margin: 0 0 10px !important;
}
* html .Errors {
  position: inherit;
  width: auto;
  top: auto;
  left: auto;
  overflow: auto; 
}
.Errors ul {
	border: 1px solid #a00 !important;
   background: #d50a0a !important;
	padding: 6px 10px;
	display: block;
   border-radius: 2px;
	-moz-border-radius: 2px;
	-webkit-border-radius: 2px;
}
.Errors a {
   color: #fff;
   text-decoration: underline;
}
.Errors ul li {
   color: #fff !important;
   background: #d50a0a !important;
	text-align: left;
}
div.Popup .Errors ul {
	display: block;
   border-radius: 2px;
	-moz-border-radius: 2px;
	-webkit-border-radius: 2px;
	border: 1px solid #a00 !important;
}
div.Popup .Errors {
   text-align: left;
   position: inherit;
   top: auto;
   left: auto;
   z-index: auto;
	margin: 10px 0 !important;
}
.Errors pre {
	margin: 10px 0 5px;
	padding: 4px 8px;
	display: block;
   border-radius: 2px;
   -moz-border-radius: 2px;
   -webkit-border-radius: 2px;
   white-space: pre;
   overflow: auto;
}
.Errors pre,
.Errors pre * {
	background: #ffa !important;
	font-size: 12px !important;
	font-weight: normal !important;
	font-family: monospace !important;
	text-shadow: none !important;
	color: #333  !important;
	line-height: 1.4 !important;
}
.Errors pre * {
	margin: 0 !important;
	padding: 0 !important;
}


/* Note: InformMessages are "growl" style messages that appear in a fixed
position on the page to notify users of things like drafts being saved, etc. */
.InformMessages {
   text-align: left;
   position: fixed;
   top: auto;
   bottom: 0;
   left: 0;
   z-index: 200;
   margin: 0;
   padding: 0;
   list-style: none;
   font-size: 12px;
   display: block;
   width: auto;
}
* html .InformMessages {
  position: absolute;
  top: auto;
  margin-left: 10px;
  overflow: visible; 
  bottom: expression(eval(document.compatMode && document.compatMode=='CSS1Compat') ? documentElement.scrollBottom : document.body.scrollBottom);
}
.InformWrapper {
	display: block;
   margin: 10px;
}
.InformMessages .InformMessage {
   color: #fff !important;
	text-shadow: 0 1px 1px #000;
   text-align: left !important;
   border-radius: 2px;
   -moz-border-radius: 2px;
   -webkit-border-radius: 2px;
	background: rgb(0, 0, 0) !important;
	background: rgba(0, 0, 0, 0.7) !important;
   border: none !important;
   width: auto;
	max-width: 400px;
   padding: 9px 14px 8px;
   display:-moz-inline-stack;
   display:inline-block;
   zoom:1;
   *display:inline;
	position: relative;
	line-height: 1.6;
}
.InformMessages .InformMessage:hover {
	background: #333;
	background: rgba(0, 0, 0, 0.8) !important;
}
.InformMessages .InformMessage a {
	color: #aff;
}
.InformMessages .InformMessage a:hover {
	color: #cff;
	text-decoration: underline;
}
.InformMessages .InformMessage strong {
	font-weight: bold;
}
.InformMessages .InformMessage a.Close {
	border: none;
	background: transparent;
   border-top-right-radius: 2px;
   -webkit-border-top-right-radius: 2px;
   -moz-border-radius-topright: 2px;
	color: #ddd;
	font-size: 14px;
	text-align: center;
	display: none;
	height: 12px;
	width: 12px;
	line-height: 1;
	text-decoration: none;
	position: absolute;
	top: 0px;
	right: 0px;
}
.InformMessages .InformMessage a.Close span {
	display: inline;
}
.InformMessages .InformMessage a.Close:hover {
	background: #000;
	color: #fff;
}
.InformMessages .InformMessage:hover a.Close {
	display: block;
}

/* iPad/iPhone */
@media only screen and (device-width: 768px),
only screen and (max-device-width: 480px) {
   .InformMessages .InformMessage a.Close {
      color: #fff;
      display: block;
   }
}

/* Small screens */
@media (max-width: 500px) {
   .InformMessages {
      width: 100%;
   }
   .InformWrapper {
      margin: 5px;
   }
   .InformMessages .InformMessage {
      display: block;
      max-width: inherit;
   }
}

.InformMessages .Actions a { margin-right: 4px; }
.InformMessages .Actions a:last-child { margin-right: 0; }
.InformMessages .Actions a.CancelAction {	color: #aaa; }

/* Inform Sprites */
.InformMessages .InformWrapper.HasIcon .InformMessage {
	padding-left: 42px !important;
	min-height: 20px;
}
.InformMessages .InformWrapper.HasSprite .InformMessage {
	padding-left: 40px !important;
}
.InformMessages .InformMessage a.Icon {
	display: block;
	position: absolute;
	top: 5px;
	left: 5px;
	height: 28px;
	width: 28px;
}
.InformMessages .InformMessage a.Icon img {
	height: 28px;
	width: 28px;
}
span.InformSprite {
	background: url('images/inform-sprites.png') -9px -9px no-repeat;
	display: block;
	position: absolute;
	top: 4px;
	left: 5px;
	height: 30px;
	width: 30px;
}
span.InformSprite.Refresh { background-position: -9px -9px; }
span.InformSprite.Recycle { background-position: -57px -9px; }
span.InformSprite.Infinity { background-position: -105px -9px; }
span.InformSprite.Squiggle { background-position: -153px -9px; }
span.InformSprite.Random { background-position: -200px -9px; }
span.InformSprite.Magnify { background-position: -250px -9px; }
span.InformSprite.Location { background-position: -298px -9px; }
span.InformSprite.Bubble { background-position: -346px -9px; }
span.InformSprite.ElipsisBubble { background-position: -394px -9px; }
span.InformSprite.Plus { background-position: -442px -9px; }
span.InformSprite.Time { background-position: -9px -57px; }
span.InformSprite.Eye { background-position: -57px -57px; }
span.InformSprite.Target { background-position: -105px -57px; }
span.InformSprite.Redflag { background-position: -153px -57px; }
span.InformSprite.Flags { background-position: -200px -57px; }
span.InformSprite.Graph { background-position: -250px -57px; }
span.InformSprite.Chart { background-position: -298px -57px; }
span.InformSprite.Envelope { background-position: -346px -57px; }
span.InformSprite.Gear { background-position: -394px -57px; }
span.InformSprite.Gears { background-position: -442px -57px; }
span.InformSprite.Skull { background-position: -9px -106px; }
span.InformSprite.SkullBones { background-position: -57px -106px; }
span.InformSprite.Bird { background-position: -105px -106px; }
span.InformSprite.Present { background-position: -153px -106px; }
span.InformSprite.Thundercloud { background-position: -200px -106px; }
span.InformSprite.Bandaid { background-position: -250px -106px; }
span.InformSprite.Saturn { background-position: -298px -106px; }
span.InformSprite.Star { background-position: -346px -106px; }
span.InformSprite.Heart { background-position: -394px -106px; }
span.InformSprite.Key { background-position: -442px -106px; }
span.InformSprite.Ipod { background-position: -9px -152px; }
span.InformSprite.Iphone { background-position: -57px -152px; }
span.InformSprite.Cabinet { background-position: -105px -152px; }
span.InformSprite.Coffee { background-position: -153px -152px; }
span.InformSprite.Briefcase { background-position: -200px -152px; }
span.InformSprite.Toolcase { background-position: -250px -152px; }
span.InformSprite.Suitcase { background-position: -298px -152px; }
span.InformSprite.Airplane { background-position: -346px -152px; }
span.InformSprite.Spraypaint { background-position: -394px -152px; }
span.InformSprite.MailInbox { background-position: -442px -154px; }
span.InformSprite.WallPicture { background-position: -9px -200px; }
span.InformSprite.Photos { background-position: -57px -200px; }
span.InformSprite.FilmRoll { background-position: -105px -200px; }
span.InformSprite.Drawer { background-position: -153px -200px; }
span.InformSprite.FilmStrip { background-position: -200px -200px; }
span.InformSprite.FilmStrip2 { background-position: -250px -200px; }
span.InformSprite.Gas { background-position: -298px -200px; }
span.InformSprite.Cutlery { background-position: -346px -200px; }
span.InformSprite.Battery { background-position: -394px -200px; }
span.InformSprite.Beaker { background-position: -442px -200px; }
span.InformSprite.Outlet { background-position: -9px -250px; }
span.InformSprite.Pinetree { background-position: -57px -250px; }
span.InformSprite.House { background-position: -105px -250px; }
span.InformSprite.Padlock { background-position: -153px -250px; }
span.InformSprite.Network { background-position: -200px -250px; }
span.InformSprite.Cloud { background-position: -250px -250px; }
span.InformSprite.Download { background-position: -298px -250px; }
span.InformSprite.BookmarkRibbon { background-position: -346px -250px; }
span.InformSprite.Flag { background-position: -394px -250px; }
span.InformSprite.Signpost { background-position: -442px -250px; }
span.InformSprite.Brightness { background-position: -9px -298px; }
span.InformSprite.Contrast { background-position: -57px -298px; }
span.InformSprite.Runner { background-position: -105px -298px; }
span.InformSprite.Zap { background-position: -153px -298px; }
span.InformSprite.MusicNote { background-position: -200px -298px; }
span.InformSprite.Microphone { background-position: -250px -298px; }
span.InformSprite.Tshirt { background-position: -298px -298px; }
span.InformSprite.Paperclip { background-position: -346px -298px; }
span.InformSprite.Monitor { background-position: -394px -298px; }
span.InformSprite.Tv { background-position: -442px -297px; }
span.InformSprite.Compass { background-position: -9px -346px; }
span.InformSprite.Pin { background-position: -57px -346px; }
span.InformSprite.Radar { background-position: -105px -346px; }
span.InformSprite.Location { background-position: -153px -346px; }
span.InformSprite.Telephone { background-position: -200px -346px; }
span.InformSprite.Baby { background-position: -250px -346px; }
span.InformSprite.Ekg { background-position: -298px -346px; }
span.InformSprite.Stopwatch { background-position: -346px -346px; }
span.InformSprite.MedicalBag { background-position: -394px -346px; }
span.InformSprite.ShoppingCart { background-position: -442px -346px; }
span.InformSprite.Dashboard { background-position: -9px -393px; }
span.InformSprite.Dogpaw { background-position: -57px -393px; }
span.InformSprite.Calendar { background-position: -105px -393px; }
span.InformSprite.Lightbulb { background-position: -153px -393px; }
span.InformSprite.Trophy { background-position: -200px -393px; }
span.InformSprite.Camera { background-position: -250px -393px; }
span.InformSprite.Wineglass { background-position: -298px -393px; }
span.InformSprite.Beerglass { background-position: -346px -391px; }
span.InformSprite.Dumbbells { background-position: -394px -393px; }
span.InformSprite.Buoy { background-position: -442px -393px; }
span.InformSprite.Beaker2 { background-position: -9px -440px; }
span.InformSprite.Testtube { background-position: -57px -440px; }
span.InformSprite.Thermometer { background-position: -105px -440px; }
span.InformSprite.Pill { background-position: -153px -440px; }
span.InformSprite.Equalizer { background-position: -200px -440px; }
span.InformSprite.Book { background-position: -250px -440px; }
span.InformSprite.Puzzle { background-position: -298px -440px; }
span.InformSprite.Palette { background-position: -346px -440px; }
span.InformSprite.Umbrella { background-position: -394px -440px; }
span.InformSprite.CoffeeCup { background-position: -442px -440px; }
span.InformSprite.Gameplan { background-position: -9px -490px; }
span.InformSprite.Walk { background-position: -57px -490px; }
span.InformSprite.Map { background-position: -105px -490px; }
span.InformSprite.IndexCards { background-position: -153px -490px; }
span.InformSprite.Piano { background-position: -200px -490px; }
span.InformSprite.Sliders { background-position: -250px -490px; }
span.InformSprite.Widescreen { background-position: -298px -490px; }
span.InformSprite.Badge { background-position: -346px -490px; }
span.InformSprite.Chicken { background-position: -394px -490px; }
span.InformSprite.Bug { background-position: -442px -490px; }
span.InformSprite.SingleUser { background-position: -9px -539px; }
span.InformSprite.Group { background-position: -57px -537px; }
span.InformSprite.Navigation { background-position: -105px -537px; }
span.InformSprite.Balloon { background-position: -153px -537px; }
span.InformSprite.Bowandarrow { background-position: -200px -537px; }
span.InformSprite.Controller { background-position: -250px -537px; }
span.InformSprite.Check { background-position: -298px -537px; }
span.InformSprite.Hanger { background-position: -346px -537px; }
span.InformSprite.Piggybank { background-position: -394px -537px; }
span.InformSprite.Headphones { background-position: -442px -537px; }
span.InformSprite.Landscape { background-position: -9px -586px; }
span.InformSprite.Stats { background-position: -57px -586px; }
span.InformSprite.Idcard { background-position: -105px -586px; }
span.InformSprite.Bullhorn { background-position: -153px -586px; }
span.InformSprite.Food { background-position: -200px -586px; }
span.InformSprite.Moon { background-position: -250px -586px; }
span.InformSprite.Sock { background-position: -298px -586px; }
span.InformSprite.Bone { background-position: -346px -586px; }
span.InformSprite.Golf { background-position: -394px -586px; }
span.InformSprite.Dice { background-position: -442px -586px; }

.Sprite16 {
	background: url('images/sprites.png') 0 0 no-repeat;
	display: inline-block;
	height: 16px;
	width: 16px;
   vertical-align: top;
}

/* 16px Sprites White */
.SpDashboard,
.SpCog { background-position: 0 -212px; }
.SpSettings { background-position: -16px -212px; }
.SpNotifications,
.SpGlobe { background-position: -32px -212px; }
.SpSignOut,
.SpExit { background-position: -48px -212px; }
.SpMarker { background-position: -64px -212px; }
.SpDocuments { background-position: -80px -212px; }
.SpInbox,
.SpEnvelope { background-position: 0 -228px; }
.SpInmail { background-position: -16px -228px; }
.SpRoundBubble { background-position: -32px -228px; }
.SpSquareBubble { background-position: -48px -228px; }
.SpRoundBubbles { background-position: -64px -228px; }
.SpSquareBubbles { background-position: -80px -228px; }
.SpTag { background-position: 0 -244px; }
.SpWrite { background-position: -16px -244px; }
.SpLock { background-position: -32px -244px; }
.SpRoundAlert { background-position: -48px -244px; }
.SpTriangleAlert { background-position: -64px -244px; }
.SpBookmarks,
.SpStar { background-position: -80px -244px; }
.SpSearch { background-position: 0 -260px; }
.SpTrash { background-position: -16px -260px; }
.SpUser { background-position: -32px -260px; }
.SpRefresh { background-position: -48px -260px; }
.SpPencil { background-position: -64px -260px; }
.SpPlus { background-position: -80px -260px; }

/* 16px Sprites White Transparent */
.SpDashboard,
.SpCog { background-position: 0 -276px; }
.SpSettings { background-position: -16px -276px; }
.SpNotifications,
.SpGlobe { background-position: -32px -276px; }
.SpSignOut,
.SpExit { background-position: -48px -276px; }
.SpMarker { background-position: -64px -276px; }
.SpDocuments { background-position: -80px -276px; }
.SpInbox,
.SpEnvelope { background-position: 0 -292px; }
.SpInmail { background-position: -16px -292px; }
.SpRoundBubble { background-position: -32px -292px; }
.SpSquareBubble { background-position: -48px -292px; }
.SpRoundBubbles { background-position: -64px -292px; }
.SpSquareBubbles { background-position: -80px -292px; }
.SpTag { background-position: 0 -308px; }
.SpWrite { background-position: -16px -308px; }
.SpLock { background-position: -32px -308px; }
.SpRoundAlert { background-position: -48px -308px; }
.SpTriangleAlert { background-position: -64px -308px; }
.SpBookmarks,
.SpStar { background-position: -80px -308px; }
.SpSearch { background-position: 0 -324px; }
.SpTrash { background-position: -16px -324px; }
.SpUser { background-position: -32px -324px; }
.SpRefresh { background-position: -48px -324px; }
.SpPencil { background-position: -64px -324px; }
.SpPlus { background-position: -80px -324px; }
/* 16px Sprites Black */
.SpDashboard,
.SpCog { background-position: 0 -84px; }
.SpSettings { background-position: -16px -84px; }
.SpNotifications,
.SpGlobe { background-position: -32px -84px; }
.SpSignOut,
.SpExit { background-position: -48px -84px; }
.SpMarker { background-position: -64px -84px; }
.SpDocuments { background-position: -80px -84px; }
.SpInbox,
.SpEnvelope { background-position: 0 -100px; }
.SpInmail { background-position: -16px -100px; }
.SpRoundBubble { background-position: -32px -100px; }
.SpSquareBubble { background-position: -48px -100px; }
.SpRoundBubbles { background-position: -64px -100px; }
.SpSquareBubbles { background-position: -80px -100px; }
.SpTag { background-position: 0 -116px; }
.SpWrite { background-position: -16px -116px; }
.SpLock { background-position: -32px -116px; }
.SpRoundAlert { background-position: -48px -116px; }
.SpTriangleAlert { background-position: -64px -116px; }
.SpBookmarks,
.SpStar { background-position: -80px -116px; }
.SpSearch { background-position: 0 -132px; }
.SpTrash { background-position: -16px -132px; }
.SpUser { background-position: -32px -132px; }
.SpRefresh { background-position: -48px -132px; }
.SpPencil { background-position: -64px -132px; }
.SpPlus { background-position: -80px -132px; }
/* 16px Sprites Black Transparent */
.SpDashboard,
.SpCog { background-position: 0 -148px; }
.SpSettings { background-position: -16px -148px; }
.SpNotifications,
.SpGlobe { background-position: -32px -148px; }
.SpSignOut,
.SpExit { background-position: -48px -148px; }
.SpMarker { background-position: -64px -148px; }
.SpDocuments { background-position: -80px -148px; }
.SpInbox,
.SpEnvelope { background-position: 0 -164px; }
.SpInmail { background-position: -16px -164px; }
.SpRoundBubble { background-position: -32px -164px; }
.SpSquareBubble { background-position: -48px -164px; }
.SpRoundBubbles { background-position: -64px -164px; }
.SpSquareBubbles { background-position: -80px -164px; }
.SpTag { background-position: 0 -180px; }
.SpWrite { background-position: -16px -180px; }
.SpLock { background-position: -32px -180px; }
.SpRoundAlert { background-position: -48px -180px; }
.SpTriangleAlert { background-position: -64px -180px; }
.SpBookmarks,
.SpStar { background-position: -80px -180px; }
.SpSearch { background-position: 0 -196px; }
.SpTrash { background-position: -16px -196px; }
.SpUser { background-position: -32px -196px; }
.SpRefresh { background-position: -48px -196px; }
.SpPencil { background-position: -64px -196px; }
.SpPlus { background-position: -80px -196px; }


/* ============================= Embedded Discussion & Comment Customizations */
/*body.embed {
	text-align: left;
}*/
body.embed #Content {
   float: none;
   margin: 0;
   width: auto;
}
body.embed .InformMessages {
	display: none;
}
/*.Embed a.Button,
.Embed a.Button:hover {
	color: #333 !important;
	text-decoration: none !important;
	font-weight: bold;
}*/
.EmbedCommentForm {
	padding: 0;
   border-top: 1px solid #ffffff;
}
.EmbedCommentForm .TextBox {
	width: 100%;
	height: 50px;
	min-height: 50px;
	padding: 3px;
	border-radius: 0;
	-moz-border-radius: 0;
	-webkit-border-radius: 0;
	font-size: 12px;
}
.Embed .Buttons {
	font-size: 11px;
	text-align: right;
}
.EmbedCommentForm .Author {
	display: inline-block;
	font-size: 11px;
	color: #777;
	padding: 0 8px 0 0;
}
.Embed .CommentForm input.Button {
	font-size: 12px;
}
.Embed .Foot {
   background: none;
   border: none;
   text-align: right;
}
.Embed .MorePager a {
	background: none;
	border: none;
	padding: 0;
}
.Embed .MorePager a.Loading,
.Embed .MorePager a.Loading:hover {
	text-decoration: none !important;
}
.Embed .Administration {
	display: none;
}
.Embed .MorePager {
	padding: 2px 8px 4px;
}
/* ============================================================ Regarding */

.RegardingEvent {
   padding: 10px;
   
   position: relative;
   padding-left: 38px;
   
   color: #fff !important;
   text-shadow: 0 1px 1px #000;
   text-align: left !important;
   border-radius: 4px;
   -moz-border-radius: 4px;
   -webkit-border-radius: 4px;
   background: rgb(0, 0, 0) !important;
   background: rgba(0, 0, 0, 0.7) !important;
}
.RegardingEvent span.InformSprite {
   top: 5px;
   left: 5px;
}
.RegardingEvent a.ReportedUser,
.RegardingEvent a.ReportingUser {
   color: #CFECFF;
}
.RegardingEvent .ReportedReason {
   padding: 5px;
   font-style: italic;
}
.RegardingEvent .RegardingTime {
   font-size: 9px;
   text-transform: uppercase;
   color: #B1B1B1;
}
.RegardingActions {
   position: relative;
   overflow: hidden;
   height: 100%;
   padding: 0px 10px;
   margin-bottom: 10px;
}
.RegardingActions .ActionButton {
   padding: 0px 5px 2px 5px;
   display: inline-block;
   margin-right: 4px;
   color: #fff !important;
   text-shadow: 0 1px 1px #000;
   text-align: left !important;
   -webkit-border-bottom-right-radius: 4px;
   -webkit-border-bottom-left-radius: 4px;
   -moz-border-radius-bottomright: 4px;
   -moz-border-radius-bottomleft: 4px;
   border-bottom-right-radius: 4px;
   border-bottom-left-radius: 4px;
   background: rgb(0, 0, 0) !important;
   background: rgba(0, 0, 0, 0.7) !important;
}
.RegardingActions .ActionButton a {
   color: #CFECFF;
   font-size: 10px;
   text-transform: uppercase;
}

.PhotoWrap {
   position: relative;
   line-height: 1;
}
.ProfilePhoto {
   height: 40px;
   width: 40px;
   vertical-align: bottom;
}
.ProfilePhotoSmall {
   height: 24px;
   width: 24px;
   vertical-align: bottom;
}
.ProfilePhotoMedium {
   height: 40px;
   width: 40px;
}
.ProfilePhotoLarge {
	width: 200px;
}
.PhotoGrid {
   line-height: 1;
   margin: 2px -2px;
}
.PhotoGrid img {
   margin: 2px;
   vertical-align: text-bottom;
   height: 32px;
   width: 32px;
}
.PhotoGridSmall {
   line-height: 1;
   margin: 1px -1px;
}
.PhotoGridSmall img {
   margin: 1px;
   vertical-align: text-bottom;
   height: 24px;
   width: 24px;
}<|MERGE_RESOLUTION|>--- conflicted
+++ resolved
@@ -963,8 +963,6 @@
 .MeButton {
 	padding: 3px 5px;
    border: solid 1px transparent;
-<<<<<<< HEAD
-=======
 	position: relative;
 	line-height: 1;
    display: inline-block;
@@ -973,9 +971,6 @@
 	background: #eee;
 	background: rgba(0,0,0,0.07);
 }
-.MeMenu a {
-	padding: 4px 6px;
->>>>>>> 08cbf661
 	position: relative;
 	line-height: 1;
    display: inline-block;
