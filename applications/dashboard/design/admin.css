/*
Welcome to the Admin CSS File! Some things you should know:

1. This css file will be included on all "admin" pages. Specifically:
   + Home/*
   + Messages/*
   + Role/*
   + Routes/*
   + Settings/*
   + User/*

2. This file is broken down into the following sections:
   + General Styles & Typography
   + Forms
   + Header
   + Panels / Sidebars
   + Dashboard
   + User Pages
   + Splash Information Page
   + Popups
   + Legal
   + Themes
   + Footer
*/
   
/* ================================================================ Reset CSS */
html, body, div, span, applet, object, iframe,
h1, h2, h3, h4, h5, h6, p, blockquote, pre,
a, abbr, acronym, address, big, cite, code,
del, dfn, em, font, img, ins, kbd, q, s, samp,
small, strike, strong, sub, sup, tt, var,
dl, dt, dd, ol, ul, li,
fieldset, form, label, legend,
table, caption, tbody, tfoot, thead, tr, th, td {
   margin: 0;
   padding: 0;
   border: 0;
   outline: 0;
   font-weight: inherit;
   font-style: inherit;
   font-size: 100%;
   font-family: inherit;
   vertical-align: baseline;
}
/* remember to define focus styles! */
:focus {
   outline: 0;
}
body {
   line-height: 1;
   color: black;
   background: white;
}
ol, ul {
   list-style: none;
}
/* tables still need 'cellspacing="0"' in the markup */
table {
   border-collapse: separate;
   border-spacing: 0;
}
caption, th, td {
   text-align: left;
   font-weight: normal;
}
blockquote:before, blockquote:after,
q:before, q:after {
   content: "";
}
blockquote, q {
   quotes: "" "";
}

/* ============================================== General Styles & Typography */
body {
   color: #000;
   font-family: 'lucida grande','Lucida Sans Unicode', Tahoma, sans-serif;
   font-size: 75%;
	line-height: 1.7;
   margin: 0;
   padding: 0;
   font-size: small;
	background: #dbf3fc;
}
#Body {
	background: #fff;
	float: left;
	width: 100%;
}
#Content {
	padding: 0;
	margin: 0 0 0 200px;
	border-left: 1px solid #82bddd;
	background: #fff;
}
.Hidden {
   display: none;
}
.nowrap {
   white-space: nowrap;
}
.Center {
	text-align: center;
}
.Right {
	text-align: right;
}
h1, h2, h3, h4, h5, h6 {
   color: #000;
   font-family: "Helvetica Neue",Helvetica,arial,sans-serif;
   font-weight: normal;
   margin: 0;
}
#Content h1, #Content h2, #Content h3, #Content h4, #Content h5 {
   font-family: 'lucida grande','Lucida Sans Unicode', Tahoma, sans-serif;
}
#Content h1,
#Content h3 {
	text-shadow: 0 1px 0 #fff;
	color: #222;
	background: #dbf3fc;
	border-top: 1px solid #8bc1de;
	border-bottom: 1px solid #8bc1de;
	padding: 10px 20px;
	font-size: 14px;
	margin: 0;
}
#Content h1 a {
	text-shadow: none;
	font-size: 12px;
	margin-left: 20px;
}
#Content h3 {
	border-top: 1px solid #8bc1de;
}
#Content h4 {
	padding: 20px 20px 0;
}
#Content table h4 {
	padding: 0;
}
p {
   margin: 0.5em 0 0 0;
   line-height: 1.6em;
}
code {
   border-radius: 2px;
   -moz-border-radius: 2px;
   -webkit-border-radius: 2px;
   background: #ff9;
   padding: 4px;
   white-space: pre;
   font-family: monospace;
   overflow: auto;
	box-shadow: 0px 0px 1px #999;
	-moz-box-shadow: 0px 0px 1px #999;
	-webkit-box-shadow: 0px 0px 1px #999;  
}
pre {
	background: #F0F0F0;
	border: 1px solid #C0C0C0;
	color: #333;
	font-family: 'Inconsolata',Courier,monospace;
	font-size: 0.8em;
	line-height: 1.5em;
	margin: 2em 0;
	overflow: auto;
	padding: 0.5em;
}
h1, h2 {
   font-size:140%;
   font-weight:bold;
   margin-bottom:10px;
	text-shadow: #fff 0 1px 0;
}
h3 {
   font-size:120%;
}
h4 {
   font-size: 110%;
	font-weight: bold;
}
h5 {
   font-size: 110%;
}
.Arrow {
	font-size: 18px;
}
a,
a:link,
a:visited,
a:active {
   text-decoration: none;
   color: #2786c2;
}
a:hover {
   text-decoration: none;
   color: #ff0084;
}
input.DateBox,
input.InputBox,
input.SmallInput,
textarea.TextBox {
   font-family: arial;
   color: #444;
   font-size: 16px;
   padding: 3px;
   margin: 0;
   width: 250px;
   border: 1px solid #ccc;
   border-radius: 4px;
	-moz-border-radius: 4px;
	-webkit-border-radius: 4px;
}
textarea.TextBox {
	font-size: 14px;
   width: 500px;
   height: 100px;
   min-height: 100px;
   max-height: 500px;
}
#Popup textarea.TextBox {
   width: 465px;
}
.TextBoxWrapper {
	width: auto;
	padding-right: 8px;
}
input.SmallInput,
input.InputBox {
   font-size: 15px;
   padding: 6px 3px;
}
input.SmallInput:focus,
input.InputBox:focus,
textarea.TextBox:focus {
   background: #ffd;
	color: #333;
	border: 1px solid #aaa;
}
<<<<<<< HEAD
input.BigInput {
   width: 100%;
   max-width: 600px;
}
textarea {
=======
textarea.TextBox {
>>>>>>> 4e7c2aa3
   line-height: 128%;
}
select {
   font-family: arial;
   font-size: 14px;
   color: #222;
   margin: 0;
   padding: 3px;
   }
select.Day,
select.Year {
   margin-left: 4px;
}
a.SmallButton,
a.Button,
input.Button,
input.SmallButton {
   margin: 0;
	box-shadow: 0px 0px 2px #999;
	-moz-box-shadow: 0px 0px 2px #999;
	-webkit-box-shadow: 0px 0px 2px #999;  
   border-radius: 4px;
	-moz-border-radius: 4px;
	-webkit-border-radius: 4px;
	background: #3fbcf3;
	background:-webkit-gradient(linear, center bottom, center top, from(#3fbcf3), to(#aee7fe));
	background:-moz-linear-gradient(top, #aee7fe, #3fbcf3);
	-pie-background:linear-gradient(top, #aee7fe, #3fbcf3);
	background:linear-gradient(top, #aee7fe, #3fbcf3);
	border:1px solid #0F7FE6;
	color:#003673;
	cursor:pointer;
	font-size:12px;
	font-weight:bold;
	padding:6px 10px;
	text-decoration:none;
	text-shadow:0 1px 0 #B7F5FD;
}
a.Button {
	padding: 5px 7px;
}
a.SmallButton {
	margin-right: 10px;
	padding: 4px;
	font-size: 12px;
}
a.SmallButton:hover,
a.Button:hover,
input.Button:hover,
input.SmallButton:hover {
	border: 1px solid #0B64C6;
	color: #001F44;
	text-shadow:0 1px 0 #EEFFFF;
}
a.SmallButton:focus,
a.Button:focus,
input.Button:focus,
input.SmallButton:focus {
	background: #81CFF6;
	border:1px solid #0B64C6;
	color:#001F44;
	text-shadow:0 1px 0 #EEFFFF;
}
input.SmallButton,
a.SmallButton {
   border-radius: 3px;
	-webkit-border-radius: 3px;
	-moz-border-radius: 3px;
	font-size:11px;
	font-weight:normal;
	padding:2px 4px;
	box-shadow:0 0 0 #999999;
	-moz-box-shadow:0 0 0 #999999;
	-webkit-box-shadow:0 0 0 #999999;
}
input.SmallButton:hover,
a.SmallButton:hover,
.SmallBlueButton:hover {
	box-shadow:0 0 2px #999999;
	-moz-box-shadow:0 0 2px #999999;
	-webkit-box-shadow:0 0 2px #999999;
}
.Loading {
   height: 100px;
   padding: 0 20px;
   background: url('images/progress.gif') center center no-repeat;
}
.AfterButtonLoading {
   background: url('images/progress.gif') center center no-repeat;
   padding: 0 20px;
}
.Progress {
   padding: 10px 40px 10px 0;
   background: url('images/progress.gif') center center no-repeat;
}
.TinyProgress {
	padding: 10px 40px 10px 0 !important;
	background: url('images/progress_sm.gif') center center no-repeat;
}

/* Note: Warning, Alert & Info are simple boxes that can be used to wrap message
   strings & imply importance. */
/* Note: The MessageModule (in /applications/dashboard/modules) wraps all messages
  that it renders in a div with this DismissMessage class. */
div.Info,
.DismissMessage {
   border-radius: 2px;
   -moz-border-radius: 2px;
   -webkit-border-radius: 2px;
   font-size: 14px;
	position: relative;
   margin: 10px;
	padding: 10px;
	line-height: 1.4;
}
#Panel div.Info,
#Panel .DismissMessage {
	margin: 0;
	border-width: 1px 0 1px 0;
	font-size: 13px;
}
div.DismissMessage p {
   margin: 2px 0;
	padding: 4px 0 0;
}
div.DismissMessage a.Dismiss {
	position: absolute;
	top: 3px;
	right: 5px;
	font-family: arial;
	font-size: 22px;
	font-weight: bold;
   line-height: 1;
   color: #999;
}
#Panel div.DismissMessage a.Dismiss {
	top: 1px;
	right: 3px;
}
div.DismissMessage a.Dismiss:hover {
	color: #ff0084;
}
div.Box {
	border: 1px solid #a5d0e7;
   background: #d3f0ff;
}
.Warning {
   background: #ff9;
   padding: 10px 20px;
}
strong {
	font-weight: bold;
}
.Alert {
   background: #d00;
   border: 1px solid #b00;
   color: #fff;
   padding: 3px 6px;
   border-radius: 3px;
   -moz-border-radius: 3px;
   -webkit-border-radius: 3px;
	text-shadow: 1px 1px 1px #444;
}
.Alert a {
   color: #fff;
}
.Alert a:hover {
   text-decoration: underline;
}
#Panel .Alert {
   font-size: 10px;
   padding: 0px 5px;
/*   -moz-border-radius: 8px;
   -webkit-border-radius: 8px;*/
}
div.EmptyInfo {
   margin: 10px 0;
}
.HoverHelp {
	position: relative;
}
.HoverHelp .Help {
	display: none;
	min-width: 200px;
	background: #333;
	color: #fff;
	font-weight: normal;
	font-size: 11px;
	position: absolute;
	left: -5px;
	bottom: 20px;
   border-radius: 2px;
	-moz-border-radius: 2px;
	-webkit-border-radius: 2px;
	padding: 6px;
	box-shadow: 0px 0px 2px #777;
	-moz-box-shadow: 0px 0px 2px #777;
	-webkit-box-shadow: 0px 0px 2px #777;  
}
/* Note: MorePager is related to the /applications/dashboard/modules/MorePagerModule. */
.MorePager {
   list-style: none;
   margin: 1px 0 0;
   padding: 3px 6px;
   text-align: right;
   }
.MorePager a {
   font-size: 13px;
   font-weight: bold;
   text-align: right;
}
.MorePager a:hover {
   color: #2786c2 !important;
   text-decoration: underline;
}
.MorePager a.Loading:hover {
	text-decoration: none;
}
#PagerLess {
   border-top-right-radius: 2px;
   border-top-left-radius: 2px;
   -moz-border-radius-topright: 2px;
   -moz-border-radius-topleft: 2px;
   -webkit-border-top-right-radius: 2px;
   -webkit-border-top-left-radius: 2px;
   margin-bottom: 1px;
}
tr#PagerMore td {
   border: 0;
   text-align: right;
	border-bottom: 1px solid #aedefc;
}
#PagerMore {
   margin-bottom: 1px;
}
/* Note: Tabs are used on administrative dashboard screens to help organize
  information being managed on screen. For example: applications and plugins.
*/
.FilterMenu {
   color: #aaa;
   padding: 0 0 10px;
	padding:0 20px 10px;
	position:relative;
	top:-10px;	
}
.FilterMenu strong {
   font-weight: bold;
   color: #111;
}
.FilterMenu span {
   color: #999;
   padding: 0 4px;
}
div.Tabs {
	display: block;
   padding: 0 10px;
   margin: 0;
}
div.Tabs li {
   display: inline;
   margin: 0;
}
div.Tabs li a,
div.Tabs li a:link,
div.Tabs li a:hover,
div.Tabs li a:active,
div.Tabs li a:visited {
	position: relative;
	top: 4px;
   margin: 0;
   border: 1px solid #8bc1de;
	border-bottom: 0;
   border-radius: 3px 3px 0 0;
   -moz-border-radius: 3px 3px 0 0;
   -webkit-border-radius: 3px 3px 0 0;
   background: #bbe2f7;
   display: inline;
   font-weight: bold;
   color: #1e79a7;
   text-decoration: none;
   padding: 5px 10px;
	line-height: 2.6;
}
div.Tabs li a:hover {
   background: #f3fcff;
}
div.Tabs li.Active a {
   background: #DBF3FC;
	border-bottom: 1px solid #DBF3FC;
   color: #222;
}
div.Tabs li a span {
   line-height: 1;
   font-size: 80%;
   padding: 0 3px;
   border-radius: 3px;
   -webkit-border-radius: 3px;
   -moz-border-radius: 3px;
   font-weight: normal;
   background: #1e79a7;
   color: #eaf4fd;
   margin: 0 0 0 4px;
}


/* ==================================================================== Forms */
form ul {
   list-style: none;
   margin: 0px;
   padding: 0px;
}
#Content form ul {
	padding: 20px 20px 0;
}
form ul li {
   margin-bottom: 10px;
   padding: 0;
   font-size: 12px;
   color: #555;
}
form ul li label {
   color: #000;
   display: block;
   font-size: 14px;
	font-weight: bold;
   }
form ul li span {
	display: block;
}
body.Messages div.Popup form ul li label {
   width: 100px;
}
form ul li label.RadioLabel {
   float: none;
   display: inline;
   font-weight: normal;
}
table.Label tbody th {
   width: 140px;
}
form ul li table label {
   float: none;
   display: inline;
   width: auto;
}
body.Messages div.Popup form ul li label.CheckBoxLabel,
form ul li label.CheckBoxLabel {
   float: none;
   width: auto;
   display: block;
   font-size: 13px;
   cursor: pointer;
   margin: 0px;
   padding: 0px;
   line-height: 27px;
	font-weight: normal;
}
form ul li label.CheckBoxLabel input {
   margin: 7px 6px 4px 2px;
   padding: 0px;
   float: left;
}
form ul li label span {
   font-size: 11px;
   color: #999;
   padding-left: 6px;
   }
form li.RadioInput label {
   display: inline;
   }
input.SmallButton {
   cursor: pointer;
   margin: 0px 0px 0px 0px;
   font-size: 11px;
}
input.SmallInput {
   width: 80px;
}
/* FormTable */
table {
   width: 100%;
   border-collapse: collapse;
	border: 1px solid #a5d0e7;
	border-left: none;
	border-right: none;
	margin: 0;
}
table label {
   font-size: 12px;
   padding: 0px;
}
table tr.Last td,
table tr.Last th {
   border-bottom: 0px;
}
table th,
table td {
   font-weight: normal;
   color: #555;
   padding: 6px;
}
form ul li table label {
	font-size: 100%;
}
table thead th,
table thead td {
   border-bottom: 1px solid #a5d0e7;
}
table tbody th {
   font-weight: bold;
   color: #000;
}
table tbody th,
table tbody td {
   border-bottom: 1px solid #a5d0e7;
   line-height: 150%;
}
table tbody tr.FootNote td {
   background: #ff9;
   color: #454545;
   border-bottom: 0px;
}
table tbody tr.More th,
table tbody tr.More td {
   border-bottom: 0;
}
table.AltRows tbody tr.Enabled td.Info,
table.AltColumns tbody tr.Enabled td.Info,
table.AltRows tbody tr.Disabled td.Info,
table.AltColumns tbody tr.Disabled td.Info {
   color: #aaa;
}
table tbody td.Info span {
   padding: 0 6px;
}
table tbody td.Info strong {
	margin-right: 10px;
   font-weight: bold;
   color: #000;
}
table thead th {
   font-weight: bold;
   font-size: 13px;
   /* line-height: 100%; This made the headings on checkbox lists highlight incorrectly. */
   color: #000;
}
table input.Button {
   margin: 0px;
}
table.AltRows tr.Alt th,
table.AltRows tr.Alt td {
   background: #d3f0ff;
}
table.AltColumns th.Alt,
table.AltColumns td.Alt {
   background: #d3f0ff;
}
table.AltColumns tr.Alt {
   background: none;
}
table.AltColumns tr.Parent td,
table tr.Parent td {
   background: #fff;
}
table.AltColumns tr.Parent td.Alt,
table tr.Parent td.Alt {
	background: #fcfcfc;
}
table tr.Child td.First {
   padding-left: 20px;
}
table tr.Highlight th,
table tr.Highlight td {
   color: #000;
}
table tbody td blockquote {
   margin: 0px;
   padding: 2px;
}
table.Sortable tbody td {
   cursor: move;
}
/* Status Rows - Certain tables have "Enabled" and "Disabled" rows (plugins, applications) that need to override default styles */
table.AltRows tr.Enabled th,
table.AltRows tr.Enabled td,
table.AltColumns tr.Enabled th,
table.AltColumns tr.Enabled td {
   background: #ffd;
   color: #000;
}
table.AltRows tr.Disabled th,
table.AltRows tr.Disabled td,
table.AltColumns tr.Disabled th,
table.AltColumns tr.Disabled td {
   background: #d3f0ff;
}

label.SubLabel {
   display: inline-block;
   font-size: 100%;
   width: 100px;
}

/* CheckBoxGrid */
.CheckBoxGrid {
   margin: 10px 0;
   width: auto;
}
.CheckBoxGrid a {
   display: block !important;
   padding: 5px;
}
.CheckBoxGrid a:hover {
   background: #ff9;
   text-decoration: none;
}
.CheckBoxGrid th a,
.CheckBoxGrid td a,
.CheckBoxGrid th a:hover,
.CheckBoxGrid td a:hover {
   color: #555 !important;
}
.CheckBoxGrid td {
   text-align: center;
}
.CheckBoxGrid tbody th {
   font-weight: normal;
   padding: 0;
}
.CheckBoxGrid tbody th,
.CheckBoxGrid tbody td {
   vertical-align: middle;
}
.CheckBoxGrid thead th a,
.CheckBoxGrid thead th a:hover {
   color: #333 !important;
}
.CheckBoxGrid thead td {
   padding: 0;
}
.CheckBoxGrid tbody th a span.Parent {
   background: url('images/parent_divider.gif') center right no-repeat;
   padding: 6px 10px 6px 0;
   margin: 0 6px 0 0;
}
.CheckBoxGrid th {
   width: 150px;
}
.CheckBoxGrid td {
   width: 50px;
}
.CheckBoxGrid th,
.CheckBoxGrid td {
   padding: 3px;
}
.CheckBoxGrid th.Alt,
.CheckBoxGrid td.Alt {
   background: #d3f0ff;
}
/* CheckColumn */
.CheckColumn thead td a {
   display: block !important;
   padding: 6px 5px;
   color: #333333 !important;
   font-weight: bold;
}
.CheckColumn thead td a:hover {
   background: #f9f4c0;
   text-decoration: none;
   color: #333333 !important;
}
/* CheckBoxList */
.CheckBoxList {
   padding: 4px 0px 4px 0px;
}
.CheckBoxList li {
   border: 0px;
   margin: 0px;
   padding: 3px 0px 3px 0px;
   font-size: 11px;
}
.CheckBoxList li label.CheckBoxLabel {
   float: none;
   display: inline;
   width: auto;
   font-weight: normal;
   padding: 0px 0px 0px 0px;
}

.ColumnCheckBoxList {
   width: 650px;
}
.ColumnCheckBoxList li {
   display: inline-block;
   width: 321px;
}
body.managecategories div.Info div {
	padding-top: 16px;
}

/* =================================================================== Header */
#Head {
	background: url('images/dashboard-bg.png') top center repeat-x #014687;
	border-bottom: 1px solid #000;
	padding: 10px 18px 18px;
   text-align: right;
}
#Head h1 {
	line-height: 160%;
	border: 0;
	float: left;
	margin: 0;
	padding: 3px 0 0;
}
#Head h1 a {
	font-size: 24px;
	color:#f8fdff;
	text-shadow:0 1px 0 #000;
}
#Head div.User {
	padding: 8px 0 0;
}
#Head h1 a span {
	vertical-align: middle;
}
#Head div.User a,
#Head h1 a span {
   font-family: 'lucida grande','Lucida Sans Unicode', Tahoma, sans-serif;
	background: url('images/dashboard-bg.png') -480px -191px repeat-x #01518d;
	border: 1px solid #002b57;
	color: #fff;
	text-shadow:0 1px 0 #000;
	padding: 4px 6px;
	margin: 0 0 0 6px;
	font-size: 12px;
	font-weight: normal;
   border-radius: 3px;
	-webkit-border-radius: 3px;
	-moz-border-radius: 3px;
}
#Head div.User a:hover,
#Head h1 a span:hover {
	background-position: -480px -191px;
	box-shadow: 0 0 1px #0066C8;
	-moz-box-shadow: 0 0 1px #0066C8;
	-webkit-box-shadow: 0 0 1px #0066C8;
}
#Head div.User a.Profile,
#Head div.User a.Profile:hover {
	background-position: -5px -191px;
	padding: 4px 6px 4px 24px;
}
#Head h1 a span,
#Head h1 a span:hover {
	background-position: -454px -191px;
	padding: 4px 6px 4px 22px;
}
#Head div.User a:focus { background-position: -480px -294px; }
#Head div.User a.Profile:focus { background-position: -5px -294px; }
#Head h1 a:focus span { background-position: -454px -294px; }
#Head div.User a:focus,
#Head h1 a:focus span {
	box-shadow: 0 0 1px #6fa3c9;
	-moz-box-shadow: 0 1px 0 #6fa3c9;
	-webkit-box-shadow: 0 0 1px #6fa3c9;
}
#Head div.User a span {
	margin: 0 0 0 6px;
   border-radius: 3px;
	-webkit-border-radius: 3px;
	-moz-border-radius: 3px;
	background: #003671;
	padding:0 4px;
}

/* ======================================================== Panels / Sidebars */
#Panel {
   float: left;
	margin: 0;
	width: 200px;
	border-top: 1px solid #82BDDD;
	border-right: 1px solid #82bddd;
	background: #dbf3fc;
}
#Panel div.Box {
	margin: 0;
	border: none;
	border-bottom: 1px solid #8bc1de;
	background: none;
}
#Panel div.Group {
	padding: 0;
}
div.Box h4 {
	font-family: 'lucida grande','Lucida Sans Unicode', Tahoma, sans-serif;
   font-size: 100%;
   font-weight: bold;
   margin: 0 0 4px;
   padding: 0 6px;
   color: #076C8E;
	text-shadow: #fff 0 1px 0;
}
div.Box h4 a {
	display: block;
   color: #045974;
	text-shadow: none;
}
div.Box h4 a:hover {
   color: #ff0084;
	text-shadow: none;
}
div.Box h4.Active {
	background: #045974;
}
div.Box h4.Active a {
	color: #fff;
	text-shadow: none;
}
#Panel div.Box h4 {
	padding: 0;
	margin: 0;
}
#Panel div.Box h4 { background: url('images/dashboard-sprites.png') 166px -145px no-repeat; }
#Panel div.Dashboard h4 { background-position: 166px 7px; }
#Panel div.Appearance h4 { background-position: 164px -1195px; }
#Panel div.Users h4 { background-position: 162px -292px; }
#Panel div.Moderation h4 { background-position: 167px -742px; }
#Panel div.Forum h4 { background-position: 167px -442px; }
#Panel div.Reputation h4 { background-position: 167px -540px; }
#Panel div.Addons h4 { background-position: 166px -240px; }
#Panel div.SiteSettings h4 { background-position: 164px -92px; }
#Panel div.Import h4 { background-position: 164px -1139px; }
#Panel div.Pages h4 { background-position: 166px -1244px; }
div.Box dl {
   border-bottom: 1px solid #aedefc;
   background: #f0fbff;
   padding: 3px;
   font-size: 90%;
   overflow: hidden;
}
div.Box dl dt {
   float: left;
   width: 80px;
   color: #2786C2;
}
div.Box dl dd {
   margin-left: 80px;
}
div.Box p {
   font-size: 100%;
   padding: 0 0 4px;
   color: #555;
}
#Panel div.Active {
	background: #fff;
}
ul.PanelInfo {
	margin: 0 0 10px;
}
ul.PanelInfo li {
   padding: 0;
   font-size: 80%;
}
ul.PanelInfo li a {
   position: relative;
}
#Panel div.Box h4 {
	font-size: 14px;
	font-weight: bold;
	padding: 10px;
   color: #000;
}

ul.PanelInfo li a {
	font-size: 13px;
	color: #000;
	text-shadow: 0 0 1px #fff;
	display: block;
	padding: 2px 10px;
}
#Panel div.Box h4 a {
   color: #000;
}

span.New {
   border-radius: 2px;
   -moz-border-radius: 2px;
   -webkit-border-radius: 2px;
   background: #ff0;
   color: #000;
   font-size: 9px;
   font-weight: bold;
	box-shadow: 0 1px 2px #333;
	-moz-box-shadow: 0 1px 2px #333;
	-webkit-box-shadow: 0 1px 2px #333;
	padding:0px 2px;
	position: relative;
	top: -4px;
	right: auto;
}
ul.PanelInfo li.Active {
   background: url('images/arrow.png') center left no-repeat #ffffff;
}

/* ================================================= Dashboard Customizations */
.Column table {
   width: 100%;
	border: none;
}
.Column table th {
	width: 160px;
}
.Col {
	width: 175px;
	float: left;
}
#RecentUsers img {
	float: left;
	height: 20px;
	width: 20px;
	margin-right: 8px;
	overflow: hidden;
}
#UrlCode strong {
	color: #000000;
}
#UrlCode span {
	display: inline;
	background: #ff8;
	padding: 2px 4px;
   border-radius: 2px;
	-moz-border-radius: 2px;
	-webkit-border-radius: 2px;
}
#UrlCode input.InputBox {
	width: 200px;
	padding: 3px;
	font-size: 12px;
	font-family:'lucida grande','Lucida Sans Unicode',Tahoma,sans-serif;
}
#UrlCode a {
	margin-left: 10px;
}

/* =============================================================== User Pages */
#dashboard_user_index div.Info .InputBox {
   margin-right: 6px;
}
#dashboard_user_index div.Info .Button {
   margin-right: 20px;
}
#Form_User a.SmallButton {
	line-height: 3;
	margin-right: 6px;
}


/* ================================================== Splash Information Page */
body.Home #Content {
	margin: 0 auto;
}
#Content .SplashInfo {
	margin: 80px 0;
	border-top: 1px solid #a5d0e7;
	border-bottom: 1px solid #a5d0e7;
	background: #e2f4ff;
}
#Content .SplashInfo h1 {
	font-family: "Helvetica Neue",Helvetica,arial,sans-serif;
	background: transparent;
	text-align: center;
	border: none;
	border-top: 1px solid #fff;
	color:#02455B;
	font-size:300%;
	text-shadow:0 1px 0 #FFFFFF;
	padding: 10px 0 0;
	margin: 0;
	line-height: 1;
}
#Content .SplashInfo p {
	font-family: "Helvetica Neue",Helvetica,arial,sans-serif;
	text-align: center;
	border-bottom: 1px solid #fff;
	margin: 0;
	padding: 0 0 10px;
	color: #076C8E;
	font-size: 20px;
}


/* =================================================================== Popups */
div.Popup div.Messages {
   text-align: left;
   position: inherit;
   top: auto;
   left: auto;
   z-index: auto;
	margin: 10px 0 !important;
}
div.Popup div.Warning {
	margin: 10px 0 0;
}
div.Popup div.Messages ul {
	display: block;
   border-radius: 2px;
	-moz-border-radius: 2px;
	-webkit-border-radius: 2px;
}
div.Popup div.Info {
	border: 0;
}
* html div.Popup div.Messages {
  position: inherit;
  width: auto;
  top: auto;
  left: auto;
  overflow: auto; 
}
div.Popup .Loading {
   display: block;
}
.Overlay {
	position: absolute;
	top: 0;
	left: 0;
	width: 100%;
	height: 100%;
	background: rgba(255,255,255,0.7);
}
div.Popup {
  position: absolute;
  width: 100%;
  top: 0;
  left: 0;
  z-index: 5000;
  text-align: center;
}
div.Popup div.Body {
	margin: 0px auto;
	text-align: left;
	position: relative;
	padding: 0 0 8px 0;
	max-width: 500px;
	border-radius: 5px;
	-moz-border-radius: 5px;
	-webkit-border-radius: 5px;
	background: #f1fbfe;
	border: 1px solid #01416b;
	box-shadow: 0px 0px 3px #01416b;
	-moz-box-shadow: 0px 0px 3px #01416b;
	-webkit-box-shadow: 0px 0px 3px #01416b;  
}
div.Popup div.Body div.Body {
   border: 0;
}
div.Popup div.Legal,
div.Popup .Content form {
	max-height: 450px;
	overflow: auto;
	padding: 0 10px 10px;
}
div.Popup .Loading {
  text-align: center;
}
div.Popup h1,
div.Popup h2 {
	padding: 6px 9px 4px;
	text-shadow: 0 1px 0 #fff;
	border-radius: 4px 4px 0 0;
	-webkit-border-radius: 4px 4px 0 0;
	-moz-border-radius: 4px 4px 0 0;
	font-size:14px;
	font-weight:bold;
	margin-bottom: 0;
	color: #f8fdff;
	background: url('images/dashboard-bg.png') top center repeat-x #014687;
	border-bottom: 1px solid #000;
	text-shadow: 0 1px 0 #000;
}
div.Popup h3 {
	font-size: 13px;
	font-weight: bold;
	padding: 20px 0 10px;
}
div.Popup p {
	padding: 6px 10px 10px;
}
div.Popup small {
	font-size: 80%;
}
div.Popup form p {
	padding: 0;
}
div.Popup form ul li label {
	color:#222;
	display:block;
	font-size:14px;
	font-weight:bold;
	margin: 10px 0 0;
}
div.Popup form ul li label.RadioLabel,
div.Popup form ul li label.CheckBoxLabel {
	font-weight: normal;
}
div.Popup input.Button {
	margin: 4px 0 2px;
}
body.Entry div.Popup p {
	color: #000;
}
/* Note: The close class is used on the "close" anchor in popups. */
a.Close {
	line-height: 1;
	color: #555;
	cursor: pointer;
	font-family: arial;
	font-size: 22px;
	font-weight: bold;
	padding: 0;
	border-radius: 3px;
	-webkit-border-radius: 3px;
	-moz-border-radius: 3px;
	background: url('images/dashboard-sprites.png') 5px -795px no-repeat #000;
	border-bottom: 1px solid #006edf;
	position:absolute;
	right:10px;
	top:7px;
	height: 18px;
	width: 18px;
	overflow: hidden;
}
a.Close span {
	display: none;
}
a.Close:hover {
	color: #111;
}
div.Popup .Footer {
	border: none;
	background: none;
	padding: 0;
	margin: 0;
	text-align: right;
}
div.Popup .Footer input.Button {
	font-size: 11px;
	margin-right: 2px;
}

/* ==================================================================== Legal */
div.Legal ol {
	list-style-position:outside;
	list-style-type:decimal;
	margin:0 30px 10px;
}
div.Legal ul {
	list-style-position:outside;
	list-style-type:disc;
	margin:0 30px 10px;
}
div.Legal li {
	padding: 5px 0;
}
div.Legal strong {
	font-weight: bold;
}
div.Legal em {
	font-style: italic;
}
div.Legal p {
	padding: 6px 0 10px;
	margin: 0;
}
div.Legal h3 {
	font-weight: bold;
	padding: 6px 0 4px !important;
	margin: 0 !important;
	border: none !important;
	background: none !important;
}
div.Legal {
	margin: 10px;
	padding: 2px 8px;
	border: 1px solid #a5d0e7;
   border-radius: 3px;
	-moz-border-radius: 3px;
	-webkit-border-radius: 3px;
	background: #f6ffff;
}
div.Popup div.Legal {
	margin: 0;
	padding: 0 10px 10px;
	border: none;
	background: none;
   border-radius: 0;
	-moz-border-radius: 0;
	-webkit-border-radius: 0;
}



/* =================================================================== Themes */
div.CurrentTheme img,
div.BrowseThemes img {
	border: 1px solid #777;
}
div.CurrentTheme h3,
div.BrowseThemes h3 {
	padding: 0 0 10px;
}
.CurrentTheme img {
	float: left;
	margin: 20px;
}
.CurrentTheme {
	min-height: 200px;
	margin:0;
}
.CurrentTheme h4 {
	padding: 6px 0;
}
.CurrentTheme h4 span {
	padding-left: 10px;
}
div.Description {
	padding: 0 20px 20px;
}
div.Options,
div.CustomThemeOptions {
	padding: 0 20px;
}
table.SelectionGrid {
	background: none;
	margin: 0;
	border: none;
}
table.SelectionGrid td {
	width: 33%;
	border: 1px solid #a5d0e7;
	border-width: 0 0 1px;
	padding: 16px;
	vertical-align: top;
}
table.Themes td {
   min-width: 235px;
}
table.Themes td h4 {
	padding: 6px 0;
}
table.SelectionGrid td.FirstCol {
	border-right: 1px solid #a5d0e7;
}
table.SelectionGrid td.EmptyCol,
table.SelectionGrid td.LastCol {
	border-left: 1px solid #a5d0e7;
}
table.SelectionGrid td.FirstCol,
table.SelectionGrid td.EmptyCol,
table.SelectionGrid td.LastCol,
table.SelectionGrid td {
	border-color: #e0e0e0;
}
table.SelectionGrid h4 {
   color:#02455B;
   font-size:16px;
   margin-bottom:10px;
   text-shadow:0 1px 0 #FFFFFF;
}
table.SelectionGrid em {
   display: block;
   padding: 3px 0 8px;
   font-style: oblique;
}
table.SelectionGrid div.Buttons {
   float: right;
   width: 70px;
   text-align: center;
}
table.SelectionGrid div.Buttons a {
   display: block;
   padding: 2px 4px;
   margin: 4px 0;
}
table.Themes em {
	padding-top: 13px;
}
table.Themes div.Buttons a {
	margin: 0 0 8px;
}
table.SelectionGrid dl {
	padding: 0 0 10px;
}
table.SelectionGrid dl dt {
	display: inline;
   color: #000;
   border-right: 1px solid #e2f4ff;
   padding: 4px 6px 4px 0;
   margin: 0 4px 0 0;
}
table.SelectionGrid dl dd {
	display: inline;
}
table.SelectionGrid td.Active {
   -moz-background-clip:border;
   -moz-background-inline-policy:continuous;
   -moz-background-origin:padding;
   background:#e2f4ff none repeat scroll 0 0;
}


#dashboard_user_browse #Content form div.Info,
#dashboard_user_index #Content form div.Info {
	padding: 10px 10px 0;
}
#dashboard_user_browse #Content form input.Button,
#dashboard_user_index #Content form input.Button {
	margin: 0 20px 10px;
}
#Content form input.Button {
	margin: 0 20px 20px;
}
/* A general rule to remove padding from info (form adds it) */
#Content form ul div.Info {
	padding: 0;
	margin: 10px 0;
}
/* Exceptions to padding rule */
body#dashboard_settings_registration #Content form ul div.Info {
	padding: 10px;
	margin: 10px;
}
table tbody td.Info strong,
a.SmallButton {
	margin-right: 10px;
}
#dashboard_settings_registration #Content form ul {
	padding: 0;
}
body.Import table {
	margin-bottom: 20px;
}
body.Import .Button {
	margin: 0 0 0 20px;
}
#InvitationExpiration {
	padding: 0 20px;
}
table.AltRows tr.Disabled th,
table.AltRows tr.Disabled td,
table.AltColumns tr.Disabled th,
table.AltColumns tr.Disabled td,
table.AltColumns th.Alt,
table.AltColumns td.Alt {
	background: none;
}
table.AltRows tr.Enabled th,
table.AltRows tr.Enabled td,
table.AltColumns tr.Enabled th,
table.AltColumns tr.Enabled td {
	background: #ff8;
}
.CheckBoxGrid tbody th,
.CheckBoxGrid thead td,
.CheckBoxGrid thead td.Alt,
.CheckBoxGrid thead th,
.CheckBoxGrid thead th.Alt,
table thead th,
table thead td,
table.AltColumns thead th.Alt,
table.AltColumns thead td.Alt {
	background: #dbf3fc;
	font-size: 13px;
	color: #222;
	text-shadow: 0 1px 0 #fff;
}
table th,
table td {
	padding: 6px 6px 6px 20px;
}
table tbody th,
table tbody td {
	border-bottom: 1px solid #e0e0e0;
}
table tbody tr:last-child th,
table tbody tr:last-child td {
	border-bottom: none;
}
.CheckBoxGrid td.Alt {
	background: none;
}

li.RolePermissions table.CheckBoxGrid tbody tr th a {
	white-space:nowrap;
}

li.RolePermissions table.CheckBoxGrid tbody tr th a span.Parent {
	display:inline;
}

/* Summary Tables */
div.Summary {
   clear: left;
   margin: 20px 0 20px 20px;
   width: 46%;
   display: inline-block;
   vertical-align: top;
}
div.Summary table {
   margin: 0;
   padding: 0;
}
div.Summary table th,
div.Summary table td {
   font-size: 11px;
   padding: 4px 6px;
}
div.Summary table tbody th {
   font-weight: normal;
}
div.Summary table thead td,
div.Summary table tbody td {
   width: 80px;
   padding: 4px 6px 4px 0;
}

/* =================================================================== Footer */
#Foot {
   clear: both;
   font-size: 13px;
   color: #076C8E;
   font-weight: bold;
	padding: 4px 18px 2px;
	position: relative;
	background: url('images/dashboard-bg.png') center -96px repeat-x #014687;
	border: none;
	border-bottom:1px solid #000204;
}
#Foot img {
	display: none;
}
#Foot a {
	color: #076C8E;
}
#Foot .Version {
	position: absolute;
	bottom: 10px;
	right: 20px;
	color: #5F9BBF;
	font-size: 12px;
	font-weight: normal;
	padding-bottom: 5px;
}
#Foot div a {
	display: block;
	background: url('images/logo_footer.png') center center no-repeat;
	height: 32px;
	width: 72px;
	margin: 6px 0 10px;
}

.Tag {
   background: #555;
   color: #fff;
   border-radius: 2px;
   -moz-border-radius: 2px;
   -webkit-border-radius: 2px;

   font-size: 11px;
   padding: 1px 6px !Important;
}
.Tag a {
   color: #fff;
}

.NumberedPager {
   font-size:16px;
   font-weight:bold;
   margin:1px 0 0;
   text-align:right;
}

.NumberedPager a,
.NumberedPager span {
	padding: 0 4px;
}
.NumberedPager span,
.NumberedPager a.Highlight {
	color: #777;
}
.NumberedPager a.Next,
.NumberedPager span.Next,
.NumberedPager a.Previous,
.NumberedPager span.Previous {
	font-size: 16px;
	line-height: 10px;
}
.NumberedPager a.Next,
.NumberedPager span.Next {
	margin-left: 6px;
}
.NumberedPager a.Previous,
.NumberedPager span.Previous {
	margin-right: 6px;
}

/* Help Links */
.Help {
   padding: 8px;
	line-height: 1;
}
.Help h2 {
   font-size: 14px;
	font-weight: bold;
	text-shadow: none;
   margin: 0 0 10px;
}
.Help ul {
   list-style: disc;
   margin-left: 19px;
}
.Help li {
   margin-top: 6px;
	line-height: 1.5;
}
.Aside {
   border: solid 1px #ccc;
   background: #ff8;
   border-radius: 3px;
   -moz-border-radius: 3px;
   -webkit-border-radius: 3px;
   width: 220px;
   float: right;
   z-index: 200;
   position: relative;
   margin: 6px;
}

/* Homepage Admin */
.HomeOptions {
	padding: 0 20px;
}
.HomeOptions a {
	color: #333;
	font-weight: bold;
	text-decoration: none;
	display: inline-block;
	vertical-align: bottom;
	width: 180px;
	margin: 0 10px 10px 0;
	padding: 0 6px;
	border-radius: 2px;
	-moz-border-radius: 2px;
	-webkit-border-radius: 2px;
	border: 1px solid #ddd;
	background: url('images/homepage-sprites.png') 6px 23px no-repeat #eee;
	height: 152px;
}
.HomeOptions a.categoriesdiscussions { background-position: -184px 23px; }
.HomeOptions a.categoriesall { background-position: -564px 23px; }
.HomeOptions a.activity { background-position: -374px 23px; }
.HomeOptions a:hover {
	background-color: #f5f5f5;
	border-color: #ccc;
}

ol.Sortable, ol.Sortable ol {
	margin: 0 0 0 25px;
	padding: 0;
	list-style-type: none;
}
ol.Sortable {
	margin: 0;
	background: #f3f3f3;
}
.Sortable li {
	margin: 0;
	padding: 0;
}
.Sortable li div  {
	padding: 0;
	margin: 0;
	cursor: move;
}
.Placeholder {
	background-color: #cfcfcf;
}
.SortableError {
	background:#fbe3e4;
	color:#8a1f11;
}
.Sortable table {
	border: 1px solid #e0e0e0;
	border-right: none;
	margin: -1px 0 0 -1px;
}
.Sortable table td {
	vertical-align: top;
	padding: 6px;
	background: #fff;
	border-bottom: none;
}
.Sortable table td strong,
.Sortable table td blockquote {
	display: block;
}
.Sortable table td.Buttons {
	text-align: right;
	padding: 6px 0;
}

/* ==================================================================== Feeds */
.FeedItem {
	padding: 6px 10px;
}
.FeedItem a {
	font-size: 13px;
	display: inline;
	font-weight: bold;
	margin-right: 12px;
}
.FeedItem .Date {
	display: inline;
	font-size: 12px;
	color: #888;
}
.FeedItem em {
	color: #333;
	font-size: 12px;
	display: block;
}
.Selected {
   background: #FFFF99 !Important;
}
.CheckboxCell {
   width: 1em;
}
.DateCell {
   text-align: right;
   width: 7em;
}
.UsernameCell {
   width: 8em;
}
.CenterCell {
   text-align: center;
}
ins {
   background: #DDFFDD;
}
del {
   background: #FFDDDD;
}


/* Do not customize these unless you enjoy pain. */

/* Error messages that get displayed on forms throughout the application. */
div.Errors {
   text-align: left;
   position: inherit;
   top: auto;
   left: auto;
   z-index: auto;
	margin: 0 !important;
}
* html div.Errors {
  position: inherit;
  width: auto;
  top: auto;
  left: auto;
  overflow: auto; 
}
div.Errors ul {
	border-bottom: 1px solid #a00 !important;
   background: #d50a0a !important;
	padding: 10px 20px !important;
	display: block;
	box-shadow: none;
	-moz-box-shadow: none;
	-webkit-box-shadow: none;
}
div.Popup div.Errors ul {
	border: 1px solid #a00 !important;
	padding: 6px 10px !important;
}
div.Errors ul li {
   color: #fff !important;
   background: #d50a0a !important;
	margin: 0;
}
div.Errors pre {
	margin: 10px 0 5px;
	padding: 4px 8px;
	display: block;
   border-radius: 2px;
   -moz-border-radius: 2px;
   -webkit-border-radius: 2px;
   white-space: pre;
   overflow: auto;
	box-shadow: 0px 0px 2px #333;
	-moz-box-shadow: 0px 0px 2px #333;
	-webkit-box-shadow: 0px 0px 2px #333;  
}
div.Errors pre,
div.Errors pre * {
	background: #ffa !important;
	font-size: 12px !important;
	font-weight: normal !important;
	font-family: monospace !important;
	text-shadow: none !important;
	color: #333  !important;
	line-height: 1.4 !important;
}
div.Errors pre * {
	margin: 0 !important;
	padding: 0 !important;
}

/* Do not customize these unless you enjoy pain. */

/* Note: InformMessages are "growl" style messages that appear in a fixed
position on the page to notify users of things like drafts being saved, etc. */
div.InformMessages {
   text-align: left !important;
   position: fixed;
   top: auto;
   bottom: 20px;
   left: 20px;
   z-index: 200;
   margin: 0 !important;
   padding: 0 !important;
   list-style: none !important;
   font-size: 12px;
   display: block;
   width: auto;
}
* html div.InformMessages {
  position: absolute;
  width: 100%;/*IE5.5*/
  top: auto;
  left: 20px;
  overflow: visible; 
  bottom: expression(eval(document.compatMode && document.compatMode=='CSS1Compat') ? documentElement.scrollBottom : document.body.scrollBottom);
}
div.InformMessages div.InformWrapper {
	display: block;
}
div.InformMessages div.InformMessage {
   color: #fff !important;
	text-shadow: 0 1px 1px #000;
   text-align: left !important;
   border-radius: 2px;
   -moz-border-radius: 2px;
   -webkit-border-radius: 2px;
	background: rgb(0, 0, 0) !important;
	background: rgba(0, 0, 0, 0.7) !important;
   border: none !important;
   width: auto !important;
	max-width: 400px !important;
   margin: 10px auto 0 !important;
   padding: 9px 14px 8px !important;
   display:-moz-inline-stack;
   display:inline-block;
   zoom:1;
   *display:inline;
	position: relative;
	line-height: 1.6;
}
div.InformMessages div.InformMessage:hover {
	background: rgba(0, 0, 0, 0.8) !important;
}
div.InformMessages div.InformMessage a {
	color: #fff;
	text-decoration: underline;
}
div.InformMessages div.InformMessage a:hover {
	text-decoration: none;
}
div.InformMessages div.InformMessage a.Close {
	border: none;
	background: transparent;
   border-top-right-radius: 2px;
   -webkit-border-top-right-radius: 2px;
   -moz-border-radius-topright: 2px;
	color: #ddd;
	font-size: 14px;
	text-align: center;
	display: none;
	height: 12px;
	width: 12px;
	line-height: 1;
	text-decoration: none;
	position: absolute;
	top: 0px;
	right: 0px;
}
div.InformMessages div.InformMessage a.Close span {
	display: inline;
}
div.InformMessages div.InformMessage a.Close:hover {
	background: #000;
	color: #fff;
}
div.InformMessages div.InformMessage:hover a.Close {
	display: block;
}
/* Inform Sprites */
div.InformMessages div.InformWrapper.HasIcon div.InformMessage {
	padding-left: 42px !important;
	min-height: 20px;
}
div.InformMessages div.InformWrapper.HasSprite div.InformMessage {
	padding-left: 40px !important;
}
div.InformMessages div.InformMessage a.Icon {
	display: block;
	position: absolute;
	top: 5px;
	left: 5px;
	height: 28px;
	width: 28px;
}
div.InformMessages div.InformMessage a.Icon img {
	height: 28px;
	width: 28px;
}
span.InformSprite {
	background: url('images/inform-sprites.png') -9px -9px no-repeat;
	display: block;
	position: absolute;
	top: 4px;
	left: 5px;
	height: 30px;
	width: 30px;
}
span.InformSprite.Refresh { background-position: -9px -9px; }
span.InformSprite.Recycle { background-position: -57px -9px; }
span.InformSprite.Infinity { background-position: -105px -9px; }
span.InformSprite.Squiggle { background-position: -153px -9px; }
span.InformSprite.Random { background-position: -200px -9px; }
span.InformSprite.Magnify { background-position: -250px -9px; }
span.InformSprite.Location { background-position: -298px -9px; }
span.InformSprite.Bubble { background-position: -346px -9px; }
span.InformSprite.ElipsisBubble { background-position: -394px -9px; }
span.InformSprite.Plus { background-position: -442px -9px; }
span.InformSprite.Time { background-position: -9px -57px; }
span.InformSprite.Eye { background-position: -57px -57px; }
span.InformSprite.Target { background-position: -105px -57px; }
span.InformSprite.Redflag { background-position: -153px -57px; }
span.InformSprite.Flags { background-position: -200px -57px; }
span.InformSprite.Graph { background-position: -250px -57px; }
span.InformSprite.Chart { background-position: -298px -57px; }
span.InformSprite.Envelope { background-position: -346px -57px; }
span.InformSprite.Gear { background-position: -394px -57px; }
span.InformSprite.Gears { background-position: -442px -57px; }
span.InformSprite.Skull { background-position: -9px -106px; }
span.InformSprite.SkullBones { background-position: -57px -106px; }
span.InformSprite.Bird { background-position: -105px -106px; }
span.InformSprite.Present { background-position: -153px -106px; }
span.InformSprite.Thundercloud { background-position: -200px -106px; }
span.InformSprite.Bandaid { background-position: -250px -106px; }
span.InformSprite.Saturn { background-position: -298px -106px; }
span.InformSprite.Star { background-position: -346px -106px; }
span.InformSprite.Heart { background-position: -394px -106px; }
span.InformSprite.Key { background-position: -442px -106px; }
span.InformSprite.Ipod { background-position: -9px -152px; }
span.InformSprite.Iphone { background-position: -57px -152px; }
span.InformSprite.Cabinet { background-position: -105px -152px; }
span.InformSprite.Coffee { background-position: -153px -152px; }
span.InformSprite.Briefcase { background-position: -200px -152px; }
span.InformSprite.Toolcase { background-position: -250px -152px; }
span.InformSprite.Suitcase { background-position: -298px -152px; }
span.InformSprite.Airplane { background-position: -346px -152px; }
span.InformSprite.Spraypaint { background-position: -394px -152px; }
span.InformSprite.MailInbox { background-position: -442px -152px; }
span.InformSprite.WallPicture { background-position: -9px -200px; }
span.InformSprite.Photos { background-position: -57px -200px; }
span.InformSprite.FilmRoll { background-position: -105px -200px; }
span.InformSprite.Drawer { background-position: -153px -200px; }
span.InformSprite.FilmStrip { background-position: -200px -200px; }
span.InformSprite.FilmStrip2 { background-position: -250px -200px; }
span.InformSprite.Gas { background-position: -298px -200px; }
span.InformSprite.Cutlery { background-position: -346px -200px; }
span.InformSprite.Battery { background-position: -394px -200px; }
span.InformSprite.Beaker { background-position: -442px -200px; }
span.InformSprite.Outlet { background-position: -9px -250px; }
span.InformSprite.Pinetree { background-position: -57px -250px; }
span.InformSprite.House { background-position: -105px -250px; }
span.InformSprite.Padlock { background-position: -153px -250px; }
span.InformSprite.Network { background-position: -200px -250px; }
span.InformSprite.Cloud { background-position: -250px -250px; }
span.InformSprite.Download { background-position: -298px -250px; }
span.InformSprite.BookmarkRibbon { background-position: -346px -250px; }
span.InformSprite.Flag { background-position: -394px -250px; }
span.InformSprite.Signpost { background-position: -442px -250px; }
span.InformSprite.Brightness { background-position: -9px -298px; }
span.InformSprite.Contrast { background-position: -57px -298px; }
span.InformSprite.Runner { background-position: -105px -298px; }
span.InformSprite.Zap { background-position: -153px -298px; }
span.InformSprite.MusicNote { background-position: -200px -298px; }
span.InformSprite.Microphone { background-position: -250px -298px; }
span.InformSprite.Tshirt { background-position: -298px -298px; }
span.InformSprite.Paperclip { background-position: -346px -298px; }
span.InformSprite.Monitor { background-position: -394px -298px; }
span.InformSprite.Tv { background-position: -442px -297px; }
span.InformSprite.Compass { background-position: -9px -346px; }
span.InformSprite.Pin { background-position: -57px -346px; }
span.InformSprite.Radar { background-position: -105px -346px; }
span.InformSprite.Location { background-position: -153px -346px; }
span.InformSprite.Telephone { background-position: -200px -346px; }
span.InformSprite.Baby { background-position: -250px -346px; }
span.InformSprite.Ekg { background-position: -298px -346px; }
span.InformSprite.Stopwatch { background-position: -346px -346px; }
span.InformSprite.MedicalBag { background-position: -394px -346px; }
span.InformSprite.ShoppingCart { background-position: -442px -346px; }
span.InformSprite.Dashboard { background-position: -9px -393px; }
span.InformSprite.Dogpaw { background-position: -57px -393px; }
span.InformSprite.Calendar { background-position: -105px -393px; }
span.InformSprite.Lightbulb { background-position: -153px -393px; }
span.InformSprite.Trophy { background-position: -200px -393px; }
span.InformSprite.Camera { background-position: -250px -393px; }
span.InformSprite.Wineglass { background-position: -298px -393px; }
span.InformSprite.Beerglass { background-position: -346px -391px; }
span.InformSprite.Dumbbells { background-position: -394px -393px; }
span.InformSprite.Buoy { background-position: -442px -393px; }
span.InformSprite.Beaker2 { background-position: -9px -440px; }
span.InformSprite.Testtube { background-position: -57px -440px; }
span.InformSprite.Thermometer { background-position: -105px -440px; }
span.InformSprite.Pill { background-position: -153px -440px; }
span.InformSprite.Equalizer { background-position: -200px -440px; }
span.InformSprite.Book { background-position: -250px -440px; }
span.InformSprite.Puzzle { background-position: -298px -440px; }
span.InformSprite.Palette { background-position: -346px -440px; }
span.InformSprite.Umbrella { background-position: -394px -440px; }
span.InformSprite.CoffeeCup { background-position: -442px -440px; }
span.InformSprite.Gameplan { background-position: -9px -490px; }
span.InformSprite.Walk { background-position: -57px -490px; }
span.InformSprite.Map { background-position: -105px -490px; }
span.InformSprite.IndexCards { background-position: -153px -490px; }
span.InformSprite.Piano { background-position: -200px -490px; }
span.InformSprite.Sliders { background-position: -250px -490px; }
span.InformSprite.Widescreen { background-position: -298px -490px; }
span.InformSprite.Badge { background-position: -346px -490px; }
span.InformSprite.Chicken { background-position: -394px -490px; }
span.InformSprite.Bug { background-position: -442px -490px; }
span.InformSprite.SingleUser { background-position: -9px -539px; }
span.InformSprite.Group { background-position: -57px -537px; }
span.InformSprite.Navigation { background-position: -105px -537px; }
span.InformSprite.Balloon { background-position: -153px -537px; }
span.InformSprite.Bowandarrow { background-position: -200px -537px; }
span.InformSprite.Controller { background-position: -250px -537px; }
span.InformSprite.Check { background-position: -298px -537px; }
span.InformSprite.Hanger { background-position: -346px -537px; }
span.InformSprite.Piggybank { background-position: -394px -537px; }
span.InformSprite.Headphones { background-position: -442px -537px; }
span.InformSprite.Landscape { background-position: -9px -586px; }
span.InformSprite.Stats { background-position: -57px -586px; }
span.InformSprite.Idcard { background-position: -105px -586px; }
span.InformSprite.Bullhorn { background-position: -153px -586px; }
span.InformSprite.Food { background-position: -200px -586px; }
span.InformSprite.Moon { background-position: -250px -586px; }
span.InformSprite.Sock { background-position: -298px -586px; }
span.InformSprite.Bone { background-position: -346px -586px; }
span.InformSprite.Golf { background-position: -394px -586px; }
span.InformSprite.Dice { background-position: -442px -586px; }

/* Getting Started Screen */
.Welcome {
	position: relative;
	min-height: 165px;
	background: #00346d;
	background:-webkit-gradient(linear, center bottom, center top, from(#014a8a), to(#00346d));
	background:-moz-linear-gradient(top, #00346d, #014a8a);
	-pie-background:linear-gradient(top, #00346d, #014a8a);
	background:linear-gradient(top, #00346d, #014a8a);
	padding: 20px 400px 20px 20px;
	color: #fff;
	border-radius: 4px;
	-moz-border-radius: 4px;
	-webkit-border-radius: 4px;
}
.Welcome strong {
	color: #FFF6CD;
}
.Welcome h2 {
	overflow: hidden;
	text-indent: -1000px;
	font-size: 1px;
	height: 42px;
	width: 341px;
	background: url('images/welcome-message.png') top left no-repeat transparent;
}
.Welcome a {
	position: absolute;
	top: 10px;
	right: 10px;
}
.Step {
	background: #efefef;
	border: 1px solid #dfdfdf;
	margin: 20px 0 0;
	padding: 16px 20px 20px;
	border-radius: 4px;
	-moz-border-radius: 4px;
	-webkit-border-radius: 4px;
	position: relative;
}
.NumberPoint {
	position: absolute;
	top: 0px;
	left: -16px;
	border-radius: 40px;
	-webkit-border-radius: 40px;
   -moz-border-radius: 40px;
   border: 5px solid #3CB3E8;
	font-size: 28px;
	height: 36px;
	width: 36px;
	background: #aee7fe;
	-moz-transform: rotate(-20.5deg);
	-o-transform: rotate(-20.5deg);
	-webkit-transform: rotate(-20.5deg);
	text-align: center;
	font-family: monospace,Arial,Sans-Serif;
	font-weight: bold;
	color: #003673;
	text-shadow: 1px 1px 0 rgba(256, 256, 256, 0.5);
	box-shadow: 0 1px 1px #003673;
	-moz-box-shadow: 0 1px 1px #003673;
	-webkit-box-shadow: 0 1px 1px #003673;
}
.Step textarea,
.Step .RecipientBox {
   font-family: arial;
   color: #666;
   font-size: 14px;
	width: 100%;
	padding: 3px;
	margin-bottom: 10px;
}
.Step textarea:focus,
.Step .RecipientBox:focus {
	color: #222;
}
.Step textarea {
	height: 85px;
}
.Step .RecipientBox {
	padding: 3px 1px;
}
.Step h2 {
	padding-left: 16px;
	font-size: 14px;
}
.Step .Videos {
	padding: 10px 0 0;
}
.Step .Videos a {
	display: inline-block;
	border: 6px solid #ddd;
}
.Step .Videos a:hover {
	border: 6px solid #ccc;
}
.Step .Videos a:visited {
	border: 6px solid #bbb;
}
.Step .Videos a img {
	display: block;
}
#Content form .Step input.Button {
   margin: 0;
}<|MERGE_RESOLUTION|>--- conflicted
+++ resolved
@@ -238,15 +238,11 @@
 	color: #333;
 	border: 1px solid #aaa;
 }
-<<<<<<< HEAD
 input.BigInput {
    width: 100%;
    max-width: 600px;
 }
 textarea {
-=======
-textarea.TextBox {
->>>>>>> 4e7c2aa3
    line-height: 128%;
 }
 select {
