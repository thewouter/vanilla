--- conflicted
+++ resolved
@@ -10,11 +10,7 @@
       <li>
          <?php
             echo $this->Form->Label('Enter your email address or username', 'Email');
-<<<<<<< HEAD
-            echo $this->Form->TextBox('Email');
-=======
             echo $this->Form->TextBox('Email', array('autofocus' => 'autofocus'));
->>>>>>> 7d5d788c
          ?>
       </li>
       <li class="Buttons">
