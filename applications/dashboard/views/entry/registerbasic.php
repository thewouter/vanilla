--- conflicted
+++ resolved
@@ -50,11 +50,7 @@
          ?>
       </li>
       <li>
-<<<<<<< HEAD
-         <?php echo $this->Form->Button('Sign Up →'); ?>
-=======
-         <?php echo $this->Form->Close('Sign Up &rarr;'); ?>
->>>>>>> 520f432f
+         <?php echo $this->Form->Button('Sign Up &rarr;'); ?>
       </li>
    </ul>
    <?php echo $this->Form->Close(); ?>
