--- conflicted
+++ resolved
@@ -72,10 +72,6 @@
       if (in_array(GetValue('ActivityType', $Activity), array('Status', 'WallPost')))
          WriteReactions($Activity);
       ?>
-<<<<<<< HEAD
-
-=======
->>>>>>> 5d1764e0
       <div class="Meta">
          <span class="MItem DateCreated"><?php echo Gdn_Format::Date($Activity->DateInserted); ?></span>
          <?php
