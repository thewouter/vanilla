<?php if (!defined('APPLICATION')) exit(); ?>
    <h1><?php
        if (is_object($this->User))
            echo t('Edit User');
        else
            echo t('Add User');
        ?></h1>
<?php
echo $this->Form->open(array('class' => 'User'));
echo $this->Form->errors();
?>
<<<<<<< HEAD
<ul>
   <li>
      <?php
         echo $this->Form->Label('Username', 'Name');
         echo $this->Form->TextBox('Name');
      ?>
   </li>
   <li>
      <?php
         echo $this->Form->Label('Password', 'Password');
         echo $this->Form->Input('Password', 'password', array('class' => 'InputBox js-password '));
         echo ' '.$this->Form->Checkbox('NoPassword', 'No password', array('class' => 'Inline CheckBoxLabel js-nopassword'));
      ?>
      <div class="InputButtons js-password-related">
         <?php
            echo Anchor(T('Generate Password'), '#', 'GeneratePassword Button SmallButton');
            echo Anchor(T('Reveal Password'), '#', 'RevealPassword Button SmallButton');
         ?>
      </div>
   </li>
   <li>
      <?php
         echo $this->Form->Label('Email', 'Email');
         echo $this->Form->TextBox('Email');
      ?>
   </li>
   <li>
      <?php
         echo $this->Form->CheckBox('ShowEmail', T('Email visible to other users'));
      ?>
   </li>
   <?php
   $this->FireEvent('CustomUserFields')
   ?>
   <li>
      <strong><?php echo T('Check all roles that apply to this user:'); ?></strong>
      <?php echo $this->Form->CheckBoxList("RoleID", array_flip($this->RoleData), array_flip($this->UserRoleData)); ?>
   </li>
</ul>
<?php echo $this->Form->Close('Save');
=======
    <ul>
        <li>
            <?php
            echo $this->Form->label('Username', 'Name');
            echo $this->Form->textBox('Name');
            ?>
        </li>
        <li>
            <?php
            echo $this->Form->label('Password', 'Password');
            echo $this->Form->Input('Password', 'password');
            ?>
            <div class="InputButtons">
                <?php
                echo anchor(t('Generate Password'), '#', 'GeneratePassword Button SmallButton');
                echo anchor(t('Reveal Password'), '#', 'RevealPassword Button SmallButton');
                ?>
            </div>
        </li>
        <li>
            <?php
            echo $this->Form->label('Email', 'Email');
            echo $this->Form->textBox('Email');
            ?>
        </li>
        <li>
            <?php
            echo $this->Form->CheckBox('ShowEmail', t('Email visible to other users'));
            ?>
        </li>
        <?php
        $this->fireEvent('CustomUserFields')
        ?>
        <li>
            <strong><?php echo t('Check all roles that apply to this user:'); ?></strong>
            <?php echo $this->Form->CheckBoxList("RoleID", array_flip($this->RoleData), array_flip($this->UserRoleData)); ?>
        </li>
    </ul>
<?php echo $this->Form->close('Save');
>>>>>>> 0aed7e80
<|MERGE_RESOLUTION|>--- conflicted
+++ resolved
@@ -1,93 +1,51 @@
 <?php if (!defined('APPLICATION')) exit(); ?>
-    <h1><?php
-        if (is_object($this->User))
+<h1><?php
+   if (is_object($this->User))
             echo t('Edit User');
-        else
+   else
             echo t('Add User');
-        ?></h1>
+?></h1>
 <?php
 echo $this->Form->open(array('class' => 'User'));
 echo $this->Form->errors();
 ?>
-<<<<<<< HEAD
 <ul>
    <li>
       <?php
-         echo $this->Form->Label('Username', 'Name');
-         echo $this->Form->TextBox('Name');
+            echo $this->Form->label('Username', 'Name');
+            echo $this->Form->textBox('Name');
       ?>
    </li>
    <li>
       <?php
-         echo $this->Form->Label('Password', 'Password');
+            echo $this->Form->label('Password', 'Password');
          echo $this->Form->Input('Password', 'password', array('class' => 'InputBox js-password '));
          echo ' '.$this->Form->Checkbox('NoPassword', 'No password', array('class' => 'Inline CheckBoxLabel js-nopassword'));
       ?>
       <div class="InputButtons js-password-related">
          <?php
-            echo Anchor(T('Generate Password'), '#', 'GeneratePassword Button SmallButton');
-            echo Anchor(T('Reveal Password'), '#', 'RevealPassword Button SmallButton');
+                echo anchor(t('Generate Password'), '#', 'GeneratePassword Button SmallButton');
+                echo anchor(t('Reveal Password'), '#', 'RevealPassword Button SmallButton');
          ?>
       </div>
    </li>
    <li>
       <?php
-         echo $this->Form->Label('Email', 'Email');
-         echo $this->Form->TextBox('Email');
+            echo $this->Form->label('Email', 'Email');
+            echo $this->Form->textBox('Email');
       ?>
    </li>
    <li>
       <?php
-         echo $this->Form->CheckBox('ShowEmail', T('Email visible to other users'));
+            echo $this->Form->CheckBox('ShowEmail', t('Email visible to other users'));
       ?>
    </li>
    <?php
-   $this->FireEvent('CustomUserFields')
+        $this->fireEvent('CustomUserFields')
    ?>
    <li>
-      <strong><?php echo T('Check all roles that apply to this user:'); ?></strong>
+            <strong><?php echo t('Check all roles that apply to this user:'); ?></strong>
       <?php echo $this->Form->CheckBoxList("RoleID", array_flip($this->RoleData), array_flip($this->UserRoleData)); ?>
    </li>
 </ul>
-<?php echo $this->Form->Close('Save');
-=======
-    <ul>
-        <li>
-            <?php
-            echo $this->Form->label('Username', 'Name');
-            echo $this->Form->textBox('Name');
-            ?>
-        </li>
-        <li>
-            <?php
-            echo $this->Form->label('Password', 'Password');
-            echo $this->Form->Input('Password', 'password');
-            ?>
-            <div class="InputButtons">
-                <?php
-                echo anchor(t('Generate Password'), '#', 'GeneratePassword Button SmallButton');
-                echo anchor(t('Reveal Password'), '#', 'RevealPassword Button SmallButton');
-                ?>
-            </div>
-        </li>
-        <li>
-            <?php
-            echo $this->Form->label('Email', 'Email');
-            echo $this->Form->textBox('Email');
-            ?>
-        </li>
-        <li>
-            <?php
-            echo $this->Form->CheckBox('ShowEmail', t('Email visible to other users'));
-            ?>
-        </li>
-        <?php
-        $this->fireEvent('CustomUserFields')
-        ?>
-        <li>
-            <strong><?php echo t('Check all roles that apply to this user:'); ?></strong>
-            <?php echo $this->Form->CheckBoxList("RoleID", array_flip($this->RoleData), array_flip($this->UserRoleData)); ?>
-        </li>
-    </ul>
-<?php echo $this->Form->close('Save');
->>>>>>> 0aed7e80
+<?php echo $this->Form->close('Save');