--- conflicted
+++ resolved
@@ -33,11 +33,7 @@
 $this->FireEvent("BeforePreferencesRender");
 
 foreach ($this->Data('PreferenceGroups') as $PreferenceGroup => $Preferences) {
-<<<<<<< HEAD
-   echo preferenceGroupHeading(T($PreferenceGroup == 'Notifications' ? 'General' : $PreferenceGroup));
-=======
    echo Wrap(T($PreferenceGroup == 'Notifications' ? 'General' : $PreferenceGroup), 'h2');
->>>>>>> 517efdc4
    ?>
    <table class="PreferenceGroup">
       <thead>
