--- conflicted
+++ resolved
@@ -7,21 +7,12 @@
 if ($Session->IsValid() && CheckPermission('Garden.Profiles.Edit')) {
    $this->FireEvent('BeforeStatusForm');
    $ButtonText = $Session->UserID == $this->User->UserID ? 'Share' : 'Add Comment';
-<<<<<<< HEAD
-   
-   
-   echo '<div class="FormWrapper FormWrapper-Condensed">';
-   echo $this->Form->Open(array('action' => Url("/activity/post/{$this->User->UserID}?Target=".urlencode(UserUrl($this->User))), 'class' => 'Activity'));
-   echo $this->Form->Errors();
-   echo Wrap($this->Form->BodyBox('Comment'), 'div', array('class' => 'TextBoxWrapper'));
-=======
 
 
    echo '<div class="FormWrapper FormWrapper-Condensed">';
    echo $this->Form->Open(array('action' => Url("/activity/post/{$this->User->UserID}?Target=".urlencode(UserUrl($this->User))), 'class' => 'Activity'));
    echo $this->Form->Errors();
    echo $this->Form->BodyBox('Comment', array('Wrap' => TRUE));
->>>>>>> f2de42e3
    echo '<div class="Buttons">';
    echo $this->Form->Button($ButtonText, array('class' => 'Button Primary'));
    echo '</div>';
