--- conflicted
+++ resolved
@@ -1,15 +1,3 @@
-<<<<<<< HEAD
-<?php if (!defined('APPLICATION')) {
-    exit();
-      }
-
-/**
- * Manages basic searching.
- *
- * @copyright 2003 Vanilla Forums, Inc
- * @license http://www.opensource.org/licenses/gpl-2.0.php GPL
- * @package Garden
-=======
 <?php
 /**
  * Manages basic searching.
@@ -17,7 +5,6 @@
  * @copyright 2009-2015 Vanilla Forums Inc.
  * @license http://www.opensource.org/licenses/gpl-2.0.php GNU GPL v2
  * @package Dashboard
->>>>>>> 0aed7e80
  * @since 2.0
  */
 
@@ -25,12 +12,14 @@
  * Handles /search endpoint.
  */
 class SearchController extends Gdn_Controller {
-<<<<<<< HEAD
+
    /** @var array Models to automatically instantiate. */
     public $Uses = array('Database');
    
-   // Object initialization
+    /**  @var Gdn_Form */
     public $Form;
+
+    /**  @var SearchModel */
     public $SearchModel;
 
    /**
@@ -43,34 +32,11 @@
         $this->SearchModel = new SearchModel();
         $Form = Gdn::Factory('Form');
         
-=======
-
-    /** @var array Models to automatically instantiate. */
-    public $Uses = array('Database');
-
-    /**  @var Gdn_Form */
-    public $Form;
-
-    /**  @var SearchModel */
-    public $SearchModel;
-
-    /**
-     * Object instantiation & form prep.
-     */
-    public function __construct() {
-        parent::__construct();
-
-        // Object instantiation
-        $this->SearchModel = new SearchModel();
-        $Form = Gdn::Factory('Form');
-
->>>>>>> 0aed7e80
         // Form prep
         $Form->Method = 'get';
         $Form->InputPrefix = '';
         $this->Form = $Form;
     }
-<<<<<<< HEAD
     
     /**
     * Add JS, CSS, modules. Automatically run on every use.
@@ -78,22 +44,22 @@
     * @since 2.0.0
     * @access public
     */
-    public function Initialize() {
+    public function initialize() {
         $this->Head = new HeadModule($this);
-        $this->AddJsFile('jquery.js');
-        $this->AddJsFile('jquery.livequery.js');
-        $this->AddJsFile('jquery.form.js');
-        $this->AddJsFile('jquery.popup.js');
-        $this->AddJsFile('jquery.gardenhandleajaxform.js');
-        $this->AddJsFile('jquery.expander.js');
-        $this->AddJsFile('global.js');
+        $this->addJsFile('jquery.js');
+        $this->addJsFile('jquery.livequery.js');
+        $this->addJsFile('jquery.form.js');
+        $this->addJsFile('jquery.popup.js');
+        $this->addJsFile('jquery.gardenhandleajaxform.js');
+        $this->addJsFile('jquery.expander.js');
+        $this->addJsFile('global.js');
       
-        $this->AddCssFile('style.css');
-        $this->AddCssFile('vanillicon.css', 'static');
-        $this->AddCssFile('menu.css');
-        $this->AddModule('GuestModule');
-        parent::Initialize();
-        $this->SetData('Breadcrumbs', array(array('Name' => T('Search'), 'Url' => '/search')));
+        $this->addCssFile('style.css');
+        $this->addCssFile('vanillicon.css', 'static');
+        $this->addCssFile('menu.css');
+        $this->addModule('GuestModule');
+        parent::initialize();
+        $this->setData('Breadcrumbs', array(array('Name' => t('Search'), 'Url' => '/search')));
     }
     
     /**
@@ -103,91 +69,24 @@
     * @access public
     * @param int $Page Page number.
     */
-    public function Index($Page = '') {
-        $this->AddJsFile('search.js');
-        $this->Title(T('Search'));
-      
-        SaveToConfig('Garden.Format.EmbedSize', '160x90', false);
-        Gdn_Theme::Section('SearchResults');
-      
-        list($Offset, $Limit) = OffsetLimit($Page, C('Garden.Search.PerPage', 20));
-        $this->SetData('_Limit', $Limit);
-        
-        $Search = $this->Form->GetFormValue('Search');
-        $Mode = $this->Form->GetFormValue('Mode');
-=======
-
-    /**
-     * Add JS, CSS, modules. Automatically run on every use.
-     *
-     * @since 2.0.0
-     * @access public
-     */
-    public function initialize() {
-        $this->Head = new HeadModule($this);
-        $this->addJsFile('jquery.js');
-        $this->addJsFile('jquery.livequery.js');
-        $this->addJsFile('jquery.form.js');
-        $this->addJsFile('jquery.popup.js');
-        $this->addJsFile('jquery.gardenhandleajaxform.js');
-        $this->addJsFile('jquery.expander.js');
-        $this->addJsFile('global.js');
-
-        $this->addCssFile('style.css');
-        $this->addCssFile('vanillicon.css', 'static');
-        $this->addCssFile('menu.css');
-        $this->addModule('GuestModule');
-        parent::initialize();
-        $this->setData('Breadcrumbs', array(array('Name' => t('Search'), 'Url' => '/search')));
-    }
-
-    /**
-     * Default search functionality.
-     *
-     * @since 2.0.0
-     * @access public
-     * @param int $Page Page number.
-     */
     public function index($Page = '') {
         $this->addJsFile('search.js');
         $this->title(t('Search'));
-
+      
         saveToConfig('Garden.Format.EmbedSize', '160x90', false);
         Gdn_Theme::section('SearchResults');
-
+      
         list($Offset, $Limit) = offsetLimit($Page, c('Garden.Search.PerPage', 20));
         $this->setData('_Limit', $Limit);
-
+        
         $Search = $this->Form->getFormValue('Search');
         $Mode = $this->Form->getFormValue('Mode');
->>>>>>> 0aed7e80
         if ($Mode) {
             $this->SearchModel->ForceSearchMode = $Mode;
         }
         try {
             $ResultSet = $this->SearchModel->Search($Search, $Offset, $Limit);
         } catch (Gdn_UserException $Ex) {
-<<<<<<< HEAD
-            $this->Form->AddError($Ex);
-            $ResultSet = array();
-        } catch (Exception $Ex) {
-            LogException($Ex);
-            $this->Form->AddError($Ex);
-            $ResultSet = array();
-        }
-        Gdn::UserModel()->JoinUsers($ResultSet, array('UserID'));
-      
-      // Fix up the summaries.
-        $SearchTerms = explode(' ', Gdn_Format::Text($Search));
-        foreach ($ResultSet as &$Row) {
-            $Row['Summary'] = SearchExcerpt(Gdn_Format::PlainText($Row['Summary'], $Row['Format']), $SearchTerms);
-            $Row['Summary'] = Emoji::instance()->translateToHtml($Row['Summary']);
-            $Row['Format'] = 'Html';
-        }
-      
-        $this->SetData('SearchResults', $ResultSet, true);
-        $this->SetData('SearchTerm', Gdn_Format::Text($Search), true);
-=======
             $this->Form->addError($Ex);
             $ResultSet = array();
         } catch (Exception $Ex) {
@@ -196,18 +95,17 @@
             $ResultSet = array();
         }
         Gdn::userModel()->joinUsers($ResultSet, array('UserID'));
-
-        // Fix up the summaries.
+      
+      // Fix up the summaries.
         $SearchTerms = explode(' ', Gdn_Format::text($Search));
         foreach ($ResultSet as &$Row) {
             $Row['Summary'] = SearchExcerpt(Gdn_Format::plainText($Row['Summary'], $Row['Format']), $SearchTerms);
             $Row['Summary'] = Emoji::instance()->translateToHtml($Row['Summary']);
             $Row['Format'] = 'Html';
         }
-
+      
         $this->setData('SearchResults', $ResultSet, true);
         $this->setData('SearchTerm', Gdn_Format::text($Search), true);
->>>>>>> 0aed7e80
         if ($ResultSet) {
             $NumResults = count($ResultSet);
         } else {
@@ -216,49 +114,28 @@
         if ($NumResults == $Offset + $Limit) {
             $NumResults++;
         }
-<<<<<<< HEAD
         
-=======
-
->>>>>>> 0aed7e80
         // Build a pager
         $PagerFactory = new Gdn_PagerFactory();
         $this->Pager = $PagerFactory->GetPager('MorePager', $this);
         $this->Pager->MoreCode = 'More Results';
         $this->Pager->LessCode = 'Previous Results';
         $this->Pager->ClientID = 'Pager';
-<<<<<<< HEAD
-        $this->Pager->Configure(
-            $Offset,
-            $Limit,
-            $NumResults,
-            'dashboard/search/%1$s/%2$s/?Search='.Gdn_Format::Url($Search)
-        );
-        
-=======
         $this->Pager->configure(
             $Offset,
             $Limit,
             $NumResults,
             'dashboard/search/%1$s/%2$s/?Search='.Gdn_Format::url($Search)
         );
-
->>>>>>> 0aed7e80
+        
 //		if ($this->_DeliveryType != DELIVERY_TYPE_ALL) {
 //         $this->setJson('LessRow', $this->Pager->toString('less'));
 //         $this->setJson('MoreRow', $this->Pager->toString('more'));
 //         $this->View = 'results';
 //      }
-<<<<<<< HEAD
         
-        $this->CanonicalUrl(Url('search', true));
-
-        $this->Render();
-=======
-
         $this->canonicalUrl(url('search', true));
 
         $this->render();
->>>>>>> 0aed7e80
     }
 }