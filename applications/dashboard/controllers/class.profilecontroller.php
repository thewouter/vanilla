<?php if (!defined('APPLICATION')) exit();
/*
Copyright 2008, 2009 Vanilla Forums Inc.
This file is part of Garden.
Garden is free software: you can redistribute it and/or modify it under the terms of the GNU General Public License as published by the Free Software Foundation, either version 3 of the License, or (at your option) any later version.
Garden is distributed in the hope that it will be useful, but WITHOUT ANY WARRANTY; without even the implied warranty of MERCHANTABILITY or FITNESS FOR A PARTICULAR PURPOSE. See the GNU General Public License for more details.
You should have received a copy of the GNU General Public License along with Garden.  If not, see <http://www.gnu.org/licenses/>.
Contact Vanilla Forums Inc. at support [at] vanillaforums [dot] com
*/
/**
 * Profile Controller
 *
 * @package Dashboard
 */
 
/**
 * Manages individual user profiles.
 *
 * @since 2.0.0
 * @package Dashboard
 */
class ProfileController extends Gdn_Controller {
   /** @var array Models to automatically instantiate. */
   public $Uses = array('Form', 'UserModel');
   
   /** @var object User data to use in building profile. */
   public $User;
   
   /** @var string Name of current tab. */
   public $CurrentTab;
	
	/** @var bool Is the page in "edit" mode or not. */
	public $EditMode;
   
   /** @var array List of available tabs. */
   public $ProfileTabs;
   
   /** @var string View for current tab. */
   protected $_TabView;
   
   /** @var string Controller for current tab. */
   protected $_TabController;
   
   /** @var string Application for current tab. */
   protected $_TabApplication;
   
   /** @var bool Whether data has been stored in $this->User yet. */
   protected $_UserInfoRetrieved = FALSE;
   
   /**
    * Prep properties.
    *
    * @since 2.0.0
    * @access public
    */
   public function __construct() {
      $this->User = FALSE;
      $this->_TabView = 'Activity';
      $this->_TabController = 'ProfileController';
      $this->_TabApplication = 'Dashboard';
      $this->CurrentTab = 'Activity';
      $this->ProfileTabs = array();
		$this->EditMode = TRUE;
      parent::__construct();
   }
   
   /**
    * Adds JS, CSS, & modules. Automatically run on every use.
    *
    * @since 2.0.0
    * @access public
    */
   public function Initialize() {
      $this->ModuleSortContainer = 'Profile';
      $this->Head = new HeadModule($this);
      $this->AddJsFile('jquery.js');
      $this->AddJsFile('jquery.livequery.js');
      $this->AddJsFile('jquery.form.js');
      $this->AddJsFile('jquery.popup.js');
      $this->AddJsFile('jquery.gardenhandleajaxform.js');
      $this->AddJsFile('global.js');
      
      $this->AddCssFile('style.css');
      $this->AddModule('GuestModule');
      parent::Initialize();
      
		
		if ($this->EditMode)
			$this->CssClass .= 'EditMode';

      $this->SetData('Breadcrumbs', array());
   }
   
   /** 
    * Show activity feed for this user.
    *
    * @since 2.0.0
    * @access public
    * @param mixed $UserReference Unique identifier, possible ID or username.
    * @param string $Username Username.
    * @param int $UserID Unique ID.
    * @param int $Offset How many to skip (for paging).
    */
   public function Activity($UserReference = '', $Username = '', $UserID = '', $Page = '') {
      $this->Permission('Garden.Profiles.View');
		$this->EditMode(FALSE);
		
		// Object setup
		$Session = Gdn::Session();
		$this->ActivityModel = new ActivityModel();
		
		// Calculate offset.
      list($Offset, $Limit) = OffsetLimit($Page, 30);
      
      // Get user, tab, and comment
      $this->GetUserInfo($UserReference, $Username, $UserID);
      $UserID = $this->User->UserID;
      $Username = $this->User->Name;
      
      $this->_SetBreadcrumbs(T('Activity'), '/profile/activity');
      
      $this->SetTabView('Activity');
      $Comment = $this->Form->GetFormValue('Comment');
      /*
      if ($Session->UserID > 0 && $this->Form->AuthenticatedPostBack() 
         && !StringIsNullOrEmpty($Comment) && CheckPermission('Garden.Profiles.Edit')) {
         // Active user has submitted a comment
         $Comment = substr($Comment, 0, 1000); // Limit to 1000 characters...
         
         // Update About if necessary.
         $SendNotification = TRUE;
         if ($Session->UserID == $this->User->UserID) {
            $SendNotification = FALSE;
            $this->UserModel->SaveAbout($Session->UserID, $Comment);
            $this->User->About = $Comment;
            $this->SetJson('UserData', $this->FetchView('user'));
            
            $ActivityUserID = $Session->UserID;
            $RegardingUserID = $ActivityUserID;
            $ActivityType = 'AboutUpdate';
         } else {
            $ActivityUserID = $this->User->UserID;
            $RegardingUserID = $Session->UserID;
            $ActivityType = 'WallPost';
         }
         
         // Create activity entry
         $NewActivityID = $this->ActivityModel->Add(
            $ActivityUserID,
            $ActivityType,
            $Comment,
            $RegardingUserID,
            '',
            '/profile/'.$this->ProfileUrl(),
            FALSE);
         
         // @todo Add a notification too.

         if ($this->_DeliveryType === DELIVERY_TYPE_ALL) {
            Redirect('dashboard/profile/'.$this->ProfileUrl());
         } else {
            // Load just the single new comment
            $this->HideActivity = TRUE;
            $this->ActivityData = $this->ActivityModel->GetWhere(array('ActivityID' => $NewActivityID));
            $this->View = 'activities';
            $this->ControllerName = 'activity';
         }
      } else {
		*/
         // Load data to display
         $this->ProfileUserID = $this->User->UserID;
			$Limit = 30;
         $Activities = $this->ActivityModel->GetWhere(
            array('ActivityUserID' => $UserID, 'NotifyUserID' => ActivityModel::NOTIFY_PUBLIC), 
            $Offset, $Limit)->ResultArray();
         $this->ActivityModel->JoinComments($Activities);
         $this->SetData('Activities', $Activities);
         if (count($Activities) > 0) {
            $LastActivity = $Activities[0];
            $LastModifiedDate = Gdn_Format::ToTimestamp($this->User->DateUpdated);
            $LastActivityDate = Gdn_Format::ToTimestamp($LastActivity['DateInserted']);
            if ($LastModifiedDate < $LastActivityDate)
               $LastModifiedDate = $LastActivityDate;
               
            // Make sure to only query this page if the user has no new activity since the requesting browser last saw it.
            $this->SetLastModified($LastModifiedDate);
         }
      // }

      // Set the canonical Url.
      if (is_numeric($this->User->Name) || Gdn_Format::Url($this->User->Name) != strtolower($this->User->Name)) {
         $this->CanonicalUrl(Url('profile/'.$this->User->UserID.'/'.Gdn_Format::Url($this->User->Name), TRUE));
      } else {
         $this->CanonicalUrl(Url('profile/'.strtolower($this->User->Name), TRUE));
      }
      
      $this->Render();
   }
   
   /**
    * Clear user's current status message.
    *
    * @since 2.0.0
    * @access public
    * @param mixed $UserID
    * @param string $TransientKey Unique security identifier.
    */
   public function Clear($UserID = '', $TransientKey = '') {
      $UserID = is_numeric($UserID) ? $UserID : 0;
      $Session = Gdn::Session();
      if ($Session->IsValid() && $Session->ValidateTransientKey($TransientKey)) {
         if ($UserID != $Session->UserID && !$Session->CheckPermission('Garden.Users.Edit'))
            $UserID = 0;

         if ($UserID > 0)
            $this->UserModel->SaveAbout($UserID, '');
      }

      if ($this->DeliveryType() == DELIVERY_TYPE_ALL)
         Redirect('/profile');
   }

   /**
    * Generic way to get count via UserModel->ProfileCount().
    *
    * @since 2.0.?
    * @access public
    * @param string $Column Name of column to count for this user.
    * @param int $UserID Defaults to current session.
    */
   public function Count($Column, $UserID = FALSE) {
      $Column = 'Count'.ucfirst($Column);
      if (!$UserID)
         $UserID = Gdn::Session()->UserID;

      $Count = $this->UserModel->ProfileCount($UserID, $Column);
      $this->SetData($Column, $Count);
      $this->SetData('_Value', $Count);
      $this->SetData('_CssClass', 'Count');
      $this->Render('Value', 'Utility');
   }
   
   /**
    * Edit user account.
    *
    * @since 2.0.0
    * @access public
    * @param mixed $UserReference Username or User ID.
    */
   public function Edit($UserReference = '', $Username = '') {
      $this->Permission('Garden.SignIn.Allow');
      $this->GetUserInfo($UserReference, $Username);
      $Session = Gdn::Session();
      if ($Session->UserID != $this->User->UserID)
         $this->Permission('Garden.Users.Edit');
      
      // Decide if they have ability to edit the username
      $this->CanEditUsername = C("Garden.Profile.EditUsernames");
      $this->CanEditUsername = $this->CanEditUsername | $Session->CheckPermission('Garden.Users.Edit');
         
      $UserModel = Gdn::UserModel();
      $User = $UserModel->GetID($this->User->UserID);
      $this->Form->SetModel($UserModel);
      $this->Form->AddHidden('UserID', $this->User->UserID);
      
      // Define gender dropdown options
      $this->GenderOptions = array(
         'u' => T('Unspecified'),
         'm' => T('Male'),
         'f' => T('Female')
      );
      
      // If seeing the form for the first time...
      if ($this->Form->AuthenticatedPostBack() === FALSE) {
         // Get the user data for the requested $UserID and put it into the form.
         $this->Form->SetData($this->User);
      } else {
         if (!$this->CanEditUsername)
            $this->Form->SetFormValue("Name", $User->Name);
         else {
            $UsernameError = T('UsernameError', 'Username can only contain letters, numbers, underscores, and must be between 3 and 20 characters long.');
            $UserModel->Validation->ApplyRule('Name', 'Username', $UsernameError);
         }
         if ($this->Form->Save() !== FALSE) {
            $User = $UserModel->GetID($this->User->UserID);
            $this->InformMessage(Sprite('Check', 'InformSprite').T('Your changes have been saved.'), 'Dismissable AutoDismiss HasSprite');
            // $this->RedirectUrl = Url('/profile/'.$this->ProfileUrl($User->Name));
         }
      }
      
		$this->Title(T('Edit My Profile'));
		$this->_SetBreadcrumbs(T('Edit My Profile'), '/profile/edit');
		$this->Render();
   }
   
   /**
    * Default profile page.
    *
    * If current user's profile, get notifications. Otherwise show their activity (if available) or discussions.
    *
    * @since 2.0.0
    * @access public
    * @param mixed $UserReference Unique identifier, possible ID or username.
    * @param string $Username.
    * @param int $UserID Unique ID.
    */
   public function Index($UserReference = '', $Username = '', $UserID = '', $Page = FALSE) {
		$this->EditMode(FALSE);
      $this->GetUserInfo($UserReference, $Username, $UserID);
		
      if ($this->User->Admin == 2 && $this->Head) {
         // Don't index internal accounts. This is in part to prevent vendors from getting endless Google alerts.
         $this->Head->AddTag('meta', array('name' => 'robots', 'content' => 'noindex'));
         $this->Head->AddTag('meta', array('name' => 'googlebot', 'content' => 'noindex'));
      }

		if ($this->User->UserID == Gdn::Session()->UserID)
			return $this->Notifications($Page);
		elseif (C('Garden.Profile.ShowActivities', TRUE))
			return $this->Activity($UserReference, $Username, $UserID);
      else
         return Gdn::Dispatcher()->Dispatch('/profile/discussions/'.
            ConcatSep('/', rawurlencode($UserReference), rawurlencode($Username), rawurlencode($UserID)));
   }
   
   /** 
    * Manage current user's invitations.
    *
    * @since 2.0.0
    * @access public
    */
   public function Invitations() {
      $this->Permission('Garden.SignIn.Allow');
      $this->GetUserInfo();
      $InvitationModel = new InvitationModel();
      $this->Form->SetModel($InvitationModel);
      if ($this->Form->AuthenticatedPostBack()) {
         // Send the invitation
         if ($this->Form->Save($this->UserModel)) {
            $this->InformMessage(T('Your invitation has been sent.'));
            $this->Form->ClearInputs();
         }
      }
      $Session = Gdn::Session();
      $this->InvitationCount = $this->UserModel->GetInvitationCount($Session->UserID);
      $this->InvitationData = $InvitationModel->GetByUserID($Session->UserID);
		$this->Title(T('My Invitations'));
		$this->_SetBreadcrumbs(T('My Invitations'), '/profile/invitations');
		$this->Render();
   }
   
   /**
    * Set 'NoMobile' cookie for current user to prevent use of mobile theme.
    *
    * @since 2.0.?
    * @access public
    */
   public function NoMobile($Unset = 0) {
      if ($Unset == 1) {
         // Allow mobile again
         Gdn_CookieIdentity::DeleteCookie('VanillaNoMobile');
      }
      else {
         // Set 48-hour "no mobile" cookie
         $Expiration = time() + 172800;
         $Expire = 0;
         $UserID = ((Gdn::Session()->IsValid()) ? Gdn::Session()->UserID : 0);
         $KeyData = $UserID."-{$Expiration}";
         Gdn_CookieIdentity::SetCookie('VanillaNoMobile', $KeyData, array($UserID, $Expiration, 'force'), $Expire);
      }
      
      Redirect("/", 302);
   }
   
   /**
    * Show notifications for current user.
    *
    * @since 2.0.0
    * @access public
    * @param int $Page Number to skip (paging).
    */
   public function Notifications($Page = FALSE) {
      $this->Permission('Garden.SignIn.Allow');
		$this->EditMode(FALSE);
		
      list($Offset, $Limit) = OffsetLimit($Page, 30);

      $this->GetUserInfo(); 
      $this->_SetBreadcrumbs(T('Notifications'), '/profile/notifications');
      
      $this->SetTabView('Notifications');
      $Session = Gdn::Session();
      
      // Drop notification count back to zero.
      Gdn::UserModel()->SetField($Session->UserID, 'CountNotifications', '0');
      
      // Get notifications data
      $this->ActivityModel = new ActivityModel();
      $Activities = $this->ActivityModel->GetNotifications($Session->UserID, $Offset, $Limit)->ResultArray();
      $this->ActivityModel->JoinComments($Activities);
      $this->SetData('Activities', $Activities);
      unset($Activities);
		//$TotalRecords = $this->ActivityModel->GetCountNotifications($Session->UserID);
		
		// Build a pager
		$PagerFactory = new Gdn_PagerFactory();
		$this->Pager = $PagerFactory->GetPager('MorePager', $this);
		$this->Pager->MoreCode = 'More';
		$this->Pager->LessCode = 'Newer Notifications';
		$this->Pager->ClientID = 'Pager';
		$this->Pager->Configure(
			$Offset,
			$Limit,
			FALSE,
			'profile/notifications/%1$s/'
		);
		// Deliver json data if necessary
		if ($this->_DeliveryType != DELIVERY_TYPE_ALL) {
			$this->SetJson('LessRow', $this->Pager->ToString('less'));
			$this->SetJson('MoreRow', $this->Pager->ToString('more'));
			if ($Offset > 0) {
				$this->View = 'activities';
				$this->ControllerName = 'Activity';
			}
		}
		$this->Render();
   }   
   
   /**
    * Set new password for current user.
    *
    * @since 2.0.0
    * @access public
    */
   public function Password() {
      $this->Permission('Garden.SignIn.Allow');
      
      // Get user data and set up form
      $this->GetUserInfo();
      $this->Form->SetModel($this->UserModel);
      $this->Form->AddHidden('UserID', $this->User->UserID);
      
      if ($this->Form->AuthenticatedPostBack() === TRUE) {
         $this->UserModel->DefineSchema();
//         $this->UserModel->Validation->AddValidationField('OldPassword', $this->Form->FormValues());
         
         // No password may have been set if they have only signed in with a connect plugin
         if (!$this->User->HashMethod || $this->User->HashMethod == "Vanilla") {
   	      $this->UserModel->Validation->ApplyRule('OldPassword', 'Required');
   	      $this->UserModel->Validation->ApplyRule('OldPassword', 'OldPassword', 'Your old password was incorrect.');
         }
         
         $this->UserModel->Validation->ApplyRule('Password', 'Required');
         $this->UserModel->Validation->ApplyRule('Password', 'Match');
         
         if ($this->Form->Save()) {
				$this->InformMessage(Sprite('Check', 'InformSprite').T('Your password has been changed.'), 'Dismissable AutoDismiss HasSprite');
            $this->Form->ClearInputs();
         }
      }
		$this->Title(T('Change My Password'));
		$this->_SetBreadcrumbs(T('Change My Password'), '/profile/password');
      $this->Render();
   }
   
   /**
    * Set user's photo (avatar).
    *
    * @since 2.0.0
    * @access public
    * @param mixed $UserReference Unique identifier, possible username or ID.
    * @param string $Username.
    */
   public function Picture($UserReference = '', $Username = '') {
      // Permission checks
      $this->Permission('Garden.Profiles.Edit');
      $Session = Gdn::Session();
      if (!$Session->IsValid())
         $this->Form->AddError('You must be authenticated in order to use this form.');
      
      // Check ability to manipulate image
      $ImageManipOk = FALSE;
      if (function_exists('gd_info')) {
         $GdInfo = gd_info();
         $GdVersion = preg_replace('/[a-z ()]+/i', '', $GdInfo['GD Version']);
         if ($GdVersion < 2)
            throw new Exception(sprintf(T("This installation of GD is too old (v%s). Vanilla requires at least version 2 or compatible."),$GdVersion));
      }
      else {
         throw new Exception(sprintf(T("Unable to detect PHP GD installed on this system. Vanilla requires GD version 2 or better.")));
      }
      
      // Get user data & prep form
      $this->GetUserInfo($UserReference, $Username);
      $this->Form->SetModel($this->UserModel);
      $this->Form->AddHidden('UserID', $this->User->UserID);
      
      if ($this->Form->AuthenticatedPostBack() === TRUE) {
         $UploadImage = new Gdn_UploadImage();
         try {
            // Validate the upload
            $TmpImage = $UploadImage->ValidateUpload('Picture');
            
            // Generate the target image name.
            $TargetImage = $UploadImage->GenerateTargetName(PATH_UPLOADS, '', TRUE);
            $Basename = pathinfo($TargetImage, PATHINFO_BASENAME);
            $Subdir = StringBeginsWith(dirname($TargetImage), PATH_UPLOADS.'/', FALSE, TRUE);

            // Delete any previously uploaded image.
            $UploadImage->Delete(ChangeBasename($this->User->Photo, 'p%s'));
            
            // Save the uploaded image in profile size.
            $Props = $UploadImage->SaveImageAs(
               $TmpImage,
               "userpics/$Subdir/p$Basename",
               C('Garden.Profile.MaxHeight', 1000),
               C('Garden.Profile.MaxWidth', 250),
               array('SaveGif' => C('Garden.Thumbnail.SaveGif'))
            );
            $UserPhoto = sprintf($Props['SaveFormat'], "userpics/$Subdir/$Basename");
            
//            // Save the uploaded image in preview size
//            $UploadImage->SaveImageAs(
//               $TmpImage,
//               'userpics/t'.$ImageBaseName,
//               Gdn::Config('Garden.Preview.MaxHeight', 100),
//               Gdn::Config('Garden.Preview.MaxWidth', 75)
//            );

            // Save the uploaded image in thumbnail size
            $ThumbSize = Gdn::Config('Garden.Thumbnail.Size', 40);
            $UploadImage->SaveImageAs(
               $TmpImage,
               "userpics/$Subdir/n$Basename",
               $ThumbSize,
               $ThumbSize,
               array('Crop' => TRUE, 'SaveGif' => C('Garden.Thumbnail.SaveGif'))
            );
            
         } catch (Exception $Ex) {
            $this->Form->AddError($Ex);
         }
         // If there were no errors, associate the image with the user
         if ($this->Form->ErrorCount() == 0) {
            if (!$this->UserModel->Save(array('UserID' => $this->User->UserID, 'Photo' => $UserPhoto), array('CheckExisting' => TRUE)))
               $this->Form->SetValidationResults($this->UserModel->ValidationResults());
         }
         // If there were no problems, redirect back to the user account
         if ($this->Form->ErrorCount() == 0) {
				$this->InformMessage(Sprite('Check', 'InformSprite').T('Your changes have been saved.'), 'Dismissable AutoDismiss HasSprite');
            Redirect($this->DeliveryType() == DELIVERY_TYPE_VIEW ? 'dashboard/profile/'.$this->ProfileUrl() : 'dashboard/profile/picture/'.$this->ProfileUrl());
				
         }
      }
		if ($this->Form->ErrorCount() > 0)
			$this->DeliveryType(DELIVERY_TYPE_ALL);

		$this->Title(T('Change My Picture'));
		$this->_SetBreadcrumbs(T('Change My Picture'), '/profile/picture');
      $this->Render();
   }
   
   /**
    * Edit user's preferences (mostly notification settings).
    *
    * @since 2.0.0
    * @access public
    * @param mixed $UserReference Unique identifier, possibly username or ID.
    * @param string $Username.
    * @param int $UserID Unique identifier.
    */
   public function Preferences($UserReference = '', $Username = '', $UserID = '') {
		$this->AddJsFile('profile.js');
      $Session = Gdn::Session();
      $this->Permission('Garden.SignIn.Allow');
      
      // Get user data
      $this->GetUserInfo($UserReference, $Username, $UserID);
		$UserPrefs = Gdn_Format::Unserialize($this->User->Preferences);
      if ($this->User->UserID != $Session->UserID)
         $this->Permission('Garden.Users.Edit');
      
      if (!is_array($UserPrefs))
         $UserPrefs = array();
      $MetaPrefs = UserModel::GetMeta($this->User->UserID, 'Preferences.%', 'Preferences.');

      // Define the preferences to be managed
      $this->Preferences = array(
         'Notifications' => array(
            'Email.WallComment' => T('Notify me when people write on my wall.'),
            'Email.ActivityComment' => T('Notify me when people reply to my wall comments.'),
            'Popup.WallComment' => T('Notify me when people write on my wall.'),
            'Popup.ActivityComment' => T('Notify me when people reply to my wall comments.')
         )
      );
      
      // Allow email notification of applicants (if they have permission & are using approval registration)
      if (CheckPermission('Garden.Applicants.Manage') && C('Garden.Registration.Method') == 'Approval')
         $this->Preferences['Notifications']['Email.Applicant'] = array(T('NotifyApplicant', 'Notify me when anyone applies for membership.'), 'Meta');
      
      $this->FireEvent('AfterPreferencesDefined');
		
		// Loop through the preferences looking for duplicates, and merge into a single row
		$this->PreferenceGroups = array();
		$this->PreferenceTypes = array();
		foreach ($this->Preferences as $PreferenceGroup => $Preferences) {
			$this->PreferenceGroups[$PreferenceGroup] = array();
			$this->PreferenceTypes[$PreferenceGroup] = array();
			foreach ($Preferences as $Name => $Description) {
            $Location = 'Prefs';
            if (is_array($Description))
               list($Description, $Location) = $Description;

				$NameParts = explode('.', $Name);
				$PrefType = GetValue('0', $NameParts);
				$SubName = GetValue('1', $NameParts);
				if ($SubName != FALSE) {
					// Save an array of all the different types for this group
					if (!in_array($PrefType, $this->PreferenceTypes[$PreferenceGroup]))
						$this->PreferenceTypes[$PreferenceGroup][] = $PrefType;
					
					// Store all the different subnames for the group	
					if (!array_key_exists($SubName, $this->PreferenceGroups[$PreferenceGroup])) {
						$this->PreferenceGroups[$PreferenceGroup][$SubName] = array($Name);
					} else {
						$this->PreferenceGroups[$PreferenceGroup][$SubName][] = $Name;
					}
				} else {
					$this->PreferenceGroups[$PreferenceGroup][$Name] = array($Name);
				}
			}
		}

      // Loop the preferences, setting defaults from the configuration.
      $Defaults = array();
      foreach ($this->Preferences as $PrefGroup => $Prefs) {
         foreach ($Prefs as $Pref => $Desc) {
            $Location = 'Prefs';
            if (is_array($Desc))
               list($Desc, $Location) = $Desc;

            if ($Location == 'Meta')
               $Defaults[$Pref] = GetValue($Pref, $MetaPrefs, FALSE);
            else
               $Defaults[$Pref] = GetValue($Pref, $UserPrefs, C('Preferences.'.$Pref, '0'));
            
            unset($MetaPrefs[$Pref]);
         }
      }
      $Defaults = array_merge($Defaults, $MetaPrefs);
         
      if ($this->Form->AuthenticatedPostBack() === FALSE) {
         // Use global defaults
         $this->Form->SetData($Defaults);
      } else {
         // Get, assign, and save the preferences.
         $Meta = array();
         foreach ($this->Preferences as $PrefGroup => $Prefs) {
            foreach ($Prefs as $Pref => $Desc) {
               $Location = 'Prefs';
               if (is_array($Desc))
                  list($Desc, $Location) = $Desc;

               $Value = $this->Form->GetValue($Pref, FALSE);

               if ($Location == 'Meta') {
                  $Meta[$Pref] = $Value ? $Value : NULL;
                  if ($Value)
                     $UserPrefs[$Pref] = $Value; // dup for notifications code.
               } else {
                  if (!$Defaults[$Pref] && !$Value)
                     unset($UserPrefs[$Pref]); // save some space
                  else
                     $UserPrefs[$Pref] = $Value;
               }
            }
         }
         $this->UserModel->SavePreference($this->User->UserID, $UserPrefs);
         UserModel::SetMeta($this->User->UserID, $Meta, 'Preferences.');
<<<<<<< HEAD
			
         if (count($this->Form->Errors() == 0))
            $this->InformMessage('<span class="InformSprite Check"></span>'.T('Your preferences have been saved.'), 'Dismissable AutoDismiss HasSprite');
      }
      
      $this->Title(T('Notification Preferences'));
      $this->_SetBreadcrumbs($this->Data('Title'), $this->CanonicalUrl());
=======
			$this->InformMessage(Sprite('Check', 'InformSprite').T('Your preferences have been saved.'), 'Dismissable AutoDismiss HasSprite');
      }
		$this->Title(T('Notification Preferences'));
		$this->_SetBreadcrumbs(T('Notification Preferences'), '/profile/preferences');
>>>>>>> 568b14e2
      $this->Render();
   }
   /**
    * Remove the user's photo.
    *
    * @since 2.0.0
    * @access public
    * @param mixed $UserReference Unique identifier, possibly username or ID.
    * @param string $Username.
    * @param string $TransientKey Security token.
    */
   public function RemovePicture($UserReference = '', $Username = '', $TransientKey = '') {
      $this->Permission('Garden.SignIn.Allow');
      $Session = Gdn::Session();
      if (!$Session->IsValid())
         $this->Form->AddError('You must be authenticated in order to use this form.');
      
      // Get user data & another permission check
      $this->GetUserInfo($UserReference, $Username);
      $RedirectUrl = 'dashboard/profile/picture/'.$this->ProfileUrl();
      if ($Session->ValidateTransientKey($TransientKey)
         && is_object($this->User)
         && (
            $this->User->UserID == $Session->UserID
            || $Session->CheckPermission('Garden.Users.Edit')
         )
      ) {
         // Do removal, set message, redirect
         Gdn::UserModel()->RemovePicture($this->User->UserID);
         $this->InformMessage(T('Your picture has been removed.'));
      }
      if ($this->_DeliveryType == DELIVERY_TYPE_ALL) {
          Redirect($RedirectUrl);
      } else {
         $this->ControllerName = 'Home';
         $this->View = 'FileNotFound';
         $this->RedirectUrl = Url($RedirectUrl);
         $this->Render();
      }
   }
   
   /**
    * Let user send an invitation.
    *
    * @since 2.0.0
    * @access public
    * @param int $InvitationID Unique identifier.
    * @param string $TransientKey Security token.
    */
   public function SendInvite($InvitationID = '', $TransientKey = '') {
      $this->Permission('Garden.SignIn.Allow');
      $InvitationModel = new InvitationModel();
      $Session = Gdn::Session();
      if ($Session->ValidateTransientKey($TransientKey)) {
         try {
            $Email = new Gdn_Email();
            $InvitationModel->Send($InvitationID, $Email);
         } catch (Exception $ex) {
            $this->Form->AddError(strip_tags($ex->getMessage()));
         }
         if ($this->Form->ErrorCount() == 0)
            $this->InformMessage(T('The invitation was sent successfully.'));

      }
      
      $this->View = 'Invitations';
      $this->Invitations();
   }
   
   public function _SetBreadcrumbs($Name = NULL, $Url = NULL) {
      // Add the root link.
      if ($this->User->UserID == Gdn::Session()->UserID) {
         $Root = array('Name' => T('Profile'), 'Url' => '/profile');
         $Breadcrumb = array('Name' => $Name, 'Url' => $Url);
      } else {
         $NameUnique = C('Garden.Registration.NameUnique');
         
         $Root = array('Name' => $this->User->Name, 'Url' => UserUrl($this->User));
         $Breadcrumb = array('Name' => $Name, 'Url' => $Url.'/'.($NameUnique ? '' : $this->User->UserID.'/').rawurlencode($this->User->Name));
      }
      
      $this->Data['Breadcrumbs'][] = $Root;
      
      if ($Name && !StringBeginsWith($Root['Url'], $Url)) {
         $this->Data['Breadcrumbs'][] = array('Name' => $Name, 'Url' => $Url);
      }
   }
   
   /**
    * Set user's thumbnail (crop & center photo).
    *
    * @since 2.0.0
    * @access public
    * @param mixed $UserReference Unique identifier, possible username or ID.
    * @param string $Username.
    */
   public function Thumbnail($UserReference = '', $Username = '') {
      // Initial permission checks (valid user)
      $this->Permission('Garden.SignIn.Allow');            
      $Session = Gdn::Session();
      if (!$Session->IsValid())
         $this->Form->AddError('You must be authenticated in order to use this form.');
         
      // Need some extra JS
      $this->AddJsFile('jquery.jcrop.pack.js');
      $this->AddJsFile('profile.js');
               
      $this->GetUserInfo($UserReference, $Username);
      
      // Permission check (correct user)
      if ($this->User->UserID != $Session->UserID && !$Session->CheckPermission('Garden.Users.Edit'))
         throw new Exception(T('You cannot edit the thumbnail of another member.'));
      
      // Form prep
      $this->Form->SetModel($this->UserModel);
      $this->Form->AddHidden('UserID', $this->User->UserID);
      
      // Confirm we have a photo to manipulate
      if (!$this->User->Photo)
         $this->Form->AddError('You must first upload a picture before you can create a thumbnail.');
      
      // Define the thumbnail size
      $this->ThumbSize = Gdn::Config('Garden.Thumbnail.Size', 40);
      
      // Define the source (profile sized) picture & dimensions.
      $Basename = ChangeBasename($this->User->Photo, 'p%s');
      $Upload = new Gdn_UploadImage();
      $PhotoParsed = Gdn_Upload::Parse($Basename);
      $Source = $Upload->CopyLocal($Basename);

      if (!$Source) {
         $this->Form->AddError('You cannot edit the thumbnail of an externally linked profile picture.');
      } else {
         $this->SourceSize = getimagesize($Source);
      }
      
      // Add some more hidden form fields for jcrop
      $this->Form->AddHidden('x', '0');
      $this->Form->AddHidden('y', '0');
      $this->Form->AddHidden('w', $this->ThumbSize);
      $this->Form->AddHidden('h', $this->ThumbSize);
      $this->Form->AddHidden('HeightSource', $this->SourceSize[1]);
      $this->Form->AddHidden('WidthSource', $this->SourceSize[0]);
      $this->Form->AddHidden('ThumbSize', $this->ThumbSize);      
      if ($this->Form->AuthenticatedPostBack() === TRUE) {
         try {
            // Get the dimensions from the form.
            Gdn_UploadImage::SaveImageAs(
               $Source,
               ChangeBasename($this->User->Photo, 'n%s'),
               $this->ThumbSize, $this->ThumbSize,
               array('Crop' => TRUE, 'SourceX' => $this->Form->GetValue('x'), 'SourceY' => $this->Form->GetValue('y'), 'SourceWidth' => $this->Form->GetValue('w'), 'SourceHeight' => $this->Form->GetValue('h')));
         } catch (Exception $Ex) {
            $this->Form->AddError($Ex);
         }
         // If there were no problems, redirect back to the user account
         if ($this->Form->ErrorCount() == 0) {
            Redirect('dashboard/profile/picture/'.$this->ProfileUrl());
				$this->InformMessage(Sprite('Check', 'InformSprite').T('Your changes have been saved.'), 'Dismissable AutoDismiss HasSprite');
         }
      }
      // Delete the source image if it is externally hosted.
      if ($PhotoParsed['Type']) {
         @unlink($Source);
      }

		$this->Title(T('Edit My Thumbnail'));
		$this->_SetBreadcrumbs(T('Edit My Thumbnail'), '/profile/thumbnail');
      $this->Render();
   }
   
   /**
    * Revoke an invitation.
    *
    * @since 2.0.0
    * @access public
    * @param int $InvitationID Unique identifier.
    * @param string $TransientKey Security token.
    */
   public function UnInvite($InvitationID = '', $TransientKey = '') {
      $this->Permission('Garden.SignIn.Allow');
      $InvitationModel = new InvitationModel();
      $Session = Gdn::Session();
      if ($Session->ValidateTransientKey($TransientKey)) {
         try {
            $InvitationModel->Delete($InvitationID, $this->UserModel);
         } catch (Exception $ex) {
            $this->Form->AddError(strip_tags($ex->getMessage()));
         }
            
         if ($this->Form->ErrorCount() == 0)
				$this->InformMessage(T('The invitation was removed successfully.'));

      }
      
      $this->View = 'Invitations';
      $this->Invitations();
   }
   
   
   // BEGIN PUBLIC CONVENIENCE FUNCTIONS
   
   
   /**
    * Adds a tab (or array of tabs) to the profile tab collection ($this->ProfileTabs).
    *
    * @since 2.0.0
    * @access public
    * @param mixed $TabName Tab name (or array of tab names) to add to the profile tab collection.
    * @param string $TabUrl URL the tab should point to.
    * @param string $CssClass Class property to apply to tab.
    * @param string $TabHtml Overrides tab's HTML.
    */
   public function AddProfileTab($TabName, $TabUrl = '', $CssClass = '', $TabHtml = '') {
      if (!is_array($TabName)) {
			if ($TabHtml == '')
				$TabHtml = $TabName;
         
         if (!$CssClass && $TabUrl == Gdn::Request()->Path())
            $CssClass = 'Active';
				
         $TabName = array($TabName => array('TabUrl' => $TabUrl, 'CssClass' => $CssClass, 'TabHtml' => $TabHtml));
      }

      foreach ($TabName as $Name => $TabInfo) {
			$Url = GetValue('TabUrl', $TabInfo, '');
         if ($Url == '')
            $TabInfo['TabUrl'] = '/profile/'.strtolower($Name).'/'.$this->User->UserID.'/'.Gdn_Format::Url($this->User->Name);
            
         $this->ProfileTabs[$Name] = $TabInfo;
			$this->_ProfileTabs[$Name] = $TabInfo; // Backwards Compatibility
      }
   }

   /**
    * Adds the option menu to the panel asset.
    *
    * @since 2.0.0
    * @access public
    * @param string $CurrentUrl Path to highlight.
    */
   public function AddSideMenu($CurrentUrl = '') {
		if (!$this->User)
			return;
		
		// Make sure to add the "Edit Profile" buttons.
		$this->AddModule('ProfileOptionsModule');
		
		// Show edit menu if in edit mode
		// Show profile pic & filter menu otherwise
      $SideMenu = new SideMenuModule($this);
      $this->EventArguments['SideMenu'] = &$SideMenu; // Doing this out here for backwards compatibility.
		if ($this->EditMode) {
<<<<<<< HEAD
         $SideMenu->HtmlId = 'UserOptions';
			$SideMenu->AutoLinkGroups = FALSE;
         $Session = Gdn::Session();
         $ViewingUserID = $Session->UserID;
         $SideMenu->AddItem('Options', '');
         
         // Check that we have the necessary tools to allow image uploading
         $AllowImages = Gdn_UploadImage::CanUploadImages();
			
			// Is the photo hosted remotely?
			$RemotePhoto = in_array(substr($this->User->Photo, 0, 7), array('http://', 'https:/'));
         
         if ($this->User->UserID != $ViewingUserID) {
            // Include user js files for people with edit users permissions
            if ($Session->CheckPermission('Garden.Users.Edit')) {
//              $this->AddJsFile('jquery.gardenmorepager.js');
              $this->AddJsFile('user.js');
            }
            
            $SideMenu->AddLink('Options', T('Edit Account'), '/user/edit/'.$this->User->UserID, 'Garden.Users.Edit', array('class' => 'Popup EditAccountLink'));
            $SideMenu->AddLink('Options', T('Delete Account'), '/user/delete/'.$this->User->UserID, 'Garden.Users.Delete', array('class' => 'Popup DeleteAccountLink'));
            if ($this->User->Photo != '' && $AllowImages)
               $SideMenu->AddLink('Options', T('Remove Picture'), '/profile/removepicture/'.$this->User->UserID.'/'.Gdn_Format::Url($this->User->Name).'/'.$Session->TransientKey(), 'Garden.Users.Edit', array('class' => 'RemovePictureLink'));
            
            $SideMenu->AddLink('Options', T('Edit Preferences'), '/profile/preferences/'.$this->User->UserID.'/'.Gdn_Format::Url($this->User->Name), 'Garden.Users.Edit', array('class' => 'Popup PreferencesLink'));

            // Add profile options for everyone
            $SideMenu->AddLink('Options', T('Change Picture'), '/profile/picture/'.$this->User->UserID.'/'.Gdn_Format::Url($this->User->Name), 'Garden.Users.Edit', array('class' => 'PictureLink'));
            if ($this->User->Photo != '' && $AllowImages && !$RemotePhoto) {
               $SideMenu->AddLink('Options', T('Edit Thumbnail'), '/profile/thumbnail/'.$this->User->UserID.'/'.Gdn_Format::Url($this->User->Name), 'Garden.Users.Edit', array('class' => 'ThumbnailLink'));
            }
         } else {
            // Add profile options for the profile owner
            // Don't allow account editing if it has been turned off.
            if (Gdn::Config('Garden.UserAccount.AllowEdit')) {
				   $SideMenu->AddLink('Options', T('Edit My Account'), '/profile/edit', FALSE, array('class' => 'Popup EditAccountLink'));
               	
				   // No password may have been set if they have only signed in with a connect plugin
				   $passwordLabel = T('Change My Password');
				   if ($this->User->HashMethod && $this->User->HashMethod != "Vanilla")
					   $passwordLabel = T('Set A Password');
				   $SideMenu->AddLink('Options', $passwordLabel, '/profile/password', FALSE, array('class' => 'Popup PasswordLink'));
            }
            if (Gdn::Config('Garden.Registration.Method') == 'Invitation')
               $SideMenu->AddLink('Options', T('My Invitations'), '/profile/invitations', FALSE, array('class' => 'Popup InvitationsLink'));

            $SideMenu->AddLink('Options', T('Notification Preferences'), '/profile/preferences/'.$this->User->UserID.'/'.Gdn_Format::Url($this->User->Name), FALSE, array('class' => 'PreferencesLink'));
            if ($AllowImages)
               $SideMenu->AddLink('Options', T('Change My Picture'), '/profile/picture', 'Garden.Profiles.Edit', array('class' => 'PictureLink'));
               
            if ($this->User->Photo != '' && $AllowImages && !$RemotePhoto) {
               $SideMenu->AddLink('Options', T('Edit My Thumbnail'), '/profile/thumbnail', 'Garden.Profiles.Edit', array('class' => 'ThumbnailLink'));
            }
         }
            
=======
			$this->BuildEditMenu($SideMenu, $CurrentUrl);
>>>>>>> 568b14e2
         $this->FireEvent('AfterAddSideMenu');
         $this->AddModule($SideMenu, 'Panel');
      } else {
			// Make sure the userphoto module gets added to the page
			$this->AddModule('UserPhotoModule');

			// And add the filter menu module
         $this->FireEvent('AfterAddSideMenu');
			$this->AddModule('ProfileFilterModule');
		}
   }
	
	public function BuildEditMenu(&$Module, $CurrentUrl = '') {
		if (!$this->User)
			return;
		
		$Module->HtmlId = 'UserOptions';
		$Module->AutoLinkGroups = FALSE;
		$Session = Gdn::Session();
		$ViewingUserID = $Session->UserID;
		$Module->AddItem('Options', '');
         
		// Check that we have the necessary tools to allow image uploading
		$AllowImages = Gdn_UploadImage::CanUploadImages();
			
		// Is the photo hosted remotely?
		$RemotePhoto = in_array(substr($this->User->Photo, 0, 7), array('http://', 'https:/'));
		
		if ($this->User->UserID != $ViewingUserID) {
			// Include user js files for people with edit users permissions
			if ($Session->CheckPermission('Garden.Users.Edit')) {
//              $this->AddJsFile('jquery.gardenmorepager.js');
			  $this->AddJsFile('user.js');
			}
			
			$Module->AddLink('Options', Sprite('SpEdit').T('Edit Account'), '/user/edit/'.$this->User->UserID, 'Garden.Users.Edit', array('class' => 'Popup EditAccountLink'));
			$Module->AddLink('Options', Sprite('SpDelete').T('Delete Account'), '/user/delete/'.$this->User->UserID, 'Garden.Users.Delete', array('class' => 'Popup DeleteAccountLink'));
			if ($this->User->Photo != '' && $AllowImages)
				$Module->AddLink('Options', Sprite('SpDelete').T('Remove Picture'), '/profile/removepicture/'.$this->User->UserID.'/'.Gdn_Format::Url($this->User->Name).'/'.$Session->TransientKey(), 'Garden.Users.Edit', array('class' => 'RemovePictureLink'));
			
			$Module->AddLink('Options', Sprite('SpPreferences').T('Edit Preferences'), '/profile/preferences/'.$this->User->UserID.'/'.Gdn_Format::Url($this->User->Name), 'Garden.Users.Edit', array('class' => 'Popup PreferencesLink'));

			// Add profile options for everyone
			$Module->AddLink('Options', Sprite('SpPicture').T('Change Picture'), '/profile/picture/'.$this->User->UserID.'/'.Gdn_Format::Url($this->User->Name), 'Garden.Users.Edit', array('class' => 'PictureLink'));
			if ($this->User->Photo != '' && $AllowImages && !$RemotePhoto) {
				$Module->AddLink('Options', Sprite('SpThumbnail').T('Edit Thumbnail'), '/profile/thumbnail/'.$this->User->UserID.'/'.Gdn_Format::Url($this->User->Name), 'Garden.Users.Edit', array('class' => 'ThumbnailLink'));
			}
		} else {
			// Add profile options for the profile owner
			// Don't allow account editing if it has been turned off.
			if (Gdn::Config('Garden.UserAccount.AllowEdit')) {
				$Module->AddLink('Options', Sprite('SpEdit').T('Edit My Profile'), '/profile/edit', FALSE, array('class' => 'Popup EditAccountLink'));
					
				// No password may have been set if they have only signed in with a connect plugin
				$passwordLabel = T('Change My Password');
				if ($this->User->HashMethod && $this->User->HashMethod != "Vanilla")
					$passwordLabel = T('Set A Password');
				$Module->AddLink('Options', Sprite('SpPassword').$passwordLabel, '/profile/password', FALSE, array('class' => 'Popup PasswordLink'));
			}
			if (Gdn::Config('Garden.Registration.Method') == 'Invitation')
				$Module->AddLink('Options', Sprite('SpInvitations').T('My Invitations'), '/profile/invitations', FALSE, array('class' => 'Popup InvitationsLink'));

			$Module->AddLink('Options', Sprite('SpPreferences').T('Notification Preferences'), '/profile/preferences/'.$this->User->UserID.'/'.Gdn_Format::Url($this->User->Name), FALSE, array('class' => 'Popup PreferencesLink'));
			if ($AllowImages)
				$Module->AddLink('Options', Sprite('SpPicture').T('Change My Picture'), '/profile/picture', 'Garden.Profiles.Edit', array('class' => 'PictureLink'));
				
			if ($this->User->Photo != '' && $AllowImages && !$RemotePhoto) {
				$Module->AddLink('Options', Sprite('SpThumbnail').T('Edit My Thumbnail'), '/profile/thumbnail', 'Garden.Profiles.Edit', array('class' => 'ThumbnailLink'));
			}
		}
	}
   
   /**
    * Build the user profile.
    *
    * Set the page title, add data to page modules, add modules to assets, 
    * add tabs to tab menu. $this->User must be defined, or this method will throw an exception.
    *
    * @since 2.0.0
    * @access public
    * @return bool Always true.
    */
   public function BuildProfile() {
      if (!is_object($this->User))
         throw new Exception(T('Cannot build profile information if user is not defined.'));
         
      $Session = Gdn::Session();
      $this->CssClass = 'Profile';
      $this->Title(Gdn_Format::Text($this->User->Name));
      
      if ($this->_DeliveryType != DELIVERY_TYPE_VIEW) {
         // Javascript needed
         $this->AddJsFile('jquery.jcrop.pack.js');
         $this->AddJsFile('profile.js');
	      $this->AddJsFile('jquery.gardenmorepager.js');
         $this->AddJsFile('activity.js');
         
         // Build activity URL
         $ActivityUrl = 'profile/activity/';
         if ($this->User->UserID != $Session->UserID)
            $ActivityUrl .= $this->User->UserID.'/'.Gdn_Format::Url($this->User->Name);
         
         // Show notifications?
         if ($this->User->UserID == $Session->UserID) {
            $Notifications = T('Notifications');
				$NotificationsHtml = Sprite('SpNotifications').$Notifications;
            $CountNotifications = $Session->User->CountNotifications;
            if (is_numeric($CountNotifications) && $CountNotifications > 0)
               $NotificationsHtml .= ' <span class="Count">'.$CountNotifications.'</span>';
               
            $this->AddProfileTab($Notifications, 'profile/notifications', 'Notifications', $NotificationsHtml);
         }
         
         // Show activity?
         if (C('Garden.Profile.ShowActivities', TRUE))
            $this->AddProfileTab(T('Activity'), $ActivityUrl, 'Activity', Sprite('SpActivity').T('Activity'));
            
         $this->FireEvent('AddProfileTabs');
      }
      
      return TRUE;
   }
   
   /**
    * Render basic data about user.
    *
    * @since 2.0.?
    * @access public
    * @param int $UserID Unique ID.
    */
   public function Get($UserID = FALSE) {
      if (!$UserID)
         $UserID = Gdn::Session()->UserID;

      if (($UserID != Gdn::Session()->UserID || !Gdn::Session()->UserID) && !Gdn::Session()->CheckPermission('Garden.Users.Edit')) {
         throw new Exception(T('You do not have permission to view other profiles.'), 401);
      }

      $UserModel = new UserModel();

      // Get the user.
      $User = $UserModel->GetID($UserID, DATASET_TYPE_ARRAY);
      if (!$User) {
         throw new Exception(T('User not found.'), 404);
      }

      $PhotoUrl = $User['Photo'];
      if ($PhotoUrl && strpos($PhotoUrl, '//') == FALSE) {
         $PhotoUrl = Url('/uploads/'.ChangeBasename($PhotoUrl, 'n%s'), TRUE);
      }
      $User['Photo'] = $PhotoUrl;

      // Remove unwanted fields.
      $this->Data = ArrayTranslate($User, array('UserID', 'Name', 'Email', 'Photo'));

      $this->Render();
   }
	
   /**
    * Retrieve the user to be manipulated. Defaults to current user.
    *
    * @since 2.0.0
    * @access public
    * @param mixed $UserReference Unique identifier, possibly username or ID.
    * @param string $Username.
    * @param int $UserID Unique ID.
    * @return bool Always true.
    */
   public function GetUserInfo($UserReference = '', $Username = '', $UserID = '') {
		if ($this->_UserInfoRetrieved)
			return;
		
      if (!C('Garden.Profile.Public') && !Gdn::Session()->IsValid())
         Redirect('dashboard/home/permission');
      
		// If a UserID was provided as a querystring parameter, use it over anything else:
		if ($UserID) {
			$UserReference = $UserID;
			$Username = 'Unknown'; // Fill this with a value so the $UserReference is assumed to be an integer/userid.
		}
		   
      $this->Roles = array();
      if ($UserReference == '') {
         $this->User = $this->UserModel->GetID(Gdn::Session()->UserID);
      } else if (is_numeric($UserReference) && $Username != '') {
         $this->User = $this->UserModel->GetID($UserReference);
      } else {
         $this->User = $this->UserModel->GetByUsername($UserReference);
      }
         
      if ($this->User === FALSE) {
         throw NotFoundException();
      } else if ($this->User->Deleted == 1) {
         Redirect('dashboard/home/deleted');
      } else {
         $this->RoleData = $this->UserModel->GetRoles($this->User->UserID);
         if ($this->RoleData !== FALSE && $this->RoleData->NumRows(DATASET_TYPE_ARRAY) > 0) 
            $this->Roles = ConsolidateArrayValuesByKey($this->RoleData->Result(), 'Name');
			
			$this->SetData('Profile', $this->User);
			$this->SetData('UserRoles', $this->Roles);
      }
      
      $this->AddSideMenu();
		$this->_UserInfoRetrieved = TRUE;
      return TRUE;
   }
   
   /**
    * Build URL to user's profile.
    *
    * @since 2.0.0
    * @access public
    * @param mixed $UserReference Unique identifier, possibly username or ID.
    * @param string $UserID Unique ID.
    * @return string Relative URL path.
    */
   public function ProfileUrl($UserReference = NULL, $UserID = NULL) {
		if (!property_exists($this, 'User'))
			$this->GetUserInfo();
			
      if ($UserReference === NULL)
         $UserReference = $this->User->Name;
      if ($UserID === NULL)
         $UserID = $this->User->UserID;

      $UserReferenceEnc = rawurlencode($UserReference);
      if ($UserReferenceEnc == $UserReference)
         return $UserReferenceEnc;
      else
         return "$UserID/$UserReferenceEnc";
   }

   /**
    * Define & select the current tab in the tab menu. Sets $this->_CurrentTab.
    *
    * @since 2.0.0
    * @access public
    * @param string $CurrentTab Name of tab to highlight.
    * @param string $View View name. Defaults to index.
    * @param string $Controller Controller name. Defaults to Profile.
    * @param string $Application Application name. Defaults to Dashboard.
    */
   public function SetTabView($CurrentTab, $View = '', $Controller = 'Profile', $Application = 'Dashboard') {
      $this->BuildProfile();
      if ($View == '')
         $View = $CurrentTab;
         
      if ($this->_DeliveryType == DELIVERY_TYPE_ALL && $this->SyndicationMethod == SYNDICATION_NONE) {
         $this->AddDefinition('DefaultAbout', T('Write something about yourself...'));
         $this->View = 'index';
         $this->_TabView = $View;
         $this->_TabController = $Controller;
         $this->_TabApplication = $Application;
      } else {
         $this->View = $View;
         $this->ControllerName = $Controller;
         $this->ApplicationFolder = $Application;
      }
		$this->CurrentTab = T($CurrentTab);
		$this->_CurrentTab = $this->CurrentTab; // Backwards Compat
   }
	
	public function EditMode($Switch) {
		$this->EditMode = $Switch;
		if (!$this->EditMode && strpos($this->CssClass, 'EditMode'))
			$this->CssClass = str_replace('EditMode', '', $this->CssClass);
	}
   
}<|MERGE_RESOLUTION|>--- conflicted
+++ resolved
@@ -677,20 +677,13 @@
          }
          $this->UserModel->SavePreference($this->User->UserID, $UserPrefs);
          UserModel::SetMeta($this->User->UserID, $Meta, 'Preferences.');
-<<<<<<< HEAD
-			
+			$this->InformMessage(Sprite('Check', 'InformSprite').T('Your preferences have been saved.'), 'Dismissable AutoDismiss HasSprite');
          if (count($this->Form->Errors() == 0))
             $this->InformMessage('<span class="InformSprite Check"></span>'.T('Your preferences have been saved.'), 'Dismissable AutoDismiss HasSprite');
       }
       
       $this->Title(T('Notification Preferences'));
       $this->_SetBreadcrumbs($this->Data('Title'), $this->CanonicalUrl());
-=======
-			$this->InformMessage(Sprite('Check', 'InformSprite').T('Your preferences have been saved.'), 'Dismissable AutoDismiss HasSprite');
-      }
-		$this->Title(T('Notification Preferences'));
-		$this->_SetBreadcrumbs(T('Notification Preferences'), '/profile/preferences');
->>>>>>> 568b14e2
       $this->Render();
    }
    /**
@@ -944,65 +937,7 @@
       $SideMenu = new SideMenuModule($this);
       $this->EventArguments['SideMenu'] = &$SideMenu; // Doing this out here for backwards compatibility.
 		if ($this->EditMode) {
-<<<<<<< HEAD
-         $SideMenu->HtmlId = 'UserOptions';
-			$SideMenu->AutoLinkGroups = FALSE;
-         $Session = Gdn::Session();
-         $ViewingUserID = $Session->UserID;
-         $SideMenu->AddItem('Options', '');
-         
-         // Check that we have the necessary tools to allow image uploading
-         $AllowImages = Gdn_UploadImage::CanUploadImages();
-			
-			// Is the photo hosted remotely?
-			$RemotePhoto = in_array(substr($this->User->Photo, 0, 7), array('http://', 'https:/'));
-         
-         if ($this->User->UserID != $ViewingUserID) {
-            // Include user js files for people with edit users permissions
-            if ($Session->CheckPermission('Garden.Users.Edit')) {
-//              $this->AddJsFile('jquery.gardenmorepager.js');
-              $this->AddJsFile('user.js');
-            }
-            
-            $SideMenu->AddLink('Options', T('Edit Account'), '/user/edit/'.$this->User->UserID, 'Garden.Users.Edit', array('class' => 'Popup EditAccountLink'));
-            $SideMenu->AddLink('Options', T('Delete Account'), '/user/delete/'.$this->User->UserID, 'Garden.Users.Delete', array('class' => 'Popup DeleteAccountLink'));
-            if ($this->User->Photo != '' && $AllowImages)
-               $SideMenu->AddLink('Options', T('Remove Picture'), '/profile/removepicture/'.$this->User->UserID.'/'.Gdn_Format::Url($this->User->Name).'/'.$Session->TransientKey(), 'Garden.Users.Edit', array('class' => 'RemovePictureLink'));
-            
-            $SideMenu->AddLink('Options', T('Edit Preferences'), '/profile/preferences/'.$this->User->UserID.'/'.Gdn_Format::Url($this->User->Name), 'Garden.Users.Edit', array('class' => 'Popup PreferencesLink'));
-
-            // Add profile options for everyone
-            $SideMenu->AddLink('Options', T('Change Picture'), '/profile/picture/'.$this->User->UserID.'/'.Gdn_Format::Url($this->User->Name), 'Garden.Users.Edit', array('class' => 'PictureLink'));
-            if ($this->User->Photo != '' && $AllowImages && !$RemotePhoto) {
-               $SideMenu->AddLink('Options', T('Edit Thumbnail'), '/profile/thumbnail/'.$this->User->UserID.'/'.Gdn_Format::Url($this->User->Name), 'Garden.Users.Edit', array('class' => 'ThumbnailLink'));
-            }
-         } else {
-            // Add profile options for the profile owner
-            // Don't allow account editing if it has been turned off.
-            if (Gdn::Config('Garden.UserAccount.AllowEdit')) {
-				   $SideMenu->AddLink('Options', T('Edit My Account'), '/profile/edit', FALSE, array('class' => 'Popup EditAccountLink'));
-               	
-				   // No password may have been set if they have only signed in with a connect plugin
-				   $passwordLabel = T('Change My Password');
-				   if ($this->User->HashMethod && $this->User->HashMethod != "Vanilla")
-					   $passwordLabel = T('Set A Password');
-				   $SideMenu->AddLink('Options', $passwordLabel, '/profile/password', FALSE, array('class' => 'Popup PasswordLink'));
-            }
-            if (Gdn::Config('Garden.Registration.Method') == 'Invitation')
-               $SideMenu->AddLink('Options', T('My Invitations'), '/profile/invitations', FALSE, array('class' => 'Popup InvitationsLink'));
-
-            $SideMenu->AddLink('Options', T('Notification Preferences'), '/profile/preferences/'.$this->User->UserID.'/'.Gdn_Format::Url($this->User->Name), FALSE, array('class' => 'PreferencesLink'));
-            if ($AllowImages)
-               $SideMenu->AddLink('Options', T('Change My Picture'), '/profile/picture', 'Garden.Profiles.Edit', array('class' => 'PictureLink'));
-               
-            if ($this->User->Photo != '' && $AllowImages && !$RemotePhoto) {
-               $SideMenu->AddLink('Options', T('Edit My Thumbnail'), '/profile/thumbnail', 'Garden.Profiles.Edit', array('class' => 'ThumbnailLink'));
-            }
-         }
-            
-=======
 			$this->BuildEditMenu($SideMenu, $CurrentUrl);
->>>>>>> 568b14e2
          $this->FireEvent('AfterAddSideMenu');
          $this->AddModule($SideMenu, 'Panel');
       } else {
