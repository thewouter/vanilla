--- conflicted
+++ resolved
@@ -151,25 +151,6 @@
    }
 
    public function DeleteComment($ID, $TK, $Target = '') {
-<<<<<<< HEAD
-      $Session = Gdn::Session();
-
-      if (!$Session->ValidateTransientKey($TK))
-         throw PermissionException();
-
-      $Comment = $this->ActivityModel->GetComment($ID);
-      if (!$ID)
-         throw NotFoundException();
-
-      if ($Session->CheckPermission('Garden.Activity.Delete') || $Comment['InsertUserID'] = $Session->UserID) {
-         $this->ActivityModel->DeleteComment($ID);
-      } else {
-         throw PermissionException();
-      }
-
-      if ($this->DeliveryType() === DELIVERY_TYPE_ALL)
-         Redirect($Target);
-=======
       $session = Gdn::Session();
       if (!$session->ValidateTransientKey($TK)) {
          throw PermissionException();
@@ -196,7 +177,6 @@
       if ($this->DeliveryType() === DELIVERY_TYPE_ALL) {
          Redirect($Target);
       }
->>>>>>> fabe050a
 
       $this->Render('Blank', 'Utility', 'Dashboard');
    }
@@ -214,20 +194,6 @@
       $session = Gdn::Session();
       if (!$session->ValidateTransientKey($TransientKey)) {
          throw PermissionException();
-<<<<<<< HEAD
-
-      if (!is_numeric($ActivityID))
-         throw Gdn_UserException('Invalid activity ID');
-
-
-      $HasPermission = $Session->CheckPermission('Garden.Activity.Delete');
-      if (!$HasPermission) {
-         $Activity = $this->ActivityModel->GetID($ActivityID);
-         if (!$Activity)
-            throw NotFoundException('Activity');
-         $HasPermission = $Activity['InsertUserID'] == $Session->UserID;
-=======
->>>>>>> fabe050a
       }
 
       if (!is_numeric($ActivityID)) {
