<<<<<<< HEAD
<?php if (!defined('APPLICATION')) {
    exit();
      }

/**
 * Non-activity action logging.
 *
 * @copyright 2003 Vanilla Forums, Inc
 * @license http://www.opensource.org/licenses/gpl-2.0.php GPL
 * @package Garden
=======
<?php
/**
 * Non-activity action logging.
 *
 * @copyright 2009-2015 Vanilla Forums Inc.
 * @license http://www.opensource.org/licenses/gpl-2.0.php GNU GPL v2
 * @package Dashboard
>>>>>>> 0aed7e80
 * @since 2.0
 */

/**
 * Handles /log endpoint.
 */
class LogController extends DashboardController {
<<<<<<< HEAD
   /** @var array Objects to prep. */
    public $Uses = array('Form', 'LogModel');

   /**
    *
    * @var Gdn_Form
    */
    public $Form;

   /**
    *
    * @var LogModel
    */
    public $LogModel;

   /**
    * Confirmation page.
    *
    * @since 2.0.?
    * @access public
    *
    * @param string $Action Type of action.
    * @param array $LogIDs Numeric IDs of items to confirm.
    */
    public function Confirm($Action, $LogIDs = '') {
        $this->Permission(array('Garden.Moderation.Manage', 'Moderation.Spam.Manage', 'Moderation.ModerationQueue.Manage'), false);
=======

    /** @var array Objects to prep. */
    public $Uses = array('Form', 'LogModel');

    /** @var Gdn_Form */
    public $Form;

    /** @var LogModel */
    public $LogModel;

    /**
     * Confirmation page.
     *
     * @since 2.0.?
     * @access public
     *
     * @param string $Action Type of action.
     * @param array $LogIDs Numeric IDs of items to confirm.
     */
    public function confirm($Action, $LogIDs = '') {
        $this->permission(array('Garden.Moderation.Manage', 'Moderation.Spam.Manage', 'Moderation.ModerationQueue.Manage'), false);
>>>>>>> 0aed7e80

        $this->Form->InputPrefix = '';
        $this->Form->IDPrefix = 'Confirm_';

        if (trim($LogIDs)) {
            $LogIDArray = explode(',', $LogIDs);
        } else {
            $LogIDArray = array();
        }

<<<<<<< HEAD
       // We also want to collect the users from the log.
        $Logs = $this->LogModel->GetIDs($LogIDArray);
=======
        // We also want to collect the users from the log.
        $Logs = $this->LogModel->getIDs($LogIDArray);
>>>>>>> 0aed7e80
        $Users = array();
        foreach ($Logs as $Log) {
            $UserID = $Log['RecordUserID'];
            if (!$UserID) {
                continue;
            }
            $Users[$UserID] = array('UserID' => $UserID);
        }
<<<<<<< HEAD
        Gdn::UserModel()->JoinUsers($Users, array('UserID'));
        $this->SetData('Users', $Users);

        $this->SetData('Action', $Action);
        $this->SetData('ActionUrl', Url("/log/$Action?logids=".urlencode($LogIDs)));
        $this->SetData('ItemCount', count($LogIDArray));

        $this->Render();
    }

   /**
    * Count log items.
    *
    * @since 2.0.?
    * @access public
    *
    * @param string $Operation Comma-separated ist of action types to find.
    */
    public function Count($Operation) {
       // Don't use Gdn_Controller->Permission() here because this isn't a "real page".
        if (!Gdn::Session()->CheckPermission(array('Garden.Moderation.Manage', 'Moderation.Spam.Manage', 'Moderation.ModerationQueue.Manage'), false)) {
            $this->StatusCode(403);
=======
        Gdn::userModel()->joinUsers($Users, array('UserID'));
        $this->setData('Users', $Users);

        $this->setData('Action', $Action);
        $this->setData('ActionUrl', url("/log/$Action?logids=".urlencode($LogIDs)));
        $this->setData('ItemCount', count($LogIDArray));

        $this->render();
    }

    /**
     * Count log items.
     *
     * @since 2.0.?
     * @access public
     *
     * @param string $Operation Comma-separated ist of action types to find.
     */
    public function count($Operation) {
        // Don't use Gdn_Controller->permission() here because this isn't a "real page".
        if (!Gdn::session()->checkPermission(array('Garden.Moderation.Manage', 'Moderation.Spam.Manage', 'Moderation.ModerationQueue.Manage'), false)) {
            $this->statusCode(403);
>>>>>>> 0aed7e80
            echo '';
            return;
        }

        if ($Operation == 'edits') {
            $Operation = array('edit', 'delete');
        } else {
            $Operation = explode(',', $Operation);
        }
        array_map('ucfirst', $Operation);

<<<<<<< HEAD
        $Count = $this->LogModel->GetCountWhere(array('Operation' => $Operation));
=======
        $Count = $this->LogModel->getCountWhere(array('Operation' => $Operation));
>>>>>>> 0aed7e80

        if ($Count > 0) {
            echo '<span class="Alert">', $Count, '</span>';
        }
    }

<<<<<<< HEAD
   /**
    * Delete logs.
    *
    * @since 2.0.?
    * @access public
    *
    * @param array $LogIDs Numeric IDs of logs to delete.
    */
    public function Delete($LogIDs) {
        $this->Permission(array('Garden.Moderation.Manage', 'Moderation.ModerationQueue.Manage'), false);
       // Grab the logs.
        $this->LogModel->Delete($LogIDs);
        $this->Render('Blank', 'Utility');
    }

   /**
    * Delete spam and optionally delete the users.
    * @param type $LogIDs
    */
    public function DeleteSpam($LogIDs) {
        $this->Permission(array('Garden.Moderation.Manage', 'Moderation.Spam.Manage'), false);

        if (!$this->Request->IsPostBack()) {
            throw PermissionException('Javascript');
=======
    /**
     * Delete logs.
     *
     * @since 2.0.?
     * @access public
     *
     * @param array $LogIDs Numeric IDs of logs to delete.
     */
    public function delete($LogIDs) {
        $this->permission(array('Garden.Moderation.Manage', 'Moderation.ModerationQueue.Manage'), false);
        // Grab the logs.
        $this->LogModel->delete($LogIDs);
        $this->render('Blank', 'Utility');
    }

    /**
     * Delete spam and optionally delete the users.
     * @param type $LogIDs
     */
    public function deleteSpam($LogIDs) {
        $this->permission(array('Garden.Moderation.Manage', 'Moderation.Spam.Manage'), false);

        if (!$this->Request->isPostBack()) {
            throw permissionException('Javascript');
>>>>>>> 0aed7e80
        }

        $LogIDs = explode(',', $LogIDs);

<<<<<<< HEAD
       // Ban the appropriate users.
        $UserIDs = $this->Form->GetFormValue('UserID', array());
=======
        // Ban the appropriate users.
        $UserIDs = $this->Form->getFormValue('UserID', array());
>>>>>>> 0aed7e80
        if (!is_array($UserIDs)) {
            $UserIDs = array();
        }

        if (!empty($UserIDs)) {
<<<<<<< HEAD
           // Grab the rest of the log entries.
            $OtherLogIDs = $this->LogModel->GetWhere(array('Operation' => 'Spam', 'RecordUserID' => $UserIDs));
            $OtherLogIDs = ConsolidateArrayValuesByKey($OtherLogIDs, 'LogID');
            $LogIDs = array_merge($LogIDs, $OtherLogIDs);

            foreach ($UserIDs as $UserID) {
                Gdn::UserModel()->Ban($UserID, array('Reason' => 'Spam', 'DeleteContent' => true, 'Log' => true));
            }
        }

       // Grab the logs.
        $this->LogModel->Delete($LogIDs);
        $this->Render('Blank', 'Utility');
    }

   /**
    * View list of edits (edit/delete actions).
    *
    * @since 2.0.?
    * @access public
    *
    * @param int $Page Page number.
    */
    public function Edits($Type = '', $Page = '', $Op = false) {
        $this->Permission('Garden.Moderation.Manage');
        list($Offset, $Limit) = OffsetLimit($Page, 10);
        $this->SetData('Title', T('Change Log'));
=======
            // Grab the rest of the log entries.
            $OtherLogIDs = $this->LogModel->getWhere(array('Operation' => 'Spam', 'RecordUserID' => $UserIDs));
            $OtherLogIDs = array_column($OtherLogIDs, 'LogID');
            $LogIDs = array_merge($LogIDs, $OtherLogIDs);

            foreach ($UserIDs as $UserID) {
                Gdn::userModel()->ban($UserID, array('Reason' => 'Spam', 'DeleteContent' => true, 'Log' => true));
            }
        }

        // Grab the logs.
        $this->LogModel->delete($LogIDs);
        $this->render('Blank', 'Utility');
    }

    /**
     * View list of edits (edit/delete actions).
     *
     * @since 2.0.?
     * @access public
     *
     * @param int $Page Page number.
     */
    public function edits($Type = '', $Page = '', $Op = false) {
        $this->permission('Garden.Moderation.Manage');
        list($Offset, $Limit) = offsetLimit($Page, 10);
        $this->setData('Title', t('Change Log'));
>>>>>>> 0aed7e80

        $Operations = array('Edit', 'Delete', 'Ban');
        if ($Op && in_array(ucfirst($Op), $Operations)) {
            $Operations = ucfirst($Op);
        }

        $Where = array(
<<<<<<< HEAD
          'Operation' => $Operations//,
 //          'RecordType' => array('Discussion', 'Comment', 'Activity')
          );
=======
            'Operation' => $Operations//,
//          'RecordType' => array('Discussion', 'Comment', 'Activity')
        );
>>>>>>> 0aed7e80

        $AllowedTypes = array('Discussion', 'Comment', 'Activity', 'User');

        $Type = strtolower($Type);
        if ($Type == 'configuration') {
<<<<<<< HEAD
            $this->Permission('Garden.Settings.Manage');
=======
            $this->permission('Garden.Settings.Manage');
>>>>>>> 0aed7e80
            $Where['RecordType'] = array('Configuration');
        } else {
            if (in_array(ucfirst($Type), $AllowedTypes)) {
                $Where['RecordType'] = ucfirst($Type);
            } else {
                $Where['RecordType'] = $AllowedTypes;
            }
        }

<<<<<<< HEAD
        $RecordCount = $this->LogModel->GetCountWhere($Where);
        $this->SetData('RecordCount', $RecordCount);
=======
        $RecordCount = $this->LogModel->getCountWhere($Where);
        $this->setData('RecordCount', $RecordCount);
>>>>>>> 0aed7e80
        if ($Offset >= $RecordCount) {
            $Offset = $RecordCount - $Limit;
        }

<<<<<<< HEAD
        $Log = $this->LogModel->GetWhere($Where, 'LogID', 'Desc', $Offset, $Limit);
        $this->SetData('Log', $Log);

        if ($this->DeliveryType() == DELIVERY_TYPE_VIEW) {
            $this->View = 'Table';
        }

        $this->AddSideMenu('dashboard/log/edits');
        $this->Render();
    }

   /**
    * Access the log history of a specific record
    *
    * @param string $RecordType
    * @param int $RecordID
    */
    public function Record($RecordType, $RecordID, $Page = '') {
        $this->Permission('Garden.Moderation.Manage');
        list($Offset, $Limit) = OffsetLimit($Page, 10);
        $this->SetData('Title', T('Change Log'));

        $RecordType = ucfirst($RecordType);
        $Where = array(
         'Operation'    => array('Edit', 'Delete', 'Ban'),
         'RecordType'   => $RecordType,
         'RecordID'     => $RecordID
        );

        $RecordCount = $this->LogModel->GetCountWhere($Where);
        $this->SetData('RecordCount', $RecordCount);
=======
        $Log = $this->LogModel->getWhere($Where, 'LogID', 'Desc', $Offset, $Limit);
        $this->setData('Log', $Log);

        if ($this->deliveryType() == DELIVERY_TYPE_VIEW) {
            $this->View = 'Table';
        }

        $this->addSideMenu('dashboard/log/edits');
        $this->render();
    }

    /**
     * Access the log history of a specific record
     *
     * @param string $RecordType
     * @param int $RecordID
     */
    public function record($RecordType, $RecordID, $Page = '') {
        $this->permission('Garden.Moderation.Manage');
        list($Offset, $Limit) = offsetLimit($Page, 10);
        $this->setData('Title', t('Change Log'));

        $RecordType = ucfirst($RecordType);
        $Where = array(
            'Operation' => array('Edit', 'Delete', 'Ban'),
            'RecordType' => $RecordType,
            'RecordID' => $RecordID
        );

        $RecordCount = $this->LogModel->getCountWhere($Where);
        $this->setData('RecordCount', $RecordCount);
>>>>>>> 0aed7e80
        if ($Offset >= $RecordCount) {
            $Offset = $RecordCount - $Limit;
        }

<<<<<<< HEAD
        $Log = $this->LogModel->GetWhere($Where, 'LogID', 'Desc', $Offset, $Limit);
        $this->SetData('Log', $Log);

        if ($this->DeliveryType() == DELIVERY_TYPE_VIEW) {
            $this->View = 'Table';
        }

        $this->AddSideMenu('dashboard/log/edits');
        $this->Render();
    }

   /**
    * Convenience method to call model's FormatContent.
    *
    * @since 2.0.?
    * @access protected
    *
    * @param object $Log.
    */
    protected function FormatContent($Log) {
        return $this->LogModel->FormatContent($Log);
    }

   /**
    * Always triggered first. Add Javascript files.
    *
    * @since 2.0.?
    * @access public
    */
    public function Initialize() {
        parent::Initialize();
        Gdn_Theme::Section('Dashboard');
        $this->AddJsFile('log.js');
        $this->AddJsFile('jquery.expander.js');
        $this->AddJsFile('jquery-ui.js');
        $this->Form->InputPrefix = '';
    }

   /**
    * View moderation logs.
    *
    * @since 2.0.?
    * @access public
    *
    * @param mixed $CategoryUrl Slug.
    * @param int $Page Page number.
    */
    public function Moderation($Page = '') {
        $this->Permission(array('Garden.Moderation.Manage', 'Moderation.ModerationQueue.Manage'), false);

        $Where = array('Operation' => array('Moderate', 'Pending'));

       // Filter by category menu
        if ($CategoryID = Gdn::Request()->GetValue('CategoryID')) {
            $this->SetData('ModerationCategoryID', $CategoryID);
            $Where['CategoryID'] = $CategoryID;
        }

        list($Offset, $Limit) = OffsetLimit($Page, 10);
        $this->SetData('Title', T('Moderation Queue'));

        $RecordCount = $this->LogModel->GetCountWhere($Where);
        $this->SetData('RecordCount', $RecordCount);
=======
        $Log = $this->LogModel->getWhere($Where, 'LogID', 'Desc', $Offset, $Limit);
        $this->setData('Log', $Log);

        if ($this->deliveryType() == DELIVERY_TYPE_VIEW) {
            $this->View = 'Table';
        }

        $this->addSideMenu('dashboard/log/edits');
        $this->render();
    }

    /**
     * Convenience method to call model's FormatContent.
     *
     * @since 2.0.?
     * @access protected
     *
     * @param object $Log .
     */
    protected function formatContent($Log) {
        return $this->LogModel->formatContent($Log);
    }

    /**
     * Always triggered first. Add Javascript files.
     *
     * @since 2.0.?
     * @access public
     */
    public function initialize() {
        parent::initialize();
        Gdn_Theme::section('Dashboard');
        $this->addJsFile('log.js');
        $this->addJsFile('jquery.expander.js');
        $this->addJsFile('jquery-ui.js');
        $this->Form->InputPrefix = '';
    }

    /**
     * View moderation logs.
     *
     * @since 2.0.?
     * @access public
     *
     * @param mixed $CategoryUrl Slug.
     * @param int $Page Page number.
     */
    public function moderation($Page = '') {
        $this->permission(array('Garden.Moderation.Manage', 'Moderation.ModerationQueue.Manage'), false);

        $Where = array('Operation' => array('Moderate', 'Pending'));

        // Filter by category menu
        if ($CategoryID = Gdn::request()->getValue('CategoryID')) {
            $this->setData('ModerationCategoryID', $CategoryID);
            $Where['CategoryID'] = $CategoryID;
        }

        list($Offset, $Limit) = offsetLimit($Page, 10);
        $this->setData('Title', t('Moderation Queue'));

        $RecordCount = $this->LogModel->getCountWhere($Where);
        $this->setData('RecordCount', $RecordCount);
>>>>>>> 0aed7e80
        if ($Offset >= $RecordCount) {
            $Offset = $RecordCount - $Limit;
        }

<<<<<<< HEAD
        $Log = $this->LogModel->GetWhere($Where, 'LogID', 'Desc', $Offset, $Limit);
        $this->SetData('Log', $Log);

        if ($this->DeliveryType() == DELIVERY_TYPE_VIEW) {
            $this->View = 'Table';
        }

        $this->AddSideMenu('dashboard/log/moderation');
        $this->Render();
    }

   /**
    * Restore logs.
    *
    * @since 2.0.?
    * @access public
    *
    * @param array $LogIDs List of log IDs.
    */
    public function Restore($LogIDs) {
        $this->Permission(array('Garden.Moderation.Manage', 'Moderation.Spam.Manage', 'Moderation.ModerationQueue.Manage'), false);

       // Grab the logs.
        $Logs = $this->LogModel->GetIDs($LogIDs);
        try {
            foreach ($Logs as $Log) {
                $this->LogModel->Restore($Log);
            }
        } catch (Exception $Ex) {
            $this->Form->AddError($Ex->getMessage());
        }
        $this->LogModel->Recalculate();
        $this->Render('Blank', 'Utility');
    }

    public function NotSpam($LogIDs) {
        $this->Permission(array('Garden.Moderation.Manage', 'Moderation.Spam.Manage'), false);

        if (!$this->Request->IsPostBack()) {
            throw PermissionException('Javascript');
=======
        $Log = $this->LogModel->getWhere($Where, 'LogID', 'Desc', $Offset, $Limit);
        $this->setData('Log', $Log);

        if ($this->deliveryType() == DELIVERY_TYPE_VIEW) {
            $this->View = 'Table';
        }

        $this->addSideMenu('dashboard/log/moderation');
        $this->render();
    }

    /**
     * Restore logs.
     *
     * @since 2.0.?
     * @access public
     *
     * @param array $LogIDs List of log IDs.
     */
    public function restore($LogIDs) {
        $this->permission(array('Garden.Moderation.Manage', 'Moderation.Spam.Manage', 'Moderation.ModerationQueue.Manage'), false);

        // Grab the logs.
        $Logs = $this->LogModel->getIDs($LogIDs);
        try {
            foreach ($Logs as $Log) {
                $this->LogModel->restore($Log);
            }
        } catch (Exception $Ex) {
            $this->Form->addError($Ex->getMessage());
        }
        $this->LogModel->recalculate();
        $this->render('Blank', 'Utility');
    }

    public function notSpam($LogIDs) {
        $this->permission(array('Garden.Moderation.Manage', 'Moderation.Spam.Manage'), false);

        if (!$this->Request->isPostBack()) {
            throw permissionException('Javascript');
>>>>>>> 0aed7e80
        }

        $Logs = array();

<<<<<<< HEAD
       // Verify the appropriate users.
        $UserIDs = $this->Form->GetFormValue('UserID', array());
=======
        // Verify the appropriate users.
        $UserIDs = $this->Form->getFormValue('UserID', array());
>>>>>>> 0aed7e80
        if (!is_array($UserIDs)) {
            $UserIDs = array();
        }

        foreach ($UserIDs as $UserID) {
<<<<<<< HEAD
            Gdn::UserModel()->SetField($UserID, 'Verified', true);
            $Logs = array_merge($Logs, $this->LogModel->GetWhere(array('Operation' => 'Spam', 'RecordUserID' => $UserID)));
        }

       // Grab the logs.
        $Logs = array_merge($Logs, $this->LogModel->GetIDs($LogIDs));

 //      try {
        foreach ($Logs as $Log) {
            $this->LogModel->Restore($Log);
        }
 //      } catch (Exception $Ex) {
 //         $this->Form->AddError($Ex->getMessage());
 //      }
        $this->LogModel->Recalculate();

        $this->SetData('Complete');
        $this->SetData('Count', count($Logs));
        $this->Render('Blank', 'Utility');
    }

   /**
    * View spam logs.
    *
    * @since 2.0.?
    * @access public
    *
    * @param int $Page Page number.
    */
    public function Spam($Page = '') {
        $this->Permission(array('Garden.Moderation.Manage', 'Moderation.Spam.Manage'), false);
        list($Offset, $Limit) = OffsetLimit($Page, 10);
        $this->SetData('Title', T('Spam Queue'));

        $Where = array('Operation' => array('Spam'));

        $RecordCount = $this->LogModel->GetCountWhere($Where);
        $this->SetData('RecordCount', $RecordCount);
=======
            Gdn::userModel()->setField($UserID, 'Verified', true);
            $Logs = array_merge($Logs, $this->LogModel->getWhere(array('Operation' => 'Spam', 'RecordUserID' => $UserID)));
        }

        // Grab the logs.
        $Logs = array_merge($Logs, $this->LogModel->getIDs($LogIDs));

//      try {
        foreach ($Logs as $Log) {
            $this->LogModel->restore($Log);
        }
//      } catch (Exception $Ex) {
//         $this->Form->addError($Ex->getMessage());
//      }
        $this->LogModel->recalculate();

        $this->setData('Complete');
        $this->setData('Count', count($Logs));
        $this->render('Blank', 'Utility');
    }

    /**
     * View spam logs.
     *
     * @since 2.0.?
     * @access public
     *
     * @param int $Page Page number.
     */
    public function spam($Page = '') {
        $this->permission(array('Garden.Moderation.Manage', 'Moderation.Spam.Manage'), false);
        list($Offset, $Limit) = offsetLimit($Page, 10);
        $this->setData('Title', t('Spam Queue'));

        $Where = array('Operation' => array('Spam'));

        $RecordCount = $this->LogModel->getCountWhere($Where);
        $this->setData('RecordCount', $RecordCount);
>>>>>>> 0aed7e80
        if ($Offset >= $RecordCount) {
            $Offset = $RecordCount - $Limit;
        }

<<<<<<< HEAD
        $Log = $this->LogModel->GetWhere($Where, 'LogID', 'Desc', $Offset, $Limit);
        $this->SetData('Log', $Log);

        if ($this->DeliveryType() == DELIVERY_TYPE_VIEW) {
            $this->View = 'Table';
        }

        $this->AddSideMenu('dashboard/log/spam');
        $this->Render();
=======
        $Log = $this->LogModel->getWhere($Where, 'LogID', 'Desc', $Offset, $Limit);
        $this->setData('Log', $Log);

        if ($this->deliveryType() == DELIVERY_TYPE_VIEW) {
            $this->View = 'Table';
        }

        $this->addSideMenu('dashboard/log/spam');
        $this->render();
>>>>>>> 0aed7e80
    }
}<|MERGE_RESOLUTION|>--- conflicted
+++ resolved
@@ -1,15 +1,3 @@
-<<<<<<< HEAD
-<?php if (!defined('APPLICATION')) {
-    exit();
-      }
-
-/**
- * Non-activity action logging.
- *
- * @copyright 2003 Vanilla Forums, Inc
- * @license http://www.opensource.org/licenses/gpl-2.0.php GPL
- * @package Garden
-=======
 <?php
 /**
  * Non-activity action logging.
@@ -17,7 +5,6 @@
  * @copyright 2009-2015 Vanilla Forums Inc.
  * @license http://www.opensource.org/licenses/gpl-2.0.php GNU GPL v2
  * @package Dashboard
->>>>>>> 0aed7e80
  * @since 2.0
  */
 
@@ -25,20 +12,14 @@
  * Handles /log endpoint.
  */
 class LogController extends DashboardController {
-<<<<<<< HEAD
+
    /** @var array Objects to prep. */
     public $Uses = array('Form', 'LogModel');
 
-   /**
-    *
-    * @var Gdn_Form
-    */
+    /** @var Gdn_Form */
     public $Form;
 
-   /**
-    *
-    * @var LogModel
-    */
+    /** @var LogModel */
     public $LogModel;
 
    /**
@@ -50,31 +31,8 @@
     * @param string $Action Type of action.
     * @param array $LogIDs Numeric IDs of items to confirm.
     */
-    public function Confirm($Action, $LogIDs = '') {
-        $this->Permission(array('Garden.Moderation.Manage', 'Moderation.Spam.Manage', 'Moderation.ModerationQueue.Manage'), false);
-=======
-
-    /** @var array Objects to prep. */
-    public $Uses = array('Form', 'LogModel');
-
-    /** @var Gdn_Form */
-    public $Form;
-
-    /** @var LogModel */
-    public $LogModel;
-
-    /**
-     * Confirmation page.
-     *
-     * @since 2.0.?
-     * @access public
-     *
-     * @param string $Action Type of action.
-     * @param array $LogIDs Numeric IDs of items to confirm.
-     */
     public function confirm($Action, $LogIDs = '') {
         $this->permission(array('Garden.Moderation.Manage', 'Moderation.Spam.Manage', 'Moderation.ModerationQueue.Manage'), false);
->>>>>>> 0aed7e80
 
         $this->Form->InputPrefix = '';
         $this->Form->IDPrefix = 'Confirm_';
@@ -85,13 +43,8 @@
             $LogIDArray = array();
         }
 
-<<<<<<< HEAD
        // We also want to collect the users from the log.
-        $Logs = $this->LogModel->GetIDs($LogIDArray);
-=======
-        // We also want to collect the users from the log.
         $Logs = $this->LogModel->getIDs($LogIDArray);
->>>>>>> 0aed7e80
         $Users = array();
         foreach ($Logs as $Log) {
             $UserID = $Log['RecordUserID'];
@@ -100,30 +53,6 @@
             }
             $Users[$UserID] = array('UserID' => $UserID);
         }
-<<<<<<< HEAD
-        Gdn::UserModel()->JoinUsers($Users, array('UserID'));
-        $this->SetData('Users', $Users);
-
-        $this->SetData('Action', $Action);
-        $this->SetData('ActionUrl', Url("/log/$Action?logids=".urlencode($LogIDs)));
-        $this->SetData('ItemCount', count($LogIDArray));
-
-        $this->Render();
-    }
-
-   /**
-    * Count log items.
-    *
-    * @since 2.0.?
-    * @access public
-    *
-    * @param string $Operation Comma-separated ist of action types to find.
-    */
-    public function Count($Operation) {
-       // Don't use Gdn_Controller->Permission() here because this isn't a "real page".
-        if (!Gdn::Session()->CheckPermission(array('Garden.Moderation.Manage', 'Moderation.Spam.Manage', 'Moderation.ModerationQueue.Manage'), false)) {
-            $this->StatusCode(403);
-=======
         Gdn::userModel()->joinUsers($Users, array('UserID'));
         $this->setData('Users', $Users);
 
@@ -134,19 +63,18 @@
         $this->render();
     }
 
-    /**
-     * Count log items.
-     *
-     * @since 2.0.?
-     * @access public
-     *
-     * @param string $Operation Comma-separated ist of action types to find.
-     */
+   /**
+    * Count log items.
+    *
+    * @since 2.0.?
+    * @access public
+    *
+    * @param string $Operation Comma-separated ist of action types to find.
+    */
     public function count($Operation) {
         // Don't use Gdn_Controller->permission() here because this isn't a "real page".
         if (!Gdn::session()->checkPermission(array('Garden.Moderation.Manage', 'Moderation.Spam.Manage', 'Moderation.ModerationQueue.Manage'), false)) {
             $this->statusCode(403);
->>>>>>> 0aed7e80
             echo '';
             return;
         }
@@ -158,18 +86,13 @@
         }
         array_map('ucfirst', $Operation);
 
-<<<<<<< HEAD
-        $Count = $this->LogModel->GetCountWhere(array('Operation' => $Operation));
-=======
         $Count = $this->LogModel->getCountWhere(array('Operation' => $Operation));
->>>>>>> 0aed7e80
 
         if ($Count > 0) {
             echo '<span class="Alert">', $Count, '</span>';
         }
     }
 
-<<<<<<< HEAD
    /**
     * Delete logs.
     *
@@ -178,94 +101,34 @@
     *
     * @param array $LogIDs Numeric IDs of logs to delete.
     */
-    public function Delete($LogIDs) {
-        $this->Permission(array('Garden.Moderation.Manage', 'Moderation.ModerationQueue.Manage'), false);
+    public function delete($LogIDs) {
+        $this->permission(array('Garden.Moderation.Manage', 'Moderation.ModerationQueue.Manage'), false);
        // Grab the logs.
-        $this->LogModel->Delete($LogIDs);
-        $this->Render('Blank', 'Utility');
+        $this->LogModel->delete($LogIDs);
+        $this->render('Blank', 'Utility');
     }
 
    /**
     * Delete spam and optionally delete the users.
     * @param type $LogIDs
     */
-    public function DeleteSpam($LogIDs) {
-        $this->Permission(array('Garden.Moderation.Manage', 'Moderation.Spam.Manage'), false);
-
-        if (!$this->Request->IsPostBack()) {
-            throw PermissionException('Javascript');
-=======
-    /**
-     * Delete logs.
-     *
-     * @since 2.0.?
-     * @access public
-     *
-     * @param array $LogIDs Numeric IDs of logs to delete.
-     */
-    public function delete($LogIDs) {
-        $this->permission(array('Garden.Moderation.Manage', 'Moderation.ModerationQueue.Manage'), false);
-        // Grab the logs.
-        $this->LogModel->delete($LogIDs);
-        $this->render('Blank', 'Utility');
-    }
-
-    /**
-     * Delete spam and optionally delete the users.
-     * @param type $LogIDs
-     */
     public function deleteSpam($LogIDs) {
         $this->permission(array('Garden.Moderation.Manage', 'Moderation.Spam.Manage'), false);
 
         if (!$this->Request->isPostBack()) {
             throw permissionException('Javascript');
->>>>>>> 0aed7e80
         }
 
         $LogIDs = explode(',', $LogIDs);
 
-<<<<<<< HEAD
        // Ban the appropriate users.
-        $UserIDs = $this->Form->GetFormValue('UserID', array());
-=======
-        // Ban the appropriate users.
         $UserIDs = $this->Form->getFormValue('UserID', array());
->>>>>>> 0aed7e80
         if (!is_array($UserIDs)) {
             $UserIDs = array();
         }
 
         if (!empty($UserIDs)) {
-<<<<<<< HEAD
            // Grab the rest of the log entries.
-            $OtherLogIDs = $this->LogModel->GetWhere(array('Operation' => 'Spam', 'RecordUserID' => $UserIDs));
-            $OtherLogIDs = ConsolidateArrayValuesByKey($OtherLogIDs, 'LogID');
-            $LogIDs = array_merge($LogIDs, $OtherLogIDs);
-
-            foreach ($UserIDs as $UserID) {
-                Gdn::UserModel()->Ban($UserID, array('Reason' => 'Spam', 'DeleteContent' => true, 'Log' => true));
-            }
-        }
-
-       // Grab the logs.
-        $this->LogModel->Delete($LogIDs);
-        $this->Render('Blank', 'Utility');
-    }
-
-   /**
-    * View list of edits (edit/delete actions).
-    *
-    * @since 2.0.?
-    * @access public
-    *
-    * @param int $Page Page number.
-    */
-    public function Edits($Type = '', $Page = '', $Op = false) {
-        $this->Permission('Garden.Moderation.Manage');
-        list($Offset, $Limit) = OffsetLimit($Page, 10);
-        $this->SetData('Title', T('Change Log'));
-=======
-            // Grab the rest of the log entries.
             $OtherLogIDs = $this->LogModel->getWhere(array('Operation' => 'Spam', 'RecordUserID' => $UserIDs));
             $OtherLogIDs = array_column($OtherLogIDs, 'LogID');
             $LogIDs = array_merge($LogIDs, $OtherLogIDs);
@@ -275,24 +138,23 @@
             }
         }
 
-        // Grab the logs.
+       // Grab the logs.
         $this->LogModel->delete($LogIDs);
         $this->render('Blank', 'Utility');
     }
 
-    /**
-     * View list of edits (edit/delete actions).
-     *
-     * @since 2.0.?
-     * @access public
-     *
-     * @param int $Page Page number.
-     */
+   /**
+    * View list of edits (edit/delete actions).
+    *
+    * @since 2.0.?
+    * @access public
+    *
+    * @param int $Page Page number.
+    */
     public function edits($Type = '', $Page = '', $Op = false) {
         $this->permission('Garden.Moderation.Manage');
         list($Offset, $Limit) = offsetLimit($Page, 10);
         $this->setData('Title', t('Change Log'));
->>>>>>> 0aed7e80
 
         $Operations = array('Edit', 'Delete', 'Ban');
         if ($Op && in_array(ucfirst($Op), $Operations)) {
@@ -300,25 +162,15 @@
         }
 
         $Where = array(
-<<<<<<< HEAD
           'Operation' => $Operations//,
  //          'RecordType' => array('Discussion', 'Comment', 'Activity')
           );
-=======
-            'Operation' => $Operations//,
-//          'RecordType' => array('Discussion', 'Comment', 'Activity')
-        );
->>>>>>> 0aed7e80
 
         $AllowedTypes = array('Discussion', 'Comment', 'Activity', 'User');
 
         $Type = strtolower($Type);
         if ($Type == 'configuration') {
-<<<<<<< HEAD
-            $this->Permission('Garden.Settings.Manage');
-=======
             $this->permission('Garden.Settings.Manage');
->>>>>>> 0aed7e80
             $Where['RecordType'] = array('Configuration');
         } else {
             if (in_array(ucfirst($Type), $AllowedTypes)) {
@@ -328,27 +180,21 @@
             }
         }
 
-<<<<<<< HEAD
-        $RecordCount = $this->LogModel->GetCountWhere($Where);
-        $this->SetData('RecordCount', $RecordCount);
-=======
         $RecordCount = $this->LogModel->getCountWhere($Where);
         $this->setData('RecordCount', $RecordCount);
->>>>>>> 0aed7e80
         if ($Offset >= $RecordCount) {
             $Offset = $RecordCount - $Limit;
         }
 
-<<<<<<< HEAD
-        $Log = $this->LogModel->GetWhere($Where, 'LogID', 'Desc', $Offset, $Limit);
-        $this->SetData('Log', $Log);
-
-        if ($this->DeliveryType() == DELIVERY_TYPE_VIEW) {
+        $Log = $this->LogModel->getWhere($Where, 'LogID', 'Desc', $Offset, $Limit);
+        $this->setData('Log', $Log);
+
+        if ($this->deliveryType() == DELIVERY_TYPE_VIEW) {
             $this->View = 'Table';
         }
 
-        $this->AddSideMenu('dashboard/log/edits');
-        $this->Render();
+        $this->addSideMenu('dashboard/log/edits');
+        $this->render();
     }
 
    /**
@@ -357,38 +203,6 @@
     * @param string $RecordType
     * @param int $RecordID
     */
-    public function Record($RecordType, $RecordID, $Page = '') {
-        $this->Permission('Garden.Moderation.Manage');
-        list($Offset, $Limit) = OffsetLimit($Page, 10);
-        $this->SetData('Title', T('Change Log'));
-
-        $RecordType = ucfirst($RecordType);
-        $Where = array(
-         'Operation'    => array('Edit', 'Delete', 'Ban'),
-         'RecordType'   => $RecordType,
-         'RecordID'     => $RecordID
-        );
-
-        $RecordCount = $this->LogModel->GetCountWhere($Where);
-        $this->SetData('RecordCount', $RecordCount);
-=======
-        $Log = $this->LogModel->getWhere($Where, 'LogID', 'Desc', $Offset, $Limit);
-        $this->setData('Log', $Log);
-
-        if ($this->deliveryType() == DELIVERY_TYPE_VIEW) {
-            $this->View = 'Table';
-        }
-
-        $this->addSideMenu('dashboard/log/edits');
-        $this->render();
-    }
-
-    /**
-     * Access the log history of a specific record
-     *
-     * @param string $RecordType
-     * @param int $RecordID
-     */
     public function record($RecordType, $RecordID, $Page = '') {
         $this->permission('Garden.Moderation.Manage');
         list($Offset, $Limit) = offsetLimit($Page, 10);
@@ -403,76 +217,10 @@
 
         $RecordCount = $this->LogModel->getCountWhere($Where);
         $this->setData('RecordCount', $RecordCount);
->>>>>>> 0aed7e80
         if ($Offset >= $RecordCount) {
             $Offset = $RecordCount - $Limit;
         }
 
-<<<<<<< HEAD
-        $Log = $this->LogModel->GetWhere($Where, 'LogID', 'Desc', $Offset, $Limit);
-        $this->SetData('Log', $Log);
-
-        if ($this->DeliveryType() == DELIVERY_TYPE_VIEW) {
-            $this->View = 'Table';
-        }
-
-        $this->AddSideMenu('dashboard/log/edits');
-        $this->Render();
-    }
-
-   /**
-    * Convenience method to call model's FormatContent.
-    *
-    * @since 2.0.?
-    * @access protected
-    *
-    * @param object $Log.
-    */
-    protected function FormatContent($Log) {
-        return $this->LogModel->FormatContent($Log);
-    }
-
-   /**
-    * Always triggered first. Add Javascript files.
-    *
-    * @since 2.0.?
-    * @access public
-    */
-    public function Initialize() {
-        parent::Initialize();
-        Gdn_Theme::Section('Dashboard');
-        $this->AddJsFile('log.js');
-        $this->AddJsFile('jquery.expander.js');
-        $this->AddJsFile('jquery-ui.js');
-        $this->Form->InputPrefix = '';
-    }
-
-   /**
-    * View moderation logs.
-    *
-    * @since 2.0.?
-    * @access public
-    *
-    * @param mixed $CategoryUrl Slug.
-    * @param int $Page Page number.
-    */
-    public function Moderation($Page = '') {
-        $this->Permission(array('Garden.Moderation.Manage', 'Moderation.ModerationQueue.Manage'), false);
-
-        $Where = array('Operation' => array('Moderate', 'Pending'));
-
-       // Filter by category menu
-        if ($CategoryID = Gdn::Request()->GetValue('CategoryID')) {
-            $this->SetData('ModerationCategoryID', $CategoryID);
-            $Where['CategoryID'] = $CategoryID;
-        }
-
-        list($Offset, $Limit) = OffsetLimit($Page, 10);
-        $this->SetData('Title', T('Moderation Queue'));
-
-        $RecordCount = $this->LogModel->GetCountWhere($Where);
-        $this->SetData('RecordCount', $RecordCount);
-=======
         $Log = $this->LogModel->getWhere($Where, 'LogID', 'Desc', $Offset, $Limit);
         $this->setData('Log', $Log);
 
@@ -484,24 +232,24 @@
         $this->render();
     }
 
-    /**
-     * Convenience method to call model's FormatContent.
-     *
-     * @since 2.0.?
-     * @access protected
-     *
+   /**
+    * Convenience method to call model's FormatContent.
+    *
+    * @since 2.0.?
+    * @access protected
+    *
      * @param object $Log .
-     */
+    */
     protected function formatContent($Log) {
         return $this->LogModel->formatContent($Log);
     }
 
-    /**
-     * Always triggered first. Add Javascript files.
-     *
-     * @since 2.0.?
-     * @access public
-     */
+   /**
+    * Always triggered first. Add Javascript files.
+    *
+    * @since 2.0.?
+    * @access public
+    */
     public function initialize() {
         parent::initialize();
         Gdn_Theme::section('Dashboard');
@@ -511,21 +259,21 @@
         $this->Form->InputPrefix = '';
     }
 
-    /**
-     * View moderation logs.
-     *
-     * @since 2.0.?
-     * @access public
-     *
-     * @param mixed $CategoryUrl Slug.
-     * @param int $Page Page number.
-     */
+   /**
+    * View moderation logs.
+    *
+    * @since 2.0.?
+    * @access public
+    *
+    * @param mixed $CategoryUrl Slug.
+    * @param int $Page Page number.
+    */
     public function moderation($Page = '') {
         $this->permission(array('Garden.Moderation.Manage', 'Moderation.ModerationQueue.Manage'), false);
 
         $Where = array('Operation' => array('Moderate', 'Pending'));
 
-        // Filter by category menu
+       // Filter by category menu
         if ($CategoryID = Gdn::request()->getValue('CategoryID')) {
             $this->setData('ModerationCategoryID', $CategoryID);
             $Where['CategoryID'] = $CategoryID;
@@ -536,53 +284,10 @@
 
         $RecordCount = $this->LogModel->getCountWhere($Where);
         $this->setData('RecordCount', $RecordCount);
->>>>>>> 0aed7e80
         if ($Offset >= $RecordCount) {
             $Offset = $RecordCount - $Limit;
         }
 
-<<<<<<< HEAD
-        $Log = $this->LogModel->GetWhere($Where, 'LogID', 'Desc', $Offset, $Limit);
-        $this->SetData('Log', $Log);
-
-        if ($this->DeliveryType() == DELIVERY_TYPE_VIEW) {
-            $this->View = 'Table';
-        }
-
-        $this->AddSideMenu('dashboard/log/moderation');
-        $this->Render();
-    }
-
-   /**
-    * Restore logs.
-    *
-    * @since 2.0.?
-    * @access public
-    *
-    * @param array $LogIDs List of log IDs.
-    */
-    public function Restore($LogIDs) {
-        $this->Permission(array('Garden.Moderation.Manage', 'Moderation.Spam.Manage', 'Moderation.ModerationQueue.Manage'), false);
-
-       // Grab the logs.
-        $Logs = $this->LogModel->GetIDs($LogIDs);
-        try {
-            foreach ($Logs as $Log) {
-                $this->LogModel->Restore($Log);
-            }
-        } catch (Exception $Ex) {
-            $this->Form->AddError($Ex->getMessage());
-        }
-        $this->LogModel->Recalculate();
-        $this->Render('Blank', 'Utility');
-    }
-
-    public function NotSpam($LogIDs) {
-        $this->Permission(array('Garden.Moderation.Manage', 'Moderation.Spam.Manage'), false);
-
-        if (!$this->Request->IsPostBack()) {
-            throw PermissionException('Javascript');
-=======
         $Log = $this->LogModel->getWhere($Where, 'LogID', 'Desc', $Offset, $Limit);
         $this->setData('Log', $Log);
 
@@ -594,18 +299,18 @@
         $this->render();
     }
 
-    /**
-     * Restore logs.
-     *
-     * @since 2.0.?
-     * @access public
-     *
-     * @param array $LogIDs List of log IDs.
-     */
+   /**
+    * Restore logs.
+    *
+    * @since 2.0.?
+    * @access public
+    *
+    * @param array $LogIDs List of log IDs.
+    */
     public function restore($LogIDs) {
         $this->permission(array('Garden.Moderation.Manage', 'Moderation.Spam.Manage', 'Moderation.ModerationQueue.Manage'), false);
 
-        // Grab the logs.
+       // Grab the logs.
         $Logs = $this->LogModel->getIDs($LogIDs);
         try {
             foreach ($Logs as $Log) {
@@ -623,77 +328,31 @@
 
         if (!$this->Request->isPostBack()) {
             throw permissionException('Javascript');
->>>>>>> 0aed7e80
         }
 
         $Logs = array();
 
-<<<<<<< HEAD
        // Verify the appropriate users.
-        $UserIDs = $this->Form->GetFormValue('UserID', array());
-=======
-        // Verify the appropriate users.
         $UserIDs = $this->Form->getFormValue('UserID', array());
->>>>>>> 0aed7e80
         if (!is_array($UserIDs)) {
             $UserIDs = array();
         }
 
         foreach ($UserIDs as $UserID) {
-<<<<<<< HEAD
-            Gdn::UserModel()->SetField($UserID, 'Verified', true);
-            $Logs = array_merge($Logs, $this->LogModel->GetWhere(array('Operation' => 'Spam', 'RecordUserID' => $UserID)));
+            Gdn::userModel()->setField($UserID, 'Verified', true);
+            $Logs = array_merge($Logs, $this->LogModel->getWhere(array('Operation' => 'Spam', 'RecordUserID' => $UserID)));
         }
 
        // Grab the logs.
-        $Logs = array_merge($Logs, $this->LogModel->GetIDs($LogIDs));
+        $Logs = array_merge($Logs, $this->LogModel->getIDs($LogIDs));
 
  //      try {
         foreach ($Logs as $Log) {
-            $this->LogModel->Restore($Log);
+            $this->LogModel->restore($Log);
         }
  //      } catch (Exception $Ex) {
- //         $this->Form->AddError($Ex->getMessage());
+//         $this->Form->addError($Ex->getMessage());
  //      }
-        $this->LogModel->Recalculate();
-
-        $this->SetData('Complete');
-        $this->SetData('Count', count($Logs));
-        $this->Render('Blank', 'Utility');
-    }
-
-   /**
-    * View spam logs.
-    *
-    * @since 2.0.?
-    * @access public
-    *
-    * @param int $Page Page number.
-    */
-    public function Spam($Page = '') {
-        $this->Permission(array('Garden.Moderation.Manage', 'Moderation.Spam.Manage'), false);
-        list($Offset, $Limit) = OffsetLimit($Page, 10);
-        $this->SetData('Title', T('Spam Queue'));
-
-        $Where = array('Operation' => array('Spam'));
-
-        $RecordCount = $this->LogModel->GetCountWhere($Where);
-        $this->SetData('RecordCount', $RecordCount);
-=======
-            Gdn::userModel()->setField($UserID, 'Verified', true);
-            $Logs = array_merge($Logs, $this->LogModel->getWhere(array('Operation' => 'Spam', 'RecordUserID' => $UserID)));
-        }
-
-        // Grab the logs.
-        $Logs = array_merge($Logs, $this->LogModel->getIDs($LogIDs));
-
-//      try {
-        foreach ($Logs as $Log) {
-            $this->LogModel->restore($Log);
-        }
-//      } catch (Exception $Ex) {
-//         $this->Form->addError($Ex->getMessage());
-//      }
         $this->LogModel->recalculate();
 
         $this->setData('Complete');
@@ -701,14 +360,14 @@
         $this->render('Blank', 'Utility');
     }
 
-    /**
-     * View spam logs.
-     *
-     * @since 2.0.?
-     * @access public
-     *
-     * @param int $Page Page number.
-     */
+   /**
+    * View spam logs.
+    *
+    * @since 2.0.?
+    * @access public
+    *
+    * @param int $Page Page number.
+    */
     public function spam($Page = '') {
         $this->permission(array('Garden.Moderation.Manage', 'Moderation.Spam.Manage'), false);
         list($Offset, $Limit) = offsetLimit($Page, 10);
@@ -718,22 +377,10 @@
 
         $RecordCount = $this->LogModel->getCountWhere($Where);
         $this->setData('RecordCount', $RecordCount);
->>>>>>> 0aed7e80
         if ($Offset >= $RecordCount) {
             $Offset = $RecordCount - $Limit;
         }
 
-<<<<<<< HEAD
-        $Log = $this->LogModel->GetWhere($Where, 'LogID', 'Desc', $Offset, $Limit);
-        $this->SetData('Log', $Log);
-
-        if ($this->DeliveryType() == DELIVERY_TYPE_VIEW) {
-            $this->View = 'Table';
-        }
-
-        $this->AddSideMenu('dashboard/log/spam');
-        $this->Render();
-=======
         $Log = $this->LogModel->getWhere($Where, 'LogID', 'Desc', $Offset, $Limit);
         $this->setData('Log', $Log);
 
@@ -743,6 +390,5 @@
 
         $this->addSideMenu('dashboard/log/spam');
         $this->render();
->>>>>>> 0aed7e80
     }
 }