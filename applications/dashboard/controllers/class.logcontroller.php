<?php if (!defined('APPLICATION')) exit();
/**
 * @copyright Copyright 2008, 2009 Vanilla Forums Inc.
 * @license http://www.opensource.org/licenses/gpl-2.0.php GPLv2
 * @package Dashboard
 */

/**
 * Non-activity action logging.
 *
 * @since 2.0.0
 * @package Dashboard
 */
class LogController extends DashboardController {
   /** @var array Objects to prep. */
   public $Uses = array('Form', 'LogModel');
   
   /**
    *
    * @var Gdn_Form 
    */
   public $Form;
   
   /**
    *
    * @var LogModel
    */
   public $LogModel;

   /**
    * Confirmation page.
    *
    * @since 2.0.?
    * @access public
    *
    * @param string $Action Type of action.
    * @param array $LogIDs Numeric IDs of items to confirm.
    */
   public function Confirm($Action, $LogIDs = '') {
      $this->Permission('Garden.Moderation.Manage');
      
      $this->Form->InputPrefix = '';
      $this->Form->IDPrefix = 'Confirm_';

      if (trim($LogIDs))
         $LogIDArray = explode(',', $LogIDs);
      else
         $LogIDArray = array();
      
      // We also want to collect the users from the log.
      $Logs = $this->LogModel->GetIDs($LogIDArray);
      $Users = array();
      foreach ($Logs as $Log) {
         $UserID = $Log['RecordUserID'];
         if (!$UserID)
            continue;
         $Users[$UserID] = array('UserID' => $UserID);
      }
      Gdn::UserModel()->JoinUsers($Users, array('UserID'));
      $this->SetData('Users', $Users);

      $this->SetData('Action', $Action);
      $this->SetData('ActionUrl', Url("/log/$Action?logids=".urlencode($LogIDs)));
      $this->SetData('ItemCount', count($LogIDArray));

      $this->Render();
   }
   
   /**
    * Count log items.
    *
    * @since 2.0.?
    * @access public
    *
    * @param string $Operation Comma-separated ist of action types to find.
    */
   public function Count($Operation) {
      $this->Permission('Garden.Moderation.Manage');

      if ($Operation == 'edits')
         $Operation = array('edit', 'delete');
      else
         $Operation = explode(',', $Operation);
      array_map('ucfirst', $Operation);

      $Count = $this->LogModel->GetCountWhere(array('Operation' => $Operation));

      if ($Count > 0)
         echo '<span class="Alert">', $Count, '</span>';
   }
   
   /**
    * Delete logs.
    *
    * @since 2.0.?
    * @access public
    *
    * @param array $LogIDs Numeric IDs of logs to delete.
    */
   public function Delete($LogIDs) {
      $this->Permission('Garden.Moderation.Manage');
      // Grab the logs.
      $this->LogModel->Delete($LogIDs);
      $this->Render('Blank', 'Utility');
   }
   
   /**
    * Delete spam and optionally delete the users.
    * @param type $LogIDs 
    */
   public function DeleteSpam($LogIDs) {
      $this->Permission('Garden.Moderation.Manage');
      
      if (!$this->Request->IsPostBack())
         throw PermissionException('Javascript');
      
      $LogIDs = explode(',', $LogIDs);
      
      // Ban the appropriate users.
      $UserIDs = $this->Form->GetFormValue('UserID', array());
      if (!is_array($UserIDs))
         $UserIDs = array();
      
      if (!empty($UserIDs)) {
         // Grab the rest of the log entries.
         $OtherLogIDs = $this->LogModel->GetWhere(array('Operation' => 'Spam', 'RecordUserID' => $UserIDs));
         $OtherLogIDs = ConsolidateArrayValuesByKey($OtherLogIDs, 'LogID');
         $LogIDs = array_merge($LogIDs, $OtherLogIDs);

         foreach ($UserIDs as $UserID) {
            Gdn::UserModel()->Ban($UserID, array('Reason' => 'Spam', 'DeleteContent' => TRUE, 'Log' => TRUE));
         }
      }
      
      // Grab the logs.
      $this->LogModel->Delete($LogIDs);
      $this->Render('Blank', 'Utility');
   }
   
   /**
    * View list of edits (edit/delete actions).
    *
    * @since 2.0.?
    * @access public
    *
    * @param int $Page Page number.
    */
   public function Edits($Type = '', $Page = '', $Op = FALSE) {
      $this->Permission('Garden.Moderation.Manage');
      list($Offset, $Limit) = OffsetLimit($Page, 10);
      $this->SetData('Title', T('Change Log'));

      $Operations = array('Edit', 'Delete', 'Ban');
      if ($Op && in_array(ucfirst($Op), $Operations))
         $Operations = ucfirst($Op);
      
      $Where = array(
          'Operation' => $Operations//,
//          'RecordType' => array('Discussion', 'Comment', 'Activity')
          );
      
      $AllowedTypes = array('Discussion', 'Comment', 'Activity', 'User');
      
      $Type = strtolower($Type);
      if ($Type == 'configuration') {
         $this->Permission('Garden.Settings.Manage');
         $Where['RecordType'] = array('Configuration');
      } else {
         if (in_array(ucfirst($Type), $AllowedTypes))
            $Where['RecordType'] = ucfirst($Type);
         else
            $Where['RecordType'] = $AllowedTypes;
      }
      
      $RecordCount = $this->LogModel->GetCountWhere($Where);
      $this->SetData('RecordCount', $RecordCount);
      if ($Offset >= $RecordCount)
         $Offset = $RecordCount - $Limit;

      $Log = $this->LogModel->GetWhere($Where, 'LogID', 'Desc', $Offset, $Limit);
      $this->SetData('Log', $Log);

      if ($this->DeliveryType() == DELIVERY_TYPE_VIEW)
         $this->View = 'Table';

      $this->AddSideMenu('dashboard/log/edits');
      $this->Render();
   }
   
   /**
    * Access the log history of a specific record
    * 
    * @param string $RecordType
    * @param int $RecordID 
    */
   public function Record($RecordType, $RecordID, $Page = '') {
      $this->Permission('Garden.Moderation.Manage');
      list($Offset, $Limit) = OffsetLimit($Page, 10);
      $this->SetData('Title', T('Change Log'));

      $RecordType = ucfirst($RecordType);
      $Where = array(
         'Operation'    => array('Edit', 'Delete', 'Ban'),
         'RecordType'   => $RecordType,
         'RecordID'     => $RecordID
      );
      
      $RecordCount = $this->LogModel->GetCountWhere($Where);
      $this->SetData('RecordCount', $RecordCount);
      if ($Offset >= $RecordCount)
         $Offset = $RecordCount - $Limit;

      $Log = $this->LogModel->GetWhere($Where, 'LogID', 'Desc', $Offset, $Limit);
      $this->SetData('Log', $Log);

      if ($this->DeliveryType() == DELIVERY_TYPE_VIEW)
         $this->View = 'Table';
      
      $this->AddSideMenu('dashboard/log/edits');
      $this->Render();
   }
   
   /**
    * Convenience method to call model's FormatContent.
    *
    * @since 2.0.?
    * @access protected
    *
    * @param object $Log.
    */
   protected function FormatContent($Log) {
      return $this->LogModel->FormatContent($Log);
   }
   
   /**
    * Always triggered first. Add Javascript files.
    *
    * @since 2.0.?
    * @access public
    */
   public function Initialize() {
      parent::Initialize();
      Gdn_Theme::Section('Dashboard');
      $this->AddJsFile('log.js');
      $this->AddJsFile('jquery.expander.js');
      $this->AddJsFile('jquery-ui-1.8.17.custom.min.js');
      $this->Form->InputPrefix = '';
   }
   
   /**
    * View moderation logs.
    *
    * @since 2.0.?
    * @access public
    *
    * @param mixed $CategoryUrl Slug.
    * @param int $Page Page number.
    */
   public function Moderation($Page = '') {
      $this->Permission('Garden.Moderation.Manage');
      
      $Where = array('Operation' => array('Moderate', 'Pending'));
      
      // Filter by category menu
<<<<<<< HEAD
      if ($this->Form->IsPostBack()) { 
         $CategoryID = $this->Form->GetFormValue('CategoryID');
         $this->SetData('ModerationCategoryID', $CategoryID);
         if ($CategoryID)
            $Where['CategoryID'] = $CategoryID;
=======
      if ($CategoryID = Gdn::Request()->GetValue('CategoryID')) { 
         $this->SetData('ModerationCategoryID', $CategoryID);
         $Where['CategoryID'] = $CategoryID;
>>>>>>> cde82a62
      }
      
      list($Offset, $Limit) = OffsetLimit($Page, 10);
      $this->SetData('Title', T('Moderation Queue'));      
      
      $RecordCount = $this->LogModel->GetCountWhere($Where);
      $this->SetData('RecordCount', $RecordCount);
      if ($Offset >= $RecordCount)
         $Offset = $RecordCount - $Limit;

      $Log = $this->LogModel->GetWhere($Where, 'LogID', 'Desc', $Offset, $Limit);
      $this->SetData('Log', $Log);

      if ($this->DeliveryType() == DELIVERY_TYPE_VIEW)
         $this->View = 'Table';

      $this->AddSideMenu('dashboard/log/moderation');
      $this->Render();
   }

   /**
    * Restore logs.
    *
    * @since 2.0.?
    * @access public
    *
    * @param array $LogIDs List of log IDs.
    */
   public function Restore($LogIDs) {
      $this->Permission('Garden.Moderation.Manage');

      // Grab the logs.
      $Logs = $this->LogModel->GetIDs($LogIDs);
      try {
         foreach ($Logs as $Log) {
            $this->LogModel->Restore($Log);
         }
      } catch (Exception $Ex) {
         $this->Form->AddError($Ex->getMessage());
      }
      $this->LogModel->Recalculate();
      $this->Render('Blank', 'Utility');
   }
   
   public function NotSpam($LogIDs) {
      $this->Permission('Garden.Moderation.Manage');
      
      if (!$this->Request->IsPostBack())
         throw PermissionException('Javascript');
      
      $Logs = array();
      
      // Verify the appropriate users.
      $UserIDs = $this->Form->GetFormValue('UserID', array());
      if (!is_array($UserIDs))
         $UserIDs = array();
      
      foreach ($UserIDs as $UserID) {
         Gdn::UserModel()->SetField($UserID, 'Verified', TRUE);
         $Logs = array_merge($Logs, $this->LogModel->GetWhere(array('Operation' => 'Spam', 'RecordUserID' => $UserID)));
      }

      // Grab the logs.
      $Logs = array_merge($Logs, $this->LogModel->GetIDs($LogIDs));
      
//      try {
         foreach ($Logs as $Log) {
            $this->LogModel->Restore($Log);
         }
//      } catch (Exception $Ex) {
//         $this->Form->AddError($Ex->getMessage());
//      }
      $this->LogModel->Recalculate();
      
      $this->SetData('Complete');
      $this->SetData('Count', count($Logs));
      $this->Render('Blank', 'Utility');
   }

   /**
    * View spam logs.
    *
    * @since 2.0.?
    * @access public
    *
    * @param int $Page Page number.
    */
   public function Spam($Page = '') {
      $this->Permission('Garden.Moderation.Manage');
      list($Offset, $Limit) = OffsetLimit($Page, 10);
      $this->SetData('Title', T('Spam Queue'));

      $Where = array('Operation' => array('Spam'));

      $RecordCount = $this->LogModel->GetCountWhere($Where);
      $this->SetData('RecordCount', $RecordCount);
      if ($Offset >= $RecordCount)
         $Offset = $RecordCount - $Limit;

      $Log = $this->LogModel->GetWhere($Where, 'LogID', 'Desc', $Offset, $Limit);
      $this->SetData('Log', $Log);

      if ($this->DeliveryType() == DELIVERY_TYPE_VIEW)
         $this->View = 'Table';

      $this->AddSideMenu('dashboard/log/spam');
      $this->Render();
   }
}<|MERGE_RESOLUTION|>--- conflicted
+++ resolved
@@ -262,17 +262,9 @@
       $Where = array('Operation' => array('Moderate', 'Pending'));
       
       // Filter by category menu
-<<<<<<< HEAD
-      if ($this->Form->IsPostBack()) { 
-         $CategoryID = $this->Form->GetFormValue('CategoryID');
-         $this->SetData('ModerationCategoryID', $CategoryID);
-         if ($CategoryID)
-            $Where['CategoryID'] = $CategoryID;
-=======
       if ($CategoryID = Gdn::Request()->GetValue('CategoryID')) { 
          $this->SetData('ModerationCategoryID', $CategoryID);
          $Where['CategoryID'] = $CategoryID;
->>>>>>> cde82a62
       }
       
       list($Offset, $Limit) = OffsetLimit($Page, 10);
