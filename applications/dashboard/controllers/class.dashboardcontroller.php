--- conflicted
+++ resolved
@@ -36,11 +36,8 @@
       $this->AddJsFile('jquery.form.js');
       $this->AddJsFile('jquery.popup.js');
       $this->AddJsFile('jquery.gardenhandleajaxform.js');
-<<<<<<< HEAD
       $this->AddJsFile('magnific-popup.min.js');
-=======
       $this->AddJsFile('jquery.autosize.min.js');
->>>>>>> 398cd27b
       $this->AddJsFile('global.js');
 
       if (in_array($this->ControllerName, array('profilecontroller', 'activitycontroller'))) {
