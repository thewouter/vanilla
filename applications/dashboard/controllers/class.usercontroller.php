--- conflicted
+++ resolved
@@ -128,7 +128,7 @@
                 if (!$this->pastUserMegaThreshold()) {
                     // Restoring this semi-optimized counter is our compromise to let non-mega sites know their exact total users.
                     $this->setData('UserCount', $UserModel->getCount());
-                } else {
+        } else {
                     // Dang, yo. Get a table status guess instead of really counting.
                     $this->setData('UserEstimate', $this->countEstimate());
                 }
@@ -197,40 +197,19 @@
                 // this themselves
                 $this->Form->setFormValue('RoleID', array_keys($UserNewRoles));
 
-<<<<<<< HEAD
-                $noPassword = (bool)$this->Form->GetFormValue('NoPassword');
-                if ($noPassword) {
-                   $this->Form->SetFormValue('Password', BetterRandomString(15, 'Aa0'));
-                   $this->Form->SetFormValue('HashMethod', 'Random');
-=======
                 $noPassword = (bool)$this->Form->getFormValue('NoPassword');
                 if ($noPassword) {
                     $this->Form->setFormValue('Password', betterRandomString(15, 'Aa0'));
                     $this->Form->setFormValue('HashMethod', 'Random');
->>>>>>> 82cd6a45
                 }
 
                 $NewUserID = $this->Form->save(array('SaveRoles' => true, 'NoConfirmEmail' => true));
                 if ($NewUserID !== false) {
-<<<<<<< HEAD
                    if ($noPassword) {
-                      $Password = T('No password');
+                        $password = T('No password');
                    } else {
-                        $Password = $this->Form->getValue('Password', '');
+                        $password = $this->Form->getValue('Password', '');
                    }
-
-                    $UserModel->sendWelcomeEmail($NewUserID, $Password, 'Add');
-                    $this->informMessage(t('The user has been created successfully'));
-                    $this->RedirectUrl = url('dashboard/user');
-                } elseif ($noPassword) {
-                    $this->Form->SetFormValue('Password', '');
-                    $this->Form->SetFormValue('HashMethod', '');
-=======
-                    if ($noPassword) {
-                        $password = T('No password');
-                    } else {
-                        $password = $this->Form->getValue('Password', '');
-                    }
 
                     $UserModel->sendWelcomeEmail($NewUserID, $password, 'Add');
                     $this->informMessage(t('The user has been created successfully'));
@@ -238,7 +217,6 @@
                 } elseif ($noPassword) {
                     $this->Form->setFormValue('Password', '');
                     $this->Form->setFormValue('HashMethod', '');
->>>>>>> 82cd6a45
                 }
 
                 $this->UserRoleData = $UserNewRoles;
