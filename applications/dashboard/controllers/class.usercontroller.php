--- conflicted
+++ resolved
@@ -294,8 +294,6 @@
 
          if ($PasswordChecked) {
             $this->SetData('User', ArrayTranslate((array)$User, array('UserID', 'Name', 'Email', 'PhotoUrl')));
-<<<<<<< HEAD
-=======
 
             if (GetValue('session', $Args)) {
                Gdn::Session()->Start($this->Data('User.UserID'));
@@ -303,7 +301,6 @@
                      C('Garden.Cookie.Name') =>  $_COOKIE[C('Garden.Cookie.Name')]
                   ));
             }
->>>>>>> 84def347
          } else {
             throw new Exception(T('Invalid password.'), 401); // Can't be a user exception.
          }
@@ -1005,13 +1002,8 @@
       $this->Render('Blank', 'Utility', 'Dashboard');
    }
 
-<<<<<<< HEAD
    public function TagSearch($q, $limit = 10) {
       $Data = Gdn::UserModel()->TagSearch($q, $limit);
-=======
-   public function TagSearch($q) {
-      $Data = Gdn::UserModel()->TagSearch($q);
->>>>>>> 84def347
       die(json_encode($Data));
    }
 
