--- conflicted
+++ resolved
@@ -1,11 +1,4 @@
-<<<<<<< HEAD
-<?php if (!defined('APPLICATION')) {
-    exit();
-      }
-
-=======
 <?php
->>>>>>> 0aed7e80
 /**
  * Manages default info, error, and site status pages.
  *
@@ -19,76 +12,13 @@
  * Handles /home endpoint.
  */
 class HomeController extends Gdn_Controller {
-<<<<<<< HEAD
+
    /**
     * JS & CSS includes for all methods in this controller.
     *
     * @since 2.0.0
     * @access public
     */
-    public function Initialize() {
-        $this->Head = new HeadModule($this);
-        $this->AddJsFile('jquery.js');
-        $this->AddJsFile('jquery.livequery.js');
-        $this->AddJsFile('jquery.form.js');
-        $this->AddJsFile('jquery.popup.js');
-        $this->AddJsFile('jquery.gardenhandleajaxform.js');
-        $this->AddJsFile('global.js');
-        $this->AddCssFile('admin.css');
-        $this->MasterView = 'empty';
-        parent::Initialize();
-    }
-
-   /**
-    * Display dashboard welcome message.
-    *
-    * @since 2.0.0
-    * @access public
-    */
-    public function Index() {
-        $this->View = 'FileNotFound';
-        $this->FileNotFound();
-    }
-
-    public function Error() {
-        $this->RemoveCssFile('admin.css');
-        $this->AddCssFile('style.css');
-        $this->AddCssFile('vanillicon.css', 'static');
-        $this->MasterView = 'default';
-
-        $this->CssClass = 'SplashMessage NoPanel';
-        if ($this->Data('CssClass')) {
-            $this->CssClass .= ' '.$this->Data('CssClass');
-        }
-
-        $this->SetData('_NoMessages', true);
-
-        $Code = $this->Data('Code', 400);
-        safeheader("HTTP/1.0 $Code ".Gdn_Controller::GetStatusMessage($Code), true, $Code);
-        Gdn_Theme::Section('Error');
-
-        $this->Render();
-    }
-
-   /**
-    * A standard 404 File Not Found error message is delivered when this action
-    * is encountered.
-    *
-    * @since 2.0.0
-    * @access public
-    */
-    public function FileNotFound() {
-        $this->RemoveCssFile('admin.css');
-        $this->AddCssFile('style.css');
-        $this->AddCssFile('vanillicon.css', 'static');
-=======
-
-    /**
-     * JS & CSS includes for all methods in this controller.
-     *
-     * @since 2.0.0
-     * @access public
-     */
     public function initialize() {
         $this->Head = new HeadModule($this);
         $this->addJsFile('jquery.js');
@@ -102,12 +32,12 @@
         parent::initialize();
     }
 
-    /**
-     * Display dashboard welcome message.
-     *
-     * @since 2.0.0
-     * @access public
-     */
+   /**
+    * Display dashboard welcome message.
+    *
+    * @since 2.0.0
+    * @access public
+    */
     public function index() {
         $this->View = 'FileNotFound';
         $this->fileNotFound();
@@ -123,6 +53,9 @@
         $this->MasterView = 'default';
 
         $this->CssClass = 'SplashMessage NoPanel';
+        if ($this->Data('CssClass')) {
+            $this->CssClass .= ' '.$this->Data('CssClass');
+        }
 
         $this->setData('_NoMessages', true);
 
@@ -133,35 +66,22 @@
         $this->render();
     }
 
-    /**
-     * A standard 404 File Not Found error message is delivered when this action
-     * is encountered.
-     *
-     * @since 2.0.0
-     * @access public
-     */
+   /**
+    * A standard 404 File Not Found error message is delivered when this action
+    * is encountered.
+    *
+    * @since 2.0.0
+    * @access public
+    */
     public function fileNotFound() {
         $this->removeCssFile('admin.css');
         $this->addCssFile('style.css');
         $this->addCssFile('vanillicon.css', 'static');
->>>>>>> 0aed7e80
 
         $this->MasterView = 'default';
 
         $this->CssClass = 'SplashMessage NoPanel';
 
-<<<<<<< HEAD
-        if ($this->Data('ViewPaths')) {
-            Trace($this->Data('ViewPaths'), 'View Paths');
-        }
-
-        $this->SetData('_NoMessages', true);
-        Gdn_Theme::Section('Error');
-
-        if ($this->DeliveryMethod() == DELIVERY_METHOD_XHTML) {
-            safeHeader("HTTP/1.0 404", true, 404);
-            $this->Render();
-=======
         if ($this->data('ViewPaths')) {
             trace($this->data('ViewPaths'), 'View Paths');
         }
@@ -172,23 +92,21 @@
         if ($this->deliveryMethod() == DELIVERY_METHOD_XHTML) {
             safeHeader("HTTP/1.0 404", true, 404);
             $this->render();
->>>>>>> 0aed7e80
         } else {
             $this->RenderException(NotFoundException());
         }
     }
 
-<<<<<<< HEAD
    /**
     * Display 'site down for maintenance' page.
     *
     * @since 2.0.0
     * @access public
     */
-    public function UpdateMode() {
+    public function updateMode() {
         safeHeader("HTTP/1.0 503", true, 503);
-        $this->SetData('UpdateMode', true);
-        $this->Render();
+        $this->setData('UpdateMode', true);
+        $this->render();
     }
 
    /**
@@ -197,10 +115,10 @@
     * @since 2.0.0
     * @access public
     */
-    public function Deleted() {
+    public function deleted() {
         safeHeader("HTTP/1.0 410", true, 410);
-        Gdn_Theme::Section('Error');
-        $this->Render();
+        Gdn_Theme::section('Error');
+        $this->render();
     }
 
    /**
@@ -209,8 +127,8 @@
     * @since 2.0.0
     * @access public
     */
-    public function TermsOfService() {
-        $this->Render();
+    public function termsOfService() {
+        $this->render();
     }
 
    /**
@@ -219,8 +137,8 @@
     * @since 2.0.0
     * @access public
     */
-    public function PrivacyPolicy() {
-        $this->Render();
+    public function privacyPolicy() {
+        $this->render();
     }
 
    /**
@@ -229,74 +147,14 @@
     * @since 2.0.0
     * @access public
     */
-    public function Permission() {
-        Gdn_Theme::Section('Error');
-      
-        if ($this->DeliveryMethod() == DELIVERY_METHOD_XHTML) {
-            safeHeader("HTTP/1.0 401", true, 401);
-            $this->Render();
-        } else {
-            $this->RenderException(PermissionException());
-=======
-    /**
-     * Display 'site down for maintenance' page.
-     *
-     * @since 2.0.0
-     * @access public
-     */
-    public function updateMode() {
-        safeHeader("HTTP/1.0 503", true, 503);
-        $this->setData('UpdateMode', true);
-        $this->render();
-    }
-
-    /**
-     * Display 'content deleted' page.
-     *
-     * @since 2.0.0
-     * @access public
-     */
-    public function deleted() {
-        safeHeader("HTTP/1.0 410", true, 410);
-        Gdn_Theme::section('Error');
-        $this->render();
-    }
-
-    /**
-     * Display TOS page.
-     *
-     * @since 2.0.0
-     * @access public
-     */
-    public function termsOfService() {
-        $this->render();
-    }
-
-    /**
-     * Display privacy info page.
-     *
-     * @since 2.0.0
-     * @access public
-     */
-    public function privacyPolicy() {
-        $this->render();
-    }
-
-    /**
-     * Display 'no permission' page.
-     *
-     * @since 2.0.0
-     * @access public
-     */
     public function unauthorized() {
         Gdn_Theme::section('Error');
-
+      
         if ($this->deliveryMethod() == DELIVERY_METHOD_XHTML) {
             safeHeader("HTTP/1.0 401", true, 401);
             $this->render();
         } else {
             $this->RenderException(permissionException());
->>>>>>> 0aed7e80
         }
     }
 }