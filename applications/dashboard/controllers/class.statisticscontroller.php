<<<<<<< HEAD
<?php if (!defined('APPLICATION')) {
    exit();
      }
 
/**
 * Managing site statistic reporting.
 *
 * @copyright 2003 Vanilla Forums, Inc
 * @license http://www.opensource.org/licenses/gpl-2.0.php GPL
 * @package Garden
=======
<?php
/**
 * Managing site statistic reporting.
 *
 * @copyright 2009-2015 Vanilla Forums Inc.
 * @license http://www.opensource.org/licenses/gpl-2.0.php GNU GPL v2
 * @package Dashboard
>>>>>>> 0aed7e80
 * @since 2.0
 */

/**
 * Handles /statistics endpoint.
 */
class StatisticsController extends DashboardController {
<<<<<<< HEAD
   /** @var array Models to automatically instantiate. */
    public $Uses = array('Form');
   
    public function Info() {
        $this->SetData('FirstDate', Gdn::Statistics()->FirstDate());
        $this->Render();
    }
   
   /**
    * Highlight menu path. Automatically run on every use.
    *
    * @since 2.0.17
    * @access public
    */
    public function Initialize() {
        parent::Initialize();
        Gdn_Theme::Section('Dashboard');
        if ($this->Menu) {
            $this->Menu->HighlightRoute('/dashboard/settings');
        }
    }
   
   /**
    * Statistics setup & configuration.
    *
    * @since 2.0.17
    * @access public
    */
    public function Index() {
        $this->Permission('Garden.Settings.Manage');
        $this->AddSideMenu('dashboard/statistics');
       //$this->AddJsFile('statistics.js');
        $this->Title(T('Vanilla Statistics'));
        $this->EnableSlicing($this);
      
        if ($this->Form->IsPostBack()) {
            $Flow = true;
         
            if ($Flow && $this->Form->GetFormValue('Reregister')) {
                Gdn::Statistics()->Register();
            }
         
            if ($Flow && $this->Form->GetFormValue('Save')) {
                Gdn::InstallationID($this->Form->GetFormValue('InstallationID'));
                Gdn::InstallationSecret($this->Form->GetFormValue('InstallationSecret'));
                $this->InformMessage(T("Your settings have been saved."));
            }
         
            if ($Flow && $this->Form->GetFormValue('AllowLocal')) {
                SaveToConfig('Garden.Analytics.AllowLocal', true);
            }
         
            if ($Flow && $this->Form->GetFormValue('Allow')) {
                SaveToConfig('Garden.Analytics.Enabled', true);
            }
         
            if ($Flow && $this->Form->GetFormValue('ClearCredentials')) {
                Gdn::InstallationID(false);
                Gdn::InstallationSecret(false);
                Gdn::Statistics()->Tick();
                $Flow = false;
            }
        } else {
            $this->Form->SetValue('InstallationID', Gdn::InstallationID());
            $this->Form->SetValue('InstallationSecret', Gdn::InstallationSecret());
        }
      
        $AnalyticsEnabled = Gdn_Statistics::CheckIsEnabled();
        if ($AnalyticsEnabled) {
            $ConfFile = Gdn::Config()->DefaultPath();
            $this->SetData('ConfWritable', $ConfWritable = is_writable($ConfFile));
=======

    /** @var array Models to automatically instantiate. */
    public $Uses = array('Form');

    /**
     * Output available info.
     */
    public function info() {
        $this->setData('FirstDate', Gdn::statistics()->firstDate());
        $this->render();
    }

    /**
     * Highlight menu path. Automatically run on every use.
     *
     * @since 2.0.17
     * @access public
     */
    public function initialize() {
        parent::initialize();
        Gdn_Theme::section('Dashboard');
        if ($this->Menu) {
            $this->Menu->highlightRoute('/dashboard/settings');
        }
    }

    /**
     * Statistics setup & configuration.
     *
     * @since 2.0.17
     * @access public
     */
    public function index() {
        $this->permission('Garden.Settings.Manage');
        $this->addSideMenu('dashboard/statistics');
        //$this->addJsFile('statistics.js');
        $this->title(t('Vanilla Statistics'));
        $this->enableSlicing($this);

        if ($this->Form->isPostBack()) {
            $Flow = true;

            if ($Flow && $this->Form->getFormValue('Reregister')) {
                Gdn::Statistics()->register();
            }

            if ($Flow && $this->Form->getFormValue('Save')) {
                Gdn::installationID($this->Form->getFormValue('InstallationID'));
                Gdn::installationSecret($this->Form->getFormValue('InstallationSecret'));
                $this->informMessage(t("Your settings have been saved."));
            }

            if ($Flow && $this->Form->getFormValue('AllowLocal')) {
                saveToConfig('Garden.Analytics.AllowLocal', true);
            }

            if ($Flow && $this->Form->getFormValue('Allow')) {
                saveToConfig('Garden.Analytics.Enabled', true);
            }

            if ($Flow && $this->Form->getFormValue('ClearCredentials')) {
                Gdn::installationID(false);
                Gdn::installationSecret(false);
                Gdn::statistics()->Tick();
                $Flow = false;
            }
        } else {
            $this->Form->setValue('InstallationID', Gdn::installationID());
            $this->Form->setValue('InstallationSecret', Gdn::installationSecret());
        }

        $AnalyticsEnabled = Gdn_Statistics::checkIsEnabled();
        if ($AnalyticsEnabled) {
            $ConfFile = Gdn::config()->defaultPath();
            $this->setData('ConfWritable', $ConfWritable = is_writable($ConfFile));
>>>>>>> 0aed7e80
            if (!$ConfWritable) {
                $AnalyticsEnabled = false;
            }
        }
<<<<<<< HEAD
      
        $this->SetData('AnalyticsEnabled', $AnalyticsEnabled);
      
        $NotifyMessage = Gdn::Get('Garden.Analytics.Notify', false);
        $this->SetData('NotifyMessage', $NotifyMessage);
        if ($NotifyMessage !== false) {
            Gdn::Set('Garden.Analytics.Notify', null);
        }

        $this->Render();
    }
   
   /**
    * Verify connection credentials.
    *
    * @since 2.0.17
    * @access public
    */
    public function Verify() {
        $CredentialsValid = Gdn::Statistics()->ValidateCredentials();
        $this->SetData('StatisticsVerified', $CredentialsValid);
        $this->Render();
=======

        $this->setData('AnalyticsEnabled', $AnalyticsEnabled);

        $NotifyMessage = Gdn::get('Garden.Analytics.Notify', false);
        $this->setData('NotifyMessage', $NotifyMessage);
        if ($NotifyMessage !== false) {
            Gdn::set('Garden.Analytics.Notify', null);
        }

        $this->render();
    }

    /**
     * Verify connection credentials.
     *
     * @since 2.0.17
     * @access public
     */
    public function verify() {
        $CredentialsValid = Gdn::statistics()->validateCredentials();
        $this->setData('StatisticsVerified', $CredentialsValid);
        $this->render();
>>>>>>> 0aed7e80
    }
}<|MERGE_RESOLUTION|>--- conflicted
+++ resolved
@@ -1,15 +1,3 @@
-<<<<<<< HEAD
-<?php if (!defined('APPLICATION')) {
-    exit();
-      }
- 
-/**
- * Managing site statistic reporting.
- *
- * @copyright 2003 Vanilla Forums, Inc
- * @license http://www.opensource.org/licenses/gpl-2.0.php GPL
- * @package Garden
-=======
 <?php
 /**
  * Managing site statistic reporting.
@@ -17,7 +5,6 @@
  * @copyright 2009-2015 Vanilla Forums Inc.
  * @license http://www.opensource.org/licenses/gpl-2.0.php GNU GPL v2
  * @package Dashboard
->>>>>>> 0aed7e80
  * @since 2.0
  */
 
@@ -25,13 +12,16 @@
  * Handles /statistics endpoint.
  */
 class StatisticsController extends DashboardController {
-<<<<<<< HEAD
+
    /** @var array Models to automatically instantiate. */
     public $Uses = array('Form');
    
-    public function Info() {
-        $this->SetData('FirstDate', Gdn::Statistics()->FirstDate());
-        $this->Render();
+    /**
+     * Output available info.
+     */
+    public function info() {
+        $this->setData('FirstDate', Gdn::statistics()->firstDate());
+        $this->render();
     }
    
    /**
@@ -40,11 +30,11 @@
     * @since 2.0.17
     * @access public
     */
-    public function Initialize() {
-        parent::Initialize();
-        Gdn_Theme::Section('Dashboard');
+    public function initialize() {
+        parent::initialize();
+        Gdn_Theme::section('Dashboard');
         if ($this->Menu) {
-            $this->Menu->HighlightRoute('/dashboard/settings');
+            $this->Menu->highlightRoute('/dashboard/settings');
         }
     }
    
@@ -54,110 +44,34 @@
     * @since 2.0.17
     * @access public
     */
-    public function Index() {
-        $this->Permission('Garden.Settings.Manage');
-        $this->AddSideMenu('dashboard/statistics');
-       //$this->AddJsFile('statistics.js');
-        $this->Title(T('Vanilla Statistics'));
-        $this->EnableSlicing($this);
-      
-        if ($this->Form->IsPostBack()) {
-            $Flow = true;
-         
-            if ($Flow && $this->Form->GetFormValue('Reregister')) {
-                Gdn::Statistics()->Register();
-            }
-         
-            if ($Flow && $this->Form->GetFormValue('Save')) {
-                Gdn::InstallationID($this->Form->GetFormValue('InstallationID'));
-                Gdn::InstallationSecret($this->Form->GetFormValue('InstallationSecret'));
-                $this->InformMessage(T("Your settings have been saved."));
-            }
-         
-            if ($Flow && $this->Form->GetFormValue('AllowLocal')) {
-                SaveToConfig('Garden.Analytics.AllowLocal', true);
-            }
-         
-            if ($Flow && $this->Form->GetFormValue('Allow')) {
-                SaveToConfig('Garden.Analytics.Enabled', true);
-            }
-         
-            if ($Flow && $this->Form->GetFormValue('ClearCredentials')) {
-                Gdn::InstallationID(false);
-                Gdn::InstallationSecret(false);
-                Gdn::Statistics()->Tick();
-                $Flow = false;
-            }
-        } else {
-            $this->Form->SetValue('InstallationID', Gdn::InstallationID());
-            $this->Form->SetValue('InstallationSecret', Gdn::InstallationSecret());
-        }
-      
-        $AnalyticsEnabled = Gdn_Statistics::CheckIsEnabled();
-        if ($AnalyticsEnabled) {
-            $ConfFile = Gdn::Config()->DefaultPath();
-            $this->SetData('ConfWritable', $ConfWritable = is_writable($ConfFile));
-=======
-
-    /** @var array Models to automatically instantiate. */
-    public $Uses = array('Form');
-
-    /**
-     * Output available info.
-     */
-    public function info() {
-        $this->setData('FirstDate', Gdn::statistics()->firstDate());
-        $this->render();
-    }
-
-    /**
-     * Highlight menu path. Automatically run on every use.
-     *
-     * @since 2.0.17
-     * @access public
-     */
-    public function initialize() {
-        parent::initialize();
-        Gdn_Theme::section('Dashboard');
-        if ($this->Menu) {
-            $this->Menu->highlightRoute('/dashboard/settings');
-        }
-    }
-
-    /**
-     * Statistics setup & configuration.
-     *
-     * @since 2.0.17
-     * @access public
-     */
     public function index() {
         $this->permission('Garden.Settings.Manage');
         $this->addSideMenu('dashboard/statistics');
         //$this->addJsFile('statistics.js');
         $this->title(t('Vanilla Statistics'));
         $this->enableSlicing($this);
-
+      
         if ($this->Form->isPostBack()) {
             $Flow = true;
-
+         
             if ($Flow && $this->Form->getFormValue('Reregister')) {
                 Gdn::Statistics()->register();
             }
-
+         
             if ($Flow && $this->Form->getFormValue('Save')) {
                 Gdn::installationID($this->Form->getFormValue('InstallationID'));
                 Gdn::installationSecret($this->Form->getFormValue('InstallationSecret'));
                 $this->informMessage(t("Your settings have been saved."));
             }
-
+         
             if ($Flow && $this->Form->getFormValue('AllowLocal')) {
                 saveToConfig('Garden.Analytics.AllowLocal', true);
             }
-
+         
             if ($Flow && $this->Form->getFormValue('Allow')) {
                 saveToConfig('Garden.Analytics.Enabled', true);
             }
-
+         
             if ($Flow && $this->Form->getFormValue('ClearCredentials')) {
                 Gdn::installationID(false);
                 Gdn::installationSecret(false);
@@ -168,27 +82,25 @@
             $this->Form->setValue('InstallationID', Gdn::installationID());
             $this->Form->setValue('InstallationSecret', Gdn::installationSecret());
         }
-
+      
         $AnalyticsEnabled = Gdn_Statistics::checkIsEnabled();
         if ($AnalyticsEnabled) {
             $ConfFile = Gdn::config()->defaultPath();
             $this->setData('ConfWritable', $ConfWritable = is_writable($ConfFile));
->>>>>>> 0aed7e80
             if (!$ConfWritable) {
                 $AnalyticsEnabled = false;
             }
         }
-<<<<<<< HEAD
       
-        $this->SetData('AnalyticsEnabled', $AnalyticsEnabled);
+        $this->setData('AnalyticsEnabled', $AnalyticsEnabled);
       
-        $NotifyMessage = Gdn::Get('Garden.Analytics.Notify', false);
-        $this->SetData('NotifyMessage', $NotifyMessage);
+        $NotifyMessage = Gdn::get('Garden.Analytics.Notify', false);
+        $this->setData('NotifyMessage', $NotifyMessage);
         if ($NotifyMessage !== false) {
-            Gdn::Set('Garden.Analytics.Notify', null);
+            Gdn::set('Garden.Analytics.Notify', null);
         }
 
-        $this->Render();
+        $this->render();
     }
    
    /**
@@ -197,33 +109,9 @@
     * @since 2.0.17
     * @access public
     */
-    public function Verify() {
-        $CredentialsValid = Gdn::Statistics()->ValidateCredentials();
-        $this->SetData('StatisticsVerified', $CredentialsValid);
-        $this->Render();
-=======
-
-        $this->setData('AnalyticsEnabled', $AnalyticsEnabled);
-
-        $NotifyMessage = Gdn::get('Garden.Analytics.Notify', false);
-        $this->setData('NotifyMessage', $NotifyMessage);
-        if ($NotifyMessage !== false) {
-            Gdn::set('Garden.Analytics.Notify', null);
-        }
-
-        $this->render();
-    }
-
-    /**
-     * Verify connection credentials.
-     *
-     * @since 2.0.17
-     * @access public
-     */
     public function verify() {
         $CredentialsValid = Gdn::statistics()->validateCredentials();
         $this->setData('StatisticsVerified', $CredentialsValid);
         $this->render();
->>>>>>> 0aed7e80
     }
 }