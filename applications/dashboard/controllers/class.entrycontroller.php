--- conflicted
+++ resolved
@@ -731,11 +731,7 @@
       $this->FireEvent('SignIn');
 
       if ($this->Form->IsPostBack()) {
-<<<<<<< HEAD
-         $this->Form->ValidateRule('Email', 'ValidateRequired', sprintf(T('ValidateRequired'), T('Email/Username')));
-=======
          $this->Form->ValidateRule('Email', 'ValidateRequired', sprintf(T('%s is required.'), T(UserModel::SigninLabelCode())));
->>>>>>> 07737cb4
          $this->Form->ValidateRule('Password', 'ValidateRequired');
 
          // Check the user.
