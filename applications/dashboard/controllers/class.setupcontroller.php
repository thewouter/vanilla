--- conflicted
+++ resolved
@@ -1,15 +1,3 @@
-<<<<<<< HEAD
-<?php if (!defined('APPLICATION')) {
-    exit();
-      }
- 
-/**
- * Manages installation of Dashboard.
- *
- * @copyright 2003 Vanilla Forums, Inc
- * @license http://www.opensource.org/licenses/gpl-2.0.php GPL
- * @package Garden
-=======
 <?php
 /**
  * Manages installation of Dashboard.
@@ -17,7 +5,6 @@
  * @copyright 2009-2015 Vanilla Forums Inc.
  * @license http://www.opensource.org/licenses/gpl-2.0.php GNU GPL v2
  * @package Dashboard
->>>>>>> 0aed7e80
  * @since 2.0
  */
 
@@ -25,7 +12,7 @@
  * Handles /setup endpoint.
  */
 class SetupController extends DashboardController {
-<<<<<<< HEAD
+
    /** @var array Models to automatically instantiate. */
     public $Uses = array('Form', 'Database');
    
@@ -35,137 +22,78 @@
     * @since 2.0.0
     * @access public
     */
-    public function Initialize() {
-        $this->Head = new HeadModule($this);
-        $this->AddCssFile('setup.css');
-        $this->AddJsFile('jquery.js');
-       // Make sure all errors are displayed.
-        SaveToConfig('Garden.Errors.MasterView', 'deverror.master.php', array('Save' => false));
-    }
-   
-   /**
-    * The summary of all settings available.
-    *
-    * The menu items displayed here are collected from each application's
-    * application controller and all plugin's definitions.
-    *
-    * @since 2.0.0
-    * @access public
-    */
-    public function Index() {
-        $this->AddJsFile('setup.js');
-      
-        $this->ApplicationFolder = 'dashboard';
-        $this->MasterView = 'setup';
-       // Fatal error if Garden has already been installed.
-        $Installed = C('Garden.Installed');
-        if ($Installed) {
-            $this->View = "AlreadyInstalled";
-            $this->Render();
-            return;
-        }
-      
-=======
-
-    /** @var array Models to automatically instantiate. */
-    public $Uses = array('Form', 'Database');
-
-    /**
-     * Add CSS & module, set error master view. Automatically run on every use.
-     *
-     * @since 2.0.0
-     * @access public
-     */
     public function initialize() {
         $this->Head = new HeadModule($this);
         $this->addCssFile('setup.css');
         $this->addJsFile('jquery.js');
-        // Make sure all errors are displayed.
+       // Make sure all errors are displayed.
         saveToConfig('Garden.Errors.MasterView', 'deverror.master.php', array('Save' => false));
     }
-
-    /**
-     * The summary of all settings available.
-     *
-     * The menu items displayed here are collected from each application's
-     * application controller and all plugin's definitions.
-     *
-     * @since 2.0.0
-     * @access public
-     */
+   
+   /**
+    * The summary of all settings available.
+    *
+    * The menu items displayed here are collected from each application's
+    * application controller and all plugin's definitions.
+    *
+    * @since 2.0.0
+    * @access public
+    */
     public function index() {
         $this->ApplicationFolder = 'dashboard';
         $this->MasterView = 'setup';
-        // Fatal error if Garden has already been installed.
+       // Fatal error if Garden has already been installed.
         $Installed = c('Garden.Installed');
         if ($Installed) {
             $this->View = "AlreadyInstalled";
             $this->render();
             return;
         }
-
->>>>>>> 0aed7e80
+      
         if (!$this->_CheckPrerequisites()) {
             $this->View = 'prerequisites';
         } else {
             $this->View = 'configure';
-<<<<<<< HEAD
          
            // Make sure the user has copied the htaccess file over.
-            if (!file_exists(PATH_ROOT.'/.htaccess') && !$this->Form->GetFormValue('SkipHtaccess')) {
-                $this->SetData('NoHtaccess', true);
-                $this->Form->AddError(T('You are missing Vanilla\'s .htaccess file.', 'You are missing Vanilla\'s <b>.htaccess</b> file. Sometimes this file isn\'t copied if you are using ftp to upload your files because this file is hidden. Make sure you\'ve copied the <b>.htaccess</b> file before continuing.'));
-            }
-         
-            $ApplicationManager = new Gdn_ApplicationManager();
-         
-           // Need to go through all of the setups for each application. Garden,
-            if ($this->Configure() && $this->Form->IsPostBack()) {
-               // Get list of applications to enable during install
-               // Override by creating the config and adding this setting before install begins
-                $AppNames = C('Garden.Install.Applications', array('Conversations', 'Vanilla'));
-                try {
-                   // Step through the available applications, enabling each of them.
-=======
-
-            // Make sure the user has copied the htaccess file over.
             if (!file_exists(PATH_ROOT.'/.htaccess') && !$this->Form->getFormValue('SkipHtaccess')) {
                 $this->setData('NoHtaccess', true);
                 $this->Form->addError(t('You are missing Vanilla\'s .htaccess file.', 'You are missing Vanilla\'s <b>.htaccess</b> file. Sometimes this file isn\'t copied if you are using ftp to upload your files because this file is hidden. Make sure you\'ve copied the <b>.htaccess</b> file before continuing.'));
             }
-
+         
             $ApplicationManager = new Gdn_ApplicationManager();
-
-            // Need to go through all of the setups for each application. Garden,
+         
+           // Need to go through all of the setups for each application. Garden,
             if ($this->configure() && $this->Form->isPostBack()) {
-                // Get list of applications to enable during install
-                // Override by creating the config and adding this setting before install begins
+               // Get list of applications to enable during install
+               // Override by creating the config and adding this setting before install begins
                 $AppNames = c('Garden.Install.Applications', array('Conversations', 'Vanilla'));
                 try {
-                    // Step through the available applications, enabling each of them.
->>>>>>> 0aed7e80
+                   // Step through the available applications, enabling each of them.
                     foreach ($AppNames as $AppName) {
                         $Validation = new Gdn_Validation();
                         $ApplicationManager->RegisterPermissions($AppName, $Validation);
                         $ApplicationManager->EnableApplication($AppName, $Validation);
                     }
-<<<<<<< HEAD
+
+                    Gdn::pluginManager()->start(true);
                 } catch (Exception $ex) {
-                    $this->Form->AddError($ex);
-                }
-                if ($this->Form->ErrorCount() == 0) {
+                    $this->Form->addError($ex);
+                }
+                if ($this->Form->errorCount() == 0) {
                    // Save a variable so that the application knows it has been installed.
                    // Now that the application is installed, select a more user friendly error page.
                     $Config = array('Garden.Installed' => true);
-                    SaveToConfig($Config);
-                    $this->FireEvent('Installed');
+                    saveToConfig($Config);
+                    $this->fireAs('UpdateModel')->fireEvent('AfterStructure');
+                    $this->fireEvent('Installed');
                
                    // Go to the dashboard
-                    Redirect('/settings/gettingstarted');
-                }
-            }
-        }
-        $this->Render();
+                    redirect('/settings/gettingstarted');
+                }
+            }
+        }
+        $this->render();
     }
    
    /**
@@ -176,17 +104,17 @@
     * @access public
     * @param string $RedirectUrl Where to send user afterward.
     */
-    private function Configure($RedirectUrl = '') {
+    private function configure($RedirectUrl = '') {
        // Create a model to save configuration settings
         $Validation = new Gdn_Validation();
         $ConfigurationModel = new Gdn_ConfigurationModel($Validation);
-        $ConfigurationModel->SetField(array('Garden.Locale', 'Garden.Title', 'Garden.RewriteUrls', 'Garden.WebRoot', 'Garden.Cookie.Salt', 'Garden.Cookie.Domain', 'Database.Name', 'Database.Host', 'Database.User', 'Database.Password', 'Garden.Registration.ConfirmEmail', 'Garden.Email.SupportName'));
+        $ConfigurationModel->setField(array('Garden.Locale', 'Garden.Title', 'Garden.WebRoot', 'Garden.Cookie.Salt', 'Garden.Cookie.Domain', 'Database.Name', 'Database.Host', 'Database.User', 'Database.Password', 'Garden.Registration.ConfirmEmail', 'Garden.Email.SupportName'));
       
        // Set the models on the forms.
-        $this->Form->SetModel($ConfigurationModel);
+        $this->Form->setModel($ConfigurationModel);
       
        // Load the locales for the locale dropdown
-       // $Locale = Gdn::Locale();
+        // $Locale = Gdn::locale();
        // $AvailableLocales = $Locale->GetAvailableLocaleSources();
        // $this->LocaleData = array_combine($AvailableLocales, $AvailableLocales);
       
@@ -194,253 +122,12 @@
         if (!$this->Form->IsPostback()) {
            // Force the webroot using our best guesstimates
             $ConfigurationModel->Data['Database.Host'] = 'localhost';
-            $this->Form->SetData($ConfigurationModel->Data);
+            $this->Form->setData($ConfigurationModel->Data);
         } else {
            // Define some validation rules for the fields being saved
-            $ConfigurationModel->Validation->ApplyRule('Database.Name', 'Required', 'You must specify the name of the database in which you want to set up Vanilla.');
+            $ConfigurationModel->Validation->applyRule('Database.Name', 'Required', 'You must specify the name of the database in which you want to set up Vanilla.');
             
            // Let's make some user-friendly custom errors for database problems
-            $DatabaseHost = $this->Form->GetFormValue('Database.Host', '~~Invalid~~');
-            $DatabaseName = $this->Form->GetFormValue('Database.Name', '~~Invalid~~');
-            $DatabaseUser = $this->Form->GetFormValue('Database.User', '~~Invalid~~');
-            $DatabasePassword = $this->Form->GetFormValue('Database.Password', '~~Invalid~~');
-            $ConnectionString = GetConnectionString($DatabaseName, $DatabaseHost);
-            try {
-                $Connection = new PDO(
-                    $ConnectionString,
-                    $DatabaseUser,
-                    $DatabasePassword
-                );
-            } catch (PDOException $Exception) {
-                switch ($Exception->getCode()) {
-                    case 1044:
-                        $this->Form->AddError(T('The database user you specified does not have permission to access the database. Have you created the database yet? The database reported: <code>%s</code>'), strip_tags($Exception->getMessage()));
-                        break;
-                    case 1045:
-                        $this->Form->AddError(T('Failed to connect to the database with the username and password you entered. Did you mistype them? The database reported: <code>%s</code>'), strip_tags($Exception->getMessage()));
-                        break;
-                    case 1049:
-                        $this->Form->AddError(T('It appears as though the database you specified does not exist yet. Have you created it yet? Did you mistype the name? The database reported: <code>%s</code>'), strip_tags($Exception->getMessage()));
-                        break;
-                    case 2005:
-                        $this->Form->AddError(T("Are you sure you've entered the correct database host name? Maybe you mistyped it? The database reported: <code>%s</code>"), strip_tags($Exception->getMessage()));
-                        break;
-                    default:
-                        $this->Form->AddError(sprintf(T('ValidateConnection'), strip_tags($Exception->getMessage())));
-                        break;
-                }
-            }
-            
-            $ConfigurationModel->Validation->ApplyRule('Garden.Title', 'Required');
-         
-            $ConfigurationFormValues = $this->Form->FormValues();
-            if ($ConfigurationModel->Validate($ConfigurationFormValues) !== true || $this->Form->ErrorCount() > 0) {
-               // Apply the validation results to the form(s)
-                $this->Form->SetValidationResults($ConfigurationModel->ValidationResults());
-            } else {
-                $Host = array_shift(explode(':', Gdn::Request()->RequestHost()));
-                $Domain = Gdn::Request()->Domain();
-
-               // Set up cookies now so that the user can be signed in.
-                $ExistingSalt = C('Garden.Cookie.Salt', false);
-                $ConfigurationFormValues['Garden.Cookie.Salt'] = ($ExistingSalt) ? $ExistingSalt : RandomString(10);
-                $ConfigurationFormValues['Garden.Cookie.Domain'] = ''; // Don't set this to anything by default. # Tim - 2010-06-23
-               // Additional default setup values.
-                $ConfigurationFormValues['Garden.Registration.ConfirmEmail'] = true;
-                $ConfigurationFormValues['Garden.Email.SupportName'] = $ConfigurationFormValues['Garden.Title'];
-
-                $ConfigurationModel->Save($ConfigurationFormValues, true);
-                    
-               // If changing locale, redefine locale sources:
-                $NewLocale = 'en-CA'; // $this->Form->GetFormValue('Garden.Locale', FALSE);
-                if ($NewLocale !== false && Gdn::Config('Garden.Locale') != $NewLocale) {
-                    $ApplicationManager = new Gdn_ApplicationManager();
-                    $Locale = Gdn::Locale();
-                    $Locale->Set($NewLocale, $ApplicationManager->EnabledApplicationFolders(), Gdn::PluginManager()->EnabledPluginFolders(), true);
-                }
-
-               // Install db structure & basic data.
-                $Database = Gdn::Database();
-                $Database->Init();
-                $Drop = false; // Gdn::Config('Garden.Version') === FALSE ? TRUE : FALSE;
-                $Explicit = false;
-                try {
-                    include(PATH_APPLICATIONS . DS . 'dashboard' . DS . 'settings' . DS . 'structure.php');
-                } catch (Exception $ex) {
-                    $this->Form->AddError($ex);
-                }
-         
-                if ($this->Form->ErrorCount() > 0) {
-                    return false;
-                }
-
-               // Create the administrative user
-                $UserModel = Gdn::UserModel();
-                $UserModel->DefineSchema();
-                $UsernameError = T('UsernameError', 'Username can only contain letters, numbers, underscores, and must be between 3 and 20 characters long.');
-                $UserModel->Validation->ApplyRule('Name', 'Username', $UsernameError);
-                $UserModel->Validation->ApplyRule('Name', 'Required', T('You must specify an admin username.'));
-                $UserModel->Validation->ApplyRule('Password', 'Required', T('You must specify an admin password.'));
-                $UserModel->Validation->ApplyRule('Password', 'Match');
-                $UserModel->Validation->ApplyRule('Email', 'Email');
-            
-                if (!($AdminUserID = $UserModel->SaveAdminUser($ConfigurationFormValues))) {
-                    $this->Form->SetValidationResults($UserModel->ValidationResults());
-                } else {
-                   // The user has been created successfully, so sign in now.
-                    SaveToConfig('Garden.Installed', true, array('Save' => false));
-                    Gdn::Session()->Start($AdminUserID, true);
-                    SaveToConfig('Garden.Installed', false, array('Save' => false));
-                }
-            
-                if ($this->Form->ErrorCount() > 0) {
-                    return false;
-                }
-            
-               // Assign some extra settings to the configuration file if everything succeeded.
-                $ApplicationInfo = array();
-                include(CombinePaths(array(PATH_APPLICATIONS . DS . 'dashboard' . DS . 'settings' . DS . 'about.php')));
-            
-               // Detect rewrite abilities
-                $CanRewrite = (bool)$this->Form->GetFormValue('RewriteUrls');
-
-               // Detect Internet connection for CDNs
-                $Disconnected = !(bool)@fsockopen('ajax.googleapis.com', 80);
-
-                SaveToConfig(array(
-                'Garden.Version' => ArrayValue('Version', GetValue('Dashboard', $ApplicationInfo, array()), 'Undefined'),
-                'Garden.RewriteUrls' => $CanRewrite,
-                'Garden.Cdns.Disable' => $Disconnected,
-                'Garden.CanProcessImages' => function_exists('gd_info'),
-                'EnabledPlugins.GettingStarted' => 'GettingStarted', // Make sure the getting started plugin is enabled
-                'EnabledPlugins.HtmLawed' => 'HtmLawed' // Make sure html purifier is enabled so html has a default way of being safely parsed.
-                ));
-            }
-        }
-        return $this->Form->ErrorCount() == 0 ? true : false;
-    }
-   
-   /**
-    * Check minimum requirements for Garden.
-    *
-    * @since 2.0.0
-    * @access private
-    * @return bool Whether platform passes requirement check.
-    */
-    private function _CheckPrerequisites() {
-       // Make sure we are running at least PHP 5.1
-        if (version_compare(phpversion(), ENVIRONMENT_PHP_VERSION) < 0) {
-            $this->Form->AddError(sprintf(T('You are running PHP version %1$s. Vanilla requires PHP %2$s or greater. You must upgrade PHP before you can continue.'), phpversion(), ENVIRONMENT_PHP_VERSION));
-        }
-
-       // Make sure PDO is available
-        if (!class_exists('PDO')) {
-            $this->Form->AddError(T('You must have the PDO module enabled in PHP in order for Vanilla to connect to your database.'));
-        }
-
-        if (!defined('PDO::MYSQL_ATTR_USE_BUFFERED_QUERY')) {
-            $this->Form->AddError(T('You must have the MySQL driver for PDO enabled in order for Vanilla to connect to your database.'));
-        }
-
-       // Make sure that the correct filesystem permissions are in place
-        $PermissionProblem = false;
-
-       // Make sure the appropriate folders are writeable.
-        $ProblemDirectories = array();
-        if (!is_readable(PATH_CONF) || !IsWritable(PATH_CONF)) {
-            $ProblemDirectories[] = PATH_CONF;
-        }
-         
-        if (!is_readable(PATH_UPLOADS) || !IsWritable(PATH_UPLOADS)) {
-            $ProblemDirectories[] = PATH_UPLOADS;
-        }
-         
-        if (!is_readable(PATH_CACHE) || !IsWritable(PATH_CACHE)) {
-            $ProblemDirectories[] = PATH_CACHE;
-        }
-
-        if (count($ProblemDirectories) > 0) {
-            $PermissionProblem = true;
-         
-            $PermissionError = T(
-                'Some folders don\'t have correct permissions.',
-                '<p>Some of your folders do not have the correct permissions.</p><p>Using your ftp client, or via command line, make sure that the following permissions are set for your vanilla installation:</p>'
-            );
-
-            $PermissionHelp = '<pre>chmod -R 777 '.implode("\nchmod -R 777 ", $ProblemDirectories).'</pre>';
-
-            $this->Form->AddError($PermissionError.$PermissionHelp);
-        }
-      
-       // Make sure the config folder is writeable
-        if (!$PermissionProblem) {
-            $ConfigFile = Gdn::Config()->DefaultPath();
-            if (!file_exists($ConfigFile)) {
-                file_put_contents($ConfigFile, '');
-            }
-         
-           // Make sure the config file is writeable
-            if (!is_readable($ConfigFile) || !IsWritable($ConfigFile)) {
-                $this->Form->AddError(sprintf(T('Your configuration file does not have the correct permissions. PHP needs to be able to read and write to this file: <code>%s</code>'), $ConfigFile));
-                $PermissionProblem = true;
-            }
-        }
-
-       // Make sure the cache folder is writeable
-=======
-
-                    Gdn::pluginManager()->start(true);
-                } catch (Exception $ex) {
-                    $this->Form->addError($ex);
-                }
-                if ($this->Form->errorCount() == 0) {
-                    // Save a variable so that the application knows it has been installed.
-                    // Now that the application is installed, select a more user friendly error page.
-                    $Config = array('Garden.Installed' => true);
-                    saveToConfig($Config);
-                    $this->fireAs('UpdateModel')->fireEvent('AfterStructure');
-                    $this->fireEvent('Installed');
-
-                    // Go to the dashboard
-                    redirect('/settings/gettingstarted');
-                }
-            }
-        }
-        $this->render();
-    }
-
-    /**
-     * Allows the configuration of basic setup information in Garden. This
-     * should not be functional after the application has been set up.
-     *
-     * @since 2.0.0
-     * @access public
-     * @param string $RedirectUrl Where to send user afterward.
-     */
-    private function configure($RedirectUrl = '') {
-        // Create a model to save configuration settings
-        $Validation = new Gdn_Validation();
-        $ConfigurationModel = new Gdn_ConfigurationModel($Validation);
-        $ConfigurationModel->setField(array('Garden.Locale', 'Garden.Title', 'Garden.WebRoot', 'Garden.Cookie.Salt', 'Garden.Cookie.Domain', 'Database.Name', 'Database.Host', 'Database.User', 'Database.Password', 'Garden.Registration.ConfirmEmail', 'Garden.Email.SupportName'));
-
-        // Set the models on the forms.
-        $this->Form->setModel($ConfigurationModel);
-
-        // Load the locales for the locale dropdown
-        // $Locale = Gdn::locale();
-        // $AvailableLocales = $Locale->GetAvailableLocaleSources();
-        // $this->LocaleData = array_combine($AvailableLocales, $AvailableLocales);
-
-        // If seeing the form for the first time...
-        if (!$this->Form->IsPostback()) {
-            // Force the webroot using our best guesstimates
-            $ConfigurationModel->Data['Database.Host'] = 'localhost';
-            $this->Form->setData($ConfigurationModel->Data);
-        } else {
-            // Define some validation rules for the fields being saved
-            $ConfigurationModel->Validation->applyRule('Database.Name', 'Required', 'You must specify the name of the database in which you want to set up Vanilla.');
-
-            // Let's make some user-friendly custom errors for database problems
             $DatabaseHost = $this->Form->getFormValue('Database.Host', '~~Invalid~~');
             $DatabaseName = $this->Form->getFormValue('Database.Name', '~~Invalid~~');
             $DatabaseUser = $this->Form->getFormValue('Database.User', '~~Invalid~~');
@@ -471,28 +158,28 @@
                         break;
                 }
             }
-
+            
             $ConfigurationModel->Validation->applyRule('Garden.Title', 'Required');
-
+         
             $ConfigurationFormValues = $this->Form->formValues();
             if ($ConfigurationModel->validate($ConfigurationFormValues) !== true || $this->Form->errorCount() > 0) {
-                // Apply the validation results to the form(s)
+               // Apply the validation results to the form(s)
                 $this->Form->setValidationResults($ConfigurationModel->validationResults());
             } else {
                 $Host = array_shift(explode(':', Gdn::request()->RequestHost()));
                 $Domain = Gdn::request()->Domain();
 
-                // Set up cookies now so that the user can be signed in.
+               // Set up cookies now so that the user can be signed in.
                 $ExistingSalt = c('Garden.Cookie.Salt', false);
                 $ConfigurationFormValues['Garden.Cookie.Salt'] = ($ExistingSalt) ? $ExistingSalt : RandomString(10);
                 $ConfigurationFormValues['Garden.Cookie.Domain'] = ''; // Don't set this to anything by default. # Tim - 2010-06-23
-                // Additional default setup values.
+               // Additional default setup values.
                 $ConfigurationFormValues['Garden.Registration.ConfirmEmail'] = true;
                 $ConfigurationFormValues['Garden.Email.SupportName'] = $ConfigurationFormValues['Garden.Title'];
 
                 $ConfigurationModel->save($ConfigurationFormValues, true);
-
-                // If changing locale, redefine locale sources:
+                    
+               // If changing locale, redefine locale sources:
                 $NewLocale = 'en-CA'; // $this->Form->getFormValue('Garden.Locale', false);
                 if ($NewLocale !== false && Gdn::config('Garden.Locale') != $NewLocale) {
                     $ApplicationManager = new Gdn_ApplicationManager();
@@ -500,7 +187,7 @@
                     $Locale->set($NewLocale, $ApplicationManager->EnabledApplicationFolders(), Gdn::pluginManager()->EnabledPluginFolders(), true);
                 }
 
-                // Install db structure & basic data.
+               // Install db structure & basic data.
                 $Database = Gdn::database();
                 $Database->Init();
                 $Drop = false; // Gdn::config('Garden.Version') === FALSE ? TRUE : FALSE;
@@ -510,12 +197,12 @@
                 } catch (Exception $ex) {
                     $this->Form->addError($ex);
                 }
-
+         
                 if ($this->Form->errorCount() > 0) {
                     return false;
                 }
 
-                // Create the administrative user
+               // Create the administrative user
                 $UserModel = Gdn::userModel();
                 $UserModel->defineSchema();
                 $UsernameError = t('UsernameError', 'Username can only contain letters, numbers, underscores, and must be between 3 and 20 characters long.');
@@ -524,53 +211,53 @@
                 $UserModel->Validation->applyRule('Password', 'Required', t('You must specify an admin password.'));
                 $UserModel->Validation->applyRule('Password', 'Match');
                 $UserModel->Validation->applyRule('Email', 'Email');
-
+            
                 if (!($AdminUserID = $UserModel->SaveAdminUser($ConfigurationFormValues))) {
                     $this->Form->setValidationResults($UserModel->validationResults());
                 } else {
-                    // The user has been created successfully, so sign in now.
+                   // The user has been created successfully, so sign in now.
                     saveToConfig('Garden.Installed', true, array('Save' => false));
                     Gdn::session()->start($AdminUserID, true);
                     saveToConfig('Garden.Installed', false, array('Save' => false));
                 }
-
+            
                 if ($this->Form->errorCount() > 0) {
                     return false;
                 }
-
-                // Assign some extra settings to the configuration file if everything succeeded.
+            
+               // Assign some extra settings to the configuration file if everything succeeded.
                 $ApplicationInfo = array();
                 include(CombinePaths(array(PATH_APPLICATIONS.DS.'dashboard'.DS.'settings'.DS.'about.php')));
-
-                // Detect Internet connection for CDNs
+            
+               // Detect Internet connection for CDNs
                 $Disconnected = !(bool)@fsockopen('ajax.googleapis.com', 80);
 
                 saveToConfig(array(
                     'Garden.Version' => arrayValue('Version', val('Dashboard', $ApplicationInfo, array()), 'Undefined'),
-                    'Garden.Cdns.Disable' => $Disconnected,
-                    'Garden.CanProcessImages' => function_exists('gd_info'),
-                    'EnabledPlugins.GettingStarted' => 'GettingStarted', // Make sure the getting started plugin is enabled
-                    'EnabledPlugins.HtmLawed' => 'HtmLawed' // Make sure html purifier is enabled so html has a default way of being safely parsed.
+                'Garden.Cdns.Disable' => $Disconnected,
+                'Garden.CanProcessImages' => function_exists('gd_info'),
+                'EnabledPlugins.GettingStarted' => 'GettingStarted', // Make sure the getting started plugin is enabled
+                'EnabledPlugins.HtmLawed' => 'HtmLawed' // Make sure html purifier is enabled so html has a default way of being safely parsed.
                 ));
             }
         }
         return $this->Form->errorCount() == 0 ? true : false;
     }
-
-    /**
-     * Check minimum requirements for Garden.
-     *
-     * @since 2.0.0
-     * @access private
-     * @return bool Whether platform passes requirement check.
-     */
+   
+   /**
+    * Check minimum requirements for Garden.
+    *
+    * @since 2.0.0
+    * @access private
+    * @return bool Whether platform passes requirement check.
+    */
     private function _CheckPrerequisites() {
-        // Make sure we are running at least PHP 5.1
+       // Make sure we are running at least PHP 5.1
         if (version_compare(phpversion(), ENVIRONMENT_PHP_VERSION) < 0) {
             $this->Form->addError(sprintf(t('You are running PHP version %1$s. Vanilla requires PHP %2$s or greater. You must upgrade PHP before you can continue.'), phpversion(), ENVIRONMENT_PHP_VERSION));
         }
 
-        // Make sure PDO is available
+       // Make sure PDO is available
         if (!class_exists('PDO')) {
             $this->Form->addError(t('You must have the PDO module enabled in PHP in order for Vanilla to connect to your database.'));
         }
@@ -579,26 +266,26 @@
             $this->Form->addError(t('You must have the MySQL driver for PDO enabled in order for Vanilla to connect to your database.'));
         }
 
-        // Make sure that the correct filesystem permissions are in place
+       // Make sure that the correct filesystem permissions are in place
         $PermissionProblem = false;
 
-        // Make sure the appropriate folders are writeable.
+       // Make sure the appropriate folders are writeable.
         $ProblemDirectories = array();
         if (!is_readable(PATH_CONF) || !IsWritable(PATH_CONF)) {
             $ProblemDirectories[] = PATH_CONF;
         }
-
+         
         if (!is_readable(PATH_UPLOADS) || !IsWritable(PATH_UPLOADS)) {
             $ProblemDirectories[] = PATH_UPLOADS;
         }
-
+         
         if (!is_readable(PATH_CACHE) || !IsWritable(PATH_CACHE)) {
             $ProblemDirectories[] = PATH_CACHE;
         }
 
         if (count($ProblemDirectories) > 0) {
             $PermissionProblem = true;
-
+         
             $PermissionError = t(
                 'Some folders don\'t have correct permissions.',
                 '<p>Some of your folders do not have the correct permissions.</p><p>Using your ftp client, or via command line, make sure that the following permissions are set for your vanilla installation:</p>'
@@ -608,23 +295,22 @@
 
             $this->Form->addError($PermissionError.$PermissionHelp);
         }
-
-        // Make sure the config folder is writeable
+      
+       // Make sure the config folder is writeable
         if (!$PermissionProblem) {
             $ConfigFile = Gdn::config()->DefaultPath();
             if (!file_exists($ConfigFile)) {
                 file_put_contents($ConfigFile, '');
             }
-
-            // Make sure the config file is writeable
+         
+           // Make sure the config file is writeable
             if (!is_readable($ConfigFile) || !IsWritable($ConfigFile)) {
                 $this->Form->addError(sprintf(t('Your configuration file does not have the correct permissions. PHP needs to be able to read and write to this file: <code>%s</code>'), $ConfigFile));
                 $PermissionProblem = true;
             }
         }
 
-        // Make sure the cache folder is writeable
->>>>>>> 0aed7e80
+       // Make sure the cache folder is writeable
         if (!$PermissionProblem) {
             if (!file_exists(PATH_CACHE.'/Smarty')) {
                 mkdir(PATH_CACHE.'/Smarty');
@@ -636,19 +322,11 @@
                 mkdir(PATH_CACHE.'/Smarty/compile');
             }
         }
-<<<<<<< HEAD
-            
-        return $this->Form->ErrorCount() == 0 ? true : false;
-    }
-   
-    public function TestUrlRewrites() {
-=======
-
+            
         return $this->Form->errorCount() == 0 ? true : false;
     }
-
+   
     public function testUrlRewrites() {
->>>>>>> 0aed7e80
         die('ok');
     }
 }