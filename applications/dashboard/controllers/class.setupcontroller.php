<?php if (!defined('APPLICATION')) exit();

/**
 * Manages installation of Dashboard.
 *
 * @copyright 2003 Vanilla Forums, Inc
 * @license http://www.opensource.org/licenses/gpl-2.0.php GPL
 * @package Garden
 * @since 2.0
 */

class SetupController extends DashboardController {
   /** @var array Models to automatically instantiate. */
   public $Uses = array('Form', 'Database');

   /**
    * Add CSS & module, set error master view. Automatically run on every use.
    *
    * @since 2.0.0
    * @access public
    */
   public function Initialize() {
      $this->Head = new HeadModule($this);
      $this->AddCssFile('setup.css');
      $this->AddJsFile('jquery.js');
      // Make sure all errors are displayed.
      SaveToConfig('Garden.Errors.MasterView', 'deverror.master.php', array('Save' => FALSE));
   }

   /**
    * The summary of all settings available.
    *
    * The menu items displayed here are collected from each application's
    * application controller and all plugin's definitions.
    *
    * @since 2.0.0
    * @access public
    */
   public function Index() {
<<<<<<< HEAD
      $this->AddJsFile('setup.js');

=======
>>>>>>> 639496a7
      $this->ApplicationFolder = 'dashboard';
      $this->MasterView = 'setup';
      // Fatal error if Garden has already been installed.
      $Installed = C('Garden.Installed');
      if ($Installed) {
         $this->View = "AlreadyInstalled";
         $this->Render();
         return;
      }

      if (!$this->_CheckPrerequisites()) {
         $this->View = 'prerequisites';
      } else {
         $this->View = 'configure';

         // Make sure the user has copied the htaccess file over.
         if (!file_exists(PATH_ROOT.'/.htaccess') && !$this->Form->GetFormValue('SkipHtaccess')) {
            $this->SetData('NoHtaccess', TRUE);
            $this->Form->AddError(T('You are missing Vanilla\'s .htaccess file.', 'You are missing Vanilla\'s <b>.htaccess</b> file. Sometimes this file isn\'t copied if you are using ftp to upload your files because this file is hidden. Make sure you\'ve copied the <b>.htaccess</b> file before continuing.'));
         }

         $ApplicationManager = new Gdn_ApplicationManager();

         // Need to go through all of the setups for each application. Garden,
         if ($this->Configure() && $this->Form->IsPostBack()) {
            // Get list of applications to enable during install
            // Override by creating the config and adding this setting before install begins
            $AppNames = C('Garden.Install.Applications', array('Conversations', 'Vanilla'));
            try {
               // Step through the available applications, enabling each of them.
               foreach ($AppNames as $AppName) {
                  $Validation = new Gdn_Validation();
                  $ApplicationManager->RegisterPermissions($AppName, $Validation);
                  $ApplicationManager->EnableApplication($AppName, $Validation);
               }

               Gdn::PluginManager()->Start(TRUE);
            } catch (Exception $ex) {
               $this->Form->AddError($ex);
            }
            if ($this->Form->ErrorCount() == 0) {
               // Save a variable so that the application knows it has been installed.
               // Now that the application is installed, select a more user friendly error page.
               $Config = array('Garden.Installed' => TRUE);
               SaveToConfig($Config);
               $this->FireEvent('Installed');

<<<<<<< HEAD
               PermissionModel::ResetAllRoles();

=======
>>>>>>> 639496a7
               // Go to the dashboard
               Redirect('/settings/gettingstarted');
            }
         }
      }
      $this->Render();
   }

   /**
    * Allows the configuration of basic setup information in Garden. This
    * should not be functional after the application has been set up.
    *
    * @since 2.0.0
    * @access public
    * @param string $RedirectUrl Where to send user afterward.
    */
   private function Configure($RedirectUrl = '') {
      // Create a model to save configuration settings
      $Validation = new Gdn_Validation();
      $ConfigurationModel = new Gdn_ConfigurationModel($Validation);
<<<<<<< HEAD
      $ConfigurationModel->SetField(array('Garden.Locale', 'Garden.Title', 'Garden.RewriteUrls', 'Garden.WebRoot', 'Garden.Cookie.Salt', 'Garden.Cookie.Domain', 'Database.Name', 'Database.Host', 'Database.User', 'Database.Password', 'Garden.Registration.ConfirmEmail', 'Garden.Email.SupportName'));
=======
      $ConfigurationModel->SetField(array('Garden.Locale', 'Garden.Title', 'Garden.WebRoot', 'Garden.Cookie.Salt', 'Garden.Cookie.Domain', 'Database.Name', 'Database.Host', 'Database.User', 'Database.Password', 'Garden.Registration.ConfirmEmail', 'Garden.Email.SupportName'));
>>>>>>> 639496a7

      // Set the models on the forms.
      $this->Form->SetModel($ConfigurationModel);

      // Load the locales for the locale dropdown
      // $Locale = Gdn::Locale();
      // $AvailableLocales = $Locale->GetAvailableLocaleSources();
      // $this->LocaleData = array_combine($AvailableLocales, $AvailableLocales);

      // If seeing the form for the first time...
      if (!$this->Form->IsPostback()) {
         // Force the webroot using our best guesstimates
         $ConfigurationModel->Data['Database.Host'] = 'localhost';
         $this->Form->SetData($ConfigurationModel->Data);
      } else {
         // Define some validation rules for the fields being saved
         $ConfigurationModel->Validation->ApplyRule('Database.Name', 'Required', 'You must specify the name of the database in which you want to set up Vanilla.');

         // Let's make some user-friendly custom errors for database problems
         $DatabaseHost = $this->Form->GetFormValue('Database.Host', '~~Invalid~~');
         $DatabaseName = $this->Form->GetFormValue('Database.Name', '~~Invalid~~');
         $DatabaseUser = $this->Form->GetFormValue('Database.User', '~~Invalid~~');
         $DatabasePassword = $this->Form->GetFormValue('Database.Password', '~~Invalid~~');
         $ConnectionString = GetConnectionString($DatabaseName, $DatabaseHost);
         try {
            $Connection = new PDO(
               $ConnectionString,
               $DatabaseUser,
               $DatabasePassword
            );
         } catch (PDOException $Exception) {
            switch ($Exception->getCode()) {
               case 1044:
                  $this->Form->AddError(T('The database user you specified does not have permission to access the database. Have you created the database yet? The database reported: <code>%s</code>'), strip_tags($Exception->getMessage()));
                  break;
               case 1045:
                  $this->Form->AddError(T('Failed to connect to the database with the username and password you entered. Did you mistype them? The database reported: <code>%s</code>'), strip_tags($Exception->getMessage()));
                  break;
               case 1049:
                  $this->Form->AddError(T('It appears as though the database you specified does not exist yet. Have you created it yet? Did you mistype the name? The database reported: <code>%s</code>'), strip_tags($Exception->getMessage()));
                  break;
               case 2005:
                  $this->Form->AddError(T("Are you sure you've entered the correct database host name? Maybe you mistyped it? The database reported: <code>%s</code>"), strip_tags($Exception->getMessage()));
                  break;
               default:
                  $this->Form->AddError(sprintf(T('ValidateConnection'), strip_tags($Exception->getMessage())));
               break;
            }
         }

         $ConfigurationModel->Validation->ApplyRule('Garden.Title', 'Required');

         $ConfigurationFormValues = $this->Form->FormValues();
         if ($ConfigurationModel->Validate($ConfigurationFormValues) !== TRUE || $this->Form->ErrorCount() > 0) {
            // Apply the validation results to the form(s)
            $this->Form->SetValidationResults($ConfigurationModel->ValidationResults());
         } else {
            $Host = array_shift(explode(':',Gdn::Request()->RequestHost()));
            $Domain = Gdn::Request()->Domain();

            // Set up cookies now so that the user can be signed in.
            $ExistingSalt = C('Garden.Cookie.Salt', FALSE);
            $ConfigurationFormValues['Garden.Cookie.Salt'] = ($ExistingSalt) ? $ExistingSalt : RandomString(10);
            $ConfigurationFormValues['Garden.Cookie.Domain'] = ''; // Don't set this to anything by default. # Tim - 2010-06-23
            // Additional default setup values.
            $ConfigurationFormValues['Garden.Registration.ConfirmEmail'] = TRUE;
            $ConfigurationFormValues['Garden.Email.SupportName'] = $ConfigurationFormValues['Garden.Title'];

            $ConfigurationModel->Save($ConfigurationFormValues, TRUE);

            // If changing locale, redefine locale sources:
            $NewLocale = 'en'; // $this->Form->GetFormValue('Garden.Locale', FALSE);
            if ($NewLocale !== FALSE && Gdn::Config('Garden.Locale') != $NewLocale) {
               $ApplicationManager = new Gdn_ApplicationManager();
               $Locale = Gdn::Locale();
               $Locale->Set($NewLocale, $ApplicationManager->EnabledApplicationFolders(), Gdn::PluginManager()->EnabledPluginFolders(), TRUE);
            }

            // Install db structure & basic data.
            $Database = Gdn::Database();
            $Database->Init();
            $Drop = FALSE; // Gdn::Config('Garden.Version') === FALSE ? TRUE : FALSE;
            $Explicit = FALSE;
            try {
               include(PATH_APPLICATIONS . DS . 'dashboard' . DS . 'settings' . DS . 'structure.php');
            } catch (Exception $ex) {
               $this->Form->AddError($ex);
            }

            if ($this->Form->ErrorCount() > 0)
               return FALSE;

            // Create the administrative user
            $UserModel = Gdn::UserModel();
            $UserModel->DefineSchema();
            $UsernameError = T('UsernameError', 'Username can only contain letters, numbers, underscores, and must be between 3 and 20 characters long.');
            $UserModel->Validation->ApplyRule('Name', 'Username', $UsernameError);
            $UserModel->Validation->ApplyRule('Name', 'Required', T('You must specify an admin username.'));
            $UserModel->Validation->ApplyRule('Password', 'Required', T('You must specify an admin password.'));
            $UserModel->Validation->ApplyRule('Password', 'Match');
            $UserModel->Validation->ApplyRule('Email', 'Email');

            if (!($AdminUserID = $UserModel->SaveAdminUser($ConfigurationFormValues))) {
               $this->Form->SetValidationResults($UserModel->ValidationResults());
            } else {
               // The user has been created successfully, so sign in now.
               SaveToConfig('Garden.Installed', TRUE, array('Save' => FALSE));
               Gdn::Session()->Start($AdminUserID, TRUE);
               SaveToConfig('Garden.Installed', FALSE, array('Save' => FALSE));
            }

            if ($this->Form->ErrorCount() > 0)
               return FALSE;

            // Assign some extra settings to the configuration file if everything succeeded.
            $ApplicationInfo = array();
            include(CombinePaths(array(PATH_APPLICATIONS . DS . 'dashboard' . DS . 'settings' . DS . 'about.php')));
<<<<<<< HEAD

            // Detect rewrite abilities
            $CanRewrite = (bool)$this->Form->GetFormValue('RewriteUrls');
=======
>>>>>>> 639496a7

            // Detect Internet connection for CDNs
            $Disconnected = !(bool)@fsockopen('ajax.googleapis.com',80);

            SaveToConfig(array(
               'Garden.Version' => ArrayValue('Version', GetValue('Dashboard', $ApplicationInfo, array()), 'Undefined'),
               'Garden.Cdns.Disable' => $Disconnected,
               'Garden.CanProcessImages' => function_exists('gd_info'),
               'EnabledPlugins.GettingStarted' => 'GettingStarted', // Make sure the getting started plugin is enabled
               'EnabledPlugins.HtmLawed' => 'HtmLawed' // Make sure html purifier is enabled so html has a default way of being safely parsed.
            ));
         }
      }
      return $this->Form->ErrorCount() == 0 ? TRUE : FALSE;
   }

   /**
    * Check minimum requirements for Garden.
    *
    * @since 2.0.0
    * @access private
    * @return bool Whether platform passes requirement check.
    */
   private function _CheckPrerequisites() {
      // Make sure we are running at least PHP 5.1
      if (version_compare(phpversion(), ENVIRONMENT_PHP_VERSION) < 0)
         $this->Form->AddError(sprintf(T('You are running PHP version %1$s. Vanilla requires PHP %2$s or greater. You must upgrade PHP before you can continue.'), phpversion(), ENVIRONMENT_PHP_VERSION));

      // Make sure PDO is available
      if (!class_exists('PDO'))
         $this->Form->AddError(T('You must have the PDO module enabled in PHP in order for Vanilla to connect to your database.'));

      if (!defined('PDO::MYSQL_ATTR_USE_BUFFERED_QUERY'))
         $this->Form->AddError(T('You must have the MySQL driver for PDO enabled in order for Vanilla to connect to your database.'));

      // Make sure that the correct filesystem permissions are in place
		$PermissionProblem = FALSE;

      // Make sure the appropriate folders are writeable.
      $ProblemDirectories = array();
      if (!is_readable(PATH_CONF) || !IsWritable(PATH_CONF))
         $ProblemDirectories[] = PATH_CONF;

      if (!is_readable(PATH_UPLOADS) || !IsWritable(PATH_UPLOADS))
         $ProblemDirectories[] = PATH_UPLOADS;

      if (!is_readable(PATH_CACHE) || !IsWritable(PATH_CACHE))
         $ProblemDirectories[] = PATH_CACHE;

      if (count($ProblemDirectories) > 0) {
         $PermissionProblem = TRUE;

         $PermissionError = T(
            'Some folders don\'t have correct permissions.',
            '<p>Some of your folders do not have the correct permissions.</p><p>Using your ftp client, or via command line, make sure that the following permissions are set for your vanilla installation:</p>');

         $PermissionHelp = '<pre>chmod -R 777 '.implode("\nchmod -R 777 ", $ProblemDirectories).'</pre>';

         $this->Form->AddError($PermissionError.$PermissionHelp);
      }

      // Make sure the config folder is writeable
      if (!$PermissionProblem) {
         $ConfigFile = Gdn::Config()->DefaultPath();
         if (!file_exists($ConfigFile))
            file_put_contents($ConfigFile, '');

         // Make sure the config file is writeable
         if (!is_readable($ConfigFile) || !IsWritable($ConfigFile)) {
            $this->Form->AddError(sprintf(T('Your configuration file does not have the correct permissions. PHP needs to be able to read and write to this file: <code>%s</code>'), $ConfigFile));
				$PermissionProblem = TRUE;
         }
      }

      // Make sure the cache folder is writeable
      if (!$PermissionProblem) {
         if (!file_exists(PATH_CACHE.'/Smarty')) mkdir(PATH_CACHE.'/Smarty');
         if (!file_exists(PATH_CACHE.'/Smarty/cache')) mkdir(PATH_CACHE.'/Smarty/cache');
         if (!file_exists(PATH_CACHE.'/Smarty/compile')) mkdir(PATH_CACHE.'/Smarty/compile');
      }

      return $this->Form->ErrorCount() == 0 ? TRUE : FALSE;
   }

   public function TestUrlRewrites() {
      die('ok');
   }
}<|MERGE_RESOLUTION|>--- conflicted
+++ resolved
@@ -37,11 +37,6 @@
     * @access public
     */
    public function Index() {
-<<<<<<< HEAD
-      $this->AddJsFile('setup.js');
-
-=======
->>>>>>> 639496a7
       $this->ApplicationFolder = 'dashboard';
       $this->MasterView = 'setup';
       // Fatal error if Garden has already been installed.
@@ -89,11 +84,8 @@
                SaveToConfig($Config);
                $this->FireEvent('Installed');
 
-<<<<<<< HEAD
                PermissionModel::ResetAllRoles();
 
-=======
->>>>>>> 639496a7
                // Go to the dashboard
                Redirect('/settings/gettingstarted');
             }
@@ -114,11 +106,7 @@
       // Create a model to save configuration settings
       $Validation = new Gdn_Validation();
       $ConfigurationModel = new Gdn_ConfigurationModel($Validation);
-<<<<<<< HEAD
-      $ConfigurationModel->SetField(array('Garden.Locale', 'Garden.Title', 'Garden.RewriteUrls', 'Garden.WebRoot', 'Garden.Cookie.Salt', 'Garden.Cookie.Domain', 'Database.Name', 'Database.Host', 'Database.User', 'Database.Password', 'Garden.Registration.ConfirmEmail', 'Garden.Email.SupportName'));
-=======
       $ConfigurationModel->SetField(array('Garden.Locale', 'Garden.Title', 'Garden.WebRoot', 'Garden.Cookie.Salt', 'Garden.Cookie.Domain', 'Database.Name', 'Database.Host', 'Database.User', 'Database.Password', 'Garden.Registration.ConfirmEmail', 'Garden.Email.SupportName'));
->>>>>>> 639496a7
 
       // Set the models on the forms.
       $this->Form->SetModel($ConfigurationModel);
@@ -236,12 +224,6 @@
             // Assign some extra settings to the configuration file if everything succeeded.
             $ApplicationInfo = array();
             include(CombinePaths(array(PATH_APPLICATIONS . DS . 'dashboard' . DS . 'settings' . DS . 'about.php')));
-<<<<<<< HEAD
-
-            // Detect rewrite abilities
-            $CanRewrite = (bool)$this->Form->GetFormValue('RewriteUrls');
-=======
->>>>>>> 639496a7
 
             // Detect Internet connection for CDNs
             $Disconnected = !(bool)@fsockopen('ajax.googleapis.com',80);
