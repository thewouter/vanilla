--- conflicted
+++ resolved
@@ -1,962 +1,956 @@
-<?php if (!defined('APPLICATION')) exit();
-/*
-Copyright 2008, 2009 Vanilla Forums Inc.
-This file is part of Garden.
-Garden is free software: you can redistribute it and/or modify it under the terms of the GNU General Public License as published by the Free Software Foundation, either version 3 of the License, or (at your option) any later version.
-Garden is distributed in the hope that it will be useful, but WITHOUT ANY WARRANTY; without even the implied warranty of MERCHANTABILITY or FITNESS FOR A PARTICULAR PURPOSE. See the GNU General Public License for more details.
-You should have received a copy of the GNU General Public License along with Garden.  If not, see <http://www.gnu.org/licenses/>.
-Contact Vanilla Forums Inc. at support [at] vanillaforums [dot] com
-*/
-
-/**
- * Object for importing files created with VanillaPorter.
- */
-class ImportModel extends Gdn_Model {
-	const COMMENT = '//';
-	const DELIM = ',';
-	const ESCAPE = '\\';
-	const ID_PADDING = 1000; // padding to add to IDs that are incremented
-	const NEWLINE = "\n";
-	const NULL = '\N';
-	const TABLE_PREFIX = 'z';
-	const QUOTE = '"';
-
-	public $CurrentStep = 0;
-
-	public $Data = array();
-   
-   public $ErrorType = '';
-
-	public $ImportPath = '';
-
-	public $MaxStepTime = 1; // seconds
-
-	protected $_MergeSteps = array(
-   	1 => 'ProcessImportFile',
-   	2 => 'DefineTables',
-   	3 => 'LoadTables',
-   	4 => 'DefineIndexes',
-   	5 => 'AssignUserIDs',
-   	6 => 'AssignOtherIDs',
-   	7 => 'InsertTables',
-   	8 => 'UpdateCounts'
-	);
-
-	protected $_OverwriteSteps = array(
-   	1 => 'ProcessImportFile',
-   	2 => 'DefineTables',
-   	3 => 'LoadUserTable',
-   	4 => 'AuthenticateAdminUser',
-   	5 => 'InsertUserTable',
-   	6 => 'LoadTables',
-   	7 => 'DeleteOverwriteTables',
-   	8 => 'InsertTables',
-   	9 => 'UpdateCounts'
-   );
-
-	/**
-	 * @var Gdn_Timer Used for timing various long running methods to break them up into pieces.
-	 */
-	public $Timer = NULL;
-
-	public function __construct($ImportPath = '') {
-		$this->ImportPath = $ImportPath;
-		parent::__construct();
-	}
-
-	public function AssignUserIDs() {
-		// Assign user IDs of email matches.
-		$Sql = "update :_zUser i
-         join :_User u
-           on i.Email = u.Email
-         set i._NewID = u.UserID, i._Action = 'Update'";
-		$this->Query($Sql);
-
-		// Assign user IDs of name matches.
-		$Sql = "update :_zUser i
-         join :_User u
-         	on i.Name = u.Name
-         left join :_zUser i2
-         	on i2._NewID = u.UserID /* make sure no duplicates */
-         set i._NewID = u.UserID, i._Action = 'Update'
-         where i._NewID is null and i2.UserID is null";
-		$this->Query($Sql);
-
-		// Get the max UserID so we can increment new users.
-		$MaxID = $this->Query('select max(UserID) as MaxID from :_User')->Value('MaxID', 0);
-		$MinID = $this->Query('select min(UserID) as MinID from :_zUser where _NewID is null')->Value('MinID', NULL);
-
-		if(is_null($MinID)) {
-			//$this->Timer->Split('No more IDs to update');
-			// No more IDs to update.
-			return TRUE;
-		}
-
-		$IDInc = $MaxID - $MinID + self::ID_PADDING;
-
-		// Update the users to insert.
-		$Sql = "update :_zUser i
-         left join :_User u
-         	on u.Name = i.Name /* make sure no duplicates */
-         set i._NewID = i.UserID + $IDInc, i._Action = 'Insert'
-         where i._NewID is null
-         	and u.UserID is null";
-		$this->Query($Sql);
-
-		// There still might be users that have overlapping usernames which must be changed.
-		// Append a random suffix to the new username.
-		$Sql = "update :_zUser i
-         set i.Name = concat(i.Name, convert(floor(1000 + rand() * 8999), char)), i._NewID = i.UserID + $IDInc, i._Action = 'Insert'
-         where i._NewID is null";
-		$this->Query($Sql);
-
-		return TRUE;
-	}
-
-	public function AssignOtherIDs() {
-		$this->_AssignIDs('Role', 'RoleID', 'Name');
-		$this->_AssignIDs('Category', 'CategoryID', 'Name');
-		$this->_AssignIDs('Discussion');
-		$this->_AssignIDs('Comment');
-
-		return TRUE;
-	}
-
-	protected function _AssignIDs($TableName, $PrimaryKey = NULL, $SecondaryKey = NULL) {
-		if(!array_key_exists($TableName, $this->Tables()))
-			return;
-
-		if(!$PrimaryKey)
-			$PrimaryKey = $TableName.'ID';
-
-		// Assign existing IDs.
-		if($SecondaryKey) {
-			$Sql = "update :_z$TableName i
-            join :_$TableName t
-              on t.$SecondaryKey = i.$SecondaryKey
-            set i._NewID = t.$PrimaryKey, i._Action = 'Update'";
-			$this->Query($Sql);
-		}
-
-		// Get new IDs.
-		$MaxID = $this->Query("select max($PrimaryKey) as MaxID from :_$TableName")->Value('MaxID', 0);
-		$MinID = $this->Query("select min($PrimaryKey) as MinID from :_z$TableName where _NewID is null")->Value('MinID', NULL);
-
-		if(is_null($MinID)) {
-			//$this->Timer->Split('No more IDs to update');
-			// No more IDs to update.
-			return TRUE;
-		}
-		if($MaxID == 0)
-			$IDInc = 0;
-		else
-			$IDInc = $MaxID - $MinID + self::ID_PADDING;
-
-		$Sql = "update :_z$TableName i
-         set i._NewID = i.$PrimaryKey + $IDInc, i._Action = 'Insert'
-         where i._NewID is null";
-		$this->Query($Sql);
-	}
-
-	public function AuthenticateAdminUser() {
-		$OverwriteEmail = GetValue('OverwriteEmail', $this->Data);
-		$OverwritePassword = GetValue('OverwritePassword', $this->Data);
-
-		$Data = Gdn::SQL()->GetWhere('zUser', array('Email' => $OverwriteEmail));
-		if($Data->NumRows() == 0) {
-			$Result = FALSE;
-		} else {
-			$Data = $Data->FirstRow();
-			$PasswordHash = new Gdn_PasswordHash();
-			$Result = $PasswordHash->CheckPassword($OverwritePassword, GetValue('Password', $Data), $this->GetPasswordHashMethod());
-
-			$Result;
-		}
-		if(!$Result) {
-			$this->Validation->AddValidationResult('Email', T('ErrorCredentials'));
-         $this->ErrorType = 'Credentials';
-		}
-		return $Result;
-	}
-
-	public function DefineTables() {
-		$St = Gdn::Structure();
-		$DestStructure = clone $St;
-
-		$Tables =& $this->Tables();
-
-		foreach($Tables as $Table => $TableInfo) {
-			$Columns = $TableInfo['Columns'];
-         if(!is_array($Columns) || count($Columns) == 0)
-            throw new Gdn_UserException(sprintf(T('The %s table is not in the correct format.', $Table)));
-
-
-			$St->Table(self::TABLE_PREFIX.$Table);
-			// Get the structure from the destination database to match types.
-			try {
-				$DestStructure->Reset()->Get($Table);
-			} catch(Exception $Ex) {
-				// Trying to import into a non-existant table.
-				$Tables[$Table]['Skip'] = TRUE;
-				continue;
-			}
-			$DestColumns = $DestStructure->Columns();
-			$DestModified = FALSE;
-
-			foreach($Columns as $Name => $Type) {
-            if(!$Name)
-               throw new Gdn_UserException(sprintf(T('The %s table is not in the correct format.'), $Table));
-
-				if(array_key_exists($Name, $DestColumns))
-					$StructureType = $DestStructure->ColumnTypeString($DestColumns[$Name]);
-				else {
-					$StructureType = $Type;
-
-					if(!$StructureType)
-						$StructureType = 'int';
-
-					// This is a new column so it needs to be added to the destination table too.
-					$DestStructure->Column($Name, $StructureType, NULL);
-					$DestModified = TRUE;
-				}
-
-				$St->Column($Name, $StructureType, NULL);
-			}
-			// Add a new ID column.
-			if(array_key_exists($Table.'ID', $Columns)) {
-				$St
-				->Column('_NewID', $DestStructure->ColumnTypeString($Table.'ID'), NULL)
-				->Column('_Action', array('Insert', 'Update'));
-			}
-
-         try {
-            $St->Set(TRUE, TRUE);
-            if($DestModified)
-               $DestStructure->Set();
-         } catch(Exception $Ex) {
-            // Since these exceptions are likely caused by a faulty import file they should be considered user exceptions.
-            throw new Gdn_UserException(sprintf(T('There was an error while trying to create the %s table.'), $Table)); //, $Ex);
-         }
-		}
-		return TRUE;
-	}
-
-	public function DefineIndexes() {
-		$St = Gdn::Structure();
-      $DestStructure = clone Gdn::Structure();
-
-		foreach($this->Tables() as $Table => $TableInfo) {
-         if(GetValue('Skip', $TableInfo))
-            continue;
-         
-			$St->Table(self::TABLE_PREFIX.$Table);
-         $Columns = $TableInfo['Columns'];
-
-         $DestStructure->Reset()->Get($Table);
-         $DestColumns = $DestStructure->Columns();
-
-			// Check to index the primary key.
-			$Col = $Table.'ID';
-			if(array_key_exists($Col, $Columns))
-				$St->Column($Col, $Columns[$Col] ? $Columns[$Col] : $DestStructure->ColumnTypeString($Col), NULL, 'index');
-
-			if($Table == 'User') {
-				$St
-				->Column('Name', $DestStructure->ColumnTypeString('Name'), NULL, 'index')
-				->Column('Email', $DestStructure->ColumnTypeString('Email'), NULL, 'index')
-				->Column('_NewID', 'int', NULL, 'index');
-			}
-
-			if(count($St->Columns()) > 0)
-				$St->Set();
-		}
-		return TRUE;
-	}
-
-	public function DeleteFiles() {
-      $St = Gdn::Structure();
-		foreach(GetValue('Tables', $this->Data, array()) as $Table => $TableInfo) {
-			$Path = GetValue('Path', $TableInfo, '');
-			if(file_exists($Path))
-				unlink($Path);
-
-         // Drop the import table.
-         $St->Table("z$Table")->Drop();
-		}
-
-		// Delete the import file.
-		if(GetValue('FileUploaded', $this->Data) && $this->ImportPath && file_exists($this->ImportPath)) {
-			unlink($this->ImportPath);
-		}
-	}
-
-	/**
-	 * Remove the data from the appropriate tables when we are overwriting the forum.
-	 */
-	public function DeleteOverwriteTables() {
-		$Tables = array('Activity', 'Category', 'Comment', 'CommentWatch', 'Conversation', 'ConversationMessage',
-   		'Discussion', 'Draft', 'Invitation', 'Message', 'Photo', 'Permission', 'Role', 'UserAuthentication',
-   		'UserConversation', 'UserDiscussion', 'UserMeta', 'UserRole');
-
-		// Execute the SQL.
-		$CurrentSubstep = GetValue('CurrentSubstep', $this->Data, 0);
-		for($i = $CurrentSubstep; $i < count($Tables); $i++) {
-			$Table = $Tables[$i];
-         $this->Data['CurrentStepMessage'] = $Table;
-         
-			if($Table == 'Permission')
-				$Sql = "delete from :_$Table where RoleID <> 0";
-			else
-				$Sql = "truncate table :_$Table";
-			$this->Query($Sql);
-			if($this->Timer->ElapsedTime() > $this->MaxStepTime) {
-				// The step's taken too long. Save the state and return.
-				$this->Data['CurrentSubstep'] = $i + 1;
-				return FALSE;
-			}
-		}
-		if(isset($this->Data['CurrentSubstep']))
-			unset($this->Data['CurrentSubstep']);
-
-		$this->Data['CurrentStepMessage'] = '';
-		return TRUE;
-	}
-
-	public function DeleteState() {
-		RemoveFromConfig('Garden.Import');
-	}
-
-   public function FromPost($Post) {
-      if(isset($Post['Overwrite']))
-         $this->Data['Overwrite'] = $Post['Overwrite'];
-      if(isset($Post['Email']))
-         $this->Data['OverwriteEmail'] = $Post['Email'];
-      if(isset($Post['Password'])) {
-         $this->Data['OverwritePassword'] = $Post['Password'];
-      }
-   }
-
-   public function GetCountSQL(
-      $Aggregate, // count, max, min, etc.
-      $ParentTable, $ChildTable, 
-      $ParentColumnName = '', $ChildColumnName = '',
-      $ParentJoinColumn = '', $ChildJoinColumn = '') {
-
-      if(!$ParentColumnName) {
-         switch(strtolower($Aggregate)) {
-            case 'count': $ParentColumnName = "Count{$ChildTable}s"; break;
-            case 'max': $ParentColumnName = "Last{$ChildTable}ID"; break;
-            case 'min': $ParentColumnName = "First{$ChildTable}ID"; break;
-            case 'sum': $ParentColumnName = "Sum{$ChildTable}s"; break;
-         }
-      }
-
-      if(!$ChildColumnName)
-         $ChildColumnName = $ChildTable.'ID';
-
-      if(!$ParentJoinColumn)
-         $ParentJoinColumn = $ParentTable.'ID';
-      if(!$ChildJoinColumn)
-         $ChildJoinColumn = $ParentJoinColumn;
-
-      $Result = "update :_$ParentTable p
-                  set p.$ParentColumnName = (
-                     select $Aggregate(c.$ChildColumnName)
-                     from :_$ChildTable c
-                     where p.$ParentJoinColumn = c.$ChildJoinColumn)";
-      return $Result;
-   }
-
-   public function ToPost(&$Post) {
-      $D = $this->Data;
-      $Post['Overwrite'] = GetValue('Overwrite', $D, 'Overwrite');
-      $Post['Email'] = GetValue('OverwriteEmail', $D, '');
-      $Post['Password'] = GetValue('OverwritePassword', $D, '');
-   }
-
-	public function GetImportHeader($fpin = NULL) {
-		$Header = GetValue('Header', $this->Data);
-		if($Header)
-			return $Header;
-
-		if(is_null($fpin)) {
-			if(!$this->ImportPath || !file_exists($this->ImportPath))
-				return array();
-			$fpin = gzopen($this->ImportPath, 'rb');
-			$fpopened = TRUE;
-		}
-
-		$Header = fgets($fpin);
-		if(!$Header || strlen($Header) < 7 || substr_compare('Vanilla', $Header, 0, 7) != 0) {
-			if(isset($fpopened))
-				fclose($fpin);
-			throw new Gdn_UserException(T('The import file is not in the correct format.'));
-		}
-		$Header = $this->ParseInfoLine($Header);
-		if(isset($fpopened))
-			fclose($fpin);
-		return $Header;
-	}
-
-	public function GetPasswordHashMethod() {
-		$Source = GetValue('Source', $this->GetImportHeader());
-		if(!$Source)
-			return 'Unknown';
-		if(substr_compare('Vanilla', $Source, 0, 7, FALSE) == 0)
-			return 'Vanilla';
-		if(substr_compare('vBulletin', $Source, 0,  9, FALSE) == 0)
-			return 'vBulletin';
-		return 'Unknown';
-	}
-
-   /** Checks to see of a table and/or column exists in the import data.
-    *
-    * @param string $Tablename The name of the table to check for.
-    * @param string $Columnname
-    * @return bool
-    */
-   public function ImportExists($Table, $Column = '') {
-      if(!array_key_exists('Tables', $this->Data) || !array_key_exists($Table, $this->Data['Tables']))
-         return false;
-      if(!$Column)
-         return TRUE;
-      $Tables = $this->Data['Tables'];
-      if(!array_key_exists('Columns', $Tables) || !array_key_exists($Column, $Tables['Columns']));
-         return FALSE;
-      return TRUE;
-   }
-
-	public function InsertTables() {
-		$InsertedCount = 0;
-		$Timer = new Gdn_Timer();
-		$Timer->Start();
-		$Tables =& $this->Tables();
-		foreach($Tables as $TableName => $TableInfo) {
-			if(GetValue('Inserted', $TableInfo) || GetValue('Skip', $TableInfo)) {
-				$InsertedCount++;
-			} else {
-				$this->Data['CurrentStepMessage'] = sprintf(T('%s of %s'), $InsertedCount, count($Tables));
-
-            if(strcasecmp($this->Overwrite(), 'Overwrite') == 0) {
-               $RowCount = $this->_InsertTable($TableName);
-            } else {
-               switch($TableName) {
-                  case 'UserDiscussion':
-                     $Sql = "insert :_UserDiscussion ( UserID, DiscussionID, DateLastViewed, Bookmarked )
-                        select zUserID._NewID, zDiscussionID._NewID, max(i.DateLastViewed) as DateLastViewed, max(i.Bookmarked) as Bookmarked
-                        from :_zUserDiscussion i
-                        left join :_zUser zUserID
-                          on i.UserID = zUserID.UserID
-                        left join :_zDiscussion zDiscussionID
-                          on i.DiscussionID = zDiscussionID.DiscussionID
-                        left join :_UserDiscussion ud
-                          on ud.UserID = zUserID._NewID and ud.DiscussionID = zDiscussionID._NewID
-                        where ud.UserID is null
-                        group by zUserID._NewID, zDiscussionID._NewID";
-                     $this->Query($Sql);
-                     break;
-                  case 'UserMeta':
-                     $Sql = "insert :_UserMeta ( UserID, Name, Value )
-                           select zUserID._NewID, i.Name, max(i.Value) as Value
-                           from :_zUserMeta i
-                           left join GDN_zUser zUserID
-                             on i.UserID = zUserID.UserID
-                           left join :_UserMeta um
-                             on zUserID._NewID = um.UserID and i.Name = um.Name
-                           where um.UserID is null
-                           group by zUserID._NewID, i.Name";
-                     $this->Query($Sql);
-                     break;
-                  case 'UserRole':
-                     $Sql = "insert :_UserRole ( UserID, RoleID )
-                           select distinct zUserID._NewID, zRoleID._NewID
-                           from :_zUserRole i
-                           left join :_zUser zUserID
-                             on i.UserID = zUserID.UserID
-                           left join :_zRole zRoleID
-                             on i.RoleID = zRoleID.RoleID
-                           left join :_UserRole ur
-                              on zUserID._NewID = ur.UserID and zRoleID._NewID = ur.RoleID
-                           where i.UserID <> 0 and ur.UserID is null";
-                     $this->Query($Sql);
-                     break;
-                  default:
-                     $RowCount = $this->_InsertTable($TableName);
-               }
-            }
-
-				$Tables[$TableName]['Inserted'] = TRUE;
-            if(isset($RowCount))
-               $Tables[$TableName]['RowCount'] = $RowCount;
-				$InsertedCount++;
-				// Make sure the loading isn't taking too long.
-				if($Timer->ElapsedTime() > $this->MaxStepTime)
-					break;
-			}
-		}
-
-		$Result = $InsertedCount == count($this->Tables());
-		if($Result)
-			$this->Data['CurrentStepMessage'] = '';
-		return $Result;
-	}
-
-	protected function _InsertTable($TableName, $Sets = array()) {
-		if(!array_key_exists($TableName, $this->Tables()))
-			return;
-
-		$TableInfo =& $this->Tables($TableName);
-		$Columns = $TableInfo['Columns'];
-
-		// Build the column insert list.
-		$Insert = "insert :_$TableName (\n  "
-		.implode(",\n  ", array_keys(array_merge($Columns, $Sets)))
-		."\n)";
-		$From = "from :_z$TableName i";
-		$Where = '';
-
-		// Build the select list for the insert.
-		$Select = array();
-		foreach($Columns as $Column => $X) {
-			if(strcasecmp($this->Overwrite(), 'Overwrite') == 0) {
-				// The data goes in raw.
-				$Select[] = "i.$Column";
-			} elseif($Column == $TableName.'ID') {
-				// This is the primary key.
-				$Select[] = "i._NewID as $Column";
-				$Where = "\nwhere i._Action = 'Insert'";
-			} elseif(substr_compare($Column, 'ID', -2, 2) == 0) {
-				// This is an ID field. Check for a join.
-				foreach($this->Tables() as $StructureTableName => $TableInfo) {
-					$PK = $StructureTableName.'ID';
-					if(strlen($Column) >= strlen($PK) && substr_compare($Column, $PK, -strlen($PK), strlen($PK)) == 0) {
-						// This table joins and must update it's ID.
-						$From .= "\nleft join :_z$StructureTableName z$Column\n  on i.$Column = z$Column.$PK";
-						$Select[] = "z$Column._NewID";
-					}
-				}
-			} else {
-				// This is a straight columns insert.
-				$Select[] = "i.$Column";
-			}
-		}
-		// Add the original table to prevent duplicates.
-		$PK = $TableName.'ID';
-		if(array_key_exists($PK, $Columns)) {
-		if(strcasecmp($this->Overwrite(), 'Overwrite') == 0)
-				$PK2 = $PK;
-			else
-				$PK2 = '_NewID';
-
-			$From .= "\nleft join :_$TableName o0\n  on o0.$PK = i.$PK2";
-			if($Where)
-				$Where .=  "\n  and ";
-			else
-				$Where = "\nwhere ";
-			$Where .= "o0.$PK is null";
-		}
-		//}
-
-		// Add the sets to the select list.
-		foreach($Sets as $Field => $Value) {
-			$Select[] = Gdn::Database()->Connection()->quote($Value).' as '.$Field;
-		}
-
-		// Build the sql statement.
-		$Sql = $Insert
-		."\nselect\n  ".implode(",\n  ", $Select)
-		."\n".$From
-		.$Where;
-
-		//$this->Query($Sql);
-
-		$RowCount = $this->Query($Sql);
-      if(is_numeric($RowCount) && $RowCount > 0) {
-         return (int)$RowCount;
-      } else {
-         return FALSE;
-      }
-	}
-
-	public function InsertUserTable() {
-		// Delete the current user table.
-		$this->Query('truncate table :_User');
-
-		// Load the new user table.
-		$UserTableInfo =& $this->Data['Tables']['User'];
-		$this->_InsertTable('User', array('HashMethod' => $this->GetPasswordHashMethod()));
-		$UserTableInfo['Inserted'] = TRUE;
-
-		// Set the admin user flag.
-		$AdminEmail = GetValue('OverwriteEmail', $this->Data);
-		$this->Query('update :_User set Admin = 1 where Email = :Email', array(':Email' => $AdminEmail));
-
-		// Authenticate the admin user as the current user.
-<<<<<<< HEAD
-		$Auth = new Gdn_PasswordAuthenticator();
-		$Auth->Authenticate(GetValue('OverwriteEmail', $this->Data), GetValue('OverwritePassword', $this->Data));
-		Gdn::Session()->Start($Auth);
-=======
-		$PasswordAuth = Gdn::Authenticator()->AuthenticateWith('password');
-		$PasswordAuth->FetchData($Authenticator, array('Email' => GetValue('OverwriteEmail', $this->Data), 'Password' => GetValue('OverwritePassword', $this->Data)));
-		$PasswordAuth->Authenticate();
-		Gdn::Session()->Start();
->>>>>>> 98a0711b
-
-		return TRUE;
-	}
-
-	public function LoadUserTable() {
-		$UserTableInfo =& $this->Data['Tables']['User'];
-		$this->LoadTable('User', $UserTableInfo['Path']);
-		$UserTableInfo['Loaded'] = TRUE;
-
-		return TRUE;
-	}
-
-	public function LoadState() {
-		$this->CurrentStep = C('Garden.Import.CurrentStep', 0);
-		$this->Data = C('Garden.Import.CurrentStepData', array());
-		$this->ImportPath = C('Garden.Import.ImportPath', '');
-	}
-
-	public function LoadTables() {
-		$LoadedCount = 0;
-		foreach($this->Data['Tables'] as $Table => $TableInfo) {
-			if(GetValue('Loaded', $TableInfo) || GetValue('Skip', $TableInfo)) {
-				$LoadedCount++;
-				continue;
-			} else {
-				$this->Data['CurrentStepMessage'] = $Table;
-				$this->LoadTable($Table, $TableInfo['Path']);
-				$this->Data['Tables'][$Table]['Loaded'] = TRUE;
-				$LoadedCount++;
-			}
-			// Make sure the loading isn't taking too long.
-			if($this->Timer->ElapsedTime() > $this->MaxStepTime)
-				break;
-		}
-		$Result = $LoadedCount >= count($this->Data['Tables']);
-		if($Result)
-			$this->Data['CurrentStepMessage'] = '';
-		return $Result;
-	}
-
-	public function LoadTable($Tablename, $Path) {
-		$Path = Gdn::Database()->Connection()->quote($Path);
-		$Tablename = Gdn::Database()->DatabasePrefix.self::TABLE_PREFIX.$Tablename;
-
-		Gdn::Database()->Query("truncate table $Tablename;");
-
-		$Sql = "load data infile $Path into table $Tablename
-         character set utf8
-         columns terminated by ','
-         optionally enclosed by '\"'
-         escaped by '\\\\'
-         lines terminated by '\\n'
-         ignore 1 lines";
-
-		$this->Query($Sql);
-
-		return TRUE;
-	}
-
-	public function Overwrite($Overwrite = '', $Email = '', $Password = '') {
-		if($Overwrite == '')
-			return GetValue('Overwrite', $this->Data);
-		$this->Data['Overwrite'] = $Overwrite;
-		if(strcasecmp($Overwrite, 'Overwrite') == 0) {
-			$this->Data['OverwriteEmail'] = $Email;
-			$this->Data['OverwritePassword'] = $Password;
-		} else {
-			if(isset($this->Data['OverwriteEmail']))
-				unset($this->Data['OverwriteEmail']);
-			if(isset($this->Data['OverwritePassword']))
-				unset($this->Data['OverwritePassword']);
-		}
-	}
-
-	public function ParseInfoLine($Line) {
-		$Info = explode(',', $Line);
-		$Result = array();
-		foreach($Info as $Item) {
-			$PropVal = explode(':', $Item);
-			if(array_key_exists(1, $PropVal))
-				$Result[trim($PropVal[0])] = trim($PropVal[1]);
-			else
-				$Result[trim($Item)] = '';
-		}
-
-		return $Result;
-	}
-	
-	public function ProcessImportFile() {
-		$Path = $this->ImportPath;
-		$Tables = array();
-
-		// Open the import file.
-		$fpin = gzopen($Path, 'rb');
-		$fpout = NULL;
-
-		// Make sure it has the proper header.
-		try {
-			$Header = $this->GetImportHeader($fpin);
-		} catch(Exception $Ex) {
-			fclose($fpin);
-			throw $Ex;
-		}
-
-      $RowCount = 0;
-		while(($Line = fgets($fpin)) !== FALSE) {
-			if($Line == "\n") {
-				if($fpout) {
-					// We are in a table so close it off.
-					fclose($fpout);
-					$fpout = 0;
-				}
-			} elseif($fpout) {
-				// We are in a table so dump the line.
-				fputs($fpout, $Line);
-			} elseif(substr_compare(self::COMMENT, $Line, 0, strlen(self::COMMENT)) == 0) {
-				// This is a comment line so do nothing.
-			} else {
-				// This is the start of a table.
-				$TableInfo = $this->ParseInfoLine($Line);
-				$Table = $TableInfo['Table'];
-				$Path = dirname($Path).DS.$Table.'.txt';
-				$fpout = fopen($Path, 'wb');
-
-				$TableInfo['Path'] = $Path;
-				unset($TableInfo['Table']);
-
-				// Get the column headers from the next line.
-				if(($Line = fgets($fpin)) !== FALSE) {
-					fputs($fpout, $Line);
-					$Columns = $this->ParseInfoLine($Line);
-					$TableInfo['Columns'] = $Columns;
-
-					$Tables[$Table] = $TableInfo;
-				}
-			}
-		}
-		gzclose($fpin);
-		if($fpout)
-			gzclose($fpout);
-		$this->Data['Tables'] = $Tables;
-
-		return TRUE;
-	}
-
-	/**
-	 * Run the step in the import.
-	 * @param int $Step the step to run.
-	 * @return mixed Whether the step succeeded or an array of information.
-	 */
-	public function RunStep($Step = 1) {
-      $Started = $this->Stat('Started');
-      if($Started === NULL)
-         $this->Stat('Started', microtime(TRUE), 'time');
-
-		$Steps = $this->Steps();
-		if($Step > count($Steps)) {
-			return 'COMPLETE';
-		}
-		if(!$this->Timer) {
-			$NewTimer = TRUE;
-			$this->Timer = new Gdn_Timer();
-			$this->Timer->Start('');
-		}
-
-		$Method = $Steps[$Step];
-		$Result = call_user_func(array($this, $Method));
-
-      $ElapsedTime = $this->Timer->ElapsedTime();
-      $this->Stat('Time Spent on Import', $ElapsedTime, 'add');
-
-		if(isset($NewTimer))
-			$this->Timer->Finish('');
-
-      if($Result && !array_key_exists($Step + 1, $this->Steps()))
-         $this->Stat('Finished', microtime(TRUE), 'time');
-
-		return $Result;
-	}
-
-	/**
-	 * Run a query, replacing database prefixes.
-	 * @param string $Sql The sql to execute.
-	 *  - :_z will be replaced by the import prefix.
-	 *  - :_ will be replaced by the database prefix.
-	 * @param array $Parameters PDO parameters to pass to the query.
-	 * @return Gdn_DataSet
-	 */
-	public function Query($Sql, $Parameters = NULL) {
-		$Db = Gdn::Database();
-
-		// Replace db prefixes.
-		$Sql = str_replace(array(':_z', ':_'), array($Db->DatabasePrefix.self::TABLE_PREFIX, $Db->DatabasePrefix), $Sql);
-
-		// Execute the query.
-		$Result = $Db->Query($Sql, $Parameters);
-
-		//$this->Timer->Split('Sql: '. str_replace("\n", "\n     ", $Sql));
-
-		return $Result;
-	}
-
-	public function SaveState() {
-		SaveToConfig(array(
-		'Garden.Import.CurrentStep' => $this->CurrentStep,
-		'Garden.Import.CurrentStepData' => $this->Data,
-		'Garden.Import.ImportPath' => $this->ImportPath));
-	}
-
-   public function Stat($Key, $Value = NULL, $Op = 'set') {
-      if(!isset($this->Data['Stats']))
-         $this->Data['Stats'] = array();
-
-      $Stats =& $this->Data['Stats'];
-
-      if($Value !== NULL) {
-         switch(strtolower($Op)) {
-            case 'add':
-               $Value += GetValue($Key, $Stats, 0);
-               $Stats[$Key] = $Value;
-               break;
-            case 'set':
-               $Stats[$Key] = $Value;
-               break;
-            case 'time':
-               $Stats[$Key] = date('Y-m-d H:i:s', $Value);
-         }
-         return $Stats[$Key];
-      } else {
-         return GetValue($Key, $Stats, NULL);
-      }
-   }
-
-	public function Steps() {
-		if(strcasecmp($this->Overwrite(), 'Overwrite') == 0)
-			return $this->_OverwriteSteps;
-		else
-			return $this->_MergeSteps;
-	}
-
-	public function &Tables($TableName = '') {
-		if($TableName)
-			return $this->Data['Tables'][$TableName];
-		else
-			return $this->Data['Tables'];
-	}
-
-   public function UpdateCounts() {
-      // Define the necessary SQL.
-      $Sqls = array();
-
-      if(!$this->ImportExists('Discussion', 'CountComments'))
-         $Sqls['Discussion.CountComments'] = $this->GetCountSQL('count', 'Discussion', 'Comment');
-      if(!$this->ImportExists('Discussion', 'LastCommentID'))
-         $Sqls['Discussion.LastCommentID'] = $this->GetCountSQL('max', 'Discussion', 'Comment');
-      if(!$this->ImportExists('Discussion', 'DateLastComment')) {
-         $Sqls['Discussion.DateLastComment'] = "update :_Discussion d
-         join :_Comment c
-            on d.LastCommentID = c.CommentID
-         set d.DateLastComment = c.DateInserted";
-      }
-
-      if(!$this->ImportExists('Discussion', 'LastCommentUserID')) {
-         $Sqls['Discussion.LastCommentUseID'] = "update :_Discussion d
-         join :_Comment c
-            on d.LastCommentID = c.CommentID
-         set d.LastCommentUserID = c.InsertUserID";
-      }
-
-      if (!$this->ImportExists('Table', 'Body')) {
-         // Update the body of the discussion if it isn't there.
-         $Sqls['Discussion.FirstCommentID'] = $this->GetCountSQL('min', 'Discussion', 'Comment', 'DateLastComment', 'CommentID');
-
-         $Sqls['Discussion.Body'] = "update :_Discussion d
-         join :_Comment c
-            on d.FirstCommentID = c.CommentID
-         set d.Body = c.Body, d.Format = c.Format";
-
-         $Sqls['Comment.FirstComment.Delete'] = "delete :_Comment c
-         from :_Comment c
-         inner join :_Discussion d
-           on d.FirstCommentID = c.CommentID";
-      }
-
-      $Sqls['Category.CountDiscussions'] = $this->GetCountSQL('count', 'Category', 'Discussion');
-
-      if($this->ImportExists('Conversation') && $this->ImportExists('ConversationMessage')) {
-         $Sqls['Conversation.FirstMessageID'] = $this->GetCountSQL('min', 'Conversation', 'ConversationMessage', 'FirstMessageID', 'MessageID');
-
-         if(!$this->ImportExists('Conversation', 'CountMessages'))
-            $Sqls['Conversation.CountMessages'] = $this->GetCountSQL('count', 'Conversation', 'ConversationMessage', 'CountMessages', 'MessageID');
-         if(!$this->ImportExists('Conversation', 'LastMessageID'))
-            $Sqls['Conversation.LastMessageID'] = $this->GetCountSQL('max', 'Conversation', 'ConversationMessage', 'LastMessageID', 'MessageID');
-
-         if($this->ImportExists('UserConversation')) {
-            if(!$this->ImportExists('UserConversation', 'LastMessageID')) {
-               if($this->ImportExists('UserConversation', 'DateLastViewed')) {
-                  // Get the value from the DateLastViewed.
-                  $Sqls['UserConversation.LastMessageID'] = 
-                     "update :_UserConversation uc
-                     set LastMessageID = (
-                       select max(MessageID)
-                       from :_ConversationMessage m
-                       where m.ConversationID = uc.ConversationID
-                         and m.DateInserted >= uc.DateLastViewed)";
-               } else {
-                  // Get the value from the conversation.
-                  // In this case just mark all of the messages read.
-                  $Sqls['UserConversation.LastMessageID'] = 
-                     "update :_UserConversation uc
-                     join :_Conversation c
-                       on c.ConversationID = uc.ConversationID
-                     set uc.CountReadMessages = c.CountMessages,
-                       uc.LastMessageID = c.LastMessageID";
-               }
-            } elseif(!$this->ImportExists('UserConversation', 'DateLastViewed')) {
-               // We have the last message so grab the date from that.
-               $Sqls['UserConversation.DateLastViewed'] =
-                     "update :_UserConversation uc
-                     join :_ConversationMessage m
-                       on m.ConversationID = uc.ConversationID
-                         and m.MessageID = uc.LastMessageID
-                     set uc.DateLastViewed = m.DateInserted";
-            }
-         }
-      }
-
-      // User counts.
-
-
-      // The updates start here.
-		$CurrentSubstep = GetValue('CurrentSubstep', $this->Data, 0);
-
-      if($CurrentSubstep == 0) {
-         // Add the FirstCommentID to the discussion table.
-         Gdn::Structure()->Table('Discussion')->Column('FirstCommentID', 'int', NULL)->Set(FALSE, FALSE);
-      }
-
-		// Execute the SQL.
-      $Keys = array_keys($Sqls);
-      for($i = $CurrentSubstep; $i < count($Keys); $i++) {
-         $this->Data['CurrentStepMessage'] = sprintf(T('%s of %s'), $CurrentSubstep + 1, count($Keys));
-			$Sql = $Sqls[$Keys[$i]];
-			$this->Query($Sql);
-			if($this->Timer->ElapsedTime() > $this->MaxStepTime) {
-				$this->Data['CurrentSubstep'] = $i + 1;
-				return FALSE;
-			}
-		}
-		if(isset($this->Data['CurrentSubstep']))
-			unset($this->Data['CurrentSubstep']);
-
-		// Remove the FirstCommentID from the discussion table.
-		Gdn::Structure()->Table('Discussion')->DropColumn('FirstCommentID');
-		$this->Data['CurrentStepMessage'] = '';
-      return TRUE;
-	}
+<?php if (!defined('APPLICATION')) exit();
+/*
+Copyright 2008, 2009 Vanilla Forums Inc.
+This file is part of Garden.
+Garden is free software: you can redistribute it and/or modify it under the terms of the GNU General Public License as published by the Free Software Foundation, either version 3 of the License, or (at your option) any later version.
+Garden is distributed in the hope that it will be useful, but WITHOUT ANY WARRANTY; without even the implied warranty of MERCHANTABILITY or FITNESS FOR A PARTICULAR PURPOSE. See the GNU General Public License for more details.
+You should have received a copy of the GNU General Public License along with Garden.  If not, see <http://www.gnu.org/licenses/>.
+Contact Vanilla Forums Inc. at support [at] vanillaforums [dot] com
+*/
+
+/**
+ * Object for importing files created with VanillaPorter.
+ */
+class ImportModel extends Gdn_Model {
+	const COMMENT = '//';
+	const DELIM = ',';
+	const ESCAPE = '\\';
+	const ID_PADDING = 1000; // padding to add to IDs that are incremented
+	const NEWLINE = "\n";
+	const NULL = '\N';
+	const TABLE_PREFIX = 'z';
+	const QUOTE = '"';
+
+	public $CurrentStep = 0;
+
+	public $Data = array();
+   
+   public $ErrorType = '';
+
+	public $ImportPath = '';
+
+	public $MaxStepTime = 1; // seconds
+
+	protected $_MergeSteps = array(
+   	1 => 'ProcessImportFile',
+   	2 => 'DefineTables',
+   	3 => 'LoadTables',
+   	4 => 'DefineIndexes',
+   	5 => 'AssignUserIDs',
+   	6 => 'AssignOtherIDs',
+   	7 => 'InsertTables',
+   	8 => 'UpdateCounts'
+	);
+
+	protected $_OverwriteSteps = array(
+   	1 => 'ProcessImportFile',
+   	2 => 'DefineTables',
+   	3 => 'LoadUserTable',
+   	4 => 'AuthenticateAdminUser',
+   	5 => 'InsertUserTable',
+   	6 => 'LoadTables',
+   	7 => 'DeleteOverwriteTables',
+   	8 => 'InsertTables',
+   	9 => 'UpdateCounts'
+   );
+
+	/**
+	 * @var Gdn_Timer Used for timing various long running methods to break them up into pieces.
+	 */
+	public $Timer = NULL;
+
+	public function __construct($ImportPath = '') {
+		$this->ImportPath = $ImportPath;
+		parent::__construct();
+	}
+
+	public function AssignUserIDs() {
+		// Assign user IDs of email matches.
+		$Sql = "update :_zUser i
+         join :_User u
+           on i.Email = u.Email
+         set i._NewID = u.UserID, i._Action = 'Update'";
+		$this->Query($Sql);
+
+		// Assign user IDs of name matches.
+		$Sql = "update :_zUser i
+         join :_User u
+         	on i.Name = u.Name
+         left join :_zUser i2
+         	on i2._NewID = u.UserID /* make sure no duplicates */
+         set i._NewID = u.UserID, i._Action = 'Update'
+         where i._NewID is null and i2.UserID is null";
+		$this->Query($Sql);
+
+		// Get the max UserID so we can increment new users.
+		$MaxID = $this->Query('select max(UserID) as MaxID from :_User')->Value('MaxID', 0);
+		$MinID = $this->Query('select min(UserID) as MinID from :_zUser where _NewID is null')->Value('MinID', NULL);
+
+		if(is_null($MinID)) {
+			//$this->Timer->Split('No more IDs to update');
+			// No more IDs to update.
+			return TRUE;
+		}
+
+		$IDInc = $MaxID - $MinID + self::ID_PADDING;
+
+		// Update the users to insert.
+		$Sql = "update :_zUser i
+         left join :_User u
+         	on u.Name = i.Name /* make sure no duplicates */
+         set i._NewID = i.UserID + $IDInc, i._Action = 'Insert'
+         where i._NewID is null
+         	and u.UserID is null";
+		$this->Query($Sql);
+
+		// There still might be users that have overlapping usernames which must be changed.
+		// Append a random suffix to the new username.
+		$Sql = "update :_zUser i
+         set i.Name = concat(i.Name, convert(floor(1000 + rand() * 8999), char)), i._NewID = i.UserID + $IDInc, i._Action = 'Insert'
+         where i._NewID is null";
+		$this->Query($Sql);
+
+		return TRUE;
+	}
+
+	public function AssignOtherIDs() {
+		$this->_AssignIDs('Role', 'RoleID', 'Name');
+		$this->_AssignIDs('Category', 'CategoryID', 'Name');
+		$this->_AssignIDs('Discussion');
+		$this->_AssignIDs('Comment');
+
+		return TRUE;
+	}
+
+	protected function _AssignIDs($TableName, $PrimaryKey = NULL, $SecondaryKey = NULL) {
+		if(!array_key_exists($TableName, $this->Tables()))
+			return;
+
+		if(!$PrimaryKey)
+			$PrimaryKey = $TableName.'ID';
+
+		// Assign existing IDs.
+		if($SecondaryKey) {
+			$Sql = "update :_z$TableName i
+            join :_$TableName t
+              on t.$SecondaryKey = i.$SecondaryKey
+            set i._NewID = t.$PrimaryKey, i._Action = 'Update'";
+			$this->Query($Sql);
+		}
+
+		// Get new IDs.
+		$MaxID = $this->Query("select max($PrimaryKey) as MaxID from :_$TableName")->Value('MaxID', 0);
+		$MinID = $this->Query("select min($PrimaryKey) as MinID from :_z$TableName where _NewID is null")->Value('MinID', NULL);
+
+		if(is_null($MinID)) {
+			//$this->Timer->Split('No more IDs to update');
+			// No more IDs to update.
+			return TRUE;
+		}
+		if($MaxID == 0)
+			$IDInc = 0;
+		else
+			$IDInc = $MaxID - $MinID + self::ID_PADDING;
+
+		$Sql = "update :_z$TableName i
+         set i._NewID = i.$PrimaryKey + $IDInc, i._Action = 'Insert'
+         where i._NewID is null";
+		$this->Query($Sql);
+	}
+
+	public function AuthenticateAdminUser() {
+		$OverwriteEmail = GetValue('OverwriteEmail', $this->Data);
+		$OverwritePassword = GetValue('OverwritePassword', $this->Data);
+
+		$Data = Gdn::SQL()->GetWhere('zUser', array('Email' => $OverwriteEmail));
+		if($Data->NumRows() == 0) {
+			$Result = FALSE;
+		} else {
+			$Data = $Data->FirstRow();
+			$PasswordHash = new Gdn_PasswordHash();
+			$Result = $PasswordHash->CheckPassword($OverwritePassword, GetValue('Password', $Data), $this->GetPasswordHashMethod());
+
+			$Result;
+		}
+		if(!$Result) {
+			$this->Validation->AddValidationResult('Email', T('ErrorCredentials'));
+         $this->ErrorType = 'Credentials';
+		}
+		return $Result;
+	}
+
+	public function DefineTables() {
+		$St = Gdn::Structure();
+		$DestStructure = clone $St;
+
+		$Tables =& $this->Tables();
+
+		foreach($Tables as $Table => $TableInfo) {
+			$Columns = $TableInfo['Columns'];
+         if(!is_array($Columns) || count($Columns) == 0)
+            throw new Gdn_UserException(sprintf(T('The %s table is not in the correct format.', $Table)));
+
+
+			$St->Table(self::TABLE_PREFIX.$Table);
+			// Get the structure from the destination database to match types.
+			try {
+				$DestStructure->Reset()->Get($Table);
+			} catch(Exception $Ex) {
+				// Trying to import into a non-existant table.
+				$Tables[$Table]['Skip'] = TRUE;
+				continue;
+			}
+			$DestColumns = $DestStructure->Columns();
+			$DestModified = FALSE;
+
+			foreach($Columns as $Name => $Type) {
+            if(!$Name)
+               throw new Gdn_UserException(sprintf(T('The %s table is not in the correct format.'), $Table));
+
+				if(array_key_exists($Name, $DestColumns))
+					$StructureType = $DestStructure->ColumnTypeString($DestColumns[$Name]);
+				else {
+					$StructureType = $Type;
+
+					if(!$StructureType)
+						$StructureType = 'int';
+
+					// This is a new column so it needs to be added to the destination table too.
+					$DestStructure->Column($Name, $StructureType, NULL);
+					$DestModified = TRUE;
+				}
+
+				$St->Column($Name, $StructureType, NULL);
+			}
+			// Add a new ID column.
+			if(array_key_exists($Table.'ID', $Columns)) {
+				$St
+				->Column('_NewID', $DestStructure->ColumnTypeString($Table.'ID'), NULL)
+				->Column('_Action', array('Insert', 'Update'));
+			}
+
+         try {
+            $St->Set(TRUE, TRUE);
+            if($DestModified)
+               $DestStructure->Set();
+         } catch(Exception $Ex) {
+            // Since these exceptions are likely caused by a faulty import file they should be considered user exceptions.
+            throw new Gdn_UserException(sprintf(T('There was an error while trying to create the %s table.'), $Table)); //, $Ex);
+         }
+		}
+		return TRUE;
+	}
+
+	public function DefineIndexes() {
+		$St = Gdn::Structure();
+      $DestStructure = clone Gdn::Structure();
+
+		foreach($this->Tables() as $Table => $TableInfo) {
+         if(GetValue('Skip', $TableInfo))
+            continue;
+         
+			$St->Table(self::TABLE_PREFIX.$Table);
+         $Columns = $TableInfo['Columns'];
+
+         $DestStructure->Reset()->Get($Table);
+         $DestColumns = $DestStructure->Columns();
+
+			// Check to index the primary key.
+			$Col = $Table.'ID';
+			if(array_key_exists($Col, $Columns))
+				$St->Column($Col, $Columns[$Col] ? $Columns[$Col] : $DestStructure->ColumnTypeString($Col), NULL, 'index');
+
+			if($Table == 'User') {
+				$St
+				->Column('Name', $DestStructure->ColumnTypeString('Name'), NULL, 'index')
+				->Column('Email', $DestStructure->ColumnTypeString('Email'), NULL, 'index')
+				->Column('_NewID', 'int', NULL, 'index');
+			}
+
+			if(count($St->Columns()) > 0)
+				$St->Set();
+		}
+		return TRUE;
+	}
+
+	public function DeleteFiles() {
+      $St = Gdn::Structure();
+		foreach(GetValue('Tables', $this->Data, array()) as $Table => $TableInfo) {
+			$Path = GetValue('Path', $TableInfo, '');
+			if(file_exists($Path))
+				unlink($Path);
+
+         // Drop the import table.
+         $St->Table("z$Table")->Drop();
+		}
+
+		// Delete the import file.
+		if(GetValue('FileUploaded', $this->Data) && $this->ImportPath && file_exists($this->ImportPath)) {
+			unlink($this->ImportPath);
+		}
+	}
+
+	/**
+	 * Remove the data from the appropriate tables when we are overwriting the forum.
+	 */
+	public function DeleteOverwriteTables() {
+		$Tables = array('Activity', 'Category', 'Comment', 'CommentWatch', 'Conversation', 'ConversationMessage',
+   		'Discussion', 'Draft', 'Invitation', 'Message', 'Photo', 'Permission', 'Role', 'UserAuthentication',
+   		'UserConversation', 'UserDiscussion', 'UserMeta', 'UserRole');
+
+		// Execute the SQL.
+		$CurrentSubstep = GetValue('CurrentSubstep', $this->Data, 0);
+		for($i = $CurrentSubstep; $i < count($Tables); $i++) {
+			$Table = $Tables[$i];
+         $this->Data['CurrentStepMessage'] = $Table;
+         
+			if($Table == 'Permission')
+				$Sql = "delete from :_$Table where RoleID <> 0";
+			else
+				$Sql = "truncate table :_$Table";
+			$this->Query($Sql);
+			if($this->Timer->ElapsedTime() > $this->MaxStepTime) {
+				// The step's taken too long. Save the state and return.
+				$this->Data['CurrentSubstep'] = $i + 1;
+				return FALSE;
+			}
+		}
+		if(isset($this->Data['CurrentSubstep']))
+			unset($this->Data['CurrentSubstep']);
+
+		$this->Data['CurrentStepMessage'] = '';
+		return TRUE;
+	}
+
+	public function DeleteState() {
+		RemoveFromConfig('Garden.Import');
+	}
+
+   public function FromPost($Post) {
+      if(isset($Post['Overwrite']))
+         $this->Data['Overwrite'] = $Post['Overwrite'];
+      if(isset($Post['Email']))
+         $this->Data['OverwriteEmail'] = $Post['Email'];
+      if(isset($Post['Password'])) {
+         $this->Data['OverwritePassword'] = $Post['Password'];
+      }
+   }
+
+   public function GetCountSQL(
+      $Aggregate, // count, max, min, etc.
+      $ParentTable, $ChildTable, 
+      $ParentColumnName = '', $ChildColumnName = '',
+      $ParentJoinColumn = '', $ChildJoinColumn = '') {
+
+      if(!$ParentColumnName) {
+         switch(strtolower($Aggregate)) {
+            case 'count': $ParentColumnName = "Count{$ChildTable}s"; break;
+            case 'max': $ParentColumnName = "Last{$ChildTable}ID"; break;
+            case 'min': $ParentColumnName = "First{$ChildTable}ID"; break;
+            case 'sum': $ParentColumnName = "Sum{$ChildTable}s"; break;
+         }
+      }
+
+      if(!$ChildColumnName)
+         $ChildColumnName = $ChildTable.'ID';
+
+      if(!$ParentJoinColumn)
+         $ParentJoinColumn = $ParentTable.'ID';
+      if(!$ChildJoinColumn)
+         $ChildJoinColumn = $ParentJoinColumn;
+
+      $Result = "update :_$ParentTable p
+                  set p.$ParentColumnName = (
+                     select $Aggregate(c.$ChildColumnName)
+                     from :_$ChildTable c
+                     where p.$ParentJoinColumn = c.$ChildJoinColumn)";
+      return $Result;
+   }
+
+   public function ToPost(&$Post) {
+      $D = $this->Data;
+      $Post['Overwrite'] = GetValue('Overwrite', $D, 'Overwrite');
+      $Post['Email'] = GetValue('OverwriteEmail', $D, '');
+      $Post['Password'] = GetValue('OverwritePassword', $D, '');
+   }
+
+	public function GetImportHeader($fpin = NULL) {
+		$Header = GetValue('Header', $this->Data);
+		if($Header)
+			return $Header;
+
+		if(is_null($fpin)) {
+			if(!$this->ImportPath || !file_exists($this->ImportPath))
+				return array();
+			$fpin = gzopen($this->ImportPath, 'rb');
+			$fpopened = TRUE;
+		}
+
+		$Header = fgets($fpin);
+		if(!$Header || strlen($Header) < 7 || substr_compare('Vanilla', $Header, 0, 7) != 0) {
+			if(isset($fpopened))
+				fclose($fpin);
+			throw new Gdn_UserException(T('The import file is not in the correct format.'));
+		}
+		$Header = $this->ParseInfoLine($Header);
+		if(isset($fpopened))
+			fclose($fpin);
+		return $Header;
+	}
+
+	public function GetPasswordHashMethod() {
+		$Source = GetValue('Source', $this->GetImportHeader());
+		if(!$Source)
+			return 'Unknown';
+		if(substr_compare('Vanilla', $Source, 0, 7, FALSE) == 0)
+			return 'Vanilla';
+		if(substr_compare('vBulletin', $Source, 0,  9, FALSE) == 0)
+			return 'vBulletin';
+		return 'Unknown';
+	}
+
+   /** Checks to see of a table and/or column exists in the import data.
+    *
+    * @param string $Tablename The name of the table to check for.
+    * @param string $Columnname
+    * @return bool
+    */
+   public function ImportExists($Table, $Column = '') {
+      if(!array_key_exists('Tables', $this->Data) || !array_key_exists($Table, $this->Data['Tables']))
+         return false;
+      if(!$Column)
+         return TRUE;
+      $Tables = $this->Data['Tables'];
+      if(!array_key_exists('Columns', $Tables) || !array_key_exists($Column, $Tables['Columns']));
+         return FALSE;
+      return TRUE;
+   }
+
+	public function InsertTables() {
+		$InsertedCount = 0;
+		$Timer = new Gdn_Timer();
+		$Timer->Start();
+		$Tables =& $this->Tables();
+		foreach($Tables as $TableName => $TableInfo) {
+			if(GetValue('Inserted', $TableInfo) || GetValue('Skip', $TableInfo)) {
+				$InsertedCount++;
+			} else {
+				$this->Data['CurrentStepMessage'] = sprintf(T('%s of %s'), $InsertedCount, count($Tables));
+
+            if(strcasecmp($this->Overwrite(), 'Overwrite') == 0) {
+               $RowCount = $this->_InsertTable($TableName);
+            } else {
+               switch($TableName) {
+                  case 'UserDiscussion':
+                     $Sql = "insert :_UserDiscussion ( UserID, DiscussionID, DateLastViewed, Bookmarked )
+                        select zUserID._NewID, zDiscussionID._NewID, max(i.DateLastViewed) as DateLastViewed, max(i.Bookmarked) as Bookmarked
+                        from :_zUserDiscussion i
+                        left join :_zUser zUserID
+                          on i.UserID = zUserID.UserID
+                        left join :_zDiscussion zDiscussionID
+                          on i.DiscussionID = zDiscussionID.DiscussionID
+                        left join :_UserDiscussion ud
+                          on ud.UserID = zUserID._NewID and ud.DiscussionID = zDiscussionID._NewID
+                        where ud.UserID is null
+                        group by zUserID._NewID, zDiscussionID._NewID";
+                     $this->Query($Sql);
+                     break;
+                  case 'UserMeta':
+                     $Sql = "insert :_UserMeta ( UserID, Name, Value )
+                           select zUserID._NewID, i.Name, max(i.Value) as Value
+                           from :_zUserMeta i
+                           left join GDN_zUser zUserID
+                             on i.UserID = zUserID.UserID
+                           left join :_UserMeta um
+                             on zUserID._NewID = um.UserID and i.Name = um.Name
+                           where um.UserID is null
+                           group by zUserID._NewID, i.Name";
+                     $this->Query($Sql);
+                     break;
+                  case 'UserRole':
+                     $Sql = "insert :_UserRole ( UserID, RoleID )
+                           select distinct zUserID._NewID, zRoleID._NewID
+                           from :_zUserRole i
+                           left join :_zUser zUserID
+                             on i.UserID = zUserID.UserID
+                           left join :_zRole zRoleID
+                             on i.RoleID = zRoleID.RoleID
+                           left join :_UserRole ur
+                              on zUserID._NewID = ur.UserID and zRoleID._NewID = ur.RoleID
+                           where i.UserID <> 0 and ur.UserID is null";
+                     $this->Query($Sql);
+                     break;
+                  default:
+                     $RowCount = $this->_InsertTable($TableName);
+               }
+            }
+
+				$Tables[$TableName]['Inserted'] = TRUE;
+            if(isset($RowCount))
+               $Tables[$TableName]['RowCount'] = $RowCount;
+				$InsertedCount++;
+				// Make sure the loading isn't taking too long.
+				if($Timer->ElapsedTime() > $this->MaxStepTime)
+					break;
+			}
+		}
+
+		$Result = $InsertedCount == count($this->Tables());
+		if($Result)
+			$this->Data['CurrentStepMessage'] = '';
+		return $Result;
+	}
+
+	protected function _InsertTable($TableName, $Sets = array()) {
+		if(!array_key_exists($TableName, $this->Tables()))
+			return;
+
+		$TableInfo =& $this->Tables($TableName);
+		$Columns = $TableInfo['Columns'];
+
+		// Build the column insert list.
+		$Insert = "insert :_$TableName (\n  "
+		.implode(",\n  ", array_keys(array_merge($Columns, $Sets)))
+		."\n)";
+		$From = "from :_z$TableName i";
+		$Where = '';
+
+		// Build the select list for the insert.
+		$Select = array();
+		foreach($Columns as $Column => $X) {
+			if(strcasecmp($this->Overwrite(), 'Overwrite') == 0) {
+				// The data goes in raw.
+				$Select[] = "i.$Column";
+			} elseif($Column == $TableName.'ID') {
+				// This is the primary key.
+				$Select[] = "i._NewID as $Column";
+				$Where = "\nwhere i._Action = 'Insert'";
+			} elseif(substr_compare($Column, 'ID', -2, 2) == 0) {
+				// This is an ID field. Check for a join.
+				foreach($this->Tables() as $StructureTableName => $TableInfo) {
+					$PK = $StructureTableName.'ID';
+					if(strlen($Column) >= strlen($PK) && substr_compare($Column, $PK, -strlen($PK), strlen($PK)) == 0) {
+						// This table joins and must update it's ID.
+						$From .= "\nleft join :_z$StructureTableName z$Column\n  on i.$Column = z$Column.$PK";
+						$Select[] = "z$Column._NewID";
+					}
+				}
+			} else {
+				// This is a straight columns insert.
+				$Select[] = "i.$Column";
+			}
+		}
+		// Add the original table to prevent duplicates.
+		$PK = $TableName.'ID';
+		if(array_key_exists($PK, $Columns)) {
+		if(strcasecmp($this->Overwrite(), 'Overwrite') == 0)
+				$PK2 = $PK;
+			else
+				$PK2 = '_NewID';
+
+			$From .= "\nleft join :_$TableName o0\n  on o0.$PK = i.$PK2";
+			if($Where)
+				$Where .=  "\n  and ";
+			else
+				$Where = "\nwhere ";
+			$Where .= "o0.$PK is null";
+		}
+		//}
+
+		// Add the sets to the select list.
+		foreach($Sets as $Field => $Value) {
+			$Select[] = Gdn::Database()->Connection()->quote($Value).' as '.$Field;
+		}
+
+		// Build the sql statement.
+		$Sql = $Insert
+		."\nselect\n  ".implode(",\n  ", $Select)
+		."\n".$From
+		.$Where;
+
+		//$this->Query($Sql);
+
+		$RowCount = $this->Query($Sql);
+      if(is_numeric($RowCount) && $RowCount > 0) {
+         return (int)$RowCount;
+      } else {
+         return FALSE;
+      }
+	}
+
+	public function InsertUserTable() {
+		// Delete the current user table.
+		$this->Query('truncate table :_User');
+
+		// Load the new user table.
+		$UserTableInfo =& $this->Data['Tables']['User'];
+		$this->_InsertTable('User', array('HashMethod' => $this->GetPasswordHashMethod()));
+		$UserTableInfo['Inserted'] = TRUE;
+
+		// Set the admin user flag.
+		$AdminEmail = GetValue('OverwriteEmail', $this->Data);
+		$this->Query('update :_User set Admin = 1 where Email = :Email', array(':Email' => $AdminEmail));
+
+		// Authenticate the admin user as the current user.
+		$PasswordAuth = Gdn::Authenticator()->AuthenticateWith('password');
+		$PasswordAuth->FetchData($Authenticator, array('Email' => GetValue('OverwriteEmail', $this->Data), 'Password' => GetValue('OverwritePassword', $this->Data)));
+		$PasswordAuth->Authenticate();
+		Gdn::Session()->Start();
+
+		return TRUE;
+	}
+
+	public function LoadUserTable() {
+		$UserTableInfo =& $this->Data['Tables']['User'];
+		$this->LoadTable('User', $UserTableInfo['Path']);
+		$UserTableInfo['Loaded'] = TRUE;
+
+		return TRUE;
+	}
+
+	public function LoadState() {
+		$this->CurrentStep = C('Garden.Import.CurrentStep', 0);
+		$this->Data = C('Garden.Import.CurrentStepData', array());
+		$this->ImportPath = C('Garden.Import.ImportPath', '');
+	}
+
+	public function LoadTables() {
+		$LoadedCount = 0;
+		foreach($this->Data['Tables'] as $Table => $TableInfo) {
+			if(GetValue('Loaded', $TableInfo) || GetValue('Skip', $TableInfo)) {
+				$LoadedCount++;
+				continue;
+			} else {
+				$this->Data['CurrentStepMessage'] = $Table;
+				$this->LoadTable($Table, $TableInfo['Path']);
+				$this->Data['Tables'][$Table]['Loaded'] = TRUE;
+				$LoadedCount++;
+			}
+			// Make sure the loading isn't taking too long.
+			if($this->Timer->ElapsedTime() > $this->MaxStepTime)
+				break;
+		}
+		$Result = $LoadedCount >= count($this->Data['Tables']);
+		if($Result)
+			$this->Data['CurrentStepMessage'] = '';
+		return $Result;
+	}
+
+	public function LoadTable($Tablename, $Path) {
+		$Path = Gdn::Database()->Connection()->quote($Path);
+		$Tablename = Gdn::Database()->DatabasePrefix.self::TABLE_PREFIX.$Tablename;
+
+		Gdn::Database()->Query("truncate table $Tablename;");
+
+		$Sql = "load data infile $Path into table $Tablename
+         character set utf8
+         columns terminated by ','
+         optionally enclosed by '\"'
+         escaped by '\\\\'
+         lines terminated by '\\n'
+         ignore 1 lines";
+
+		$this->Query($Sql);
+
+		return TRUE;
+	}
+
+	public function Overwrite($Overwrite = '', $Email = '', $Password = '') {
+		if($Overwrite == '')
+			return GetValue('Overwrite', $this->Data);
+		$this->Data['Overwrite'] = $Overwrite;
+		if(strcasecmp($Overwrite, 'Overwrite') == 0) {
+			$this->Data['OverwriteEmail'] = $Email;
+			$this->Data['OverwritePassword'] = $Password;
+		} else {
+			if(isset($this->Data['OverwriteEmail']))
+				unset($this->Data['OverwriteEmail']);
+			if(isset($this->Data['OverwritePassword']))
+				unset($this->Data['OverwritePassword']);
+		}
+	}
+
+	public function ParseInfoLine($Line) {
+		$Info = explode(',', $Line);
+		$Result = array();
+		foreach($Info as $Item) {
+			$PropVal = explode(':', $Item);
+			if(array_key_exists(1, $PropVal))
+				$Result[trim($PropVal[0])] = trim($PropVal[1]);
+			else
+				$Result[trim($Item)] = '';
+		}
+
+		return $Result;
+	}
+	
+	public function ProcessImportFile() {
+		$Path = $this->ImportPath;
+		$Tables = array();
+
+		// Open the import file.
+		$fpin = gzopen($Path, 'rb');
+		$fpout = NULL;
+
+		// Make sure it has the proper header.
+		try {
+			$Header = $this->GetImportHeader($fpin);
+		} catch(Exception $Ex) {
+			fclose($fpin);
+			throw $Ex;
+		}
+
+      $RowCount = 0;
+		while(($Line = fgets($fpin)) !== FALSE) {
+			if($Line == "\n") {
+				if($fpout) {
+					// We are in a table so close it off.
+					fclose($fpout);
+					$fpout = 0;
+				}
+			} elseif($fpout) {
+				// We are in a table so dump the line.
+				fputs($fpout, $Line);
+			} elseif(substr_compare(self::COMMENT, $Line, 0, strlen(self::COMMENT)) == 0) {
+				// This is a comment line so do nothing.
+			} else {
+				// This is the start of a table.
+				$TableInfo = $this->ParseInfoLine($Line);
+				$Table = $TableInfo['Table'];
+				$Path = dirname($Path).DS.$Table.'.txt';
+				$fpout = fopen($Path, 'wb');
+
+				$TableInfo['Path'] = $Path;
+				unset($TableInfo['Table']);
+
+				// Get the column headers from the next line.
+				if(($Line = fgets($fpin)) !== FALSE) {
+					fputs($fpout, $Line);
+					$Columns = $this->ParseInfoLine($Line);
+					$TableInfo['Columns'] = $Columns;
+
+					$Tables[$Table] = $TableInfo;
+				}
+			}
+		}
+		gzclose($fpin);
+		if($fpout)
+			gzclose($fpout);
+		$this->Data['Tables'] = $Tables;
+
+		return TRUE;
+	}
+
+	/**
+	 * Run the step in the import.
+	 * @param int $Step the step to run.
+	 * @return mixed Whether the step succeeded or an array of information.
+	 */
+	public function RunStep($Step = 1) {
+      $Started = $this->Stat('Started');
+      if($Started === NULL)
+         $this->Stat('Started', microtime(TRUE), 'time');
+
+		$Steps = $this->Steps();
+		if($Step > count($Steps)) {
+			return 'COMPLETE';
+		}
+		if(!$this->Timer) {
+			$NewTimer = TRUE;
+			$this->Timer = new Gdn_Timer();
+			$this->Timer->Start('');
+		}
+
+		$Method = $Steps[$Step];
+		$Result = call_user_func(array($this, $Method));
+
+      $ElapsedTime = $this->Timer->ElapsedTime();
+      $this->Stat('Time Spent on Import', $ElapsedTime, 'add');
+
+		if(isset($NewTimer))
+			$this->Timer->Finish('');
+
+      if($Result && !array_key_exists($Step + 1, $this->Steps()))
+         $this->Stat('Finished', microtime(TRUE), 'time');
+
+		return $Result;
+	}
+
+	/**
+	 * Run a query, replacing database prefixes.
+	 * @param string $Sql The sql to execute.
+	 *  - :_z will be replaced by the import prefix.
+	 *  - :_ will be replaced by the database prefix.
+	 * @param array $Parameters PDO parameters to pass to the query.
+	 * @return Gdn_DataSet
+	 */
+	public function Query($Sql, $Parameters = NULL) {
+		$Db = Gdn::Database();
+
+		// Replace db prefixes.
+		$Sql = str_replace(array(':_z', ':_'), array($Db->DatabasePrefix.self::TABLE_PREFIX, $Db->DatabasePrefix), $Sql);
+
+		// Execute the query.
+		$Result = $Db->Query($Sql, $Parameters);
+
+		//$this->Timer->Split('Sql: '. str_replace("\n", "\n     ", $Sql));
+
+		return $Result;
+	}
+
+	public function SaveState() {
+		SaveToConfig(array(
+		'Garden.Import.CurrentStep' => $this->CurrentStep,
+		'Garden.Import.CurrentStepData' => $this->Data,
+		'Garden.Import.ImportPath' => $this->ImportPath));
+	}
+
+   public function Stat($Key, $Value = NULL, $Op = 'set') {
+      if(!isset($this->Data['Stats']))
+         $this->Data['Stats'] = array();
+
+      $Stats =& $this->Data['Stats'];
+
+      if($Value !== NULL) {
+         switch(strtolower($Op)) {
+            case 'add':
+               $Value += GetValue($Key, $Stats, 0);
+               $Stats[$Key] = $Value;
+               break;
+            case 'set':
+               $Stats[$Key] = $Value;
+               break;
+            case 'time':
+               $Stats[$Key] = date('Y-m-d H:i:s', $Value);
+         }
+         return $Stats[$Key];
+      } else {
+         return GetValue($Key, $Stats, NULL);
+      }
+   }
+
+	public function Steps() {
+		if(strcasecmp($this->Overwrite(), 'Overwrite') == 0)
+			return $this->_OverwriteSteps;
+		else
+			return $this->_MergeSteps;
+	}
+
+	public function &Tables($TableName = '') {
+		if($TableName)
+			return $this->Data['Tables'][$TableName];
+		else
+			return $this->Data['Tables'];
+	}
+
+   public function UpdateCounts() {
+      // Define the necessary SQL.
+      $Sqls = array();
+
+      if(!$this->ImportExists('Discussion', 'CountComments'))
+         $Sqls['Discussion.CountComments'] = $this->GetCountSQL('count', 'Discussion', 'Comment');
+      if(!$this->ImportExists('Discussion', 'LastCommentID'))
+         $Sqls['Discussion.LastCommentID'] = $this->GetCountSQL('max', 'Discussion', 'Comment');
+      if(!$this->ImportExists('Discussion', 'DateLastComment')) {
+         $Sqls['Discussion.DateLastComment'] = "update :_Discussion d
+         join :_Comment c
+            on d.LastCommentID = c.CommentID
+         set d.DateLastComment = c.DateInserted";
+      }
+
+      if(!$this->ImportExists('Discussion', 'LastCommentUserID')) {
+         $Sqls['Discussion.LastCommentUseID'] = "update :_Discussion d
+         join :_Comment c
+            on d.LastCommentID = c.CommentID
+         set d.LastCommentUserID = c.InsertUserID";
+      }
+
+      if (!$this->ImportExists('Table', 'Body')) {
+         // Update the body of the discussion if it isn't there.
+         $Sqls['Discussion.FirstCommentID'] = $this->GetCountSQL('min', 'Discussion', 'Comment', 'DateLastComment', 'CommentID');
+
+         $Sqls['Discussion.Body'] = "update :_Discussion d
+         join :_Comment c
+            on d.FirstCommentID = c.CommentID
+         set d.Body = c.Body, d.Format = c.Format";
+
+         $Sqls['Comment.FirstComment.Delete'] = "delete :_Comment c
+         from :_Comment c
+         inner join :_Discussion d
+           on d.FirstCommentID = c.CommentID";
+      }
+
+      $Sqls['Category.CountDiscussions'] = $this->GetCountSQL('count', 'Category', 'Discussion');
+
+      if($this->ImportExists('Conversation') && $this->ImportExists('ConversationMessage')) {
+         $Sqls['Conversation.FirstMessageID'] = $this->GetCountSQL('min', 'Conversation', 'ConversationMessage', 'FirstMessageID', 'MessageID');
+
+         if(!$this->ImportExists('Conversation', 'CountMessages'))
+            $Sqls['Conversation.CountMessages'] = $this->GetCountSQL('count', 'Conversation', 'ConversationMessage', 'CountMessages', 'MessageID');
+         if(!$this->ImportExists('Conversation', 'LastMessageID'))
+            $Sqls['Conversation.LastMessageID'] = $this->GetCountSQL('max', 'Conversation', 'ConversationMessage', 'LastMessageID', 'MessageID');
+
+         if($this->ImportExists('UserConversation')) {
+            if(!$this->ImportExists('UserConversation', 'LastMessageID')) {
+               if($this->ImportExists('UserConversation', 'DateLastViewed')) {
+                  // Get the value from the DateLastViewed.
+                  $Sqls['UserConversation.LastMessageID'] = 
+                     "update :_UserConversation uc
+                     set LastMessageID = (
+                       select max(MessageID)
+                       from :_ConversationMessage m
+                       where m.ConversationID = uc.ConversationID
+                         and m.DateInserted >= uc.DateLastViewed)";
+               } else {
+                  // Get the value from the conversation.
+                  // In this case just mark all of the messages read.
+                  $Sqls['UserConversation.LastMessageID'] = 
+                     "update :_UserConversation uc
+                     join :_Conversation c
+                       on c.ConversationID = uc.ConversationID
+                     set uc.CountReadMessages = c.CountMessages,
+                       uc.LastMessageID = c.LastMessageID";
+               }
+            } elseif(!$this->ImportExists('UserConversation', 'DateLastViewed')) {
+               // We have the last message so grab the date from that.
+               $Sqls['UserConversation.DateLastViewed'] =
+                     "update :_UserConversation uc
+                     join :_ConversationMessage m
+                       on m.ConversationID = uc.ConversationID
+                         and m.MessageID = uc.LastMessageID
+                     set uc.DateLastViewed = m.DateInserted";
+            }
+         }
+      }
+
+      // User counts.
+
+
+      // The updates start here.
+		$CurrentSubstep = GetValue('CurrentSubstep', $this->Data, 0);
+
+      if($CurrentSubstep == 0) {
+         // Add the FirstCommentID to the discussion table.
+         Gdn::Structure()->Table('Discussion')->Column('FirstCommentID', 'int', NULL)->Set(FALSE, FALSE);
+      }
+
+		// Execute the SQL.
+      $Keys = array_keys($Sqls);
+      for($i = $CurrentSubstep; $i < count($Keys); $i++) {
+         $this->Data['CurrentStepMessage'] = sprintf(T('%s of %s'), $CurrentSubstep + 1, count($Keys));
+			$Sql = $Sqls[$Keys[$i]];
+			$this->Query($Sql);
+			if($this->Timer->ElapsedTime() > $this->MaxStepTime) {
+				$this->Data['CurrentSubstep'] = $i + 1;
+				return FALSE;
+			}
+		}
+		if(isset($this->Data['CurrentSubstep']))
+			unset($this->Data['CurrentSubstep']);
+
+		// Remove the FirstCommentID from the discussion table.
+		Gdn::Structure()->Table('Discussion')->DropColumn('FirstCommentID');
+		$this->Data['CurrentStepMessage'] = '';
+      return TRUE;
+	}
 }