<?php if (!defined('APPLICATION')) exit();
/*
Copyright 2008, 2009 Vanilla Forums Inc.
This file is part of Garden.
Garden is free software: you can redistribute it and/or modify it under the terms of the GNU General Public License as published by the Free Software Foundation, either version 3 of the License, or (at your option) any later version.
Garden is distributed in the hope that it will be useful, but WITHOUT ANY WARRANTY; without even the implied warranty of MERCHANTABILITY or FITNESS FOR A PARTICULAR PURPOSE. See the GNU General Public License for more details.
You should have received a copy of the GNU General Public License along with Garden.  If not, see <http://www.gnu.org/licenses/>.
Contact Vanilla Forums Inc. at support [at] vanillaforums [dot] com
*/

/**
 * Object for importing files created with VanillaPorter.
 */
class ImportModel extends Gdn_Model {
	const COMMENT = '//';
	const DELIM = ',';
	const ESCAPE = '\\';
	const ID_PADDING = 1000; // padding to add to IDs that are incremented
	const NEWLINE = "\n";
	const NULL = '\N';
	const TABLE_PREFIX = 'z';
	const QUOTE = '"';

	public $CurrentStep = 0;

	public $Data = array();
   
   public $ErrorType = '';

	public $ImportPath = '';

	public $MaxStepTime = 1; // seconds

	protected $_MergeSteps = array(
      1 => 'Initialize',
   	2 => 'ProcessImportFile',
   	3 => 'DefineTables',
   	4 => 'LoadTables',
   	5 => 'DefineIndexes',
   	6 => 'AssignUserIDs',
   	7 => 'AssignOtherIDs',
   	8 => 'InsertTables',
   	9 => 'UpdateCounts',
      10 => 'CustomFinalization',
      11 => 'AddActivity'
	);

	protected $_OverwriteSteps = array(
      0 => 'Initialize',
   	1 => 'ProcessImportFile',
   	2 => 'DefineTables',
   	3 => 'LoadUserTable',
   	4 => 'AuthenticateAdminUser',
   	5 => 'InsertUserTable',
   	6 => 'LoadTables',
   	7 => 'DeleteOverwriteTables',
   	8 => 'InsertTables',
   	9 => 'UpdateCounts',
      10 => 'CustomFinalization',
      11 => 'AddActivity'
   );

   protected $_OverwriteStepsDb = array(
      0 => 'Initialize',
   	1 => 'ProcessImportDb',
   	2 => 'DefineTables',
   	3 => 'InsertUserTable',
   	4 => 'DeleteOverwriteTables',
   	5 => 'InsertTables',
   	6 => 'UpdateCounts',
      7 => 'CustomFinalization',
      8 => 'AddActivity'
   );

	/**
	 * @var Gdn_Timer Used for timing various long running methods to break them up into pieces.
	 */
	public $Timer = NULL;

	public function __construct($ImportPath = '') {
		$this->ImportPath = $ImportPath;
		parent::__construct();
	}

   public function AddActivity() {
      // Build the story for the activity.
      $Header = $this->GetImportHeader();
      $PorterVersion = GetValue('Vanilla Export', $Header, T('unknown'));
      $SourceData = GetValue('Source', $Header, T('unknown'));
      $Story = sprintf(T('Vanilla Export: %s, Source: %s'), $PorterVersion, $SourceData);

      $ActivityModel = new ActivityModel();
      $ActivityModel->Add(Gdn::Session()->UserID, 'Import', $Story);
      return TRUE;
   }

	public function AssignUserIDs() {
		// Assign user IDs of email matches.
		$Sql = "update :_zUser i
         join :_User u
           on i.Email = u.Email
         set i._NewID = u.UserID, i._Action = 'Update'";
		$this->Query($Sql);

		// Assign user IDs of name matches.
		$Sql = "update :_zUser i
         join :_User u
         	on i.Name = u.Name
         left join :_zUser i2
         	on i2._NewID = u.UserID /* make sure no duplicates */
         set i._NewID = u.UserID, i._Action = 'Update'
         where i._NewID is null and i2.UserID is null";
		$this->Query($Sql);

		// Get the max UserID so we can increment new users.
		$MaxID = $this->Query('select max(UserID) as MaxID from :_User')->Value('MaxID', 0);
		$MinID = $this->Query('select min(UserID) as MinID from :_zUser where _NewID is null')->Value('MinID', NULL);

		if(is_null($MinID)) {
			//$this->Timer->Split('No more IDs to update');
			// No more IDs to update.
			return TRUE;
		}

		$IDInc = $MaxID - $MinID + self::ID_PADDING;

		// Update the users to insert.
		$Sql = "update :_zUser i
         left join :_User u
         	on u.Name = i.Name /* make sure no duplicates */
         set i._NewID = i.UserID + $IDInc, i._Action = 'Insert'
         where i._NewID is null
         	and u.UserID is null";
		$this->Query($Sql);

		// There still might be users that have overlapping usernames which must be changed.
		// Append a random suffix to the new username.
		$Sql = "update :_zUser i
         set i.Name = concat(i.Name, convert(floor(1000 + rand() * 8999), char)), i._NewID = i.UserID + $IDInc, i._Action = 'Insert'
         where i._NewID is null";
		$this->Query($Sql);

		return TRUE;
	}

	public function AssignOtherIDs() {
		$this->_AssignIDs('Role', 'RoleID', 'Name');
		$this->_AssignIDs('Category', 'CategoryID', 'Name');
		$this->_AssignIDs('Discussion');
		$this->_AssignIDs('Comment');

		return TRUE;
	}

	protected function _AssignIDs($TableName, $PrimaryKey = NULL, $SecondaryKey = NULL) {
		if(!array_key_exists($TableName, $this->Tables()))
			return;

		if(!$PrimaryKey)
			$PrimaryKey = $TableName.'ID';

		// Assign existing IDs.
		if($SecondaryKey) {
			$Sql = "update :_z$TableName i
            join :_$TableName t
              on t.$SecondaryKey = i.$SecondaryKey
            set i._NewID = t.$PrimaryKey, i._Action = 'Update'";
			$this->Query($Sql);
		}

		// Get new IDs.
		$MaxID = $this->Query("select max($PrimaryKey) as MaxID from :_$TableName")->Value('MaxID', 0);
		$MinID = $this->Query("select min($PrimaryKey) as MinID from :_z$TableName where _NewID is null")->Value('MinID', NULL);

		if(is_null($MinID)) {
			//$this->Timer->Split('No more IDs to update');
			// No more IDs to update.
			return TRUE;
		}
		if($MaxID == 0)
			$IDInc = 0;
		else
			$IDInc = $MaxID - $MinID + self::ID_PADDING;

		$Sql = "update :_z$TableName i
         set i._NewID = i.$PrimaryKey + $IDInc, i._Action = 'Insert'
         where i._NewID is null";
		$this->Query($Sql);
	}

	public function AuthenticateAdminUser() {
		$OverwriteEmail = GetValue('OverwriteEmail', $this->Data);
		$OverwritePassword = GetValue('OverwritePassword', $this->Data);

		$Data = Gdn::SQL()->GetWhere('zUser', array('Email' => $OverwriteEmail));
		if($Data->NumRows() == 0) {
			$Result = FALSE;
		} else {
			$Data = $Data->FirstRow();
         $HashMethod = GetValue('HashMethod', $Data);
         if (!$HashMethod)
            $HashMethod = $this->GetPasswordHashMethod();
         
			$PasswordHash = new Gdn_PasswordHash();
         if (strcasecmp($HashMethod, 'reset') == 0 || $this->Data('UseCurrentPassword')) {
            $Result = TRUE;
         } else {
            $Result = $PasswordHash->CheckPassword($OverwritePassword, GetValue('Password', $Data), $HashMethod, GetValue('Name',$Data));
         }
		}
		if(!$Result) {
			$this->Validation->AddValidationResult('Email', T('ErrorCredentials'));
         $this->ErrorType = 'Credentials';
		}
		return $Result;
      
	}

   public function CustomFinalization() {
      $this->SetRoleDefaults();
      
      $Imp = $this->GetCustomImportModel();
      if ($Imp !== NULL)
         $Imp->AfterImport();

      return TRUE;
   }

   public function Data($Key, $Value = NULL) {
      if ($Value === NULL) {
         return GetValue($Key, $this->Data);
      }
      $this->Data[$Key] = $Value;
   }

	public function DefineTables() {
		$St = Gdn::Structure();
		$DestStructure = clone $St;

		$Tables =& $this->Tables();

		foreach($Tables as $Table => $TableInfo) {
			$Columns = $TableInfo['Columns'];
         if(!is_array($Columns) || count($Columns) == 0)
            throw new Gdn_UserException(sprintf(T('The %s table is not in the correct format.', $Table)));


			$St->Table(self::TABLE_PREFIX.$Table);
			// Get the structure from the destination database to match types.
			try {
				$DestStructure->Reset()->Get($Table);
			} catch(Exception $Ex) {
				// Trying to import into a non-existant table.
				$Tables[$Table]['Skip'] = TRUE;
				continue;
			}
			//$DestColumns = $DestStructure->Columns();
			$DestModified = FALSE;

			foreach ($Columns as $Name => $Type) {
            if (!$Name)
               throw new Gdn_UserException(sprintf(T('The %s table is not in the correct format.'), $Table));

				if ($DestStructure->ColumnExists($Name)) {
					$StructureType = $DestStructure->ColumnTypeString($DestStructure->Columns($Name));
				} elseif ($DestStructure->ColumnExists($Type)) {
               // Fix the table definition.
               unset($Tables[$Table]['Columns'][$Name]);
               $Tables[$Table]['Columns'][$Type] = '';

               $Name = $Type;
               $StructureType = $DestStructure->ColumnTypeString($DestStructure->Columns($Type));
            } elseif (!StringBeginsWith($Name, '_')) {
					$StructureType = $Type;

					if(!$StructureType)
						$StructureType = 'varchar(255)';

					// This is a new column so it needs to be added to the destination table too.
					$DestStructure->Column($Name, $StructureType, NULL);
					$DestModified = TRUE;
            } elseif ($Type) {
               $StructureType = $Type;
            } else {
               $StructureType = 'varchar(255)';
            }

				$St->Column($Name, $StructureType, NULL);
			}
			// Add a new ID column.
			if(array_key_exists($Table.'ID', $Columns)) {
				$St
				->Column('_NewID', $DestStructure->ColumnTypeString($Table.'ID'), NULL)
				->Column('_Action', array('Insert', 'Update'), NULL);
			}

         try {
            if (!$this->IsDbSource())
               $St->Set(TRUE, TRUE);
            else
               $St->Reset();
            
            if($DestModified)
               $DestStructure->Set();
         } catch(Exception $Ex) {
            // Since these exceptions are likely caused by a faulty import file they should be considered user exceptions.
            throw new Gdn_UserException(sprintf(T('There was an error while trying to create the %s table (%s).'), $Table, $Ex->getMessage())); //, $Ex);
         }
		}
		return TRUE;
	}

	public function DefineIndexes() {
		$St = Gdn::Structure();
      $DestStructure = clone Gdn::Structure();

		foreach($this->Tables() as $Table => $TableInfo) {
         if(GetValue('Skip', $TableInfo))
            continue;
         
			$St->Table(self::TABLE_PREFIX.$Table);
         $Columns = $TableInfo['Columns'];

         $DestStructure->Reset()->Get($Table);
         $DestColumns = $DestStructure->Columns();

			// Check to index the primary key.
			$Col = $Table.'ID';
			if(array_key_exists($Col, $Columns))
				$St->Column($Col, $Columns[$Col] ? $Columns[$Col] : $DestStructure->ColumnTypeString($Col), NULL, 'index');

			if($Table == 'User') {
				$St
				->Column('Name', $DestStructure->ColumnTypeString('Name'), NULL, 'index')
				->Column('Email', $DestStructure->ColumnTypeString('Email'), NULL, 'index')
				->Column('_NewID', 'int', NULL, 'index');
			}

			if(count($St->Columns()) > 0)
				$St->Set();
		}
		return TRUE;
	}

	public function DeleteFiles() {
      if (StringBeginsWith($this->ImportPath, 'Db:', TRUE))
         return;

      $St = Gdn::Structure();
		foreach (GetValue('Tables', $this->Data, array()) as $Table => $TableInfo) {
			$Path = GetValue('Path', $TableInfo, '');
			if (file_exists($Path))
				unlink($Path);

         // Drop the import table.
         $St->Table("z$Table")->Drop();
		}

		// Delete the uploaded files.
      $UploadedFiles = GetValue('UploadedFiles', $this->Data, array());
      foreach ($UploadedFiles as $Path => $Name) {
         @unlink($Path);
      }
	}

	/**
	 * Remove the data from the appropriate tables when we are overwriting the forum.
	 */
	public function DeleteOverwriteTables() {
		$Tables = array('Activity', 'Category', 'Comment', 'Conversation', 'ConversationMessage',
   		'Discussion', 'Draft', 'Invitation', 'Media', 'Message', 'Photo', 'Permission', 'Rank', 'Poll', 'PollOption', 'PollVote', 'Role', 'UserAuthentication',
   		'UserComment', 'UserConversation', 'UserDiscussion', 'UserMeta', 'UserRole');

      // Delete the default role settings.
      SaveToConfig(array(
         'Garden.Registration.DefaultRoles' => array(),
         'Garden.Registration.ApplicantRoleID' => 0
      ));

		// Execute the SQL.
		$CurrentSubstep = GetValue('CurrentSubstep', $this->Data, 0);
		for($i = $CurrentSubstep; $i < count($Tables); $i++) {
			$Table = $Tables[$i];

         // Make sure the table exists.
         $Exists = Gdn::Structure()->Table($Table)->TableExists();
         Gdn::Structure()->Reset();
         if (!$Exists)
            continue;

         $this->Data['CurrentStepMessage'] = $Table;
         
			if($Table == 'Permission')
            $this->SQL->Delete($Table, array('RoleID <>' => 0));
			else
				$this->SQL->Truncate($Table);
			if($this->Timer->ElapsedTime() > $this->MaxStepTime) {
				// The step's taken too long. Save the state and return.
				$this->Data['CurrentSubstep'] = $i + 1;
				return FALSE;
			}
		}
		if(isset($this->Data['CurrentSubstep']))
			unset($this->Data['CurrentSubstep']);

		$this->Data['CurrentStepMessage'] = '';
		return TRUE;
	}

	public function DeleteState() {
		RemoveFromConfig('Garden.Import');
	}

   public function FromPost($Post) {
      if (isset($Post['Overwrite']))
         $this->Data['Overwrite'] = $Post['Overwrite'];
      if (isset($Post['Email']))
         $this->Data['OverwriteEmail'] = $Post['Email'];
      if (isset($Post['Password'])) {
         $this->Data['OverwritePassword'] = $Post['Password'];
         $this->Data['UseCurrentPassword'] = GetValue('UseCurrentPassword', $Post);
      }
      if (isset($Post['GenerateSQL']))
         $this->Data['GenerateSQL'] = $Post['GenerateSQL'];
   }

   public function GenerateSQL($Value = NULL) {
      return $this->Data('GenerateSQL', $Value);
   }

   /**
    * Return SQL for updating a count.
    * @param string $Aggregate count, max, min, etc.
    * @param string $ParentTable The name of the parent table.
    * @param string $ChildTable The name of the child table
    * @param type $ParentColumnName
    * @param string $ChildColumnName
    * @param string $ParentJoinColumn
    * @param string $ChildJoinColumn
    * @return type 
    */
   public function GetCountSQL(
      $Aggregate, // count, max, min, etc.
      $ParentTable, $ChildTable, 
      $ParentColumnName = '', $ChildColumnName = '',
      $ParentJoinColumn = '', $ChildJoinColumn = '') {

      if(!$ParentColumnName) {
         switch(strtolower($Aggregate)) {
            case 'count': $ParentColumnName = "Count{$ChildTable}s"; break;
            case 'max': $ParentColumnName = "Last{$ChildTable}ID"; break;
            case 'min': $ParentColumnName = "First{$ChildTable}ID"; break;
            case 'sum': $ParentColumnName = "Sum{$ChildTable}s"; break;
         }
      }

      if(!$ChildColumnName)
         $ChildColumnName = $ChildTable.'ID';

      if(!$ParentJoinColumn)
         $ParentJoinColumn = $ParentTable.'ID';
      if(!$ChildJoinColumn)
         $ChildJoinColumn = $ParentJoinColumn;

      $Result = "update :_$ParentTable p
                  set p.$ParentColumnName = (
                     select $Aggregate(c.$ChildColumnName)
                     from :_$ChildTable c
                     where p.$ParentJoinColumn = c.$ChildJoinColumn)";
      return $Result;
   }

   /**
    * Get a custom import model based on the import's source.
    */
   public function GetCustomImportModel() {
<<<<<<< HEAD
      $Result = NULL;

      // Get import type name.
      $Header = $this->GetImportHeader();
      $Source = str_replace(' ', '', val('Source', $Header, ''));

      // Figure out if we have a custom import model for it.
      $SourceModelName = $Source.'ImportModel';
      if (class_exists($SourceModelName)) {
         $Result = new $SourceModelName();
         $Result->ImportModel = $this;
      }
=======
      $Header = $this->GetImportHeader();
      $Source = GetValue('Source', $Header, '');
      $Result = NULL;

      if (substr_compare('vbulletin', $Source, 0, 9, TRUE) == 0)
         $Result = new vBulletinImportModel();
      elseif (substr_compare('vanilla 1', $Source, 0, 9, TRUE) == 0)
         $Result = new Vanilla1ImportModel();

      if ($Result !== NULL)
         $Result->ImportModel = $this;
>>>>>>> 69fab2b8

      return $Result;
   }

   public function ToPost(&$Post) {
      $D = $this->Data;
      $Post['Overwrite'] = GetValue('Overwrite', $D, 'Overwrite');
      $Post['Email'] = GetValue('OverwriteEmail', $D, '');
      $Post['Password'] = GetValue('OverwritePassword', $D, '');
      $Post['UseCurrentPassword'] = GetValue('UseCurrentPassword', $D, FALSE);
      $Post['GenerateSQL'] = GetValue('GenerateSQL', $D, FALSE);
   }

   public static function FGetCSV2($fp, $Delim = ',', $Quote = '"', $Escape = "\\") {
      // Get the full line, considering escaped returns.
      $Line = FALSE;
      do {
         $s = fgets($fp);
         //echo "<fgets>$s</fgets><br/>\n";

         if ($s === FALSE) {
            if ($Line === FALSE)
               return FALSE;
         }

         if ($Line === FALSE)
            $Line = $s;
         else
            $Line .= $s;
      } while(strlen($s) > 1 && substr($s, -2, 1) === $Escape);

      $Line = trim($Line, "\n");
      //echo "<Line>$Line</Line><br />\n";

      $Result = array();

      // Loop through the line and split on the delimiter.
      $Strlen = strlen($Line);
      $InEscape = FALSE;
      $InQuote = FALSE;
      $Token = '';
      for ($i = 0; $i < $Strlen; ++$i) {
         $c = $Line[$i];

         if ($InEscape) {
            // Check for an escaped null.
            if ($c == 'N' && strlen($Token) == 0) {
               $Token = NULL;
            } else {
               $Token .= $c;
            }
            $InEscape = FALSE;
         } else {
            switch ($c) {
               case $Escape:
                  $InEscape = TRUE;
                  break;
               case $Delim:
                  $Result[] = $Token;
                  $Token = '';
                  break;
               case $Quote:
                  $InQuote = !$InQuote;
                  break;
               default:
                  $Token .= $c;
                  break;
            }
         }
      }
      $Result[] = $Token;

      return $Result;
   }

	public function GetImportHeader($fpin = NULL) {
		$Header = GetValue('Header', $this->Data);
		if($Header)
			return $Header;

		if(is_null($fpin)) {
			if(!$this->ImportPath || !file_exists($this->ImportPath))
				return array();
         ini_set('auto_detect_line_endings', TRUE);
			$fpin = gzopen($this->ImportPath, 'rb');
			$fpopened = TRUE;
		}

		$Header = fgets($fpin);
		if(!$Header || strlen($Header) < 7 || substr_compare('Vanilla', $Header, 0, 7) != 0) {
			if(isset($fpopened))
				fclose($fpin);
			throw new Gdn_UserException(T('The import file is not in the correct format.'));
		}
		$Header = $this->ParseInfoLine($Header);
		if(isset($fpopened))
			fclose($fpin);
      $this->Data['Header'] = $Header;
		return $Header;
	}

	public function GetPasswordHashMethod() {
      $HashMethod = GetValue('HashMethod', $this->GetImportHeader());
      if ($HashMethod)
         return $HashMethod;

		$Source = GetValue('Source', $this->GetImportHeader());
		if (!$Source)
			return 'Unknown';
		if (substr_compare('Vanilla', $Source, 0, 7, FALSE) == 0)
			return 'Vanilla';
		if (substr_compare('vBulletin', $Source, 0,  9, FALSE) == 0)
			return 'vBulletin';
      if (substr_compare('phpBB', $Source, 0, 5, FALSE) == 0)
         return 'phpBB';
		return 'Unknown';
	}

   /** Checks to see of a table and/or column exists in the import data.
    *
    * @param string $Tablename The name of the table to check for.
    * @param string $Columnname
    * @return bool
    */
   public function ImportExists($Table, $Column = '') {
      if(!array_key_exists('Tables', $this->Data) || !array_key_exists($Table, $this->Data['Tables']))
         return false;
      if(!$Column)
         return TRUE;
      $Tables = $this->Data['Tables'];

      $Exists = GetValueR("Tables.$Table.Columns.$Column", $this->Data, FALSE);
      return $Exists !== FALSE;
   }

   public function Initialize() {
      if ($this->GenerateSQL()) {
         $this->SQL->CaptureModifications = TRUE;
         Gdn::Structure()->CaptureOnly = TRUE;
         $this->Database->CapturedSql = array();

         $SQLPath = $this->Data('SQLPath');
         if (!$SQLPath) {
            $SQLPath = 'import/import_'.date('Y-m-d_His').'.sql';
            $this->Data('SQLPath', $SQLPath);
         }
<<<<<<< HEAD
      } else {
         // Importing will overwrite our System user record.
         // Our CustomFinalization step (e.g. vbulletinimportmodel) needs this to be regenerated.
         RemoveFromConfig('Garden.SystemUserID');
=======
>>>>>>> 69fab2b8
      }

      return TRUE;
   }

	public function InsertTables() {
		$InsertedCount = 0;
		$Timer = new Gdn_Timer();
		$Timer->Start();
		$Tables =& $this->Tables();
		foreach($Tables as $TableName => $TableInfo) {
			if(GetValue('Inserted', $TableInfo) || GetValue('Skip', $TableInfo)) {
				$InsertedCount++;
			} else {
				$this->Data['CurrentStepMessage'] = sprintf(T('%s of %s'), $InsertedCount, count($Tables));

            if(strcasecmp($this->Overwrite(), 'Overwrite') == 0) {
               switch ($TableName) {
                  case 'Permission':
                     $this->InsertPermissionTable();
                     break;
                  default:
                     $RowCount = $this->_InsertTable($TableName);
                     break;
               }
               
            } else {
               switch($TableName) {
                  case 'Permission':
                     $this->InsertPermissionTable();
                     break;
                  case 'UserDiscussion':
                     $Sql = "insert ignore :_UserDiscussion ( UserID, DiscussionID, DateLastViewed, Bookmarked )
                        select zUserID._NewID, zDiscussionID._NewID, max(i.DateLastViewed) as DateLastViewed, max(i.Bookmarked) as Bookmarked
                        from :_zUserDiscussion i
                        left join :_zUser zUserID
                          on i.UserID = zUserID.UserID
                        left join :_zDiscussion zDiscussionID
                          on i.DiscussionID = zDiscussionID.DiscussionID
                        left join :_UserDiscussion ud
                          on ud.UserID = zUserID._NewID and ud.DiscussionID = zDiscussionID._NewID
                        where ud.UserID is null
                        group by zUserID._NewID, zDiscussionID._NewID";
                     $this->Query($Sql);
                     break;
                  case 'UserMeta':
                     $Sql = "insert ignore :_UserMeta ( UserID, Name, Value )
                           select zUserID._NewID, i.Name, max(i.Value) as Value
                           from :_zUserMeta i
                           left join :_zUser zUserID
                             on i.UserID = zUserID.UserID
                           left join :_UserMeta um
                             on zUserID._NewID = um.UserID and i.Name = um.Name
                           where um.UserID is null
                           group by zUserID._NewID, i.Name";
                     $this->Query($Sql);
                     break;
                  case 'UserRole':
                     $Sql = "insert ignore :_UserRole ( UserID, RoleID )
                           select zUserID._NewID, zRoleID._NewID
                           from :_zUserRole i
                           left join :_zUser zUserID
                             on i.UserID = zUserID.UserID
                           left join :_zRole zRoleID
                             on i.RoleID = zRoleID.RoleID
                           left join :_UserRole ur
                              on zUserID._NewID = ur.UserID and zRoleID._NewID = ur.RoleID
                           where i.UserID <> 0 and ur.UserID is null";
                     $this->Query($Sql);
                     break;
                  default:
                     $RowCount = $this->_InsertTable($TableName);
               }
            }

				$Tables[$TableName]['Inserted'] = TRUE;
            if(isset($RowCount))
               $Tables[$TableName]['RowCount'] = $RowCount;
				$InsertedCount++;
				// Make sure the loading isn't taking too long.
				if($Timer->ElapsedTime() > $this->MaxStepTime)
					break;
			}
		}

		$Result = $InsertedCount == count($this->Tables());
		if($Result)
			$this->Data['CurrentStepMessage'] = '';
		return $Result;
	}

   protected static function BackTick($Str) {
      return '`'.str_replace('`', '\`', $Str).'`';
   }

	protected function _InsertTable($TableName, $Sets = array()) {
		if(!array_key_exists($TableName, $this->Tables()))
			return;

      if (!Gdn::Structure()->TableExists($TableName))
         return 0;

		$TableInfo =& $this->Tables($TableName);
		$Columns = $TableInfo['Columns'];
      
      foreach ($Columns as $Key => $Value) {
         if (StringBeginsWith($Key, '_'))
            unset($Columns[$Key]);
      }

		// Build the column insert list.
		$Insert = "insert ignore :_$TableName (\n  "
		.implode(",\n  ", array_map(array('ImportModel', 'BackTick'), array_keys(array_merge($Columns, $Sets))))
		."\n)";
		$From = "from :_z$TableName i";
		$Where = '';

		// Build the select list for the insert.
		$Select = array();
		foreach($Columns as $Column => $X) {
         $BColumn = self::BackTick($Column);

			if(strcasecmp($this->Overwrite(), 'Overwrite') == 0) {
				// The data goes in raw.
				$Select[] = "i.$BColumn";
			} elseif($Column == $TableName.'ID') {
				// This is the primary key.
				$Select[] = "i._NewID as $Column";
				$Where = "\nwhere i._Action = 'Insert'";
			} elseif(substr_compare($Column, 'ID', -2, 2) == 0) {
				// This is an ID field. Check for a join.
				foreach($this->Tables() as $StructureTableName => $TableInfo) {
					$PK = $StructureTableName.'ID';
					if(strlen($Column) >= strlen($PK) && substr_compare($Column, $PK, -strlen($PK), strlen($PK)) == 0) {
						// This table joins and must update it's ID.
						$From .= "\nleft join :_z$StructureTableName z$Column\n  on i.$Column = z$Column.$PK";
						$Select[] = "z$Column._NewID";
					}
				}
			} else {
				// This is a straight columns insert.
				$Select[] = "i.$BColumn";
			}
		}
		// Add the original table to prevent duplicates.
//		$PK = $TableName.'ID';
//		if(array_key_exists($PK, $Columns)) {
//		if(strcasecmp($this->Overwrite(), 'Overwrite') == 0)
//				$PK2 = $PK;
//			else
//				$PK2 = '_NewID';
//
//			$From .= "\nleft join :_$TableName o0\n  on o0.$PK = i.$PK2";
//			if($Where)
//				$Where .=  "\n  and ";
//			else
//				$Where = "\nwhere ";
//			$Where .= "o0.$PK is null";
//		}
		//}

		// Add the sets to the select list.
		foreach($Sets as $Field => $Value) {
			$Select[] = Gdn::Database()->Connection()->quote($Value).' as '.$Field;
		}

		// Build the sql statement.
		$Sql = $Insert
		."\nselect\n  ".implode(",\n  ", $Select)
		."\n".$From
		.$Where;

		//$this->Query($Sql);

		$RowCount = $this->Query($Sql);
      if($RowCount > 0) {
         return (int)$RowCount;
      } else {
         return FALSE;
      }
	}

   public function InsertPermissionTable() {
//      $this->LoadState();
      
      // Clear the permission table in case the step was only half done before.
      $this->SQL->Delete('Permission', array('RoleID <>' => 0));

      // Grab all of the permission columns.
      $PM = new PermissionModel();
      $GlobalColumns = array_filter($PM->PermissionColumns());
      unset($GlobalColumns['PermissionID']);
      $JunctionColumns = array_filter($PM->PermissionColumns('Category', 'PermissionCategoryID'));
      unset($JunctionColumns['PermissionID']);
      $JunctionColumns = array_merge(array('JunctionTable' => 'Category', 'JunctionColumn' => 'PermissionCategoryID', 'JunctionID' => -1), $JunctionColumns);
      
      if ($this->ImportExists('Permission', 'JunctionTable')) {
         $ColumnSets = array(array_merge($GlobalColumns, $JunctionColumns));
         $ColumnSets[0]['JunctionTable'] = NULL;
         $ColumnSets[0]['JunctionColumn'] = NULL;
         $ColumnSets[0]['JunctionID'] = NULL;
      } else {
         $ColumnSets = array($GlobalColumns, $JunctionColumns);
      }

      $Data = $this->SQL->Get('zPermission')->ResultArray();
      foreach ($Data as $Row) {
         $Presets = array_map('trim', explode(',', GetValue('_Permissions', $Row)));
         
         foreach ($ColumnSets as $ColumnSet) {
            $Set = array();
            $Set['RoleID'] = $Row['RoleID'];
            
            foreach ($Presets as $Preset) {
               if (strpos($Preset, '.') !== FALSE) {
                  // This preset is a specific permission.
                  
                  if (array_key_exists($Preset, $ColumnSet)) {   
                     $Set["`$Preset`"] = 1;
                  }
                  continue;
               }
               $Preset = strtolower($Preset);
               

               foreach ($ColumnSet as $ColumnName => $Default) {
                  if (isset($Row[$ColumnName]))
                     $Value = $Row[$ColumnName];
                  elseif (strpos($ColumnName, '.') === FALSE)
                     $Value = $Default;
                  elseif ($Preset == 'all')
                     $Value = 1;
                  elseif ($Preset == 'view')
                     $Value = StringEndsWith($ColumnName, 'View', TRUE) && !in_array($ColumnName, array('Garden.Settings.View'));
                  elseif ($Preset == $ColumnName)
                     $Value = 1;
                  else
                     $Value = $Default & 1;

                  $Set["`$ColumnName`"] = $Value;
               }
            }
            $this->SQL->Insert('Permission', $Set);
            unset($Set);
         }
      }
      return TRUE;
   }

	public function InsertUserTable() {
      $UseCurrentPassword = $this->Data('UseCurrentPassword');

      if ($UseCurrentPassword) {
         $CurrentUser = $this->SQL->GetWhere('User', array('UserID' => Gdn::Session()->UserID))->FirstRow(DATASET_TYPE_ARRAY);
         $CurrentPassword = $CurrentUser['Password'];
         $CurrentHashMethod = $CurrentUser['HashMethod'];
      }

		// Delete the current user table.
		$this->SQL->Truncate('User');

		// Load the new user table.
		$UserTableInfo =& $this->Data['Tables']['User'];
      if (!$this->ImportExists('User', 'HashMethod'))
         $this->_InsertTable('User', array('HashMethod' => $this->GetPasswordHashMethod()));
      else
         $this->_InsertTable('User');
		$UserTableInfo['Inserted'] = TRUE;

      $AdminEmail = GetValue('OverwriteEmail', $this->Data);
      $SqlArgs = array(':Email' => $AdminEmail);
      $SqlSet = '';

      if ($UseCurrentPassword) {
         $SqlArgs[':Password'] = $CurrentPassword;
         $SqlArgs[':HashMethod'] = $CurrentHashMethod;
         $SqlSet = ', Password = :Password, HashMethod = :HashMethod';
      }

      // If doing a password reset, save out the new admin password:
      if (strcasecmp($this->GetPasswordHashMethod(), 'reset') == 0) {
         if (!isset($SqlArgs[':Password'])) {
            $PasswordHash = new Gdn_PasswordHash();
            $Hash = $PasswordHash->HashPassword(GetValue('OverwritePassword', $this->Data));
            $SqlSet .= ', Password = :Password, HashMethod = :HashMethod';
            $SqlArgs[':Password'] = $Hash;
            $SqlArgs[':HashMthod'] = 'Vanilla';
         }

         // Write it out.
         $this->Query("update :_User set Admin = 1{$SqlSet} where Email = :Email", $SqlArgs);
      } else {
         // Set the admin user flag.
         $this->Query("update :_User set Admin = 1{$SqlSet} where Email = :Email", $SqlArgs);
      }

		// Start the new session.
      $User = Gdn::UserModel()->GetByEmail(GetValue('OverwriteEmail', $this->Data));
      if (!$User)
         $User = Gdn::UserModel()->GetByUsername(GetValue('OverwriteEmail', $this->Data));

      $PasswordHash = new Gdn_PasswordHash();
      if ($this->Data('UseCurrentPassword') || $PasswordHash->CheckPassword(GetValue('OverwritePassword', $this->Data), GetValue('Password', $User), GetValue('HashMethod', $User))) {
         Gdn::Session()->Start(GetValue('UserID', $User), TRUE);
      }

		return TRUE;
	}

   public function IsDbSource() {
      return StringBeginsWith($this->ImportPath, 'Db:', TRUE);
   }

	public function LoadUserTable() {
      if (!$this->ImportExists('User'))
         throw new Gdn_UserException(T('The user table was not in the import file.'));
		$UserTableInfo =& $this->Data['Tables']['User'];
		$Result = $this->LoadTable('User', $UserTableInfo['Path']);
      if ($Result)
         $UserTableInfo['Loaded'] = TRUE;

		return $Result;
	}

	public function LoadState() {
		$this->CurrentStep = C('Garden.Import.CurrentStep', 0);
		$this->Data = C('Garden.Import.CurrentStepData', array());
		$this->ImportPath = C('Garden.Import.ImportPath', '');
	}

	public function LoadTables() {
		$LoadedCount = 0;
		foreach($this->Data['Tables'] as $Table => $TableInfo) {
			if(GetValue('Loaded', $TableInfo) || GetValue('Skip', $TableInfo)) {
				$LoadedCount++;
				continue;
			} else {
				$this->Data['CurrentStepMessage'] = $Table;
				$LoadResult = $this->LoadTable($Table, $TableInfo['Path']);
            if ($LoadResult) {
               $this->Data['Tables'][$Table]['Loaded'] = TRUE;
               $LoadedCount++;
            } else {
               break;
            }
			}
			// Make sure the loading isn't taking too long.
			if($this->Timer->ElapsedTime() > $this->MaxStepTime)
				break;
		}
		$Result = $LoadedCount >= count($this->Data['Tables']);
		if($Result)
			$this->Data['CurrentStepMessage'] = '';
		return $Result;
	}

	public function LoadTable($Tablename, $Path) {
      $Type = $this->LoadTableType();
      $Result = TRUE;

      switch ($Type) {
         case 'LoadTableOnSameServer':
            $this->_LoadTableOnSameServer($Tablename, $Path);
            break;
         case 'LoadTableLocalInfile':
            $this->_LoadTableLocalInfile($Tablename, $Path);
            break;
         case 'LoadTableWithInsert':
            // This final option can be 15x slower than the other options.
            $Result = $this->_LoadTableWithInsert($Tablename, $Path);
            break;
         default:
            throw new Exception("@Error, unknown LoadTableType: $Type");
      }

		return $Result;
	}

   protected function _LoadTableOnSameServer($Tablename, $Path) {
		$Tablename = Gdn::Database()->DatabasePrefix.self::TABLE_PREFIX.$Tablename;
		$Path = Gdn::Database()->Connection()->quote($Path);

      Gdn::Database()->Query("truncate table $Tablename;");

      $Sql = "load data infile $Path into table $Tablename
         character set utf8
         columns terminated by ','
         optionally enclosed by '\"'
         escaped by '\\\\'
         lines terminated by '\\n'
         ignore 1 lines";
      $this->Query($Sql);
   }

   protected function _LoadTableLocalInfile($Tablename, $Path) {
		$Tablename = Gdn::Database()->DatabasePrefix.self::TABLE_PREFIX.$Tablename;
		$Path = Gdn::Database()->Connection()->quote($Path);

      Gdn::Database()->Query("truncate table $Tablename;");

      $Sql = "load data local infile $Path into table $Tablename
         character set utf8
         columns terminated by ','
         optionally enclosed by '\"'
         escaped by '\\\\'
         lines terminated by '\\n'
         ignore 1 lines";

      // We've got to use the mysql_* functions because PDO doesn't support load data local infile well.
      $dblink = mysql_connect(C('Database.Host'), C('Database.User'), C('Database.Password'), FALSE, 128);
      mysql_select_db(C('Database.Name'), $dblink);
      $Result = mysql_query($Sql, $dblink);
      if ($Result === FALSE) {
         $Ex = new Exception(mysql_error($dblink));
         mysql_close($dblink);
         throw new $Ex;
      }
      mysql_close($dblink);
   }

   protected function _LoadTableWithInsert($Tablename, $Path) {
      // This option could take a while so set the timeout.
      set_time_limit(60*5);

      // Get the column count of the table.
      $St = Gdn::Structure();
      $St->Get(self::TABLE_PREFIX.$Tablename);
      $ColumnCount = count($St->Columns());
      $St->Reset();

      ini_set('auto_detect_line_endings', TRUE);
      $fp = fopen($Path, 'rb');

      // Figure out the current position.
      $fPosition = GetValue('CurrentLoadPosition', $this->Data, 0);
      if ($fPosition == 0) {
         // Skip the header row.
         $Row = self::FGetCSV2($fp);

         $Px = Gdn::Database()->DatabasePrefix.self::TABLE_PREFIX;
         Gdn::Database()->Query("truncate table {$Px}{$Tablename}");
      } else {
         fseek($fp, $fPosition);
      }

      $PDO = Gdn::Database()->Connection();
		$PxTablename = Gdn::Database()->DatabasePrefix.self::TABLE_PREFIX.$Tablename;

      $Inserts = '';
      $Count = 0;
      while ($Row = self::FGetCSV2($fp)) {
         ++$Count;

         // Quote the values in the row.
         $Row = array_map(array($PDO, 'quote'), $Row);

         // Add any extra columns to the row.
         while (count($Row) < $ColumnCount) {
            $Row[] = 'null';
         }

         // Add the insert values to the sql.
         if (strlen($Inserts) > 0)
            $Inserts .= ',';
         $Inserts .= '('.implode(',', $Row).')';

         if ($Count >= 25) {
            // Insert in chunks.
            $Sql = "insert $PxTablename values $Inserts";
            $this->Query($Sql);
            $Count = 0;
            $Inserts = '';

            // Check for a timeout.
            if($this->Timer->ElapsedTime() > $this->MaxStepTime) {
               // The step's taken too long. Save the file position.
               $Pos = ftell($fp);
               $this->Data['CurrentLoadPosition'] = $Pos;

               $Filesize = filesize($Path);
               if ($Filesize > 0) {
                  $PercentComplete = $Pos / filesize($Path);
                  $this->Data['CurrentStepMessage'] = $Tablename.' ('.round($PercentComplete * 100.0).'%)';
               }

               fclose($fp);
               return FALSE;
            }
         }
      }
      fclose($fp);

      if (strlen($Inserts) > 0) {
         $Sql = "insert $PxTablename values $Inserts";
         $this->Query($Sql);
      }
      unset($this->Data['CurrentLoadPosition']);
      unset($this->Data['CurrentStepMessage']);
      return TRUE;
   }

   public function LoadTableType($Save = TRUE) {
      $Result = GetValue('LoadTableType', $this->Data, FALSE);

      if (is_string($Result))
         return $Result;

      // Create a table to test loading.
      $St = Gdn::Structure();
      $St->Table(self::TABLE_PREFIX.'Test')->Column('ID', 'int')->Set(TRUE, TRUE);

      // Create a test file to load.
      if (!file_exists(PATH_UPLOADS.'/import'))
         mkdir(PATH_UPLOADS.'/import');

      $TestPath = PATH_UPLOADS.'/import/test.txt';
      $TestValue = 123;
      $TestContents = 'ID'.self::NEWLINE.$TestValue.self::NEWLINE;
      file_put_contents($TestPath, $TestContents, LOCK_EX);

      // Try LoadTableOnSameServer.
      try {
         $this->_LoadTableOnSameServer('Test', $TestPath);
         $Value = $this->SQL->Get(self::TABLE_PREFIX.'Test')->Value('ID');
         if ($Value == $TestValue)
            $Result = 'LoadTableOnSameServer';
      } catch (Exception $Ex) {
         $Result = FALSE;
      }

      // Try LoadTableLocalInfile.
      if (!$Result) {
         try {
            $this->_LoadTableLocalInfile('Test', $TestPath);
            $Value = $this->SQL->Get(self::TABLE_PREFIX.'Test')->Value('ID');
            if ($Value == $TestValue)
               $Result = 'LoadTableLocalInfile';
         } catch (Exception $Ex) {
            $Result = FALSE;
         }
      }

      // If those two didn't work then default to LoadTableWithInsert.
      if (!$Result)
         $Result = 'LoadTableWithInsert';

      // Cleanup.
      @unlink($TestPath);
      $St->Table(self::TABLE_PREFIX.'Test')->Drop();

      if ($Save)
         $this->Data['LoadTableType'] = $Result;
      return $Result;
   }

   public function LocalInfileSupported() {
      $Sql = "show variables like 'local_infile'";
      $Data = $this->Query($Sql)->ResultArray();
      if (strcasecmp(GetValueR('0.Value', $Data), 'ON') == 0)
         return TRUE;
      else
         return FALSE;
   }

	public function Overwrite($Overwrite = '', $Email = '', $Password = '') {
		if($Overwrite == '')
			return GetValue('Overwrite', $this->Data);
		$this->Data['Overwrite'] = $Overwrite;
		if(strcasecmp($Overwrite, 'Overwrite') == 0) {
			$this->Data['OverwriteEmail'] = $Email;
			$this->Data['OverwritePassword'] = $Password;
		} else {
			if(isset($this->Data['OverwriteEmail']))
				unset($this->Data['OverwriteEmail']);
			if(isset($this->Data['OverwritePassword']))
				unset($this->Data['OverwritePassword']);
		}
	}

	public function ParseInfoLine($Line) {
		$Info = explode(',', $Line);
		$Result = array();
		foreach($Info as $Item) {
			$PropVal = explode(':', $Item);
			if(array_key_exists(1, $PropVal))
				$Result[trim($PropVal[0])] = trim($PropVal[1]);
			else
				$Result[trim($Item)] = '';
		}

		return $Result;
	}



   /**
    * Process the import tables from the database.
    */
   public function ProcessImportDb() {
      // Grab a list of all of the tables.
      $TableNames = $this->SQL->FetchTables(':_z%');
      if (count($TableNames) == 0) {
         throw new Gdn_UserException('Your database does not contain any import tables.');
      }

      $Tables = array();
      foreach ($TableNames as $TableName) {
         $TableName = StringBeginsWith($TableName, $this->Database->DatabasePrefix, TRUE, TRUE);
         $DestTableName = StringBeginsWith($TableName, 'z', TRUE, TRUE);
         $TableInfo = array('Table' => $DestTableName);

         $ColumnInfos = $this->SQL->FetchTableSchema($TableName);
         $Columns = array();
         foreach ($ColumnInfos as $ColumnInfo) {
            $Columns[GetValue('Name', $ColumnInfo)] = Gdn::Structure()->ColumnTypeString($ColumnInfo);
         }
         $TableInfo['Columns'] = $Columns;
         $Tables[$DestTableName] = $TableInfo;
      }
      $this->Data['Tables'] = $Tables;
      return TRUE;
   }
	
	public function ProcessImportFile() {
      // This one step can take a while so give it more time.
      set_time_limit(60 * 5);

		$Path = $this->ImportPath;
		$Tables = array();

		// Open the import file.
      ini_set('auto_detect_line_endings', TRUE);
		$fpin = gzopen($Path, 'rb');
		$fpout = NULL;

		// Make sure it has the proper header.
		try {
			$Header = $this->GetImportHeader($fpin);
		} catch(Exception $Ex) {
			fclose($fpin);
			throw $Ex;
		}

      $RowCount = 0;
      $LineNumber = 0;
		while (($Line = fgets($fpin)) !== FALSE) {
         $LineNumber++;

			if ($Line == "\n") {
				if ($fpout) {
					// We are in a table so close it off.
					fclose($fpout);
					$fpout = 0;
				}
			} elseif ($fpout) {
				// We are in a table so dump the line.
				fputs($fpout, $Line);
			} elseif (substr_compare(self::COMMENT, $Line, 0, strlen(self::COMMENT)) == 0) {
				// This is a comment line so do nothing.
			} else {
				// This is the start of a table.
				$TableInfo = $this->ParseInfoLine($Line);
            if (!array_key_exists('Table', $TableInfo)) {
               throw new Gdn_UserException(sprintf(T('Could not parse import file. The problem is near line %s.'), $LineNumber));
            }
				$Table = $TableInfo['Table'];
				$Path = dirname($Path).DS.$Table.'.txt';
				$fpout = fopen($Path, 'wb');

				$TableInfo['Path'] = $Path;
				unset($TableInfo['Table']);

				// Get the column headers from the next line.
				if (($Line = fgets($fpin)) !== FALSE) {
               $LineNumber++;

               // Strip \r out of line.
               $Line = str_replace(array("\r\n", "\r"), array("\n", "\n"), $Line);
					fwrite($fpout, $Line);
					$Columns = $this->ParseInfoLine($Line);
					$TableInfo['Columns'] = $Columns;

					$Tables[$Table] = $TableInfo;
				}
			}
		}
		gzclose($fpin);
		if ($fpout)
			fclose ($fpout);

      if (count($Tables) == 0) {
         throw new Gdn_UserException(T('The import file does not contain any data.'));
      }

		$this->Data['Tables'] = $Tables;

		return TRUE;
	}

	/**
	 * Run the step in the import.
	 * @param int $Step the step to run.
	 * @return mixed Whether the step succeeded or an array of information.
	 */
	public function RunStep($Step = 1) {
      $Started = $this->Stat('Started');
      if($Started === NULL)
         $this->Stat('Started', microtime(TRUE), 'time');

		$Steps = $this->Steps();
      $LastStep = end(array_keys($Steps));
		if(!isset($Steps[$Step]) || $Step > $LastStep) {
			return 'COMPLETE';
		}
		if(!$this->Timer) {
			$NewTimer = TRUE;
			$this->Timer = new Gdn_Timer();
			$this->Timer->Start('');
		}

      // Run a standard step every time.
      if (isset($Steps[0])) {
         call_user_func(array($this, $Steps[0]));
      }

		$Method = $Steps[$Step];
		$Result = call_user_func(array($this, $Method));

      if ($this->GenerateSQL()) {
         $this->SaveSQL($Method);
      }

      $ElapsedTime = $this->Timer->ElapsedTime();
      $this->Stat('Time Spent on Import', $ElapsedTime, 'add');

		if(isset($NewTimer))
			$this->Timer->Finish('');

      if($Result && !array_key_exists($Step + 1, $this->Steps()))
         $this->Stat('Finished', microtime(TRUE), 'time');

		return $Result;
	}

	/**
	 * Run a query, replacing database prefixes.
	 * @param string $Sql The sql to execute.
	 *  - :_z will be replaced by the import prefix.
	 *  - :_ will be replaced by the database prefix.
	 * @param array $Parameters PDO parameters to pass to the query.
	 * @return Gdn_DataSet
	 */
	public function Query($Sql, $Parameters = NULL) {
		$Db = Gdn::Database();

		// Replace db prefixes.
		$Sql = str_replace(array(':_z', ':_'), array($Db->DatabasePrefix.self::TABLE_PREFIX, $Db->DatabasePrefix), $Sql);

      // Figure out the type of the type of the query.
      if (StringBeginsWith($Sql, 'select'))
         $Type = 'select';
      elseif (StringBeginsWith($Sql, 'truncate'))
         $Type = 'truncate';
      elseif (StringBeginsWith($Sql, 'insert'))
         $Type = 'insert';
      elseif (StringBeginsWith($Sql, 'update'))
         $Type = 'update';
      elseif (StringBeginsWith($Sql, 'delete'))
         $Type = 'delete';
      else
         $Type = 'select';

		// Execute the query.
      if (is_array($Parameters))
         $this->SQL->NamedParameters($Parameters);

		$Result = $this->SQL->Query($Sql, $Type);

		//$this->Timer->Split('Sql: '. str_replace("\n", "\n     ", $Sql));

		return $Result;
	}

	public function SaveState() {
		SaveToConfig(array(
		'Garden.Import.CurrentStep' => $this->CurrentStep,
		'Garden.Import.CurrentStepData' => $this->Data,
		'Garden.Import.ImportPath' => $this->ImportPath));
	}

   public function SaveSQL($CurrentStep) {
      $SQLPath = $this->Data('SQLPath');

      $Queries = $this->Database->CapturedSql;
      foreach ($Queries as $Index => $Sql) {
         $Queries[$Index] = rtrim($Sql, ';').';';
      }
      $Queries = "\n\n/* $CurrentStep */\n\n".implode("\n\n", $Queries);
      
      
      file_put_contents(PATH_UPLOADS.'/'.$SQLPath, $Queries, FILE_APPEND | LOCK_EX);
   }
   
   /**
    * Set the category permissions based on the permission table.
    */
   public function SetCategoryPermissionIDs() {
      // First build a list of category
      $Permissions = $this->SQL->GetWhere('Permission', array('JunctionColumn' => 'PermissionCategoryID', 'JunctionID >' => 0))->ResultArray();
      $CategoryIDs = array();
      foreach ($Permissions as $Row) {
         $CategoryIDs[$Row['JunctionID']] = $Row['JunctionID'];
      }
      
      // Update all of the child categories.
      $Root = CategoryModel::Categories(-1);
      $this->_SetCategoryPermissionIDs($Root, $Root['CategoryID'], $CategoryIDs);
   }
   
   protected function _SetCategoryPermissionIDs($Category, $PermissionID, $IDs) {
      static $CategoryModel;
      if (!isset($CategoryModel))
         $CategoryModel = new CategoryModel();
      
      $CategoryID = $Category['CategoryID'];
      if (isset($IDs[$CategoryID])) {
         $PermissionID = $CategoryID;
      }
      
      if ($Category['PermissionCategoryID'] != $PermissionID) {
         $CategoryModel->SetField($CategoryID, 'PermissionCategoryID', $PermissionID);
      }
      
      $ChildIDs = GetValue('ChildIDs', $Category, array());
      foreach ($ChildIDs as $ChildID) {
         $ChildCategory = CategoryModel::Categories($ChildID);
         if ($ChildCategory)
            $this->_SetCategoryPermissionIDs($ChildCategory, $PermissionID, $IDs);
      }
   }
   
   public function SetRoleDefaults() {
      if (!$this->ImportExists('Role', 'RoleID'))
         return;
      
      $Data = $this->SQL->Get('zRole')->ResultArray();
      
      $RoleDefaults = array(
          'Garden.Registration.DefaultRoles' => array(), 
          'Garden.Registration.ApplicantRoleID' => 0,
          'Garden.Registration.ConfirmEmail' => FALSE,
          'Garden.Registration.ConfirmEmailRole' => '');
      $GuestRoleID = FALSE;
      
      foreach ($Data as $Row) {
         if ($this->ImportExists('Role', '_Default'))
            $Name = $Row['_Default'];
         else
            $Name = GetValue('Name', $Row);
         
         $RoleID = $Row['RoleID'];
         
         if (preg_match('`anonymous`', $Name))
            $Name = 'guest';
         elseif (preg_match('`admin`', $Name))
            $Name = 'administrator';
         
         switch (strtolower($Name)) {
            case 'email':
            case 'confirm email':
            case 'users awaiting email confirmation':
            case 'pending':
               $RoleDefaults['Garden.Registration.ConfirmEmail'] = TRUE;
               $RoleDefaults['Garden.Registration.ConfirmEmailRole'] = $RoleID;
               break;
            case 'member':
            case 'members':
            case 'registered':
            case 'registered users':
               $RoleDefaults['Garden.Registration.DefaultRoles'][] = $RoleID;
               break;
            case 'guest':
            case 'guests':
            case 'unauthenticated':
            case 'unregistered':
            case 'unregistered':
            case 'unregistered / not logged in':
               $GuestRoleID = $RoleID;
               break;
            case 'applicant':
            case 'applicants':
               $RoleDefaults['Garden.Registration.ApplicantRoleID'] = $RoleID;
               break;
         }
      }
      SaveToConfig($RoleDefaults);
      if ($GuestRoleID) {
         $this->SQL->Replace('UserRole', array('UserID' => 0, 'RoleID' => $GuestRoleID), array('UserID' => 0, 'RoleID' => $GuestRoleID));
      }
   }

   public function Stat($Key, $Value = NULL, $Op = 'set') {
      if(!isset($this->Data['Stats']))
         $this->Data['Stats'] = array();

      $Stats =& $this->Data['Stats'];

      if($Value !== NULL) {
         switch(strtolower($Op)) {
            case 'add':
               $Value += GetValue($Key, $Stats, 0);
               $Stats[$Key] = $Value;
               break;
            case 'set':
               $Stats[$Key] = $Value;
               break;
            case 'time':
               $Stats[$Key] = date('Y-m-d H:i:s', $Value);
         }
         return $Stats[$Key];
      } else {
         return GetValue($Key, $Stats, NULL);
      }
   }

	public function Steps() {
		if(strcasecmp($this->Overwrite(), 'Overwrite') == 0) {
         if ($this->IsDbSource())
            return $this->_OverwriteStepsDb;
         else
            return $this->_OverwriteSteps;
		} else
			return $this->_MergeSteps;
	}

	public function &Tables($TableName = '') {
		if($TableName)
			return $this->Data['Tables'][$TableName];
		else
			return $this->Data['Tables'];
	}

   public function UpdateCounts() {
      // This option could take a while so set the timeout.
      set_time_limit(60*5);
      
      // Define the necessary SQL.
      $Sqls = array();

      if(!$this->ImportExists('Discussion', 'LastCommentID'))
         $Sqls['Discussion.LastCommentID'] = $this->GetCountSQL('max', 'Discussion', 'Comment');
      
      if(!$this->ImportExists('Discussion', 'DateLastComment')) {
         $Sqls['Discussion.DateLastComment'] = "update :_Discussion d
         left join :_Comment c
            on d.LastCommentID = c.CommentID
         set d.DateLastComment = coalesce(c.DateInserted, d.DateInserted)";
      }

      if(!$this->ImportExists('Discussion', 'LastCommentUserID')) {
         $Sqls['Discussion.LastCommentUseID'] = "update :_Discussion d
         join :_Comment c
            on d.LastCommentID = c.CommentID
         set d.LastCommentUserID = c.InsertUserID";
      }

      if (!$this->ImportExists('Discussion', 'Body')) {
         // Update the body of the discussion if it isn't there.
         if (!$this->ImportExists('Discussion', 'FirstCommentID'))
            $Sqls['Discussion.FirstCommentID'] = $this->GetCountSQL('min', 'Discussion', 'Comment', 'FirstCommentID', 'CommentID');

         $Sqls['Discussion.Body'] = "update :_Discussion d
         join :_Comment c
            on d.FirstCommentID = c.CommentID
         set d.Body = c.Body, d.Format = c.Format";

         if ($this->ImportExists('Media') && Gdn::Structure()->TableExists('Media')) {
            // Comment Media has to go onto the discussion.
            $Sqls['Media.Foreign'] = "update :_Media m
            join :_Discussion d
               on d.FirstCommentID = m.ForeignID and m.ForeignTable = 'comment'
            set m.ForeignID = d.DiscussionID, m.ForeignTable = 'discussion'";
         }

         $Sqls['Comment.FirstComment.Delete'] = "delete c.*
         from :_Comment c
         inner join :_Discussion d
           on d.FirstCommentID = c.CommentID";
      }
      
      if(!$this->ImportExists('Discussion', 'CountComments'))
         $Sqls['Discussion.CountComments'] = $this->GetCountSQL('count', 'Discussion', 'Comment');

      if ($this->ImportExists('UserDiscussion') && !$this->ImportExists('UserDiscussion', 'CountComments') && $this->ImportExists('UserDiscussion', 'DateLastViewed')) {
         $Sqls['UserDiscussuion.CountComments'] = "update :_UserDiscussion ud
         set CountComments = (
           select count(c.CommentID)
           from :_Comment c
           where c.DiscussionID = ud.DiscussionID
             and c.DateInserted <= ud.DateLastViewed)";

      }
      
      if ($this->ImportExists('Tag') && $this->ImportExists('TagDiscussion')) {
         $Sqls['Tag.CoundDiscussions'] = $this->GetCountSQL('count', 'Tag', 'TagDiscussion', 'CountDiscussions', 'TagID');
      }
      
      if ($this->ImportExists('Poll') && Gdn::Structure()->TableExists('Poll')) {
         $Sqls['PollOption.CountVotes'] = $this->GetCountSQL('count', 'PollOption', 'PollVote', 'CountVotes', 'PollOptionID');
         
         $Sqls['Poll.CountOptions'] = $this->GetCountSQL('count', 'Poll', 'PollOption', 'CountOptions', 'PollID');
         $Sqls['Poll.CountVotes'] = $this->GetCountSQL('sum', 'Poll', 'PollOption', 'CountVotes', 'CountVotes', 'PollID');
      }
      
      if ($this->ImportExists('Activity', 'ActivityType')) {
         $Sqls['Activity.ActivityTypeID'] = "
            update :_Activity a
            join :_ActivityType t
               on a.ActivityType = t.Name
            set a.ActivityTypeID = t.ActivityTypeID";
      }

      if ($this->ImportExists('Tag') && $this->ImportExists('TagDiscussion')) {
         $Sqls['Tag.CoundDiscussions'] = $this->GetCountSQL('count', 'Tag', 'TagDiscussion', 'CountDiscussions', 'TagID');
      }
      
      $Sqls['Category.CountDiscussions'] = $this->GetCountSQL('count', 'Category', 'Discussion');
      $Sqls['Category.CountComments'] = $this->GetCountSQL('sum', 'Category', 'Discussion', 'CountComments', 'CountComments');
      if (!$this->ImportExists('Category', 'PermissionCategoryID')) {
         $Sqls['Category.PermissionCategoryID'] = "update :_Category set PermissionCategoryID = -1";
      }
      
      if($this->ImportExists('Conversation') && $this->ImportExists('ConversationMessage')) {
         $Sqls['Conversation.FirstMessageID'] = $this->GetCountSQL('min', 'Conversation', 'ConversationMessage', 'FirstMessageID', 'MessageID');

         if(!$this->ImportExists('Conversation', 'CountMessages'))
            $Sqls['Conversation.CountMessages'] = $this->GetCountSQL('count', 'Conversation', 'ConversationMessage', 'CountMessages', 'MessageID');
         if(!$this->ImportExists('Conversation', 'LastMessageID'))
            $Sqls['Conversation.LastMessageID'] = $this->GetCountSQL('max', 'Conversation', 'ConversationMessage', 'LastMessageID', 'MessageID');

         if (!$this->ImportExists('Conversation', 'DateUpdated'))
            $Sqls['Converstation.DateUpdated'] = "update :_Conversation c join :_ConversationMessage m on c.LastMessageID = m.MessageID set c.DateUpdated = m.DateInserted";

         if($this->ImportExists('UserConversation')) {
            if(!$this->ImportExists('UserConversation', 'LastMessageID')) {
               if($this->ImportExists('UserConversation', 'DateLastViewed')) {
                  // Get the value from the DateLastViewed.
                  $Sqls['UserConversation.LastMessageID'] = 
                     "update :_UserConversation uc
                     set LastMessageID = (
                       select max(MessageID)
                       from :_ConversationMessage m
                       where m.ConversationID = uc.ConversationID
                         and m.DateInserted >= uc.DateLastViewed)";
               } else {
                  // Get the value from the conversation.
                  // In this case just mark all of the messages read.
                  $Sqls['UserConversation.LastMessageID'] = 
                     "update :_UserConversation uc
                     join :_Conversation c
                       on c.ConversationID = uc.ConversationID
                     set uc.CountReadMessages = c.CountMessages,
                       uc.LastMessageID = c.LastMessageID";
               }
            } elseif(!$this->ImportExists('UserConversation', 'DateLastViewed')) {
               // We have the last message so grab the date from that.
               $Sqls['UserConversation.DateLastViewed'] =
                     "update :_UserConversation uc
                     join :_ConversationMessage m
                       on m.ConversationID = uc.ConversationID
                         and m.MessageID = uc.LastMessageID
                     set uc.DateLastViewed = m.DateInserted";
            }
         }
      }

      // User counts.
      if (!$this->ImportExists('User', 'DateFirstVisit')) {
         $Sqls['User.DateFirstVisit'] = 'update :_User set DateFirstVisit = DateInserted';
      }
      if (!$this->ImportExists('User', 'CountDiscussions')) {
         $Sqls['User.CountDiscussions'] = $this->GetCountSQL('count', 'User', 'Discussion', 'CountDiscussions', 'DiscussionID', 'UserID', 'InsertUserID');
      }
      if (!$this->ImportExists('User', 'CountComments')) {
         $Sqls['User.CountComments'] = $this->GetCountSQL('count', 'User', 'Comment', 'CountComments', 'CommentID', 'UserID', 'InsertUserID');
      }
      if (!$this->ImportExists('User', 'CountBookmarks')) {
         $Sqls['User.CountBookmarks'] = "update :_User u
            set CountBookmarks = (
               select count(ud.DiscussionID)
               from :_UserDiscussion ud
               where ud.Bookmarked = 1
                  and ud.UserID = u.UserID
            )";
      }
//      if (!$this->ImportExists('User', 'CountUnreadConversations')) {
//         $Sqls['User.CountUnreadConversations'] =
//            'update :_User u
//            set u.CountUnreadConversations = (
//              select count(c.ConversationID)
//              from :_Conversation c
//              inner join :_UserConversation uc
//                on c.ConversationID = uc.ConversationID
//              where uc.UserID = u.UserID
//                and uc.CountReadMessages < c.CountMessages
//            )';
//      }

      // The updates start here.
		$CurrentSubstep = GetValue('CurrentSubstep', $this->Data, 0);

//      $Sqls2 = array();
//      $i = 1;
//      foreach ($Sqls as $Name => $Sql) {
//         $Sqls2[] = "/* $i. $Name */\n"
//            .str_replace(':_', $this->Database->DatabasePrefix, $Sql)
//            .";\n";
//         $i++;
//      }
//      throw new Exception(implode("\n", $Sqls2));

		// Execute the SQL.
      $Keys = array_keys($Sqls);
      for($i = $CurrentSubstep; $i < count($Keys); $i++) {
         $this->Data['CurrentStepMessage'] = sprintf(T('%s of %s'), $CurrentSubstep + 1, count($Keys));
			$Sql = $Sqls[$Keys[$i]];
			$this->Query($Sql);
			if($this->Timer->ElapsedTime() > $this->MaxStepTime) {
				$this->Data['CurrentSubstep'] = $i + 1;
				return FALSE;
			}
		}
		if(isset($this->Data['CurrentSubstep']))
			unset($this->Data['CurrentSubstep']);

		$this->Data['CurrentStepMessage'] = '';

      // Update the url codes of categories.
      if (!$this->ImportExists('Category', 'UrlCode')) {
         $Categories = CategoryModel::Categories();
         $TakenCodes = array();
         
         foreach ($Categories as $Category) {
            $UrlCode = urldecode(Gdn_Format::Url($Category['Name']));
            if (strlen($UrlCode) > 50) {
               $UrlCode = 'c'.$Category['CategoryID'];
            } elseif (is_numeric($UrlCode)) {
               $UrlCode = 'c'.$UrlCode;
            }
            
            if (in_array($UrlCode, $TakenCodes)) {
               $ParentCategory = CategoryModel::Categories($Category['ParentCategoryID']);
               if ($ParentCategory && $ParentCategory['CategoryID'] != -1) {
                  $UrlCode = Gdn_Format::Url($ParentCategory['Name']).'-'.$UrlCode;
               }
               if (in_array($UrlCode, $TakenCodes))
                  $UrlCode = $Category['CategoryID'];
            }

            $TakenCodes[] = $UrlCode;
            Gdn::SQL()->Put(
               'Category',
               array('UrlCode' => $UrlCode),
               array('CategoryID' => $Category['CategoryID']));
         }
      }
      // Rebuild the category tree.
      $CategoryModel = new CategoryModel();
      $CategoryModel->RebuildTree();
      $this->SetCategoryPermissionIDs();

      return TRUE;
	}
}<|MERGE_RESOLUTION|>--- conflicted
+++ resolved
@@ -474,7 +474,6 @@
     * Get a custom import model based on the import's source.
     */
    public function GetCustomImportModel() {
-<<<<<<< HEAD
       $Result = NULL;
 
       // Get import type name.
@@ -487,19 +486,6 @@
          $Result = new $SourceModelName();
          $Result->ImportModel = $this;
       }
-=======
-      $Header = $this->GetImportHeader();
-      $Source = GetValue('Source', $Header, '');
-      $Result = NULL;
-
-      if (substr_compare('vbulletin', $Source, 0, 9, TRUE) == 0)
-         $Result = new vBulletinImportModel();
-      elseif (substr_compare('vanilla 1', $Source, 0, 9, TRUE) == 0)
-         $Result = new Vanilla1ImportModel();
-
-      if ($Result !== NULL)
-         $Result->ImportModel = $this;
->>>>>>> 69fab2b8
 
       return $Result;
    }
@@ -646,13 +632,10 @@
             $SQLPath = 'import/import_'.date('Y-m-d_His').'.sql';
             $this->Data('SQLPath', $SQLPath);
          }
-<<<<<<< HEAD
       } else {
          // Importing will overwrite our System user record.
          // Our CustomFinalization step (e.g. vbulletinimportmodel) needs this to be regenerated.
          RemoveFromConfig('Garden.SystemUserID');
-=======
->>>>>>> 69fab2b8
       }
 
       return TRUE;
