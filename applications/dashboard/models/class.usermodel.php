<?php if (!defined('APPLICATION')) exit();
/*
Copyright 2008, 2009 Vanilla Forums Inc.
This file is part of Garden.
Garden is free software: you can redistribute it and/or modify it under the terms of the GNU General Public License as published by the Free Software Foundation, either version 3 of the License, or (at your option) any later version.
Garden is distributed in the hope that it will be useful, but WITHOUT ANY WARRANTY; without even the implied warranty of MERCHANTABILITY or FITNESS FOR A PARTICULAR PURPOSE. See the GNU General Public License for more details.
You should have received a copy of the GNU General Public License along with Garden.  If not, see <http://www.gnu.org/licenses/>.
Contact Vanilla Forums Inc. at support [at] vanillaforums [dot] com
*/

class UserModel extends Gdn_Model {
   const DEFAULT_CONFIRM_EMAIL = 'You need to confirm your email address before you can continue. Please confirm your email address by clicking on the following link: {/entry/emailconfirm,url,domain}/{User.UserID,rawurlencode}/{EmailKey,rawurlencode}';
   const USERID_KEY = 'user.{UserID}';
   const USERNAME_KEY = 'user.{Name}.name';
   const USERROLES_KEY = 'user.{UserID}.roles';
   const USERPERMISSIONS_KEY = 'user.{UserID}.permissions.{PermissionsIncrement}';
   const INC_PERMISSIONS_KEY = 'permissions.increment';
   
   static $UserCache = array();
   
   public $SessionColumns;
   
   /**
    * Class constructor. Defines the related database table name.
    */
   public function __construct() {
      parent::__construct('User');
   }

   protected function _AddEmailHeaderFooter($Message, $Data) {
      $Header = T('EmailHeader', '');
      if ($Header)
         $Message = FormatString($Header, $Data)."\n".$Message;

      $Footer = T('EmailFooter', '');
      if ($Footer)
         $Message .= "\n".FormatString($Footer, $Data);

      return $Message;
   }

   public function ConfirmEmail($User, $EmailKey) {
      $Attributes = GetValue('Attributes', $User);
      $EmailKey2 = GetValue('EmailKey', $Attributes);
      
      if (!$EmailKey2 || $EmailKey != $EmailKey2) {
         $this->Validation->AddValidationResult('EmailKey', '@'.T('Couldn\'t confirm email.',
            'We couldn\'t confirm your email. Check the link in the email we sent you or try sending another confirmation email.'));
         return FALSE;
      }

      // Update the user's roles.
      $Roles = GetValue('ConfirmedEmailRoles', $Attributes, C('Garden.Registration.DefaultRoles'));
      $this->SaveRoles(GetValue('UserID', $User), $Roles, FALSE);
      
      // Remove the email confirmation attributes.
      unset($Attributes['EmailKey'], $Attributes['ConfirmedEmailRoles']);
      $this->SaveAttribute($UserID, $Attributes);
      
      return TRUE;
   }

   /** Connect a user with a foreign authentication system.
    *
    * @param string $ForeignUserKey The user's unique key in the other authentication system.
    * @param string $ProviderKey The key of the system providing the authentication.
    * @param array $UserData Data to go in the user table.
    * @return int The new/existing user ID.
    */
   public function Connect($ForeignUserKey, $ProviderKey, $UserData) {
      if (!isset($UserData['UserID'])) {
         // Check to see if the user already exists.
         $ConnectUserID = $this->SQL->GetWhere('UserAuthentication',
            array('ForeignUserKey' => $ForeignUserKey, 'ProviderKey' => $ProviderKey))
            ->Value('UserID', FALSE);

         if ($ConnectUserID !== FALSE)
            $UserData['UserID'] = $ConnectUserID;
      }

      $NewUser = !isset($ConnectUserID) && !GetValue('UserID', $UserData);

      // Save the user.
      $UserID = $this->Save($UserData, array('ActivityType' => 'Join', 'CheckExisting' => TRUE));

      // Add the user to the default role(s).
      if ($UserID && $NewUser) {
         $this->SaveRoles($UserID, C('Garden.Registration.DefaultRoles'));
      }

      // Save the authentication.
      if ($UserID && !isset($ConnectUserID)) {
         $this->SQL->Replace('UserAuthentication',
            array('UserID' => $UserID),
            array('ForeignUserKey' => $ForeignUserKey, 'ProviderKey' => $ProviderKey));
      }
      return $UserID;
   }
   
   /**
    * A convenience method to be called when inserting users (because users
    * are inserted in various methods depending on registration setups).
    */
   protected function _Insert($Fields, $Options = array()) {
      // Massage the roles for email confirmation.
      if (C('Garden.Registration.ConfirmEmail') && !GetValue('NoConfirmEmail', $Options)) {
         TouchValue('Attributes', $Fields, array());
         $ConfirmationCode = RandomString(8);
         $Fields['Attributes']['EmailKey'] = $ConfirmationCode;
         
         if (isset($Fields['Roles'])) {
            $Fields['Attributes']['ConfirmedEmailRoles'] = $Fields['Roles'];
         }
         $Fields['Roles'] = (array)C('Garden.Registration.ConfirmEmailRole');
         if (!is_string($Fields['Attributes']))
            $Fields['Attributes'] = serialize($Fields['Attributes']);
      }

      // Make sure to encrypt the password for saving...
      if (array_key_exists('Password', $Fields)) {
         $PasswordHash = new Gdn_PasswordHash();
         $Fields['Password'] = $PasswordHash->HashPassword($Fields['Password']);
         $Fields['HashMethod'] = 'Vanilla';
      }

      $Roles = GetValue('Roles', $Fields);
      unset($Fields['Roles']);
      
      $UserID = $this->SQL->Insert($this->Name, $Fields);
      if (is_array($Roles)) {
         $this->SaveRoles($UserID, $Roles, FALSE);
      }

      // Approval registration requires an email confirmation.
      if ($UserID && isset($ConfirmationCode) && strtolower(C('Garden.Registration.Method')) == 'approval') {
         // Send the confirmation email.
         $this->SendEmailConfirmationEmail($UserID);
      }

      // Fire an event for user inserts
      $this->EventArguments['InsertUserID'] = $UserID;
      $this->EventArguments['InsertFields'] = $Fields;
      $this->FireEvent('AfterInsertUser');
      return $UserID;
   }
   
   public function JoinUsers(&$Data, $Columns, $Options = array()) {
      // Grab all of the user fields that need to be joined.
      $UserIDs = array();
      foreach ($Data as $Row) {
         foreach ($Columns as $ColumnName) {
            $UserIDs[GetValue($ColumnName, $Row)] = 1;
         }
      }
      
      // Get the users.
      $Users = $this->GetIDs(array_keys($UserIDs));
      
      $Prefixes = array();
      foreach ($Columns as $ColumnName) {
         $Prefixes[] = StringEndsWith($ColumnName, 'UserID', TRUE, TRUE);
      }
      
      $Join = GetValue('Join', $Options, array('Name', 'Email', 'Photo'));
      
      foreach ($Data as &$Row) {
         foreach ($Prefixes as $Px) {
            $ID = GetValue($Px.'UserID', $Row);
            $User = GetValue($ID, $Users, FALSE);
            
            foreach ($Join as $Column) {
               SetValue($Px.$Column, $Row, $User[$Column]);
            }
         }
      }
   }

   /**
    * $SafeData makes sure that the query does not return any sensitive
    * information about the user (password, attributes, preferences, etc).
    */
   public function UserQuery($SafeData = FALSE) {
      if ($SafeData) {
         $this->SQL->Select('u.UserID, u.Name, u.Photo, u.About, u.Gender, u.CountVisits, u.InviteUserID, u.DateFirstVisit, u.DateLastActive, u.DateInserted, u.DateUpdated, u.Score, u.Admin, u.Deleted, u.CountDiscussions, u.CountComments');
      } else {
         $this->SQL->Select('u.*');
      }
      $this->SQL->Select('i.Name', '', 'InviteName')
         ->From('User u')
         ->Join('User as i', 'u.InviteUserID = i.UserID', 'left');
   }

   public function DefinePermissions($UserID, $Serialize = TRUE) {
      $Data = Gdn::PermissionModel()->CachePermissions($UserID);
      
      if (Gdn::Cache()->ActiveEnabled()) {
         $PermissionsKey = self::INC_PERMISSIONS_KEY;
         $PermissionsIncrement = Gdn::Cache()->Get($PermissionsKey);

         $UserPermissionsKey = FormatString(self::USERPERMISSIONS_KEY, array(
            'UserID' => $UserID,
            'PermissionsIncrement' => $PermissionsIncrement
         ));
         $CachePermissions = Gdn::Cache()->Get($UserPermissionsKey);
         if ($CachePermissions !== Gdn_Cache::CACHEOP_FAILURE) return $CachePermissions;
      }
      
      $Permissions = array();
      foreach($Data as $i => $Row) {
         $JunctionTable = $Row['JunctionTable'];
         $JunctionColumn = $Row['JunctionColumn'];
         $JunctionID = $Row['JunctionID'];
         unset($Row['JunctionColumn'], $Row['JunctionColumn'], $Row['JunctionID'], $Row['RoleID'], $Row['PermissionID']);
         
         foreach($Row as $PermissionName => $Value) {
            if($Value == 0)
               continue;
            
            if(is_numeric($JunctionID) && $JunctionID !== NULL) {
               if (!array_key_exists($PermissionName, $Permissions))
                  $Permissions[$PermissionName] = array();
                  
               if (!is_array($Permissions[$PermissionName]))
                  $Permissions[$PermissionName] = array();
                  
               $Permissions[$PermissionName][] = $JunctionID;
            } else {
               $Permissions[] = $PermissionName;
            }
         }
      }
      
      // Throw a fatal error if the user has no permissions
      // if (count($Permissions) == 0)
      //    trigger_error(ErrorMessage('The requested user ('.$this->UserID.') has no permissions.', 'Session', 'Start'), E_USER_ERROR);

      $PermissionsSerialized = NULL;
      if (Gdn::Cache()->ActiveEnabled()) {
         Gdn::Cache()->Store($UserPermissionsKey, $Permissions);
      } else {
         // Save the permissions to the user table
         $PermissionsSerialized = Gdn_Format::Serialize($Permissions);
         if ($UserID > 0)
            $this->SQL->Put('User', array('Permissions' => $Permissions2), array('UserID' => $UserID));
      }
      
      if ($Serialize && is_null($PermissionsSerialized))
         $PermissionsSerialized = Gdn_Format::Serialize($Permissions);
      
      return $Serialize ? $PermissionsSerialized : $Permissions;
   }

   public function Get($UserID) {
      
      // Check page cache, then memcached
      $User = $this->GetUserFromCache($UserID, 'userid');
      
      // If not, query DB
      if ($User === Gdn_Cache::CACHEOP_FAILURE) {
         $this->UserQuery();
         $User = $this->SQL->Where('u.UserID', $UserID)->Get()->FirstRow(DATASET_TYPE_ARRAY);
         if ($User) {
            // If success, build more data, then cache user
            $this->SetCalculatedFields($User);
            $this->UserCache($User);
         }
      }

      return (object)$User;
   }
   
   public function GetByUsername($Username) {
		if ($Username == '')
		 	return FALSE;
      
      // Check page cache, then memcached
      $User = $this->GetUserFromCache($Username, 'name');
      
      if ($User === Gdn_Cache::CACHEOP_FAILURE) {
         $this->UserQuery();
         $User = $this->SQL->Where('u.Name', $Username)->Get()->FirstRow(DATASET_TYPE_ARRAY);
         if ($User) {
            // If success, build more data, then cache user
            $this->SetCalculatedFields($User);
            $this->UserCache($User);
         }
      }
      
      // By default, FirstRow() gives stdClass
      $User = (object)$User;
      
      return $User;
   }
	public function GetByEmail($Email) {
      $this->UserQuery();
      $User = $this->SQL->Where('u.Email', $Email)->Get()->FirstRow();
      $this->SetCalculatedFields($User);
      return $User;
   }
   
   public function GetByRole($Role) {
      $RoleID = $Role; // Optimistic
      if (is_string($Role)) {
         $RoleModel = new RoleModel();
         $Roles = $RoleModel->GetArray();
         $RolesByName = array_flip($Roles);
         
         $RoleID = GetValue($Role, $RolesByName, NULL);
         
         // No such role
         if (is_null($RoleID)) return new Gdn_DataSet();
      }

      return $this->SQL->Select('u.*')
         ->From('User u')
         ->Join('UserRole ur', 'u.UserID = ur.UserID')
         ->Where('ur.RoleID', $RoleID, TRUE, FALSE)
//         ->GroupBy('UserID')
         ->OrderBy('DateInserted', 'desc')
         ->Get();
   }

   public function GetActiveUsers($Limit = 5) {
      $this->UserQuery();
      $this->FireEvent('BeforeGetActiveUsers');
      return $this->SQL
         ->Where('u.Deleted', 0)
         ->OrderBy('u.DateLastActive', 'desc')
         ->Limit($Limit, 0)
         ->Get();
   }

   public function GetApplicantCount() {
      $ApplicantRoleID = (int)C('Garden.Registration.ApplicantRoleID', 0);
      if ($ApplicantRoleID == 0)
         return 0;

      $Result = $this->SQL->Select('u.UserID', 'count', 'ApplicantCount')
         ->From('User u')
         ->Join('UserRole ur', 'u.UserID = ur.UserID')
         ->Where('ur.RoleID', $ApplicantRoleID, TRUE, FALSE)
         ->Get()->Value('ApplicantCount', 0);
      return $Result;
   }
   
   /**
    * Returns all users in the applicant role
    */
   public function GetApplicants() {
      $ApplicantRoleID = (int)C('Garden.Registration.ApplicantRoleID', 0);
      if ($ApplicantRoleID == 0)
         return new Gdn_DataSet();

      return $this->SQL->Select('u.*')
         ->From('User u')
         ->Join('UserRole ur', 'u.UserID = ur.UserID')
         ->Where('ur.RoleID', $ApplicantRoleID, TRUE, FALSE)
//         ->GroupBy('UserID')
         ->OrderBy('DateInserted', 'desc')
         ->Get();
   }

   /**
    * Get the a user authentication row.
    *
    * @param string $UniqueID The unique ID of the user in the foreign authentication scheme.
    * @param string $Provider The key of the provider.
    * @return array|false
    */
   public function GetAuthentication($UniqueID, $Provider) {
      return $this->SQL->GetWhere('UserAuthentication',
         array('ForeignUserKey' => $UniqueID, 'ProviderKey' => $Provider))->FirstRow(DATASET_TYPE_ARRAY);
   }

   public function GetCountLike($Like = FALSE) {
      $ApplicantRoleID = (int)C('Garden.Registration.ApplicantRoleID', 0);

      $this->SQL
         ->Select('u.UserID', 'count', 'UserCount')
         ->From('User u')
         ->Join('UserRole ur', "u.UserID = ur.UserID and ur.RoleID = $ApplicantRoleID", 'left');
      if (is_array($Like)){
         $this->SQL
				->BeginWhereGroup()
				->OrLike($Like, '', 'right')
				->EndWhereGroup();
		}
		$this->SQL
         ->Where('u.Deleted', 0)
         ->Where('ur.RoleID is null');
		
		$Data =  $this->SQL->Get()->FirstRow();

      return $Data === FALSE ? 0 : $Data->UserCount;
   }

   public function GetCountWhere($Where = FALSE) {
      $this->SQL
         ->Select('u.UserID', 'count', 'UserCount')
         ->From('User u')
         ->Join('UserRole ur', 'u.UserID = ur.UserID and ur.RoleID = '.(int)C('Garden.Registration.ApplicantRoleID', 0), 'left');
		
		if (is_array($Where))
         $this->SQL->Where($Where);

		$Data = $this->SQL
         ->Where('u.Deleted', 0)
         ->Where('ur.RoleID is null')
         ->Get()
         ->FirstRow();

      return $Data === FALSE ? 0 : $Data->UserCount;
   }

   public function GetID($ID, $DatasetType = DATASET_TYPE_ARRAY) {
      // Check page cache, then memcached
      $User = $this->GetUserFromCache($ID, 'userid');
      
      // If not, query DB
      if ($User === Gdn_Cache::CACHEOP_FAILURE) {
         $User = parent::GetID($ID, DATASET_TYPE_ARRAY);
         
         if ($User) {
            // If success, build more data, then cache user
            $this->SetCalculatedFields($User);
            $this->UserCache($User);
         }
      }
      
      if (is_array($User) && $DatasetType == DATASET_TYPE_OBJECT)
         $User = (object)$User;
      
      if (is_object($User) && $DatasetType == DATASET_TYPE_ARRAY)
         $User = (array)$User;
      
      return $User;
   }
   
<<<<<<< HEAD
   public function GetIDs($IDs, $SkipCacheQuery = FALSE) {
      
      $DatabaseIDs = $IDs;
      $Data = array();
      
      if (!$SkipCacheQuery) {
         
         // TODO: add $UserCache layer
         
         $Keys = array();
         // Make keys for cache query
         foreach ($IDs as $UserID) {
            if (!$UserID) continue;
            $Keys[] = FormatString(self::USERID_KEY, array('UserID' => $UserID));
         }
         
         // Query cache layer
         $CacheData = Gdn::Cache()->Get($Keys);
         foreach ($CacheData as $RealKey => $User) {
            $ResultUserID = GetValue('UserID', $User);
            $Data[$ResultUserID] = $User;
         }
         
         //echo "from cache:\n";
         //print_r($Data);
         
         $DatabaseIDs = array_diff($DatabaseIDs, array_keys($Data));
         unset($CacheData);
      }
      
      // Clean out bogus blank entries
      $DatabaseIDs = array_diff($DatabaseIDs, array(NULL, ''));
      
      // If we are missing any users from cache query, fill em up here
      if (sizeof($DatabaseIDs)) {
         $DatabaseData = $this->SQL->WhereIn('UserID', $DatabaseIDs)->GetWhere('User')->Result(DATASET_TYPE_ARRAY);
         $DatabaseData = Gdn_DataSet::Index($DatabaseData, 'UserID');
         
         //echo "from DB:\n";
         //print_r($DatabaseData);
         
         foreach ($DatabaseData as $DatabaseUserID => $DatabaseUser) {
            $Data[$DatabaseUserID] = $DatabaseUser;
            $this->UserCache($DatabaseUser);
         }
=======
   public function GetIDs($IDs) {
      $Data = $this->SQL->GetWhere('User', array('UserID' => $IDs))->ResultArray();
      $Data = Gdn_DataSet::Index($Data, 'UserID');
      foreach ($Data as $UserID => &$User) {
         $this->SetCalculatedFields($User);
         $this->UserCache($User);
>>>>>>> a864da98
      }
      
      return $Data;
   }

   public function GetLike($Like = FALSE, $OrderFields = '', $OrderDirection = 'asc', $Limit = FALSE, $Offset = FALSE) {
      $ApplicantRoleID = (int)C('Garden.Registration.ApplicantRoleID', 0);

      $this->UserQuery();
      $this->SQL
         ->Join('UserRole ur', "u.UserID = ur.UserID and ur.RoleID = $ApplicantRoleID", 'left');

      if (is_array($Like)) {
         $this->SQL
				->BeginWhereGroup()
				->OrLike($Like, '', 'right')
				->EndWhereGroup();
		}
		
      return $this->SQL
         ->Where('u.Deleted', 0)
         ->Where('ur.RoleID is null')
         ->OrderBy($OrderFields, $OrderDirection)
         ->Limit($Limit, $Offset)
         ->Get();
   }

   /**
    * Retries UserMeta information for a UserID / Key pair
    *
    * This method takes a $UserID or array of $UserIDs, and a $Key. It converts the
    * $Key to fully qualified format and then queries for the associated value(s). $Key
    * can contain SQL wildcards, in which case multiple results can be returned.
    *
    * If $UserID is an array, the return value will be a multi dimensional array with the first
    * axis containing UserIDs and the second containing fully qualified UserMetaKeys, associated with
    * their values.
    *
    * If $UserID is a scalar, the return value will be a single dimensional array of $UserMetaKey => $Value
    * pairs.
    *
    * @param $UserID integer UserID or array of UserIDs.
    * @param $Key string relative user meta key.
    * @return array results or $Default
    */
   public static function GetMeta($UserID, $Key, $Prefix = '') {;
      $Sql = Gdn::SQL()
         ->Select('*')
         ->From('UserMeta u');

      if (is_array($UserID))
         $Sql->WhereIn('u.UserID', $UserID);
      else
         $Sql->Where('u.UserID', $UserID);

      if (strpos($Key, '%') !== FALSE)
         $Sql->Like('u.Name', $Key);
      else
         $Sql->Where('u.Name', $Key);

      $Data = $Sql->Get()->ResultArray();

      if (is_array($UserID))
         $Result = array_fill_keys($UserID, array());
      else {
         if (strpos($Key, '%') === FALSE)
            $Result = array(StringBeginsWith($Key, $Prefix, FALSE, TRUE) => $Default);
         else
            $Result = array();
      }

      foreach ($Data as $Row) {
         $Name = StringBeginsWith($Row['Name'], $Prefix, FALSE, TRUE);

         if (is_array($UserID)) {
            $Result[$Row['UserID']][$Name] = $Row['Value'];
         } else {
            $Result[$Name] = $Row['Value'];
         }
      }

      return $Result;
   }

   public function GetRoles($UserID) {
      $UserRolesKey = FormatString(self::USERROLES_KEY, array('UserID' => $UserID));
      $RolesDataArray = Gdn::Cache()->Get($UserRolesKey);
      
      if ($RolesDataArray === Gdn_Cache::CACHEOP_FAILURE) {
         $RolesDataArray = $this->SQL->Select('r.RoleID, r.Name')
            ->From('UserRole ur')
            ->Join('Role r', 'ur.RoleID = r.RoleID')
            ->Where('ur.UserID', $UserID)
            ->Get()->Result(DATASET_TYPE_ARRAY);
      }
      return new Gdn_DataSet($RolesDataArray);
   }

   public function GetSession($UserID, $Refresh = FALSE) {
      // Ask for the user. This will check cache first.
      $User = $this->GetID($UserID, DATASET_TYPE_OBJECT);
      
      // TIM: Removed on Jul 14, 2011 for PennyArcade
      //
      //$this->FireEvent('SessionQuery');
      //if (is_array($this->SessionColumns)) {
      //   $this->SQL->Select($this->SessionColumns);
      //}
      //$User = $this->SQL
      //   ->Get()
      //   ->FirstRow();

      if ($User && $User->Permissions == '')
         $User->Permissions = $this->DefinePermissions($UserID);
      
      // Remove secret info from session
      unset($User->Password, $User->HashMethod);
      
      return $User;
   }

   /**
    * Retrieve a summary of "safe" user information for external API calls.
    */
   public function GetSummary($OrderFields = '', $OrderDirection = 'asc', $Limit = FALSE, $Offset = FALSE) {
      $this->UserQuery(TRUE);
      return $this->SQL
         ->Where('u.Deleted', 0)
         ->OrderBy($OrderFields, $OrderDirection)
         ->Limit($Limit, $Offset)
         ->Get();
   }
   
   /**
    * Retrieves a "system user" id that can be used to perform non-real-person tasks.
    */
   public function GetSystemUserID() {
      $SystemUserID = C('Garden.SystemUserID');
      if ($SystemUserID)
         return $SystemUserID;
      
      $SystemUser = array(
         'Name' => T('System'),
         'Password' => RandomString('20'),
         'HashMethod' => 'Random',
         'Email' => 'system@domain.com',
         'DateInserted' => Gdn_Format::ToDateTime(),
         'Admin' => '2'
      );
      
      $this->EventArguments['SystemUser'] = &$SystemUser;
      $this->FireEvent('BeforeSystemUser');
      
      $SystemUserID = $this->SQL->Insert($this->Name, $SystemUser);
      
      SaveToConfig('Garden.SystemUserID', $SystemUserID);
      return $SystemUserID;
   }

   public function Register($FormPostValues, $Options = array()) {
      $Valid = TRUE;
      $FormPostValues['LastIPAddress'] = Gdn::Request()->IpAddress();
      
      // Throw an error if the registering user has an active session
      if (Gdn::Session()->IsValid())
         $this->Validation->AddValidationResult('Name', 'You are already registered.');

      // Check for banning first.
      $Valid = BanModel::CheckUser($FormPostValues, $this->Validation, TRUE);

      // Throw an event to allow plugins to block the registration.
      unset($this->EventArguments['User']);
      $this->EventArguments['User'] = $FormPostValues;
      $this->EventArguments['Valid'] =& $Valid;
      $this->FireEvent('BeforeRegister');

      if (!$Valid)
         return FALSE; // plugin blocked registration

      switch (strtolower(C('Garden.Registration.Method'))) {
         case 'captcha':
            $UserID = $this->InsertForBasic($FormPostValues, GetValue('CheckCaptcha', $Options, TRUE), $Options);
            break;
         case 'approval':
            $UserID = $this->InsertForApproval($FormPostValues, $Options);
            break;
         case 'invitation':
            $UserID = $this->InsertForInvite($FormPostValues, $Options);
            break;
         case 'closed':
            $UserID = FALSE;
            $this->Validation->AddValidationResult('Registration', 'Registration is closed.');
            break;
         case 'basic':
         default:
            $UserID = $this->InsertForBasic($FormPostValues, GetValue('CheckCaptcha', $Options, FALSE), $Options);
            break;
      }
      return $UserID;
   }
   
   public function RemovePicture($UserID) {
      $this->SetField($UserID, 'Photo', 'NULL');
   }

   public function ProfileCount($User, $Column) {
      if (is_numeric($User))
         $User = $this->SQL->GetWhere('User', array('UserID' => $User))->FirstRow(DATASET_TYPE_ARRAY);
      elseif (is_string($User))
         $User = $this->SQL->GetWhere('User', array('Name' => $User))->FirstRow(DATASET_TYPE_ARRAY);
      elseif (is_object($User))
         $User = (array)$User;

      if (array_key_exists($Column, $User) && $User[$Column] === NULL) {
            $UserID = $User['UserID'];
            switch ($Column) {
               case 'CountComments':
                  $Count = $this->SQL->GetCount('Comment', array('InsertUserID' => $UserID));
                  $this->SetField($UserID, 'CountComments', $Count);
                  break;
               case 'CountDiscussions':
                  $Count = $this->SQL->GetCount('Discussion', array('InsertUserID' => $UserID));
                  $this->SetField($UserID, 'CountDiscussions', $Count);
                  break;
               case 'CountBookmarks':
                  $Count = $this->SQL->GetCount('UserDiscussion', array('UserID' => $UserID, 'Bookmarked' => '1'));
                  $this->SQL->Put('User', array('CountBookmarks', array('UserID' => $UserID)));
                  break;
               default:
                  $Count = FALSE;
                  break;
            }
            return $Count;
      } elseif ($User[$Column]) {
         return $User[$Column];
      } else {
         return FALSE;
      }
   }

   /**
    * Generic save procedure.
    */
   public function Save($FormPostValues, $Settings = FALSE) {
      
      // See if the user's related roles should be saved or not.
      $SaveRoles = GetValue('SaveRoles', $Settings);

      // Define the primary key in this model's table.
      $this->DefineSchema();

      // Add & apply any extra validation rules:
      if (array_key_exists('Email', $FormPostValues))
         $this->Validation->ApplyRule('Email', 'Email');

      // Custom Rule: This will make sure that at least one role was selected if saving roles for this user.
      if ($SaveRoles) {
         $this->Validation->AddRule('OneOrMoreArrayItemRequired', 'function:ValidateOneOrMoreArrayItemRequired');
         // $this->Validation->AddValidationField('RoleID', $FormPostValues);
         $this->Validation->ApplyRule('RoleID', 'OneOrMoreArrayItemRequired');
      }

      // Make sure that the checkbox val for email is saved as the appropriate enum
      if (array_key_exists('ShowEmail', $FormPostValues))
         $FormPostValues['ShowEmail'] = ForceBool($FormPostValues['ShowEmail'], '0', '1', '0');

      // Validate the form posted values
      $UserID = GetValue('UserID', $FormPostValues);
      $Insert = $UserID > 0 ? FALSE : TRUE;
      if ($Insert) {
         $this->AddInsertFields($FormPostValues);
      } else {
         $this->AddUpdateFields($FormPostValues);
      }
      
      $this->EventArguments['FormPostValues'] = $FormPostValues;
      $this->FireEvent('BeforeSaveValidation');

      $RecordRoleChange = TRUE;
      if ($this->Validate($FormPostValues, $Insert) && $this->ValidateUniqueFields(GetValue('Name', $FormPostValues), GetValue('Email', $FormPostValues), $UserID)) {
         $Fields = $this->Validation->ValidationFields(); // All fields on the form that need to be validated (including non-schema field rules defined above)
         $RoleIDs = GetValue('RoleID', $Fields, 0);
         $Username = GetValue('Name', $Fields);
         $Email = GetValue('Email', $Fields);
         $Fields = $this->Validation->SchemaValidationFields(); // Only fields that are present in the schema
         // Remove the primary key from the fields collection before saving
         $Fields = RemoveKeyFromArray($Fields, $this->PrimaryKey);
         
         if (!$Insert && array_key_exists('Password', $Fields)) {
            // Encrypt the password for saving only if it won't be hashed in _Insert()
            $PasswordHash = new Gdn_PasswordHash();
            $Fields['Password'] = $PasswordHash->HashPassword($Fields['Password']);
            $Fields['HashMethod'] = 'Vanilla';
         }
         
         // Check for email confirmation.
         if (C('Garden.Registration.ConfirmEmail') && !GetValue('NoConfirmEmail', $Settings)) {
            if (isset($Fields['Email']) && $UserID == Gdn::Session()->UserID && $Fields['Email'] != Gdn::Session()->User->Email && !Gdn::Session()->CheckPermission('Garden.Users.Edit')) {
               $User = Gdn::Session()->User;
               $Attributes = Gdn::Session()->User->Attributes;
               $EmailKey = TouchValue('EmailKey', $Attributes, RandomString(8));

               if ($RoleIDs)
                  $ConfirmedEmailRoles = $RoleIDs;
               else
                  $ConfirmedEmailRoles = ConsolidateArrayValuesByKey($this->GetRoles($UserID), 'RoleID');
               $Attributes['ConfirmedEmailRoles'] = $ConfirmedEmailRoles;

               $RoleIDs = (array)C('Garden.Registration.ConfirmEmailRole');
               $SaveRoles = TRUE;
               $Fields['Attributes'] = serialize($Attributes);
            } 
         }
         
         $this->EventArguments['Fields'] = $Fields;
         $this->FireEvent('BeforeSave');
         
         // Check the validation results again in case something was added during the BeforeSave event.
         if (count($this->Validation->Results()) == 0) {
            // If the primary key exists in the validated fields and it is a
            // numeric value greater than zero, update the related database row.
            if ($UserID > 0) {
               // If they are changing the username & email, make sure they aren't
               // already being used (by someone other than this user)
               if (ArrayValue('Name', $Fields, '') != '' || ArrayValue('Email', $Fields, '') != '') {
                  if (!$this->ValidateUniqueFields($Username, $Email, $UserID))
                     return FALSE;
               }
   
               $this->SQL->Put($this->Name, $Fields, array($this->PrimaryKey => $UserID));
   
               // Record activity if the person changed his/her photo.
               $Photo = ArrayValue('Photo', $FormPostValues);
               if ($Photo !== FALSE) {
                  if (GetValue('CheckExisting', $Settings)) {
                     $User = $this->Get($UserID);
                     $OldPhoto = GetValue('Photo', $User);
                  }

                  if (!isset($OldPhoto) || $Photo != $Photo) {
                     if (strpos($Photo, '//'))
                        $PhotoUrl = $Photo;
                     else
                        $PhotoUrl = Gdn_Upload::Url(ChangeBasename($Photo, 'n%s'));

                     AddActivity($UserID, 'PictureChange', Img($PhotoUrl, array('alt' => T('Thumbnail'))));
                  }
               }
   
            } else {
               $RecordRoleChange = FALSE;
               if (!$this->ValidateUniqueFields($Username, $Email))
                  return FALSE;
   
               // Define the other required fields:
               $Fields['Email'] = $Email;
   
               // And insert the new user
               $UserID = $this->_Insert($Fields);
   
               // Make sure that the user is assigned to one or more roles:
               $SaveRoles = TRUE;
   
               // Report that the user was created
               $Session = Gdn::Session();
               AddActivity(
                  $Session->UserID,
                  GetValue('ActivityType', $Settings, 'JoinCreated'),
                  T('Welcome Aboard!'),
                  $UserID
               );
            }
            // Now update the role settings if necessary.
            if ($SaveRoles) {
               // If no RoleIDs were provided, use the system defaults
               if (!is_array($RoleIDs))
                  $RoleIDs = Gdn::Config('Garden.Registration.DefaultRoles');
   
               $this->SaveRoles($UserID, $RoleIDs, $RecordRoleChange);
            }

            // Send the confirmation email.
            if (isset($EmailKey)) {
               $this->SendEmailConfirmationEmail((array)Gdn::Session()->User);
            }

            $this->EventArguments['UserID'] = $UserID;
            $this->FireEvent('AfterSave');
         } else {
            $UserID = FALSE;
         }
      } else {
         $UserID = FALSE;
      }
      
      // Clear cached user data
      if (!$Insert && $UserID) {
         $this->ClearCache($UserID, array('user'));
      }
      
      return $UserID;
   }
   
   /**
    * Force the admin user into UserID 1.
    */
   public function SaveAdminUser($FormPostValues) {
      $UserID = 0;

      // Add & apply any extra validation rules:
      $Name = ArrayValue('Name', $FormPostValues, '');
      $FormPostValues['Email'] = ArrayValue('Email', $FormPostValues, strtolower($Name.'@'.Gdn_Url::Host()));
      $FormPostValues['ShowEmail'] = '0';
      $FormPostValues['TermsOfService'] = '1';
      $FormPostValues['DateOfBirth'] = '1975-09-16';
      $FormPostValues['DateLastActive'] = Gdn_Format::ToDateTime();
      $FormPostValues['DateUpdated'] = Gdn_Format::ToDateTime();
      $FormPostValues['Gender'] = 'm';
      $FormPostValues['Admin'] = '1';

      $this->AddInsertFields($FormPostValues);

      if ($this->Validate($FormPostValues, TRUE) === TRUE) {
         $UserID = 1;
         $Fields = $this->Validation->ValidationFields(); // All fields on the form that need to be validated (including non-schema field rules defined above)
         $Username = ArrayValue('Name', $Fields);
         $Email = ArrayValue('Email', $Fields);
         $Fields = $this->Validation->SchemaValidationFields(); // Only fields that are present in the schema
         $Fields['UserID'] = 1;
         
         if ($this->Get($UserID) !== FALSE) {
            $this->SQL->Put($this->Name, $Fields);
         } else {
            // Insert the new user
            $UserID = $this->_Insert($Fields, array('NoConfirmEmail' => TRUE));
            AddActivity(
               $UserID,
               'Join',
               T('Welcome to Vanilla!')
            );
         }
         $this->SaveRoles($UserID, array(16), FALSE);
      }
      return $UserID;
   }

   public function SaveRoles($UserID, $RoleIDs, $RecordActivity = TRUE) {
      if(is_string($RoleIDs) && !is_numeric($RoleIDs)) {
         // The $RoleIDs are a comma delimited list of role names.
         $RoleNames = array_map('trim', explode(',', $RoleIDs));
         $RoleIDs = $this->SQL
            ->Select('r.RoleID')
            ->From('Role r')
            ->WhereIn('r.Name', $RoleNames)
            ->Get()->ResultArray();
         $RoleIDs = ConsolidateArrayValuesByKey($RoleIDs, 'RoleID');
      }
      
      if (!is_array($RoleIDs))
         $RoleIDs = array($RoleIDs);

      // Get the current roles.
      $OldRoleIDs = array();
      $OldRoleData = $this->SQL
         ->Select('ur.RoleID, r.Name')
         ->From('Role r')
         ->Join('UserRole ur', 'r.RoleID = ur.RoleID')
         ->Where('ur.UserID', $UserID)
         ->Get()
         ->ResultArray();

      if ($OldRoleData !== FALSE) {
         $OldRoleIDs = ConsolidateArrayValuesByKey($OldRoleData, 'RoleID');
      }
      
      // 1a) Figure out which roles to delete.
      $DeleteRoleIDs = array_diff($OldRoleIDs, $RoleIDs);
      // 1b) Remove old role associations for this user.
      if(count($DeleteRoleIDs) > 0)
         $this->SQL->WhereIn('RoleID', $DeleteRoleIDs)->Delete('UserRole', array('UserID' => $UserID));
      
      // 2a) Figure out which roles to insert.
      $InsertRoleIDs = array_diff($RoleIDs, $OldRoleIDs);
      // 2b) Insert the new role associations for this user.
      foreach($InsertRoleIDs as $InsertRoleID) {
         if (is_numeric($InsertRoleID))
            $this->SQL->Insert('UserRole', array('UserID' => $UserID, 'RoleID' => $InsertRoleID));
      }
      
      $this->ClearCache($UserID, array('roles'));
      
      // 3. Remove the cached permissions for this user.
      // Note: they are not reset here because I want this action to be
      // performed in one place - /dashboard/library/core/class.session.php
      // It is done in the session because when a role's permissions are changed
      // I can then just erase all cached permissions on the user table for
      // users that are assigned to that changed role - and they can reset
      // themselves the next time the session is referenced.
      $this->SQL->Put('User', array('Permissions' => ''), array('UserID' => $UserID));

      if ($RecordActivity && (count($DeleteRoleIDs) > 0 || count($InsertRoleIDs) > 0)) {
         $User = $this->Get($UserID);
         $Session = Gdn::Session();

         $OldRoles = FALSE;
         if ($OldRoleData !== FALSE)
            $OldRoles = ConsolidateArrayValuesByKey($OldRoleData, 'Name');

         $NewRoles = FALSE;
         $NewRoleData = $this->SQL
            ->Select('r.RoleID, r.Name')
            ->From('Role r')
            ->Join('UserRole ur', 'r.RoleID = ur.RoleID')
            ->Where('ur.UserID', $UserID)
            ->Get()
            ->ResultArray();
         if ($NewRoleData !== FALSE)
            $NewRoles = ConsolidateArrayValuesByKey($NewRoleData, 'Name');


         $RemovedRoles = array_diff($OldRoles, $NewRoles);
         $NewRoles = array_diff($NewRoles, $OldRoles);

         $RemovedCount = count($RemovedRoles);
         $NewCount = count($NewRoles);
         $Story = '';
         if ($RemovedCount > 0 && $NewCount > 0) {
            $Story = sprintf(T('%1$s was removed from the %2$s %3$s and added to the %4$s %5$s.'),
               $User->Name,
               implode(', ', $RemovedRoles),
               Plural($RemovedCount, 'role', 'roles'),
               implode(', ', $NewRoles),
               Plural($NewCount, 'role', 'roles')
            );
         } else if ($RemovedCount > 0) {
            $Story = sprintf(T('%1$s was removed from the %2$s %3$s.'),
               $User->Name,
               implode(', ', $RemovedRoles),
               Plural($RemovedCount, 'role', 'roles')
            );
         } else if ($NewCount > 0) {
            $Story = sprintf(T('%1$s was added to the %2$s %3$s.'),
               $User->Name,
               implode(', ', $NewRoles),
               Plural($NewCount, 'role', 'roles')
            );
         }

//         AddActivity(
//            $Session->UserID != 0 ? $Session->UserID : $UserID,
//            'RoleChange',
//            $Story,
//            $UserID
//         );
      }
   }

   public function Search($Keywords, $OrderFields = '', $OrderDirection = 'asc', $Limit = FALSE, $Offset = FALSE) {
      if (C('Garden.Registration.Method') == 'Approval')
         $ApplicantRoleID = (int)C('Garden.Registration.ApplicantRoleID', 0);
      else
         $ApplicantRoleID = 0;

      if (is_array($Keywords)) {
         $Where = $Keywords;
         $Keywords = $Where['Keywords'];
         unset($Where['Keywords']);
      }

      // Check for an IP address.
      if (preg_match('`\d{1,3}\.\d{1,3}\.\d{1,3}\.\d{1,3}`', $Keywords)) {
         $IPAddress = $Keywords;
      } else {
         // Check to see if the search exactly matches a role name.
         $RoleID = $this->SQL->GetWhere('Role', array('Name' => $Keywords))->Value('RoleID');
      }

      $this->UserQuery();
      if ($ApplicantRoleID != 0) {
         $this->SQL
            ->Join('UserRole ur', "u.UserID = ur.UserID and ur.RoleID = $ApplicantRoleID", 'left');
      }

      if (isset($Where))
         $this->SQL->Where($Where);

      if (isset($RoleID) && $RoleID) {
         $this->SQL->Join('UserRole ur2', "u.UserID = ur2.UserID and ur2.RoleID = $RoleID");
      } elseif (isset($IPAddress)) {
         $this->SQL
            ->BeginWhereGroup()
            ->OrWhere('u.InsertIPAddress', $IPAddress)
            ->OrWhere('u.LastIPAddress', $IPAddress)
            ->EndWhereGroup();
      } else {
         // Search on the user table.
         $Like = trim($Keywords) == '' ? FALSE : array('u.Name' => $Keywords, 'u.Email' => $Keywords);
         
         if (is_array($Like)) {
            $this->SQL
               ->BeginWhereGroup()
               ->OrLike($Like, '', 'right')
               ->EndWhereGroup();
         }
      }

      if ($ApplicantRoleID != 0)
         $this->SQL->Where('ur.RoleID is null');

      return $this->SQL
         ->Where('u.Deleted', 0)
         ->OrderBy($OrderFields, $OrderDirection)
         ->Limit($Limit, $Offset)
         ->Get();
   }

   public function SearchCount($Keywords = FALSE) {
      if (C('Garden.Registration.Method') == 'Approval')
         $ApplicantRoleID = (int)C('Garden.Registration.ApplicantRoleID', 0);
      else
         $ApplicantRoleID = 0;

      if (is_array($Keywords)) {
         $Where = $Keywords;
         $Keywords = $Where['Keywords'];
         unset($Where['Keywords']);
      }

      // Check to see if the search exactly matches a role name.
      $RoleID = $this->SQL->GetWhere('Role', array('Name' => $Keywords))->Value('RoleID');

      if (isset($Where))
         $this->SQL->Where($Where);
      
      $this->SQL
         ->Select('u.UserID', 'count', 'UserCount')
         ->From('User u');
      if ($ApplicantRoleID != 0)
         $this->SQL->Join('UserRole ur', "u.UserID = ur.UserID and ur.RoleID = $ApplicantRoleID", 'left');

      if ($RoleID) {
         $this->SQL->Join('UserRole ur2', "u.UserID = ur2.UserID and ur2.RoleID = $RoleID");
      } else {
         // Search on the user table.
         $Like = trim($Keywords) == '' ? FALSE : array('u.Name' => $Keywords, 'u.Email' => $Keywords);

         if (is_array($Like)) {
            $this->SQL
               ->BeginWhereGroup()
               ->OrLike($Like, '', 'right')
               ->EndWhereGroup();
         }
      }

		$this->SQL
         ->Where('u.Deleted', 0);
      
      if ($ApplicantRoleID != 0)
         $this->SQL->Where('ur.RoleID is null');

		$Data =  $this->SQL->Get()->FirstRow();

      return $Data === FALSE ? 0 : $Data->UserCount;
   }

   /**
    * To be used for invitation registration
    */
   public function InsertForInvite($FormPostValues, $Options = array()) {
      $RoleIDs = Gdn::Config('Garden.Registration.DefaultRoles');
      if (!is_array($RoleIDs) || count($RoleIDs) == 0)
         throw new Exception(T('The default role has not been configured.'), 400);

      // Define the primary key in this model's table.
      $this->DefineSchema();

      // Add & apply any extra validation rules:
      $this->Validation->ApplyRule('Email', 'Email');

      // Make sure that the checkbox val for email is saved as the appropriate enum
      // TODO: DO I REALLY NEED THIS???
      if (array_key_exists('ShowEmail', $FormPostValues))
         $FormPostValues['ShowEmail'] = ForceBool($FormPostValues['ShowEmail'], '0', '1', '0');

      $this->AddInsertFields($FormPostValues);

      // Make sure that the user has a valid invitation code, and also grab
      // the user's email from the invitation:
      $InviteUserID = 0;
      $InviteUsername = '';
      $InvitationCode = ArrayValue('InvitationCode', $FormPostValues, '');
      $this->SQL->Select('i.InvitationID, i.InsertUserID, i.Email')
         ->Select('s.Name', '', 'SenderName')
         ->From('Invitation i')
         ->Join('User s', 'i.InsertUserID = s.UserID', 'left')
         ->Where('Code', $InvitationCode)
         ->Where('AcceptedUserID is null'); // Do not let them use the same invitation code twice!
      $InviteExpiration = Gdn::Config('Garden.Registration.InviteExpiration');
      if ($InviteExpiration != 'FALSE' && $InviteExpiration !== FALSE)
         $this->SQL->Where('i.DateInserted >=', Gdn_Format::ToDateTime(strtotime($InviteExpiration)));

      $Invitation = $this->SQL->Get()->FirstRow();
      if ($Invitation !== FALSE) {
         $InviteUserID = $Invitation->InsertUserID;
         $InviteUsername = $Invitation->SenderName;
         $FormPostValues['Email'] = $Invitation->Email;
      }
      if ($InviteUserID <= 0) {
         $this->Validation->AddValidationResult('InvitationCode', 'ErrorBadInvitationCode');
         return FALSE;
      }

      if ($this->Validate($FormPostValues, TRUE) === TRUE) {
         // Check for spam.
         $Spam = SpamModel::IsSpam('Registration', $FormPostValues);
         if ($Spam) {
            $this->Validation->AddValidationResult('Spam', 'You are not allowed to register at this time.');
            return;
         }

         $Fields = $this->Validation->ValidationFields(); // All fields on the form that need to be validated (including non-schema field rules defined above)
         $Username = ArrayValue('Name', $Fields);
         $Email = ArrayValue('Email', $Fields);
         $Fields = $this->Validation->SchemaValidationFields(); // Only fields that are present in the schema
         $Fields = RemoveKeyFromArray($Fields, $this->PrimaryKey);

         // Make sure the username & email aren't already being used
         if (!$this->ValidateUniqueFields($Username, $Email))
            return FALSE;

         // Define the other required fields:
         if ($InviteUserID > 0)
            $Fields['InviteUserID'] = $InviteUserID;


         // And insert the new user.
         if (!isset($Options['NoConfirmEmail']))
            $Options['NoConfirmEmail'] = TRUE;

         $Fields['Roles'] = $RoleIDs;
         $UserID = $this->_Insert($Fields, $Options);

         // Associate the new user id with the invitation (so it cannot be used again)
         $this->SQL
            ->Update('Invitation')
            ->Set('AcceptedUserID', $UserID)
            ->Where('InvitationID', $Invitation->InvitationID)
            ->Put();

         // Report that the user was created
         AddActivity(
            $UserID,
            'JoinInvite',
            T('Welcome Aboard!'),
            $InviteUserID
         );
      } else {
         $UserID = FALSE;
      }
      return $UserID;
   }

   /**
    * To be used for approval registration
    */
   public function InsertForApproval($FormPostValues, $Options = array()) {
      $RoleIDs = C('Garden.Registration.ApplicantRoleID');
      if (!$RoleIDs) {
         throw new Exception(T('The default role has not been configured.'), 400);
      }

      // Define the primary key in this model's table.
      $this->DefineSchema();

      // Add & apply any extra validation rules:
      $this->Validation->ApplyRule('Email', 'Email');

      // Make sure that the checkbox val for email is saved as the appropriate enum
      if (array_key_exists('ShowEmail', $FormPostValues))
         $FormPostValues['ShowEmail'] = ForceBool($FormPostValues['ShowEmail'], '0', '1', '0');

      $this->AddInsertFields($FormPostValues);

      if ($this->Validate($FormPostValues, TRUE)) {
         // Check for spam.
         $Spam = SpamModel::IsSpam('Registration', $FormPostValues);
         if ($Spam) {
            $this->Validation->AddValidationResult('Spam', 'You are not allowed to register at this time.');
            return;
         }

         $Fields = $this->Validation->ValidationFields(); // All fields on the form that need to be validated (including non-schema field rules defined above)
         $Username = ArrayValue('Name', $Fields);
         $Email = ArrayValue('Email', $Fields);
         $Fields = $this->Validation->SchemaValidationFields(); // Only fields that are present in the schema
         $Fields = RemoveKeyFromArray($Fields, $this->PrimaryKey);

         if (!$this->ValidateUniqueFields($Username, $Email))
            return FALSE;

         // Define the other required fields:
         $Fields['Email'] = $Email;
         $Fields['Roles'] = (array)$RoleIDs;

         // And insert the new user
         $UserID = $this->_Insert($Fields, $Options);
      } else {
         $UserID = FALSE;
      }
      return $UserID;
   }

   /**
    * To be used for basic registration, and captcha registration
    */
   public function InsertForBasic($FormPostValues, $CheckCaptcha = TRUE, $Options = array()) {
      $RoleIDs = Gdn::Config('Garden.Registration.DefaultRoles');
      if (!is_array($RoleIDs) || count($RoleIDs) == 0)
         throw new Exception(T('The default role has not been configured.'), 400);

      $UserID = FALSE;

      // Define the primary key in this model's table.
      $this->DefineSchema();

      // Add & apply any extra validation rules.
      if (GetValue('ValidateEmail', $Options, TRUE))
         $this->Validation->ApplyRule('Email', 'Email');

      // TODO: DO I NEED THIS?!
      // Make sure that the checkbox val for email is saved as the appropriate enum
      if (array_key_exists('ShowEmail', $FormPostValues))
         $FormPostValues['ShowEmail'] = ForceBool($FormPostValues['ShowEmail'], '0', '1', '0');

      $this->AddInsertFields($FormPostValues);

      if ($this->Validate($FormPostValues, TRUE) === TRUE) {
         // Check for spam.
         $Spam = SpamModel::IsSpam('Registration', $FormPostValues);
         if ($Spam) {
            $this->Validation->AddValidationResult('Spam', 'You are not allowed to register at this time.');
            return;
         }

         $Fields = $this->Validation->ValidationFields(); // All fields on the form that need to be validated (including non-schema field rules defined above)
         $Username = ArrayValue('Name', $Fields);
         $Email = ArrayValue('Email', $Fields);
         $Fields = $this->Validation->SchemaValidationFields(); // Only fields that are present in the schema
         $Fields['Roles'] = $RoleIDs;
         $Fields = RemoveKeyFromArray($Fields, $this->PrimaryKey);

         // If in Captcha registration mode, check the captcha value
         if ($CheckCaptcha && Gdn::Config('Garden.Registration.Method') == 'Captcha') {
            $CaptchaPublicKey = ArrayValue('Garden.Registration.CaptchaPublicKey', $FormPostValues, '');
            $CaptchaValid = ValidateCaptcha($CaptchaPublicKey);
            if ($CaptchaValid !== TRUE) {
               $this->Validation->AddValidationResult('Garden.Registration.CaptchaPublicKey', 'The reCAPTCHA value was not entered correctly. Please try again.');
               return FALSE;
            }
         }

         if (!$this->ValidateUniqueFields($Username, $Email))
            return FALSE;

         // Define the other required fields:
         $Fields['Email'] = $Email;

         // And insert the new user
         $UserID = $this->_Insert($Fields, $Options);

         AddActivity(
            $UserID,
            'Join',
            T('Welcome Aboard!')
         );
      }
      return $UserID;
   }

   // parent override
   public function AddInsertFields(&$Fields) {
      $this->DefineSchema();

      // Set the hour offset based on the client's clock.
      $ClientHour = ArrayValue('ClientHour', $Fields, '');
      if (is_numeric($ClientHour) && $ClientHour >= 0 && $ClientHour < 24) {
         $HourOffset = $ClientHour - date('G', time());
         $Fields['HourOffset'] = $HourOffset;
      }

      // Set some required dates
      $Fields[$this->DateInserted] = Gdn_Format::ToDateTime();
      $Fields['DateFirstVisit'] = Gdn_Format::ToDateTime();
      $Fields['DateLastActive'] = Gdn_Format::ToDateTime();
   }

   /**
    * Update last visit.
    *
    * Regenerates other related user properties.
    *
    * @param int $UserID
    * @param array $Attributes
    * @param string|int|float $ClientHour
    */
   function UpdateLastVisit($UserID, $Attributes, $ClientHour='') {
      $UserID = (int) $UserID;
      if (!$UserID) {
         throw new Exception('A valid UserId is required.');
      }

      $this->SQL->Update('User')
         ->Set('DateLastActive', Gdn_Format::ToDateTime())
         ->Set('LastIPAddress', Gdn::Request()->IpAddress())
         ->Set('CountVisits', 'CountVisits + 1', FALSE);

      if (isset($Attributes) && is_array($Attributes)) {
         // Generate a new transient key for the user (used to authenticate postbacks).
         $Attributes['TransientKey'] = RandomString(12);
         $this->SQL->Set(
         	'Attributes', Gdn_Format::Serialize($Attributes));
      }

      // Set the hour offset based on the client's clock.
      if (is_numeric($ClientHour) && $ClientHour >= 0 && $ClientHour < 24) {
         $HourOffset = $ClientHour - date('G', time());
         $this->SQL->Set('HourOffset', $HourOffset);
      }

      $this->SQL->Where('UserID', $UserID)->Put();
   }

   /**
    * Validate User Credential
    *
    * Fetches a user row by email (or name) and compare the password.
    *
    * If the password was not stored as a blowfish hash,
    * the password will be saved again.
    *
    * Return the user's id, admin status and attributes.
    *
    * @param string $Email
    * @param string $Password
    * @return object
    */
   public function ValidateCredentials($Email = '', $ID = 0, $Password) {
      $this->EventArguments['Credentials'] = array('Email'=>$Email, 'ID'=>$ID, 'Password'=>$Password);
      $this->FireEvent('BeforeValidateCredentials');

      if (!$Email && !$ID)
         throw new Exception('The email or id is required');

		try {
			$this->SQL->Select('UserID, Name, Attributes, Admin, Password, HashMethod, Deleted, Banned')
				->From('User');
	
			if ($ID) {
				$this->SQL->Where('UserID', $ID);
			} else {
				if (strpos($Email, '@') > 0) {
					$this->SQL->Where('Email', $Email);
				} else {
					$this->SQL->Where('Name', $Email);
				}
			}
	
			$DataSet = $this->SQL->Get();
		} catch(Exception $Ex) {
         $this->SQL->Reset();
         
			// Try getting the user information without the new fields.
			$this->SQL->Select('UserID, Name, Attributes, Admin, Password')
				->From('User');
	
			if ($ID) {
				$this->SQL->Where('UserID', $ID);
			} else {
				if (strpos($Email, '@') > 0) {
					$this->SQL->Where('Email', $Email);
				} else {
					$this->SQL->Where('Name', $Email);
				}
			}
	
			$DataSet = $this->SQL->Get();
		}
		
      if ($DataSet->NumRows() < 1)
         return FALSE;

      $UserData = $DataSet->FirstRow();
		// Check for a deleted user.
		if(GetValue('Deleted', $UserData))
			return FALSE;
		
		
      $PasswordHash = new Gdn_PasswordHash();
		$HashMethod = GetValue('HashMethod', $UserData);
      if(!$PasswordHash->CheckPassword($Password, $UserData->Password, $HashMethod, $UserData->Name))
         return FALSE;

      if ($PasswordHash->Weak || ($HashMethod && strcasecmp($HashMethod, 'Vanilla') != 0)) {
         $PasswordHash = new Gdn_PasswordHash();
         $this->SQL->Update('User')
            ->Set('Password', $PasswordHash->HashPassword($Password))
				->Set('HashMethod', 'Vanilla')
            ->Where('UserID', $UserData->UserID)
            ->Put();
      }

      $UserData->Attributes = Gdn_Format::Unserialize($UserData->Attributes);
      return $UserData;
   }

   /**
    * Checks to see if $Username and $Email are already in use by another member.
    */
   public function ValidateUniqueFields($Username, $Email, $UserID = '') {
      //die(var_dump(array($Username, $Email, $UserID)));


      $Valid = TRUE;
      $Where = array();
      if (is_numeric($UserID))
         $Where['UserID <> '] = $UserID;

      // Make sure the username & email aren't already being used
      if (C('Garden.Registration.NameUnique', TRUE) && $Username) {
         $Where['Name'] = $Username;
         $TestData = $this->GetWhere($Where);
         if ($TestData->NumRows() > 0) {
            $this->Validation->AddValidationResult('Name', 'The name you entered is already in use by another member.');
            $Valid = FALSE;
         }
         unset($Where['Name']);
      }
      
      if (C('Garden.Registration.EmailUnique', TRUE) && $Email) {
         $Where['Email'] = $Email;
         $TestData = $this->GetWhere($Where);
         if ($TestData->NumRows() > 0) {
            $this->Validation->AddValidationResult('Email', 'The email you entered is in use by another member.');
            $Valid = FALSE;
         }
      }
      return $Valid;
   }

   /**
    * Approve a membership applicant.
    */
   public function Approve($UserID, $Email) {
      $ApplicantRoleID = C('Garden.Registration.ApplicantRoleID', 0);

      // Make sure the $UserID is an applicant
      $RoleData = $this->GetRoles($UserID);
      if ($RoleData->NumRows() == 0) {
         throw new Exception(T('ErrorRecordNotFound'));
      } else {
         $ApplicantFound = FALSE;
         foreach ($RoleData->Result() as $Role) {
            if ($Role->RoleID == $ApplicantRoleID)
               $ApplicantFound = TRUE;
         }
      }

      if ($ApplicantFound) {
         // Retrieve the default role(s) for new users
         $RoleIDs = Gdn::Config('Garden.Registration.DefaultRoles', array(8));

         // Wipe out old & insert new roles for this user
         $this->SaveRoles($UserID, $RoleIDs, FALSE);

         // Send out a notification to the user
         $User = $this->Get($UserID);
         if ($User) {
				$Email->Subject(sprintf(T('[%1$s] Membership Approved'), C('Garden.Title')));
				$Email->Message(sprintf(T('EmailMembershipApproved'), $User->Name, ExternalUrl(SignInUrl())));
				$Email->To($User->Email);
				//$Email->From(C('Garden.SupportEmail'), C('Garden.SupportName'));
				$Email->Send();
         }

         // Report that the user was approved
         $Session = Gdn::Session();
         AddActivity(
            $Session->UserID,
            'JoinApproved',
            T('Welcome Aboard!'),
            $UserID,
            '',
            FALSE
         );
      }
      return TRUE;
   }

   public function Delete($UserID, $Options = array()) {
      // Fire an event so applications can remove their associated user data.
      $this->EventArguments['UserID'] = $UserID;
      $this->EventArguments['Options'] = $Options;
      $this->FireEvent('BeforeDeleteUser');

      // Remove photos
      $PhotoData = $this->SQL->Select()->From('Photo')->Where('InsertUserID', $UserID)->Get();
      foreach ($PhotoData->Result() as $Photo) {
         @unlink(PATH_LOCAL_UPLOADS.DS.$Photo->Name);
      }
      $this->SQL->Delete('Photo', array('InsertUserID' => $UserID));
      
      // Remove invitations
      $this->SQL->Delete('Invitation', array('InsertUserID' => $UserID));
      $this->SQL->Delete('Invitation', array('AcceptedUserID' => $UserID));
      
      // Remove activities
      $this->SQL->Delete('Activity', array('ActivityUserID' => $UserID));
      $this->SQL->Delete('Activity', array('RegardingUserID' => $UserID));
      
      // Remove shared authentications
      $this->SQL->Delete('UserAuthentication', array('UserID' => $UserID));

      // Remove role associations
      $this->SQL->Delete('UserRole', array('UserID' => $UserID));

      // Remove foreign account associations
      $this->SQL->Delete('UserAuthentication', array('UserID' => $UserID));
      
      // Remove the user's information
      $this->SQL->Update('User')
         ->Set(array(
            'Name' => '[Deleted User]',
            'Photo' => null,
            'Password' => RandomString('10'),
            'About' => '',
            'Email' => 'user_'.$UserID.'@deleted.email',
            'ShowEmail' => '0',
            'Gender' => 'm',
            'CountVisits' => 0,
            'CountInvitations' => 0,
            'CountNotifications' => 0,
            'InviteUserID' => null,
            'DiscoveryText' => '',
            'Preferences' => null,
            'Permissions' => null,
            'Attributes' => Gdn_Format::Serialize(array('State' => 'Deleted')),
            'DateSetInvitations' => null,
            'DateOfBirth' => null,
            'DateFirstVisit' => null,
            'DateLastActive' => null,
//            'DateInserted' => '1975-09-16 00:00:00',
            'DateUpdated' => Gdn_Format::ToDateTime(),
            'HourOffset' => '0',
            'Score' => null,
            'Admin' => 0,
            'Deleted' => 1
            ))
         ->Where('UserID', $UserID)
         ->Put();

      return TRUE;
   }

   public function Decline($UserID) {
      // Make sure the user is an applicant
      $RoleData = $this->GetRoles($UserID);
      if ($RoleData->NumRows() == 0) {
         throw new Exception(T('ErrorRecordNotFound'));
      } else {
         $ApplicantFound = FALSE;
         foreach ($RoleData->Result() as $Role) {
            if ($Role->RoleID == C('Garden.Registration.ApplicantRoleID', 0))
               $ApplicantFound = TRUE;
         }
      }

      if ($ApplicantFound) {
         // 1. Remove old role associations for this user
         $this->SQL->Delete('UserRole', array('UserID' => $UserID));

         // Remove the user
         $this->SQL->Delete('User', array('UserID' => $UserID));
      }
      return TRUE;
   }

   public function GetInvitationCount($UserID) {
      // If this user is master admin, they should have unlimited invites.
      if ($this->SQL
         ->Select('UserID')
         ->From('User')
         ->Where('UserID', $UserID)
         ->Where('Admin', '1')
         ->Get()
         ->NumRows() > 0
      ) return -1;

      // Get the Registration.InviteRoles settings:
      $InviteRoles = Gdn::Config('Garden.Registration.InviteRoles', array());
      if (!is_array($InviteRoles) || count($InviteRoles) == 0)
         return 0;

      // Build an array of roles that can send invitations
      $CanInviteRoles = array();
      foreach ($InviteRoles as $RoleID => $Invites) {
         if ($Invites > 0 || $Invites == -1)
            $CanInviteRoles[] = $RoleID;
      }

      if (count($CanInviteRoles) == 0)
         return 0;

      // See which matching roles the user has
      $UserRoleData = $this->SQL->Select('RoleID')
         ->From('UserRole')
         ->Where('UserID', $UserID)
         ->WhereIn('RoleID', $CanInviteRoles)
         ->Get();

      if ($UserRoleData->NumRows() == 0)
         return 0;

      // Define the maximum number of invites the user is allowed to send
      $InviteCount = 0;
      foreach ($UserRoleData->Result() as $UserRole) {
         $Count = $InviteRoles[$UserRole->RoleID];
         if ($Count == -1) {
            $InviteCount = -1;
         } else if ($InviteCount != -1 && $Count > $InviteCount) {
            $InviteCount = $Count;
         }
      }

      // If the user has unlimited invitations, return that value
      if ($InviteCount == -1)
         return -1;

      // Get the user's current invitation settings from their profile
      $User = $this->SQL->Select('CountInvitations, DateSetInvitations')
         ->From('User')
         ->Where('UserID', $UserID)
         ->Get()
         ->FirstRow();

      // If CountInvitations is null (ie. never been set before) or it is a new month since the DateSetInvitations
      if ($User->CountInvitations == '' || is_null($User->DateSetInvitations) || Gdn_Format::Date($User->DateSetInvitations, 'n Y') != Gdn_Format::Date('', 'n Y')) {
         // Reset CountInvitations and DateSetInvitations
         $this->SQL->Put(
            $this->Name,
            array(
               'CountInvitations' => $InviteCount,
               'DateSetInvitations' => Gdn_Format::Date('', 'Y-m-01') // The first day of this month
            ),
            array('UserID' => $UserID)
         );
         return $InviteCount;
      } else {
         // Otherwise return CountInvitations
         return $User->CountInvitations;
      }
   }

   /**
    * Reduces the user's CountInvitations value by the specified amount.
    *
    * @param int The unique id of the user being affected.
    * @param int The number to reduce CountInvitations by.
    */
   public function ReduceInviteCount($UserID, $ReduceBy = 1) {
      $CurrentCount = $this->GetInvitationCount($UserID);

      // Do not reduce if the user has unlimited invitations
      if ($CurrentCount == -1)
         return TRUE;

      // Do not reduce the count below zero.
      if ($ReduceBy > $CurrentCount)
         $ReduceBy = $CurrentCount;

      $this->SQL->Update($this->Name)
         ->Set('CountInvitations', 'CountInvitations - '.$ReduceBy, FALSE)
         ->Where('UserID', $UserID)
         ->Put();
   }

   /**
    * Increases the user's CountInvitations value by the specified amount.
    *
    * @param int The unique id of the user being affected.
    * @param int The number to increase CountInvitations by.
    */
   public function IncreaseInviteCount($UserID, $IncreaseBy = 1) {
      $CurrentCount = $this->GetInvitationCount($UserID);

      // Do not alter if the user has unlimited invitations
      if ($CurrentCount == -1)
         return TRUE;

      $this->SQL->Update($this->Name)
         ->Set('CountInvitations', 'CountInvitations + '.$IncreaseBy, FALSE)
         ->Where('UserID', $UserID)
         ->Put();
   }

   /**
    * Saves the user's About field.
    *
    * @param int The UserID to save.
    * @param string The about message being saved.
    */
   public function SaveAbout($UserID, $About) {
      $About = substr($About, 0, 1000);
      $this->SQL->Update($this->Name)->Set('About', $About)->Where('UserID', $UserID)->Put();
      if (strlen($About) > 500)
         $About = SliceString($About, 500) . '...';
      
      
   }

   /**
    * Saves a name/value to the user's specified $Column.
    *
    * This method throws exceptions when errors are encountered. Use try ...
    * catch blocks to capture these exceptions.
    *
    * @param string The name of the serialized column to save to. At the time of this writing there are three serialized columns on the user table: Permissions, Preferences, and Attributes.
    * @param int The UserID to save.
    * @param mixed The name of the value being saved, or an associative array of name => value pairs to be saved. If this is an associative array, the $Value argument will be ignored.
    * @param mixed The value being saved.
    */
   public function SaveToSerializedColumn($Column, $UserID, $Name, $Value = '') {
      // Load the existing values
      $UserData = $this->SQL->Select($Column)
         ->From('User')
         ->Where('UserID', $UserID)
         ->Get()
         ->FirstRow();

      if (!$UserData)
         throw new Exception(T('ErrorRecordNotFound'));

      $Values = unserialize($UserData->$Column);
      // Throw an exception if the field was not empty but is also not an object or array
      if (is_string($Values) && $Values != '')
         throw new Exception(sprintf(T('Serialized column "%s" failed to be unserialized.'),$Column));

      if (!is_array($Values))
         $Values = array();
      
      // Hook for plugins
      $this->EventArguments['CurrentValues'] = &$Values;
      $this->EventArguments['Column'] = &$Column;
      $this->EventArguments['UserID'] = &$UserID;
      $this->EventArguments['Name'] = &$Name;
      $this->EventArguments['Value'] = &$Value;
      $this->FireEvent('BeforeSaveSerialized');

      // Assign the new value(s)
      if (!is_array($Name))
         $Name = array($Name => $Value);

      
      $RawValues = array_merge($Values, $Name);
      $Values = array();
      foreach ($RawValues as $Key => $RawValue)
         if (!is_null($RawValue))
            $Values[$Key] = $RawValue;
      
      $Values = Gdn_Format::Serialize($Values);

      // Save the values back to the db
      $SaveResult = $this->SQL->Put('User', array($Column => $Values), array('UserID' => $UserID));
      $this->ClearCache($UserID, array('user'));
      
      return $SaveResult;
   }

   /**
    * Saves a user preference to the database.
    *
    * This is a convenience method that uses $this->SaveToSerializedColumn().
    *
    * @param int The UserID to save.
    * @param mixed The name of the preference being saved, or an associative array of name => value pairs to be saved. If this is an associative array, the $Value argument will be ignored.
    * @param mixed The value being saved.
    */
   public function SavePreference($UserID, $Preference, $Value = '') {
      // Make sure that changes to the current user become effective immediately.
      $Session = Gdn::Session();
      if ($UserID == $Session->UserID)
         $Session->SetPreference($Preference, $Value, FALSE);

      return $this->SaveToSerializedColumn('Preferences', $UserID, $Preference, $Value);
   }

   /**
    * Saves a user attribute to the database.
    *
    * This is a convenience method that uses $this->SaveToSerializedColumn().
    *
    * @param int The UserID to save.
    * @param mixed The name of the attribute being saved, or an associative array of name => value pairs to be saved. If this is an associative array, the $Value argument will be ignored.
    * @param mixed The value being saved.
    */
   public function SaveAttribute($UserID, $Attribute, $Value = '') {
      // Make sure that changes to the current user become effective immediately.
      $Session = Gdn::Session();
      if ($UserID == $Session->UserID)
         $Session->SetAttribute($Attribute, $Value);

      return $this->SaveToSerializedColumn('Attributes', $UserID, $Attribute, $Value);
   }

   public function SaveAuthentication($Data) {
      $Cn = $this->Database->Connection();
      $Px = $this->Database->DatabasePrefix;

      $UID = $Cn->quote($Data['UniqueID']);
      $Provider = $Cn->quote($Data['Provider']);
      $UserID = $Cn->quote($Data['UserID']);

      $Sql = "insert {$Px}UserAuthentication (ForeignUserKey, ProviderKey, UserID) values ($UID, $Provider, $UserID) on duplicate key update UserID = $UserID";
      $Result = $this->Database->Query($Sql);
      return $Result;
   }

   public function SetCalculatedFields(&$User) {
      if ($v = GetValue('Attributes', $User))
         SetValue('Attributes', $User, @unserialize($v));
      if ($v = GetValue('Permissions', $User))
         SetValue('Permissions', $User, @unserialize($v));
      if ($v = GetValue('Preferences', $User))
         SetValue('Preferences', $User, @unserialize($v));
      if ($v = GetValue('Photo', $User)) {
         if (!preg_match('`^https?://`i', $v)) {
            $PhotoUrl = Gdn_Upload::Url(ChangeBasename($v, 'n%s'));
         } else {
            $PhotoUrl = $v;
         }
         
         SetValue('PhotoUrl', $User, $PhotoUrl);
      }
   }

   public static function SetMeta($UserID, $Meta, $Prefix = '') {
      $Deletes = array();
      $Px = Gdn::Database()->DatabasePrefix;
      $Sql = "insert {$Px}UserMeta (UserID, Name, Value) values(:UserID, :Name, :Value) on duplicate key update Value = :Value1";

      foreach ($Meta as $Name => $Value) {
         $Name = $Prefix.$Name;
         if ($Value === NULL)
            $Deletes[] = $Name;
         else
            Gdn::Database()->Query($Sql, array(':UserID' => $UserID, ':Name' => $Name, ':Value' => $Value, ':Value1' => $Value));
      }
      if (count($Deletes))
         Gdn::SQL()->WhereIn('Name', $Deletes)->Delete('UserMeta');
   }

   public function SetTransientKey($UserID, $ExplicitKey = '') {
      $Key = $ExplicitKey == '' ? RandomString(12) : $ExplicitKey;
      $this->SaveAttribute($UserID, 'TransientKey', $Key);
      return $Key;
   }

   public function GetAttribute($UserID, $Attribute, $DefaultValue = FALSE) {
<<<<<<< HEAD
      $User = $this->GetID($UserID);
      $Data = GetValue('Attributes', $User);

      if ($Data !== FALSE) {
         $Attributes = (!is_array($Data)) ? Gdn_Format::Unserialize($Data->Attributes) : $Data;
         if (is_array($Attributes))
            return ArrayValue($Attribute, $Attributes, $DefaultValue);

      }
      return $DefaultValue;
=======
//      $Data = $this->SQL
//         ->Select('Attributes')
//         ->From('User')
//         ->Where('UserID', $UserID)
//         ->Get()
//         ->FirstRow();
//
//      $Result = $DefaultValue;
//      if ($Data !== FALSE) {
//         $Attributes = Gdn_Format::Unserialize($Data->Attributes);
//         if (is_array($Attributes))
//            $Result = ArrayValue($Attribute, $Attributes, $DefaultValue);
//
//      }
      
      $User = $this->GetID($UserID, DATASET_TYPE_ARRAY);
      $Result = GetValue($Attribute, $User['Attributes'], $DefaultValue);
      
      return $Result;
>>>>>>> a864da98
   }

   public function SendEmailConfirmationEmail($User = NULL) {
      if (!$User)
         $User = Gdn::Session()->User;
      elseif (is_numeric($User))
         $User = $this->GetID($User);
      elseif (is_string($User)) {
         $User = $this->GetByEmail($User);
      }

      if (!$User)
         throw NotFoundException('User');

      $User = (array)$User;

      if (is_string($User['Attributes']))
         $User['Attributes'] = @unserialize($User['Attributes']);

      // Make sure the user needs email confirmation.
      $Roles = $this->GetRoles($User['UserID']);
      $Roles = ConsolidateArrayValuesByKey($Roles, 'RoleID');
      if (!in_array(C('Garden.Registration.ConfirmEmailRole'), $Roles)) {
         $this->Validation->AddValidationResult('Role', 'Your email doesn\'t need confirmation.');
         
         // Remove the email key.
         if (isset($User['Attributes']['EmailKey'])) {
            unset($User['Attributes']['EmailKey']);
            $this->SQL->Put('User', array('Attributes' => serialize($User['Attributes'])), array('UserID' => $User['UserID']));
         }

         return;
      }

      // Make sure there is a confirmation code.
      $Code = GetValueR('Attributes.EmailKey', $User);
      if (!$Code) {
         $Code = RandomString(8);
         $Attributes = $User['Attributes'];
         if (!is_array($Attributes))
            $Attributes = array('EmailKey' => $Code);
         else
            $Attributes['EmailKey'] = $Code;
         $this->SQL->Put('User', array('Attributes' => serialize($Attributes)), array('UserID' => $User['UserID']));
      }
      
      $AppTitle = Gdn::Config('Garden.Title');
      $Email = new Gdn_Email();
      $Email->Subject(sprintf(T('[%s] Confirm Your Email Address'), $AppTitle));
      $Email->To($User['Email']);

      $EmailFormat = T('EmailConfirmEmail', self::DEFAULT_CONFIRM_EMAIL);
      $Data = array();
      $Data['EmailKey'] = $Code;
      $Data['User'] = ArrayTranslate((array)$User, array('UserID', 'Name', 'Email'));
      $Data['Title'] = $AppTitle;

      $Message = FormatString($EmailFormat, $Data);
      $Message = $this->_AddEmailHeaderFooter($Message, $Data);
      $Email->Message($Message);

      $Email->Send();
   }

   public function SendWelcomeEmail($UserID, $Password, $RegisterType = 'Add', $AdditionalData = NULL) {
      $Session = Gdn::Session();
      $Sender = $this->Get($Session->UserID);
      $User = $this->Get($UserID);

      if (!ValidateEmail($User->Email))
         return;

      $AppTitle = Gdn::Config('Garden.Title');
      $Email = new Gdn_Email();
      $Email->Subject(sprintf(T('[%s] Welcome Aboard!'), $AppTitle));
      $Email->To($User->Email);

      $Data = array();
      $Data['User'] = ArrayTranslate((array)$User, array('UserID', 'Name', 'Email'));
      $Data['Sender'] = ArrayTranslate((array)$Sender, array('Name', 'Email'));
      $Data['Title'] = $AppTitle;
      if (is_array($AdditionalData))
         $Data = array_merge($Data, $AdditionalData);

      $Data['EmailKey'] = GetValueR('Attributes.EmailKey', $User);

      // Check for the new email format.
      if (($EmailFormat = T("EmailWelcome{$RegisterType}", '#')) != '#') {
         $Message = FormatString($EmailFormat, $Data);
      } else {
         $Message = sprintf(
            T('EmailWelcome'),
            $User->Name,
            $Sender->Name,
            $AppTitle,
            ExternalUrl('/'),
            $Password,
            $User->Email
         );
      }

      // Add the email confirmation key.
      if ($Data['EmailKey']) {
         $Message .= "\n\n".FormatString(C('EmailConfirmEmail', self::DEFAULT_CONFIRM_EMAIL), $Data);
      }
      $Message = $this->_AddEmailHeaderFooter($Message, $Data);

      $Email->Message($Message);

      $Email->Send();
   }

   public function SendPasswordEmail($UserID, $Password) {
      $Session = Gdn::Session();
      $Sender = $this->Get($Session->UserID);
      $User = $this->Get($UserID);
      $AppTitle = Gdn::Config('Garden.Title');
      $Email = new Gdn_Email();
      $Email->Subject(sprintf(T('[%s] Password Reset'), $AppTitle));
      $Email->To($User->Email);

      $Data = array();
      $Data['User'] = ArrayTranslate((array)$User, array('Name', 'Email'));
      $Data['Sender'] = ArrayTranslate((array)$Sender, array('Name', 'Email'));
      $Data['Title'] = $AppTitle;

      $EmailFormat = T('EmailPassword');
      if (strpos($EmailFormat, '{') !== FALSE) {
         $Message = FormatString($EmailFormat, $Data);
      } else {
         $Message = sprintf(
            $EmailFormat,
            $User->Name,
            $Sender->Name,
            $AppTitle,
            ExternalUrl('/'),
            $Password,
            $User->Email
         );
      }

      $Message = $this->_AddEmailHeaderFooter($Message, $Data);
      $Email->Message($Message);

      $Email->Send();
   }
   
   /**
    * Synchronizes the user based on a given UserKey.
    *
    * @param string $UserKey A string that uniquely identifies this user.
    * @param array $Data Information to put in the user table.
    * @return int The ID of the user.
    */
   public function Synchronize($UserKey, $Data) {
      $UserID = 0;
      
      $Attributes = ArrayValue('Attributes', $Data);
      if (is_string($Attributes))
         $Attributes = @unserialize($Attributes);

      if (!is_array($Attributes))
         $Attributes = array();

      // If the user didnt log in, they won't have a UserID yet. That means they want a new
      // account. So create one for them.
      if (!isset($Data['UserID']) || $Data['UserID'] <= 0) {
      
         // Prepare the user data.
         $UserData['Name'] = $Data['Name'];
         $UserData['Password'] = RandomString(16);
         $UserData['Email'] = ArrayValue('Email', $Data, 'no@email.com');
         $UserData['Gender'] = strtolower(substr(ArrayValue('Gender', $Attributes, 'm'), 0, 1));
         $UserData['HourOffset'] = ArrayValue('HourOffset', $Attributes, 0);
         $UserData['DateOfBirth'] = ArrayValue('DateOfBirth', $Attributes, '');
         $UserData['CountNotifications'] = 0;
         $UserData['Attributes'] = $Attributes;
         if ($UserData['DateOfBirth'] == '')
            $UserData['DateOfBirth'] = '1975-09-16';
            
         // Make sure there isn't another user with this username.
         if ($this->ValidateUniqueFields($UserData['Name'], $UserData['Email'])) {
            // Insert the new user.
            $this->AddInsertFields($UserData);
            $UserID = $this->_Insert($UserData);
         }

         if ($UserID) {
            $NewUserRoleIDs = $this->NewUserRoleIDs();
            
            // Save the roles.
            $Roles = GetValue('Roles', $Data, FALSE);
            if (empty($Roles))
               $Roles = $NewUserRoleIDs;
            
            $this->SaveRoles($UserID, $Roles, FALSE);
         }
      } else {
         $UserID = $Data['UserID'];
      }
      
      // Synchronize the transientkey from the external user data source if it is present (eg. WordPress' wpnonce).
      if (array_key_exists('TransientKey', $Attributes) && $Attributes['TransientKey'] != '' && $UserID > 0)
         $this->SetTransientKey($UserID, $Attributes['TransientKey']);

      return $UserID;
   }
   
   public function NewUserRoleIDs() {
      // Registration method
      $RegistrationMethod = C('Garden.Registration.Method', 'Captcha');
      $DefaultRoleID = C('Garden.Registration.DefaultRoles');
      switch ($RegistrationMethod) {
      
         case 'Approval':
            $RoleID = C('Garden.Registration.ApplicantRoleID', $DefaultRoleID);
         break;
         
         case 'Invitation':
            throw new Gdn_UserException(T('This forum is currently set to invitation only mode.'));
         break;
         
         case 'Basic':
         case 'Captcha':
         default:
            $RoleID = $DefaultRoleID;
         break;
      }
      
      return $RoleID;
   }
   
   public function PasswordRequest($Email) {
      if (!$Email)
         return FALSE;

      $Users = $this->GetWhere(array('Email' => $Email))->ResultObject();
      if (count($Users) == 0 && C('Garden.Registration.NameUnique', 1)) {
         // Check for the username.
         $Users = $this->GetWhere(array('Name' => $Email))->ResultObject();
      }

      $this->EventArguments['Users'] =& $Users;
      $this->EventArguments['Email'] = $Email;
      $this->FireEvent('BeforePasswordRequest');
      
      if (count($Users) == 0)
            return FALSE;

      $Email = new Gdn_Email();
      foreach ($Users as $User) {
         $PasswordResetKey = RandomString(6);
         $this->SaveAttribute($User->UserID, 'PasswordResetKey', $PasswordResetKey);
         $AppTitle = C('Garden.Title');
         $Email->Subject(sprintf(T('[%s] Password Reset Request'), $AppTitle));
         $Email->To($User->Email);
         
         $Email->Message(
            sprintf(
               T('PasswordRequest'),
               $User->Name,
               $AppTitle,
               ExternalUrl('/entry/passwordreset/'.$User->UserID.'/'.$PasswordResetKey)
            )
         );
         $Email->Send();
      }
      return TRUE;
   }

   public function PasswordReset($UserID, $Password) {
      // Encrypt the password before saving
      $PasswordHash = new Gdn_PasswordHash();
      $Password = $PasswordHash->HashPassword($Password);

      $this->SQL->Update('User')->Set('Password', $Password)->Set('HashMethod', 'Vanilla')->Where('UserID', $UserID)->Put();
      $this->SaveAttribute($UserID, 'PasswordResetKey', '');

      $this->EventArguments['UserID'] = $UserID;
      $this->FireEvent('AfterPasswordReset');

      return $this->Get($UserID);
   }
   
	public function SetField($RowID, $Property, $Value = FALSE) {
		$this->SQL
            ->Update($this->Name)
            ->Set($Property, $Value)
            ->Where('UserID', $RowID)
            ->Put();
      
      $this->ClearCache($RowID);
      
		return $Value;
   }
   
   /**
    * Get a user from the cache by name or ID
    * 
    * @param type $UserToken either a userid or a username
    * @param string $TokenType either 'userid' or 'name'
    * @return type user array or FALSE
    */
   protected function GetUserFromCache($UserToken, $TokenType) {
      if ($TokenType == 'name') {
         $UserNameKey = FormatString(self::USERNAME_KEY, array('Name' => md5($UserToken)));
         $UserID = Gdn::Cache()->Get($UserNameKey);
         
         if ($UserID === Gdn_Cache::CACHEOP_FAILURE) return FALSE;
         $UserToken = $UserID; $TokenType = 'userid';
      } else {
         $UserID = $UserToken;
      }
      
      if ($TokenType != 'userid') return FALSE;
      
      // Check local page memory cache first
      if (array_key_exists($UserID, self::$UserCache))
         return self::$UserCache[$UserID];
      
      // Then memcached
      $UserKey = FormatString(self::USERID_KEY, array('UserID' => $UserToken));
      $User = Gdn::Cache()->Get($UserKey);
      
      return $User;
   }
   
   /**
    * Cache user object
    * 
    * @param type $User
    * @return type 
    */
   protected function UserCache($User) {
      $UserID = GetValue('UserID', $User, NULL);
      if (is_null($UserID) || !$UserID) return FALSE;
      
      $Cached = TRUE;
      
      // Local memory page cache
      self::$UserCache[$UserID] = $User;
      
      $UserKey = FormatString(self::USERID_KEY, array('UserID' => $UserID));
      $Cached = $Cached & Gdn::Cache()->Store($UserKey, $User, array(
         Gdn_Cache::FEATURE_EXPIRY  => 3600
      ));
      
      $UserNameKey = FormatString(self::USERNAME_KEY, array('Name' => md5(GetValue('Name', $User))));
      $Cached = $Cached & Gdn::Cache()->Store($UserNameKey, $UserID, array(
         Gdn_Cache::FEATURE_EXPIRY  => 3600
      ));
      return $Cached;
   }
   
   /**
    * Cache user's roles
    * 
    * @param type $UserID
    * @param type $RoleIDs
    * @return type 
    */
   protected function UserCacheRoles($UserID, $RoleIDs) {
      if (is_null($UserID) || !$UserID) return FALSE;
      
      $Cached = TRUE;
      
      $UserRolesKey = FormatString(self::USERROLES_KEY, array('UserID' => $UserID));
      $Cached = $Cached & Gdn::Cache()->Store($UserRolesKey, $RoleIDs);
      return $Cached;
   }
   
   /**
    * Delete cached data for user
    * 
    * @param type $UserID
    * @return type 
    */
   protected function ClearCache($UserID, $CacheTypesToClear = NULL) {
      if (is_null($UserID) || !$UserID) return FALSE;
      
      if (is_null($CacheTypesToClear))
         $CacheTypesToClear = array('user', 'roles');
      
      if (in_array('user', $CacheTypesToClear)) {
         $UserKey = FormatString(self::USERID_KEY, array('UserID' => $UserID));
         Gdn::Cache()->Remove($UserKey);
      }
      
      if (in_array('roles', $CacheTypesToClear)) {
         $UserRolesKey = FormatString(self::USERROLES_KEY, array('UserID' => $UserID));
         Gdn::Cache()->Remove($UserRolesKey);
      }
      return TRUE;
   }
   
   public function ClearPermissions() {
      $this->SQL->Put('User', array('Permissions' => ''), array('Permissions <>' => ''));
      
      $PermissionsIncrementKey = self::INC_PERMISSIONS_KEY;
      Gdn::Cache()->Increment($PermissionsIncrementKey);
   }
}<|MERGE_RESOLUTION|>--- conflicted
+++ resolved
@@ -436,7 +436,6 @@
       return $User;
    }
    
-<<<<<<< HEAD
    public function GetIDs($IDs, $SkipCacheQuery = FALSE) {
       
       $DatabaseIDs = $IDs;
@@ -482,14 +481,6 @@
             $Data[$DatabaseUserID] = $DatabaseUser;
             $this->UserCache($DatabaseUser);
          }
-=======
-   public function GetIDs($IDs) {
-      $Data = $this->SQL->GetWhere('User', array('UserID' => $IDs))->ResultArray();
-      $Data = Gdn_DataSet::Index($Data, 'UserID');
-      foreach ($Data as $UserID => &$User) {
-         $this->SetCalculatedFields($User);
-         $this->UserCache($User);
->>>>>>> a864da98
       }
       
       return $Data;
@@ -1957,24 +1948,8 @@
    }
 
    public function GetAttribute($UserID, $Attribute, $DefaultValue = FALSE) {
-<<<<<<< HEAD
       $User = $this->GetID($UserID);
       $Data = GetValue('Attributes', $User);
-
-      if ($Data !== FALSE) {
-         $Attributes = (!is_array($Data)) ? Gdn_Format::Unserialize($Data->Attributes) : $Data;
-         if (is_array($Attributes))
-            return ArrayValue($Attribute, $Attributes, $DefaultValue);
-
-      }
-      return $DefaultValue;
-=======
-//      $Data = $this->SQL
-//         ->Select('Attributes')
-//         ->From('User')
-//         ->Where('UserID', $UserID)
-//         ->Get()
-//         ->FirstRow();
 //
 //      $Result = $DefaultValue;
 //      if ($Data !== FALSE) {
@@ -1985,10 +1960,9 @@
 //      }
       
       $User = $this->GetID($UserID, DATASET_TYPE_ARRAY);
-      $Result = GetValue($Attribute, $User['Attributes'], $DefaultValue);
+         $Attributes = (!is_array($Data)) ? Gdn_Format::Unserialize($Data->Attributes) : $Data;
       
       return $Result;
->>>>>>> a864da98
    }
 
    public function SendEmailConfirmationEmail($User = NULL) {
