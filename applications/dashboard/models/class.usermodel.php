--- conflicted
+++ resolved
@@ -3350,11 +3350,7 @@
          if (!$User->Email) {
             continue;
          }
-<<<<<<< HEAD
-
-=======
          $Email = new Gdn_Email(); // Instantiate in loop to clear previous settings
->>>>>>> fe140c6e
          $PasswordResetKey = RandomString(6);
          $this->SaveAttribute($User->UserID, 'PasswordResetKey', $PasswordResetKey);
          $AppTitle = C('Garden.Title');
