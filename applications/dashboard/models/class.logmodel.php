<<<<<<< HEAD
<?php if (!defined('APPLICATION')) {
    exit();
      }
=======
<?php
>>>>>>> 0aed7e80
/**
 * Contains useful functions for cleaning up the database.
 *
 * @copyright 2009-2015 Vanilla Forums Inc.
 * @license http://www.opensource.org/licenses/gpl-2.0.php GNU GPL v2
 * @package Dashboard
 * @since 2.1
 */

/**
 * Handles additional logging.
 */
class LogModel extends Gdn_Pluggable {
<<<<<<< HEAD
   /// PROPERTIES ///
=======
>>>>>>> 0aed7e80

    protected static $_Instance = null;
    protected $_RecalcIDs = array('Discussion' => array());
    protected static $_TransactionID = null;

<<<<<<< HEAD
   /// METHODS ///

    public static function BeginTransaction() {
        self::$_TransactionID = true;
    }

    public function Delete($LogIDs) {
        if (!is_array($LogIDs)) {
            $LogIDs = explode(',', $LogIDs);
        }
      
       // Get the log entries.
        $Logs = $this->GetIDs($LogIDs);
        $Models = array();
        $Models['Discussion'] = new DiscussionModel();
        $Models['Comment'] = new CommentModel();
      
        foreach ($Logs as $Log) {
            if (in_array($Log['Operation'], array('Spam', 'Moderate')) && array_key_exists($Log['RecordType'], $Models)) {
               // Also delete the record.
                $Model = $Models[$Log['RecordType']];
                $Model->Delete($Log['RecordID'], array('Log' => false));
            }
        }
      
        Gdn::SQL()->WhereIn('LogID', $LogIDs)->Delete('Log');
    }
   
    public static function EndTransaction() {
        self::$_TransactionID = null;
    }

   // Format the content of a log file.
    public function FormatContent($Log) {
        $Data = $Log['Data'];

       // TODO: Check for a custom log type handler.
=======
    /**
     *
     */
    public static function beginTransaction() {
        self::$_TransactionID = true;
    }

    /**
     *
     *
     * @param $LogIDs
     */
    public function delete($LogIDs) {
        if (!is_array($LogIDs)) {
            $LogIDs = explode(',', $LogIDs);
        }

        // Get the log entries.
        $Logs = $this->getIDs($LogIDs);
        $Models = array();
        $Models['Discussion'] = new DiscussionModel();
        $Models['Comment'] = new CommentModel();

        foreach ($Logs as $Log) {
            if (in_array($Log['Operation'], array('Spam', 'Moderate')) && array_key_exists($Log['RecordType'], $Models)) {
                // Also delete the record.
                $Model = $Models[$Log['RecordType']];
                $Model->delete($Log['RecordID'], array('Log' => false));
            }
        }

        Gdn::sql()->whereIn('LogID', $LogIDs)->delete('Log');
    }

    /**
     *
     */
    public static function endTransaction() {
        self::$_TransactionID = null;
    }

    /**
     * Format the content of a log file.
     *
     * @param $Log
     * @return array|string
     */
    public function formatContent($Log) {
        $Data = $Log['Data'];

        // TODO: Check for a custom log type handler.
>>>>>>> 0aed7e80

        switch ($Log['RecordType']) {
            case 'Activity':
                $Result = $this->FormatKey('Story', $Data);
                break;
            case 'Discussion':
                $Result =
<<<<<<< HEAD
                '<b>'.$this->FormatKey('Name', $Data).'</b><br />'.
                $this->FormatKey('Body', $Data);
=======
                    '<b>'.$this->FormatKey('Name', $Data).'</b><br />'.
                    $this->FormatKey('Body', $Data);
>>>>>>> 0aed7e80
                break;
            case 'ActivityComment':
            case 'Comment':
                $Result = $this->FormatKey('Body', $Data);
                break;
            case 'Configuration':
                $Result = $this->FormatConfiguration($Data);
                break;
            case 'Registration':
            case 'User':
                $Result = $this->FormatRecord(array('Email', 'Name'), $Data);
<<<<<<< HEAD
                if ($DiscoveryText = GetValue('DiscoveryText', $Data)) {
                    $Result .= '<br /><b>'.T('Why do you want to join?').'</b><br />'.Gdn_Format::Display($DiscoveryText);
                }
                if (GetValue('Banned', $Data)) {
                    $Result .= "<br />".T('Banned');
=======
                if ($DiscoveryText = val('DiscoveryText', $Data)) {
                    $Result .= '<br /><b>'.t('Why do you want to join?').'</b><br />'.Gdn_Format::Display($DiscoveryText);
                }
                if (val('Banned', $Data)) {
                    $Result .= "<br />".t('Banned');
>>>>>>> 0aed7e80
                }
                break;
            default:
                $Result = '';
        }
        return $Result;
    }
<<<<<<< HEAD
   
    public function FormatConfiguration($Data) {
=======

    /**
     *
     *
     * @param $Data
     * @return array|string
     */
    public function formatConfiguration($Data) {
>>>>>>> 0aed7e80
        $Old = $Data;
        $New = $Data['_New'];
        unset($Old['_New']);

<<<<<<< HEAD
        $Old = Gdn_Configuration::Format($Old);
        $New = Gdn_Configuration::Format($New);
        $Diffs = $this->FormatDiff($Old, $New, 'raw');
      
=======
        $Old = Gdn_Configuration::format($Old);
        $New = Gdn_Configuration::format($New);
        $Diffs = $this->FormatDiff($Old, $New, 'raw');

>>>>>>> 0aed7e80
        $Result = array();
        foreach ($Diffs as $Diff) {
            if (is_array($Diff)) {
                if (!empty($Diff['del'])) {
                    $Result[] = '<del>'.implode("<br />\n", $Diff['del']).'</del>';
                }
                if (!empty($Diff['ins'])) {
                    $Result[] = '<ins>'.implode("<br />\n", $Diff['ins']).'</ins>';
                }
<<<<<<< HEAD
            }
        }
      
        $Result = implode("<br />\n", $Result);
        if ($Result) {
            return $Result;
        } else {
            return T('No Change');
        }
    }

    public function FormatKey($Key, $Data) {
        if (!is_array($Data)) {
            $Data = (array)$Data;
        }
        if (isset($Data['_New']) && isset($Data['_New'][$Key])) {
            $Old = htmlspecialchars(GetValue($Key, $Data, ''));
            $New = htmlspecialchars($Data['_New'][$Key]);
            $Result = $this->FormatDiff($Old, $New);
        } else {
            $Result = htmlspecialchars(GetValue($Key, $Data, ''));
        }
        return nl2br(trim(($Result)));
    }

    public function FormatRecord($Keys, $Data) {
        $Result = array();
        foreach ($Keys as $Index => $Key) {
            if (is_numeric($Index)) {
                $Index = $Key;
            }

            if (!GetValue($Index, $Data)) {
                continue;
            }
            $Result[] = '<b>'.htmlspecialchars($Key).'</b>: '.htmlspecialchars(GetValue($Index, $Data));
        }
        $Result = implode('<br />', $Result);
        return $Result;
    }

    public function FormatDiff($Old, $New, $Method = 'html') {
        static $TinyDiff = null;

        if ($TinyDiff === null) {
            require_once(dirname(__FILE__).'/tiny_diff.php');
            $TinyDiff = new Tiny_diff();
        }
      
        $Result = $TinyDiff->compare($Old, $New, $Method);
        return $Result;
    }

    public function GetIDs($IDs) {
        if (is_string($IDs)) {
            $IDs = explode(',', $IDs);
        }

        $Logs = Gdn::SQL()
         ->Select('*')
         ->From('Log')
         ->WhereIn('LogID', $IDs)
         ->Get()->ResultArray();
        foreach ($Logs as &$Log) {
            $Log['Data'] = @unserialize($Log['Data']);
            if (!is_array($Log['Data'])) {
                $Log['Data'] = array();
            }
        }
=======
            }
        }

        $Result = implode("<br />\n", $Result);
        if ($Result) {
            return $Result;
        } else {
            return t('No Change');
        }
    }

    /**
     *
     *
     * @param $Key
     * @param $Data
     * @return string
     */
    public function formatKey($Key, $Data) {
        if (!is_array($Data)) {
            $Data = (array)$Data;
        }
        if (isset($Data['_New']) && isset($Data['_New'][$Key])) {
            $Old = htmlspecialchars(val($Key, $Data, ''));
            $New = htmlspecialchars($Data['_New'][$Key]);
            $Result = $this->FormatDiff($Old, $New);
        } else {
            $Result = htmlspecialchars(val($Key, $Data, ''));
        }
        return nl2br(trim(($Result)));
    }

    /**
     *
     *
     * @param $Keys
     * @param $Data
     * @return array|string
     */
    public function formatRecord($Keys, $Data) {
        $Result = array();
        foreach ($Keys as $Index => $Key) {
            if (is_numeric($Index)) {
                $Index = $Key;
            }

            if (!val($Index, $Data)) {
                continue;
            }
            $Result[] = '<b>'.htmlspecialchars($Key).'</b>: '.htmlspecialchars(val($Index, $Data));
        }
        $Result = implode('<br />', $Result);
        return $Result;
    }

    /**
     *
     *
     * @param $Old
     * @param $New
     * @param string $Method
     * @return string
     */
    public function formatDiff($Old, $New, $Method = 'html') {
        static $TinyDiff = null;

        if ($TinyDiff === null) {
            require_once(dirname(__FILE__).'/tiny_diff.php');
            $TinyDiff = new Tiny_diff();
        }

        $Result = $TinyDiff->compare($Old, $New, $Method);
        return $Result;
    }

    /**
     *
     *
     * @param $IDs
     * @return array|null
     */
    public function getIDs($IDs) {
        if (is_string($IDs)) {
            $IDs = explode(',', $IDs);
        }

        $Logs = Gdn::sql()
            ->select('*')
            ->from('Log')
            ->whereIn('LogID', $IDs)
            ->get()->resultArray();
        foreach ($Logs as &$Log) {
            $Log['Data'] = @unserialize($Log['Data']);
            if (!is_array($Log['Data'])) {
                $Log['Data'] = array();
            }
        }
>>>>>>> 0aed7e80

        return $Logs;
    }

<<<<<<< HEAD
    public function GetWhere($Where = false, $OrderFields = '', $OrderDirection = 'asc', $Offset = false, $Limit = false) {
=======
    /**
     *
     *
     * @param bool $Where
     * @param string $OrderFields
     * @param string $OrderDirection
     * @param bool $Offset
     * @param bool $Limit
     * @return array|null
     * @throws Exception
     */
    public function getWhere($Where = false, $OrderFields = '', $OrderDirection = 'asc', $Offset = false, $Limit = false) {
>>>>>>> 0aed7e80
        if ($Offset < 0) {
            $Offset = 0;
        }

        if (isset($Where['Operation'])) {
<<<<<<< HEAD
            Gdn::SQL()->WhereIn('Operation', (array)$Where['Operation']);
            unset($Where['Operation']);
        }

        $Result = Gdn::SQL()
         ->Select('l.*')
         ->Select('ru.Name as RecordName, iu.Name as InsertName')
         ->From('Log l')
         ->Join('User ru', 'l.RecordUserID = ru.UserID', 'left')
         ->Join('User iu', 'l.InsertUserID = iu.UserID', 'left')
         ->Where($Where)
         ->Limit($Limit, $Offset)
         ->OrderBy($OrderFields, $OrderDirection)
         ->Get()->ResultArray();

       // Deserialize the data.
=======
            Gdn::sql()->whereIn('Operation', (array)$Where['Operation']);
            unset($Where['Operation']);
        }

        $Result = Gdn::sql()
            ->select('l.*')
            ->select('ru.Name as RecordName, iu.Name as InsertName')
            ->from('Log l')
            ->join('User ru', 'l.RecordUserID = ru.UserID', 'left')
            ->join('User iu', 'l.InsertUserID = iu.UserID', 'left')
            ->where($Where)
            ->limit($Limit, $Offset)
            ->orderBy($OrderFields, $OrderDirection)
            ->get()->resultArray();

        // Deserialize the data.
>>>>>>> 0aed7e80
        foreach ($Result as &$Row) {
            $Row['Data'] = @unserialize($Row['Data']);
            if (!$Row['Data']) {
                $Row['Data'] = array();
<<<<<<< HEAD
            }
        }

        return $Result;
    }

    public function GetCountWhere($Where) {
        if (isset($Where['Operation'])) {
            Gdn::SQL()->WhereIn('Operation', (array)$Where['Operation']);
            unset($Where['Operation']);
        }

        $Result = Gdn::SQL()
         ->Select('l.LogID', 'count', 'CountLogID')
         ->From('Log l')
         ->Where($Where)
         ->Get()->Value('CountLogID', 0);

        return $Result;
    }
   
   /**
    * Wrapper for GetCountWhere that takes care of caching specific operation counts.
    * @param string $Operation Comma-delimited list of operation types to get (sum of) counts for.
    */
    public function GetOperationCount($Operation) {
        if ($Operation == 'edits') {
            $Operation = array('edit', 'delete');
        } else {
            $Operation = explode(',', $Operation);
        }
      
        sort($Operation);
        array_map('ucfirst', $Operation);
        $CacheKey = 'Moderation.LogCount.'.implode('.', $Operation);
        $Count = Gdn::Cache()->Get($CacheKey);
        if ($Count === Gdn_Cache::CACHEOP_FAILURE) {
            $Count = $this->GetCountWhere(array('Operation' => $Operation));
            Gdn::Cache()->Store($CacheKey, $Count, array(
            Gdn_Cache::FEATURE_EXPIRY  => 300 // 5 minutes
            ));
        }
        return $Count;
    }
   

   /**
    * Log an operation into the log table.
    *
    * @param string $Operation The operation being performed. This is usually one of:
    *  - Delete: The record has been deleted.
    *  - Edit: The record has been edited.
    *  - Spam: The record has been marked spam.
    *  - Moderate: The record requires moderation.
    *  - Pending: The record needs pre-moderation.
    * @param string $RecordType The type of record being logged. This usually correspond to the tablename of the record.
    * @param array $Data The record data.
    *  - If you are logging just one row then pass the row as an array.
    *  - You can pass an additional _New element to tell the logger what the new data is.
    * @return int The log id.
    */
    public static function Insert($Operation, $RecordType, $Data, $Options = array()) {
        if ($Operation === false) {
            return;
        }
      
       // Check to see if we are storing two versions of the data.
        if (($InsertUserID = self::_LogValue($Data, 'Log_InsertUserID')) === null) {
            $InsertUserID = Gdn::Session()->UserID;
        }
        if (($InsertIPAddress = self::_LogValue($Data, 'Log_InsertIPAddress')) == null) {
            $InsertIPAddress = Gdn::Request()->IPAddress();
        }
       // Do some known translations for the parent record ID.
        if (($ParentRecordID = self::_LogValue($Data, 'ParentRecordID')) === null) {
            switch ($RecordType) {
                case 'Activity':
                    $ParentRecordID = self::_LogValue($Data, 'CommentActivityID', 'CommentActivityID');
                    break;
                case 'Comment':
                    $ParentRecordID = self::_LogValue($Data, 'DiscussionID', 'DiscussionID');
                    break;
            }
        }

       // Get the row information from the data or determine it based on the type.
        $LogRow = array(
          'Operation' => $Operation,
          'RecordType' => $RecordType,
          'RecordID' => self::_LogValue($Data, 'RecordID', $RecordType.'ID'),
          'RecordUserID' => self::_LogValue($Data, 'RecordUserID', 'UpdateUserID', 'InsertUserID'),
          'RecordIPAddress' => self::_LogValue($Data, 'RecordIPAddress', 'LastIPAddress', 'InsertIPAddress'),
          'RecordDate' => self::_LogValue($Data, 'RecordDate', 'DateUpdated', 'DateInserted'),
          'InsertUserID' => $InsertUserID,
          'InsertIPAddress' => $InsertIPAddress,
          'DateInserted' => Gdn_Format::ToDateTime(),
          'ParentRecordID' => $ParentRecordID,
             'CategoryID' => self::_LogValue($Data, 'CategoryID'),
          'OtherUserIDs' => implode(',', GetValue('OtherUserIDs', $Options, array())),
          'Data' => serialize($Data)
        );
        if ($LogRow['RecordDate'] == null) {
            $LogRow['RecordDate'] = Gdn_Format::ToDateTime();
        }

        $GroupBy = GetValue('GroupBy', $Options);
      
       // Make sure we aren't grouping by null values.
        if (is_array($GroupBy)) {
            foreach ($GroupBy as $Name) {
                if (GetValue($Name, $LogRow) === null) {
                    $GroupBy = false;
                    break;
                }
            }
        }

=======
            }
        }

        return $Result;
    }

    /**
     *
     *
     * @param $Where
     * @return mixed
     */
    public function getCountWhere($Where) {
        if (isset($Where['Operation'])) {
            Gdn::sql()->whereIn('Operation', (array)$Where['Operation']);
            unset($Where['Operation']);
        }

        $Result = Gdn::sql()
            ->select('l.LogID', 'count', 'CountLogID')
            ->from('Log l')
            ->where($Where)
            ->get()->value('CountLogID', 0);

        return $Result;
    }

    /**
     * Wrapper for GetCountWhere that takes care of caching specific operation counts.
     *
     * @param string $Operation Comma-delimited list of operation types to get (sum of) counts for.
     * @return int
     */
    public function getOperationCount($Operation) {
        if ($Operation == 'edits') {
            $Operation = array('edit', 'delete');
        } else {
            $Operation = explode(',', $Operation);
        }

        sort($Operation);
        array_map('ucfirst', $Operation);
        $CacheKey = 'Moderation.LogCount.'.implode('.', $Operation);
        $Count = Gdn::cache()->get($CacheKey);
        if ($Count === Gdn_Cache::CACHEOP_FAILURE) {
            $Count = $this->getCountWhere(array('Operation' => $Operation));
            Gdn::cache()->store($CacheKey, $Count, array(
                Gdn_Cache::FEATURE_EXPIRY => 300 // 5 minutes
            ));
        }
        return $Count;
    }


    /**
     * Log an operation into the log table.
     *
     * @param string $Operation The operation being performed. This is usually one of:
     *  - Delete: The record has been deleted.
     *  - Edit: The record has been edited.
     *  - Spam: The record has been marked spam.
     *  - Moderate: The record requires moderation.
     *  - Pending: The record needs pre-moderation.
     * @param string $RecordType The type of record being logged. This usually correspond to the tablename of the record.
     * @param array $Data The record data.
     *  - If you are logging just one row then pass the row as an array.
     *  - You can pass an additional _New element to tell the logger what the new data is.
     * @return int The log id.
     */
    public static function insert($Operation, $RecordType, $Data, $Options = array()) {
        if ($Operation === false) {
            return;
        }

        // Check to see if we are storing two versions of the data.
        if (($InsertUserID = self::_LogValue($Data, 'Log_InsertUserID')) === null) {
            $InsertUserID = Gdn::session()->UserID;
        }
        if (($InsertIPAddress = self::_LogValue($Data, 'Log_InsertIPAddress')) == null) {
            $InsertIPAddress = Gdn::request()->IPAddress();
        }
        // Do some known translations for the parent record ID.
        if (($ParentRecordID = self::_LogValue($Data, 'ParentRecordID')) === null) {
            switch ($RecordType) {
                case 'Activity':
                    $ParentRecordID = self::_LogValue($Data, 'CommentActivityID', 'CommentActivityID');
                    break;
                case 'Comment':
                    $ParentRecordID = self::_LogValue($Data, 'DiscussionID', 'DiscussionID');
                    break;
            }
        }

        // Get the row information from the data or determine it based on the type.
        $LogRow = array(
            'Operation' => $Operation,
            'RecordType' => $RecordType,
            'RecordID' => self::_LogValue($Data, 'RecordID', $RecordType.'ID'),
            'RecordUserID' => self::_LogValue($Data, 'RecordUserID', 'UpdateUserID', 'InsertUserID'),
            'RecordIPAddress' => self::_LogValue($Data, 'RecordIPAddress', 'LastIPAddress', 'InsertIPAddress'),
            'RecordDate' => self::_LogValue($Data, 'RecordDate', 'DateUpdated', 'DateInserted'),
            'InsertUserID' => $InsertUserID,
            'InsertIPAddress' => $InsertIPAddress,
            'DateInserted' => Gdn_Format::toDateTime(),
            'ParentRecordID' => $ParentRecordID,
            'CategoryID' => self::_LogValue($Data, 'CategoryID'),
            'OtherUserIDs' => implode(',', val('OtherUserIDs', $Options, array())),
            'Data' => serialize($Data)
        );
        if ($LogRow['RecordDate'] == null) {
            $LogRow['RecordDate'] = Gdn_Format::toDateTime();
        }

        $GroupBy = val('GroupBy', $Options);

        // Make sure we aren't grouping by null values.
        if (is_array($GroupBy)) {
            foreach ($GroupBy as $Name) {
                if (val($Name, $LogRow) === null) {
                    $GroupBy = false;
                    break;
                }
            }
        }

>>>>>>> 0aed7e80
        if ($GroupBy) {
            $GroupBy[] = 'Operation';
            $GroupBy[] = 'RecordType';

<<<<<<< HEAD
           // Check to see if there is a record already logged here.
            $Where = array_combine($GroupBy, ArrayTranslate($LogRow, $GroupBy));
            $LogRow2 = Gdn::SQL()->GetWhere('Log', $Where)->FirstRow(DATASET_TYPE_ARRAY);
=======
            // Check to see if there is a record already logged here.
            $Where = array_combine($GroupBy, arrayTranslate($LogRow, $GroupBy));
            $LogRow2 = Gdn::sql()->getWhere('Log', $Where)->firstRow(DATASET_TYPE_ARRAY);
>>>>>>> 0aed7e80
            if ($LogRow2) {
                $LogID = $LogRow2['LogID'];
                $Set = array();

                $Data = array_merge(unserialize($LogRow2['Data']), $Data);

                $OtherUserIDs = explode(',', $LogRow2['OtherUserIDs']);
                if (!is_array($OtherUserIDs)) {
                    $OtherUserIDs = array();
                }
<<<<<<< HEAD
            
=======

>>>>>>> 0aed7e80
                if (!$LogRow2['InsertUserID']) {
                    $Set['InsertUserID'] = $InsertUserID;
                } elseif ($InsertUserID != $LogRow2['InsertUserID'] && !in_array($InsertUserID, $OtherUserIDs)) {
                    $OtherUserIDs[] = $InsertUserID;
                }
<<<<<<< HEAD
            
=======

>>>>>>> 0aed7e80
                if (array_key_exists('OtherUserIDs', $Options)) {
                    $OtherUserIDs = array_merge($OtherUserIDs, $Options['OtherUserIDs']);
                    $OtherUserIDs = array_unique($OtherUserIDs);
                    $OtherUserIDs = array_diff($OtherUserIDs, array($InsertUserID));
<<<<<<< HEAD
               
=======

>>>>>>> 0aed7e80
                    $Count = count($OtherUserIDs) + 1;
                } else {
                    $Count = (int)$LogRow2['CountGroup'] + 1;
                }
                $Set['OtherUserIDs'] = implode(',', $OtherUserIDs);
                $Set['CountGroup'] = $Count;
                $Set['Data'] = serialize($Data);
<<<<<<< HEAD
                $Set['DateUpdated'] = Gdn_Format::ToDateTime();
            
=======
                $Set['DateUpdated'] = Gdn_Format::toDateTime();

>>>>>>> 0aed7e80
                if (self::$_TransactionID > 0) {
                    $Set['TransactionLogID'] = self::$_TransactionID;
                } elseif (self::$_TransactionID === true) {
                    if ($LogRow2['TransactionLogID']) {
                        self::$_TransactionID = $LogRow2['TransactionLogID'];
<<<<<<< HEAD
                                     } else {
                                    self::$_TransactionID = $LogID;
                                    $Set['TransactionLogID'] = $LogID;
                                     }
                }
                $L = self::_Instance();
                $L->EventArguments['Update'] =& $Set;
                $L->FireEvent('BeforeUpdate');
            
                Gdn::SQL()->Put(
=======
                    } else {
                        self::$_TransactionID = $LogID;
                        $Set['TransactionLogID'] = $LogID;
                    }
                }

                Gdn::sql()->put(
>>>>>>> 0aed7e80
                    'Log',
                    $Set,
                    array('LogID' => $LogID)
                );
<<<<<<< HEAD

                $L->EventArguments['LogID'] = $LogID;
                $L->EventArguments['LogRow2'] = $LogRow2;
                $L->FireEvent('AfterUpdate');


            } else {
                $L = self::_Instance();
                $L->EventArguments['Log'] =& $LogRow;
                $L->FireEvent('BeforeInsert');
            
                if (self::$_TransactionID > 0) {
                    $LogRow['TransactionLogID'] = self::$_TransactionID;
                }
            
                $LogID = Gdn::SQL()->Insert('Log', $LogRow);
            
                if (self::$_TransactionID === true) {
                   // A new transaction was started and needs to assigned.
                    self::$_TransactionID = $LogID;
                    Gdn::SQL()->Put('Log', array('TransactionLogID' => $LogID), array('LogID' => $LogID));
                }
            
                $L->EventArguments['LogID'] = $LogID;
                $L->FireEvent('AfterInsert');
=======
            } else {
                $L = self::_Instance();
                $L->EventArguments['Log'] =& $LogRow;
                $L->fireEvent('BeforeInsert');

                if (self::$_TransactionID > 0) {
                    $LogRow['TransactionLogID'] = self::$_TransactionID;
                }

                $LogID = Gdn::sql()->insert('Log', $LogRow);

                if (self::$_TransactionID === true) {
                    // A new transaction was started and needs to assigned.
                    self::$_TransactionID = $LogID;
                    Gdn::sql()->put('Log', array('TransactionLogID' => $LogID), array('LogID' => $LogID));
                }

                $L->EventArguments['LogID'] = $LogID;
                $L->fireEvent('AfterInsert');
>>>>>>> 0aed7e80
            }
        } else {
            if (self::$_TransactionID > 0) {
                $LogRow['TransactionLogID'] = self::$_TransactionID;
            }
<<<<<<< HEAD
         
           // Insert the log entry.
            $L = self::_Instance();
            $L->EventArguments['Log'] =& $LogRow;
            $L->FireEvent('BeforeInsert');
         
            $LogID = Gdn::SQL()->Insert('Log', $LogRow);
         
            if (self::$_TransactionID === true) {
               // A new transaction was started and needs to assigned.
                self::$_TransactionID = $LogID;
                Gdn::SQL()->Put('Log', array('TransactionLogID' => $LogID), array('LogID' => $LogID));
            }
         
            $L->EventArguments['LogID'] = $LogID;
            $L->FireEvent('AfterInsert');
        }
        return $LogID;
    }
   
   /**
    *
    * @return LogModel
    */
=======

            // Insert the log entry.
            $L = self::_Instance();
            $L->EventArguments['Log'] =& $LogRow;
            $L->fireEvent('BeforeInsert');

            $LogID = Gdn::sql()->insert('Log', $LogRow);

            if (self::$_TransactionID === true) {
                // A new transaction was started and needs to assigned.
                self::$_TransactionID = $LogID;
                Gdn::sql()->put('Log', array('TransactionLogID' => $LogID), array('LogID' => $LogID));
            }

            $L->EventArguments['LogID'] = $LogID;
            $L->fireEvent('AfterInsert');
        }
        return $LogID;
    }

    /**
     *
     *
     * @return LogModel
     */
>>>>>>> 0aed7e80
    protected static function _Instance() {
        if (!self::$_Instance) {
            self::$_Instance = new LogModel();
        }

        return self::$_Instance;
    }

<<<<<<< HEAD
    public static function LogChange($Operation, $RecordType, $NewData, $OldData = null) {
        $RecordID = isset($NewData['RecordID']) ? $NewData['RecordID'] : GetValue($RecordType.'ID', $NewData);

       // Grab the record from the DB.
        if ($OldData === null) {
            $OldData = Gdn::SQL()->GetWhere($RecordType, array($RecordType.'ID' => $RecordID))->ResultArray();
        } elseif (!is_array($OldData))
         $OldData = array($OldData);

        foreach ($OldData as $Row) {
           // Don't log the change if it's right after an insert.
            if (GetValue('DateInserted', $Row) && (time() - Gdn_Format::ToTimestamp(GetValue('DateInserted', $Row))) < C('Garden.Log.FloodControl', 20) * 60) {
                continue;
            }

            SetValue('_New', $Row, $NewData);
            self::Insert($Operation, $RecordType, $Row);
        }
    }

=======
    /**
     *
     *
     * @param $Operation
     * @param $RecordType
     * @param $NewData
     * @param null $OldData
     */
    public static function logChange($Operation, $RecordType, $NewData, $OldData = null) {
        $RecordID = isset($NewData['RecordID']) ? $NewData['RecordID'] : val($RecordType.'ID', $NewData);

        // Grab the record from the DB.
        if ($OldData === null) {
            $OldData = Gdn::sql()->getWhere($RecordType, array($RecordType.'ID' => $RecordID))->resultArray();
        } elseif (!is_array($OldData))
            $OldData = array($OldData);

        foreach ($OldData as $Row) {
            // Don't log the change if it's right after an insert.
            if (val('DateInserted', $Row) && (time() - Gdn_Format::toTimestamp(val('DateInserted', $Row))) < c('Garden.Log.FloodControl', 20) * 60) {
                continue;
            }

            setValue('_New', $Row, $NewData);
            self::insert($Operation, $RecordType, $Row);
        }
    }

    /**
     *
     *
     * @param $Data
     * @param $LogKey
     * @param string $BakKey1
     * @param string $BakKey2
     * @return null
     */
>>>>>>> 0aed7e80
    protected static function _LogValue($Data, $LogKey, $BakKey1 = '', $BakKey2 = '') {
        $Data = (array)$Data;
        if (isset($Data[$LogKey]) && $LogKey != $BakKey1) {
            $Result = $Data[$LogKey];
            unset($Data[$LogKey]);
        } elseif (isset($Data['_New'][$BakKey1])) {
            $Result = $Data['_New'][$BakKey1];
        } elseif (isset($Data[$BakKey1]) && ($Data[$BakKey1] || !$BakKey2)) {
            $Result = $Data[$BakKey1];
        } elseif (isset($Data[$BakKey2])) {
            $Result = $Data[$BakKey2];
        } else {
            $Result = null;
        }

        return $Result;
    }

<<<<<<< HEAD
    public function Recalculate() {

        if ($DiscussionIDs = val('Discussion', $this->_RecalcIDs)) {
            $In = implode(',', array_keys($DiscussionIDs));
      
            if (!empty($In)) {
                $Px = Gdn::Database()->DatabasePrefix;
                $Sql = "update {$Px}Discussion d set d.CountComments = (select coalesce(count(c.CommentID), 0) + 1 from {$Px}Comment c where c.DiscussionID = d.DiscussionID) where d.DiscussionID in ($In)";
                Gdn::Database()->Query($Sql);
=======
    /**
     *
     *
     * @throws Exception
     */
    public function recalculate() {
        if ($DiscussionIDs = val('Discussion', $this->_RecalcIDs)) {
            $In = implode(',', array_keys($DiscussionIDs));

            if (!empty($In)) {
                $Px = Gdn::database()->DatabasePrefix;
                $Sql = "update {$Px}Discussion d set d.CountComments = (select coalesce(count(c.CommentID), 0) + 1 from {$Px}Comment c where c.DiscussionID = d.DiscussionID) where d.DiscussionID in ($In)";
                Gdn::database()->query($Sql);
>>>>>>> 0aed7e80
                $this->_RecalcIDs['Discussion'] = array();
            }
        }

        if ($UserIDsComment = val('UserComment', $this->_RecalcIDs)) {
            $counts = $this->arrayFlipAndCombine($UserIDsComment);

            foreach ($counts as $key => $value) {
<<<<<<< HEAD
                Gdn::SQL()
                ->Update('User')
                ->Set('CountComments', 'coalesce(CountComments, 0) + '.$key, false, false)
                ->Where('UserID', $value)
                ->Put();
            }
            $this->_RecalcIDs['UserComment'] = array();
        }

        if ($UserIDsDiscussion = val('UserDiscussion', $this->_RecalcIDs)) {
            $counts = $this->arrayFlipAndCombine($UserIDsDiscussion);

            foreach ($counts as $key => $value) {
                Gdn::SQL()
                ->Update('User')
                ->Set('CountDiscussions', 'coalesce(CountDiscussions, 0) + '.$key, false, false)
                ->Where('UserID', $value)
                ->Put();
            }
            $this->_RecalcIDs['UserDiscussion'] = array();
        }
    }

   /**
    * Takes an array and returns a flip, making values the keys
    * and making the keys values. In case of multiple values with
    * the several occurrences, this reserves all original keys by
    * pushing them onto an array.
    *
    * @param array $array An array in the format {[id1] => count,
    *                                             [id2] => count }
    * @return array A 2D array the format {[count] => [id1, id2]}
    */
    public function arrayFlipAndCombine($array) {
        if (!$array) {
            return;
        }
        $uniqueValues = array_unique(array_values($array));
        $newArray = array();
        foreach ($uniqueValues as $uniqueValue) {
            $newArray[$uniqueValue] = array();
            foreach ($array as $key => $value) {
                if ($value == $uniqueValue) {
                    $newArray[$uniqueValue][] = $key;
                }
            }
=======
                Gdn::sql()
                    ->update('User')
                    ->set('CountComments', 'coalesce(CountComments, 0) + '.$key, false, false)
                    ->where('UserID', $value)
                    ->put();
            }
            $this->_RecalcIDs['UserComment'] = array();
        }

        if ($UserIDsDiscussion = val('UserDiscussion', $this->_RecalcIDs)) {
            $counts = $this->arrayFlipAndCombine($UserIDsDiscussion);

            foreach ($counts as $key => $value) {
                Gdn::sql()
                    ->update('User')
                    ->set('CountDiscussions', 'coalesce(CountDiscussions, 0) + '.$key, false, false)
                    ->where('UserID', $value)
                    ->put();
            }
            $this->_RecalcIDs['UserDiscussion'] = array();
        }
    }

    /**
     * Takes an array and returns a flip, making values the keys and making the keys values.
     *
     * In case of multiple values with the several occurrences, this reserves all original keys by
     * pushing them onto an array.
     *
     * @param array $array An array in the format {[id1] => count, [id2] => count }
     * @return array A 2D array the format {[count] => [id1, id2]}
     */
    public function arrayFlipAndCombine($array) {
        if (!$array) {
            return;
        }
        $uniqueValues = array_unique(array_values($array));
        $newArray = array();
        foreach ($uniqueValues as $uniqueValue) {
            $newArray[$uniqueValue] = array();
            foreach ($array as $key => $value) {
                if ($value == $uniqueValue) {
                    $newArray[$uniqueValue][] = $key;
                }
            }
>>>>>>> 0aed7e80
        }
        return $newArray;
    }

<<<<<<< HEAD
    public function Restore($Log, $DeleteLog = true) {
        static $Columns = array();

        if (is_numeric($Log)) {
           // Grab the log.
            $LogID = $Log;
            $Log = $this->GetWhere(array('LogID' => $LogID));
         
            if (!$Log) {
                throw NotFoundException('Log');
            }
            $Log = array_pop($Log);
        }
      
 //      decho($Log, 'Log');
      
        $this->_RestoreOne($Log, $DeleteLog);
       // Check for a transaction.
        if ($TransactionID = $Log['TransactionLogID']) {
            $Logs = $this->GetWhere(array('TransactionLogID' => $TransactionID), '', 'asc', 0, 200);
=======
    /**
     *
     *
     * @param $Log
     * @param bool $DeleteLog
     * @throws Exception
     * @throws Gdn_UserException
     */
    public function restore($Log, $DeleteLog = true) {
        static $Columns = array();

        if (is_numeric($Log)) {
            // Grab the log.
            $LogID = $Log;
            $Log = $this->getWhere(array('LogID' => $LogID));

            if (!$Log) {
                throw notFoundException('Log');
            }
            $Log = array_pop($Log);
        }

//      decho($Log, 'Log');

        $this->_RestoreOne($Log, $DeleteLog);
        // Check for a transaction.
        if ($TransactionID = $Log['TransactionLogID']) {
            $Logs = $this->getWhere(array('TransactionLogID' => $TransactionID), '', 'asc', 0, 200);
>>>>>>> 0aed7e80
            foreach ($Logs as $LogRow) {
                if ($LogRow['LogID'] == $Log['LogID']) {
                    continue;
                }
<<<<<<< HEAD
            
                $this->_RestoreOne($LogRow, $DeleteLog);
            }
        }
       // Check for child data.
        if (isset($Log['Data']['_Data'])) {
            $Data = $Log['Data']['_Data'];
            foreach ($Data as $RecordType => $Rows) {
                foreach ($Rows as $Row) {
                    $LogRow = array_merge($Log, array('RecordType' => $RecordType, 'Data' => $Row));
               
                    if ($RecordType == 'Comment') {
                        $LogRow['ParentRecordID'] = $Row['DiscussionID'];
                    }
               
                    $this->_RestoreOne($LogRow, false);
                }
            }
        }
      
 //      die();
    }
   
    protected function _RestoreOne($Log, $DeleteLog = true) {
       // Throw an event to see if the restore is being overridden.
        $Handled = false;
        $this->EventArguments['Handled'] =& $Handled;
        $this->EventArguments['Log'] =& $Log;
        $this->FireEvent('BeforeRestore');
=======

                $this->_RestoreOne($LogRow, $DeleteLog);
            }
        }
        // Check for child data.
        if (isset($Log['Data']['_Data'])) {
            $Data = $Log['Data']['_Data'];
            foreach ($Data as $RecordType => $Rows) {
                foreach ($Rows as $Row) {
                    $LogRow = array_merge($Log, array('RecordType' => $RecordType, 'Data' => $Row));

                    if ($RecordType == 'Comment') {
                        $LogRow['ParentRecordID'] = $Row['DiscussionID'];
                    }

                    $this->_RestoreOne($LogRow, false);
                }
            }
        }

//      die();
    }

    /**
     *
     *
     * @param $Log
     * @param bool $DeleteLog
     * @throws Exception
     * @throws Gdn_UserException
     */
    protected function _RestoreOne($Log, $DeleteLog = true) {
        // Throw an event to see if the restore is being overridden.
        $Handled = false;
        $this->EventArguments['Handled'] =& $Handled;
        $this->EventArguments['Log'] =& $Log;
        $this->fireEvent('BeforeRestore');
>>>>>>> 0aed7e80
        if ($Handled) {
            return; // a plugin handled the restore.
        }
        if ($Log['RecordType'] == 'Configuration') {
            throw new Gdn_UserException('Restoring configuration edits is currently not supported.');
        }

        if ($Log['RecordType'] == 'Registration') {
            $TableName = 'User';
        } else {
            $TableName = $Log['RecordType'];
        }

        $Data = $Log['Data'];
<<<<<<< HEAD
      
        if (isset($Data['Attributes'])) {
            $Attr = 'Attributes';
        } elseif (isset($Data['Data']))
         $Attr = 'Data';
        else {
            $Attr = '';
        }
      
=======

        if (isset($Data['Attributes'])) {
            $Attr = 'Attributes';
        } elseif (isset($Data['Data']))
            $Attr = 'Data';
        else {
            $Attr = '';
        }

>>>>>>> 0aed7e80
        if ($Attr) {
            if (is_string($Data[$Attr])) {
                $Data[$Attr] = @unserialize($Data[$Attr]);
            }

<<<<<<< HEAD
           // Record a bit of information about the restoration.
            if (!is_array($Data[$Attr])) {
                $Data[$Attr] = array();
            }
            $Data[$Attr]['RestoreUserID'] = Gdn::Session()->UserID;
            $Data[$Attr]['DateRestored'] = Gdn_Format::ToDateTime();
        }
      
 //      decho($Data, 'Row being restored');
      
        if (!isset($Columns[$TableName])) {
            $Columns[$TableName] = Gdn::SQL()->FetchColumns($TableName);
        }
      
        $Set = array_flip($Columns[$TableName]);
       // Set the sets from the data.
=======
            // Record a bit of information about the restoration.
            if (!is_array($Data[$Attr])) {
                $Data[$Attr] = array();
            }
            $Data[$Attr]['RestoreUserID'] = Gdn::session()->UserID;
            $Data[$Attr]['DateRestored'] = Gdn_Format::toDateTime();
        }

//      decho($Data, 'Row being restored');

        if (!isset($Columns[$TableName])) {
            $Columns[$TableName] = Gdn::sql()->FetchColumns($TableName);
        }

        $Set = array_flip($Columns[$TableName]);
        // Set the sets from the data.
>>>>>>> 0aed7e80
        foreach ($Set as $Key => $Value) {
            if (isset($Data[$Key])) {
                $Value = $Data[$Key];
                if (is_array($Value)) {
                    $Value = serialize($Value);
                }
                $Set[$Key] = $Value;
            } else {
                unset($Set[$Key]);
            }
        }

        switch ($Log['Operation']) {
            case 'Edit':
<<<<<<< HEAD
               // We are restoring an edit so just update the record.
                $IDColumn = $Log['RecordType'].'ID';
                $Where = array($IDColumn => $Log['RecordID']);
                unset($Set[$IDColumn]);
                Gdn::SQL()->Put(
=======
                // We are restoring an edit so just update the record.
                $IDColumn = $Log['RecordType'].'ID';
                $Where = array($IDColumn => $Log['RecordID']);
                unset($Set[$IDColumn]);
                Gdn::sql()->put(
>>>>>>> 0aed7e80
                    $TableName,
                    $Set,
                    $Where
                );

                break;
            case 'Delete':
            case 'Spam':
            case 'Moderate':
            case 'Pending':
            case 'Ban':
                $IDColumn = $Log['RecordType'].'ID';
<<<<<<< HEAD
            
                if (!$Log['RecordID']) {
                   // This log entry was never in the table.
    //               unset($TableName);
                    if (isset($Set['DateInserted'])) {
                        $Set['DateInserted'] = Gdn_Format::ToDateTime();
                    }
                }

               // Insert the record back into the db.
                if ($Log['Operation'] == 'Spam' && $Log['RecordType'] == 'Registration') {
                    SaveToConfig(array('Garden.Registration.NameUnique' => false, 'Garden.Registration.EmailUnique' => false), '', false);
                    if (isset($Data['Username'])) {
                        $Set['Name'] = $Data['Username'];
                    }
                    $ID = Gdn::UserModel()->InsertForBasic($Set, false, array('ValidateSpam' => false));
                    if (!$ID) {
                        throw new Exception(Gdn::UserModel()->Validation->ResultsText());
                    } else {
                        Gdn::UserModel()->SendWelcomeEmail($ID, '', 'Register');
                    }
                } else {
                    $ID = Gdn::SQL()
                    ->Options('Replace', true)
                    ->Insert($TableName, $Set);
                    if (!$ID && isset($Log['RecordID'])) {
                        $ID = $Log['RecordID'];
                    }
               
                    // Unban a user.
                    if ($Log['RecordType'] == 'User' && $Log['Operation'] == 'Ban') {
                        Gdn::UserModel()->SetField($ID, 'Banned', 0);
                    }
               
=======

                if (!$Log['RecordID']) {
                    // This log entry was never in the table.
//               unset($TableName);
                    if (isset($Set['DateInserted'])) {
                        $Set['DateInserted'] = Gdn_Format::toDateTime();
                    }
                }

                // Insert the record back into the db.
                if ($Log['Operation'] == 'Spam' && $Log['RecordType'] == 'Registration') {
                    saveToConfig(array('Garden.Registration.NameUnique' => false, 'Garden.Registration.EmailUnique' => false), '', false);
                    if (isset($Data['Username'])) {
                        $Set['Name'] = $Data['Username'];
                    }
                    $ID = Gdn::userModel()->InsertForBasic($Set, false, array('ValidateSpam' => false));
                    if (!$ID) {
                        throw new Exception(Gdn::userModel()->Validation->resultsText());
                    } else {
                        Gdn::userModel()->SendWelcomeEmail($ID, '', 'Register');
                    }
                } else {
                    $ID = Gdn::sql()
                        ->Options('Replace', true)
                        ->insert($TableName, $Set);
                    if (!$ID && isset($Log['RecordID'])) {
                        $ID = $Log['RecordID'];
                    }

                    // Unban a user.
                    if ($Log['RecordType'] == 'User' && $Log['Operation'] == 'Ban') {
                        Gdn::userModel()->setField($ID, 'Banned', 0);
                    }

>>>>>>> 0aed7e80
                    // Keep track of a discussion ID so that its count can be recalculated.
                    if ($Log['Operation'] != 'Edit') {
                        switch ($Log['RecordType']) {
                            case 'Discussion':
                                $this->_RecalcIDs['Discussion'][$ID] = true;
                                break;
                            case 'Comment':
                                $this->_RecalcIDs['Discussion'][$Log['ParentRecordID']] = true;
                                break;
                        }
                    }

                    if ($Log['Operation'] == 'Pending') {
                        switch ($Log['RecordType']) {
                            case 'Discussion':
                                if (val('UserDiscussion', $this->_RecalcIDs) && val($Log['RecordUserID'], $this->_RecalcIDs['UserDiscussion'])) {
                                    $this->_RecalcIDs['UserDiscussion'][$Log['RecordUserID']]++;
                                } else {
                                    $this->_RecalcIDs['UserDiscussion'][$Log['RecordUserID']] = 1;
                                }
                                break;
                            case 'Comment':
                                if (val('UserComment', $this->_RecalcIDs) && val($Log['RecordUserID'], $this->_RecalcIDs['UserComment'])) {
                                    $this->_RecalcIDs['UserComment'][$Log['RecordUserID']]++;
                                } else {
                                    $this->_RecalcIDs['UserComment'][$Log['RecordUserID']] = 1;
                                }
                                break;
                        }
<<<<<<< HEAD
                     }
                }

                break;
        }
      
       // Fire 'after' event
        if (isset($ID)) {
            $this->EventArguments['InsertID'] = $ID;
        }
        $this->FireEvent('AfterRestore');

        if ($DeleteLog) {
            Gdn::SQL()->Delete('Log', array('LogID' => $Log['LogID']));
        }
      
=======
                    }
                }

                break;
        }

        // Fire 'after' event
        if (isset($ID)) {
            $this->EventArguments['InsertID'] = $ID;
        }
        $this->fireEvent('AfterRestore');

        if ($DeleteLog) {
            Gdn::sql()->delete('Log', array('LogID' => $Log['LogID']));
        }

>>>>>>> 0aed7e80
    }
}<|MERGE_RESOLUTION|>--- conflicted
+++ resolved
@@ -1,10 +1,4 @@
-<<<<<<< HEAD
-<?php if (!defined('APPLICATION')) {
-    exit();
-      }
-=======
 <?php
->>>>>>> 0aed7e80
 /**
  * Contains useful functions for cleaning up the database.
  *
@@ -18,29 +12,30 @@
  * Handles additional logging.
  */
 class LogModel extends Gdn_Pluggable {
-<<<<<<< HEAD
-   /// PROPERTIES ///
-=======
->>>>>>> 0aed7e80
 
     protected static $_Instance = null;
     protected $_RecalcIDs = array('Discussion' => array());
     protected static $_TransactionID = null;
 
-<<<<<<< HEAD
-   /// METHODS ///
-
-    public static function BeginTransaction() {
+    /**
+     *
+     */
+    public static function beginTransaction() {
         self::$_TransactionID = true;
     }
 
-    public function Delete($LogIDs) {
+    /**
+     *
+     *
+     * @param $LogIDs
+     */
+    public function delete($LogIDs) {
         if (!is_array($LogIDs)) {
             $LogIDs = explode(',', $LogIDs);
         }
       
        // Get the log entries.
-        $Logs = $this->GetIDs($LogIDs);
+        $Logs = $this->getIDs($LogIDs);
         $Models = array();
         $Models['Discussion'] = new DiscussionModel();
         $Models['Comment'] = new CommentModel();
@@ -49,57 +44,13 @@
             if (in_array($Log['Operation'], array('Spam', 'Moderate')) && array_key_exists($Log['RecordType'], $Models)) {
                // Also delete the record.
                 $Model = $Models[$Log['RecordType']];
-                $Model->Delete($Log['RecordID'], array('Log' => false));
-            }
-        }
-      
-        Gdn::SQL()->WhereIn('LogID', $LogIDs)->Delete('Log');
+                $Model->delete($Log['RecordID'], array('Log' => false));
+            }
+        }
+      
+        Gdn::sql()->whereIn('LogID', $LogIDs)->delete('Log');
     }
    
-    public static function EndTransaction() {
-        self::$_TransactionID = null;
-    }
-
-   // Format the content of a log file.
-    public function FormatContent($Log) {
-        $Data = $Log['Data'];
-
-       // TODO: Check for a custom log type handler.
-=======
-    /**
-     *
-     */
-    public static function beginTransaction() {
-        self::$_TransactionID = true;
-    }
-
-    /**
-     *
-     *
-     * @param $LogIDs
-     */
-    public function delete($LogIDs) {
-        if (!is_array($LogIDs)) {
-            $LogIDs = explode(',', $LogIDs);
-        }
-
-        // Get the log entries.
-        $Logs = $this->getIDs($LogIDs);
-        $Models = array();
-        $Models['Discussion'] = new DiscussionModel();
-        $Models['Comment'] = new CommentModel();
-
-        foreach ($Logs as $Log) {
-            if (in_array($Log['Operation'], array('Spam', 'Moderate')) && array_key_exists($Log['RecordType'], $Models)) {
-                // Also delete the record.
-                $Model = $Models[$Log['RecordType']];
-                $Model->delete($Log['RecordID'], array('Log' => false));
-            }
-        }
-
-        Gdn::sql()->whereIn('LogID', $LogIDs)->delete('Log');
-    }
-
     /**
      *
      */
@@ -116,8 +67,7 @@
     public function formatContent($Log) {
         $Data = $Log['Data'];
 
-        // TODO: Check for a custom log type handler.
->>>>>>> 0aed7e80
+       // TODO: Check for a custom log type handler.
 
         switch ($Log['RecordType']) {
             case 'Activity':
@@ -125,13 +75,8 @@
                 break;
             case 'Discussion':
                 $Result =
-<<<<<<< HEAD
                 '<b>'.$this->FormatKey('Name', $Data).'</b><br />'.
                 $this->FormatKey('Body', $Data);
-=======
-                    '<b>'.$this->FormatKey('Name', $Data).'</b><br />'.
-                    $this->FormatKey('Body', $Data);
->>>>>>> 0aed7e80
                 break;
             case 'ActivityComment':
             case 'Comment':
@@ -143,19 +88,11 @@
             case 'Registration':
             case 'User':
                 $Result = $this->FormatRecord(array('Email', 'Name'), $Data);
-<<<<<<< HEAD
-                if ($DiscoveryText = GetValue('DiscoveryText', $Data)) {
-                    $Result .= '<br /><b>'.T('Why do you want to join?').'</b><br />'.Gdn_Format::Display($DiscoveryText);
-                }
-                if (GetValue('Banned', $Data)) {
-                    $Result .= "<br />".T('Banned');
-=======
                 if ($DiscoveryText = val('DiscoveryText', $Data)) {
                     $Result .= '<br /><b>'.t('Why do you want to join?').'</b><br />'.Gdn_Format::Display($DiscoveryText);
                 }
                 if (val('Banned', $Data)) {
                     $Result .= "<br />".t('Banned');
->>>>>>> 0aed7e80
                 }
                 break;
             default:
@@ -163,11 +100,7 @@
         }
         return $Result;
     }
-<<<<<<< HEAD
    
-    public function FormatConfiguration($Data) {
-=======
-
     /**
      *
      *
@@ -175,22 +108,14 @@
      * @return array|string
      */
     public function formatConfiguration($Data) {
->>>>>>> 0aed7e80
         $Old = $Data;
         $New = $Data['_New'];
         unset($Old['_New']);
 
-<<<<<<< HEAD
-        $Old = Gdn_Configuration::Format($Old);
-        $New = Gdn_Configuration::Format($New);
-        $Diffs = $this->FormatDiff($Old, $New, 'raw');
-      
-=======
         $Old = Gdn_Configuration::format($Old);
         $New = Gdn_Configuration::format($New);
         $Diffs = $this->FormatDiff($Old, $New, 'raw');
-
->>>>>>> 0aed7e80
+      
         $Result = array();
         foreach ($Diffs as $Diff) {
             if (is_array($Diff)) {
@@ -200,80 +125,9 @@
                 if (!empty($Diff['ins'])) {
                     $Result[] = '<ins>'.implode("<br />\n", $Diff['ins']).'</ins>';
                 }
-<<<<<<< HEAD
-            }
-        }
-      
-        $Result = implode("<br />\n", $Result);
-        if ($Result) {
-            return $Result;
-        } else {
-            return T('No Change');
-        }
-    }
-
-    public function FormatKey($Key, $Data) {
-        if (!is_array($Data)) {
-            $Data = (array)$Data;
-        }
-        if (isset($Data['_New']) && isset($Data['_New'][$Key])) {
-            $Old = htmlspecialchars(GetValue($Key, $Data, ''));
-            $New = htmlspecialchars($Data['_New'][$Key]);
-            $Result = $this->FormatDiff($Old, $New);
-        } else {
-            $Result = htmlspecialchars(GetValue($Key, $Data, ''));
-        }
-        return nl2br(trim(($Result)));
-    }
-
-    public function FormatRecord($Keys, $Data) {
-        $Result = array();
-        foreach ($Keys as $Index => $Key) {
-            if (is_numeric($Index)) {
-                $Index = $Key;
-            }
-
-            if (!GetValue($Index, $Data)) {
-                continue;
-            }
-            $Result[] = '<b>'.htmlspecialchars($Key).'</b>: '.htmlspecialchars(GetValue($Index, $Data));
-        }
-        $Result = implode('<br />', $Result);
-        return $Result;
-    }
-
-    public function FormatDiff($Old, $New, $Method = 'html') {
-        static $TinyDiff = null;
-
-        if ($TinyDiff === null) {
-            require_once(dirname(__FILE__).'/tiny_diff.php');
-            $TinyDiff = new Tiny_diff();
-        }
-      
-        $Result = $TinyDiff->compare($Old, $New, $Method);
-        return $Result;
-    }
-
-    public function GetIDs($IDs) {
-        if (is_string($IDs)) {
-            $IDs = explode(',', $IDs);
-        }
-
-        $Logs = Gdn::SQL()
-         ->Select('*')
-         ->From('Log')
-         ->WhereIn('LogID', $IDs)
-         ->Get()->ResultArray();
-        foreach ($Logs as &$Log) {
-            $Log['Data'] = @unserialize($Log['Data']);
-            if (!is_array($Log['Data'])) {
-                $Log['Data'] = array();
-            }
-        }
-=======
-            }
-        }
-
+            }
+        }
+      
         $Result = implode("<br />\n", $Result);
         if ($Result) {
             return $Result;
@@ -341,7 +195,7 @@
             require_once(dirname(__FILE__).'/tiny_diff.php');
             $TinyDiff = new Tiny_diff();
         }
-
+      
         $Result = $TinyDiff->compare($Old, $New, $Method);
         return $Result;
     }
@@ -368,14 +222,10 @@
                 $Log['Data'] = array();
             }
         }
->>>>>>> 0aed7e80
 
         return $Logs;
     }
 
-<<<<<<< HEAD
-    public function GetWhere($Where = false, $OrderFields = '', $OrderDirection = 'asc', $Offset = false, $Limit = false) {
-=======
     /**
      *
      *
@@ -388,30 +238,11 @@
      * @throws Exception
      */
     public function getWhere($Where = false, $OrderFields = '', $OrderDirection = 'asc', $Offset = false, $Limit = false) {
->>>>>>> 0aed7e80
         if ($Offset < 0) {
             $Offset = 0;
         }
 
         if (isset($Where['Operation'])) {
-<<<<<<< HEAD
-            Gdn::SQL()->WhereIn('Operation', (array)$Where['Operation']);
-            unset($Where['Operation']);
-        }
-
-        $Result = Gdn::SQL()
-         ->Select('l.*')
-         ->Select('ru.Name as RecordName, iu.Name as InsertName')
-         ->From('Log l')
-         ->Join('User ru', 'l.RecordUserID = ru.UserID', 'left')
-         ->Join('User iu', 'l.InsertUserID = iu.UserID', 'left')
-         ->Where($Where)
-         ->Limit($Limit, $Offset)
-         ->OrderBy($OrderFields, $OrderDirection)
-         ->Get()->ResultArray();
-
-       // Deserialize the data.
-=======
             Gdn::sql()->whereIn('Operation', (array)$Where['Operation']);
             unset($Where['Operation']);
         }
@@ -427,39 +258,45 @@
             ->orderBy($OrderFields, $OrderDirection)
             ->get()->resultArray();
 
-        // Deserialize the data.
->>>>>>> 0aed7e80
+       // Deserialize the data.
         foreach ($Result as &$Row) {
             $Row['Data'] = @unserialize($Row['Data']);
             if (!$Row['Data']) {
                 $Row['Data'] = array();
-<<<<<<< HEAD
             }
         }
 
         return $Result;
     }
 
-    public function GetCountWhere($Where) {
+    /**
+     *
+     *
+     * @param $Where
+     * @return mixed
+     */
+    public function getCountWhere($Where) {
         if (isset($Where['Operation'])) {
-            Gdn::SQL()->WhereIn('Operation', (array)$Where['Operation']);
+            Gdn::sql()->whereIn('Operation', (array)$Where['Operation']);
             unset($Where['Operation']);
         }
 
-        $Result = Gdn::SQL()
-         ->Select('l.LogID', 'count', 'CountLogID')
-         ->From('Log l')
-         ->Where($Where)
-         ->Get()->Value('CountLogID', 0);
+        $Result = Gdn::sql()
+            ->select('l.LogID', 'count', 'CountLogID')
+            ->from('Log l')
+            ->where($Where)
+            ->get()->value('CountLogID', 0);
 
         return $Result;
     }
    
    /**
     * Wrapper for GetCountWhere that takes care of caching specific operation counts.
+     *
     * @param string $Operation Comma-delimited list of operation types to get (sum of) counts for.
+     * @return int
     */
-    public function GetOperationCount($Operation) {
+    public function getOperationCount($Operation) {
         if ($Operation == 'edits') {
             $Operation = array('edit', 'delete');
         } else {
@@ -469,11 +306,11 @@
         sort($Operation);
         array_map('ucfirst', $Operation);
         $CacheKey = 'Moderation.LogCount.'.implode('.', $Operation);
-        $Count = Gdn::Cache()->Get($CacheKey);
+        $Count = Gdn::cache()->get($CacheKey);
         if ($Count === Gdn_Cache::CACHEOP_FAILURE) {
-            $Count = $this->GetCountWhere(array('Operation' => $Operation));
-            Gdn::Cache()->Store($CacheKey, $Count, array(
-            Gdn_Cache::FEATURE_EXPIRY  => 300 // 5 minutes
+            $Count = $this->getCountWhere(array('Operation' => $Operation));
+            Gdn::cache()->store($CacheKey, $Count, array(
+                Gdn_Cache::FEATURE_EXPIRY => 300 // 5 minutes
             ));
         }
         return $Count;
@@ -495,17 +332,17 @@
     *  - You can pass an additional _New element to tell the logger what the new data is.
     * @return int The log id.
     */
-    public static function Insert($Operation, $RecordType, $Data, $Options = array()) {
+    public static function insert($Operation, $RecordType, $Data, $Options = array()) {
         if ($Operation === false) {
             return;
         }
       
        // Check to see if we are storing two versions of the data.
         if (($InsertUserID = self::_LogValue($Data, 'Log_InsertUserID')) === null) {
-            $InsertUserID = Gdn::Session()->UserID;
+            $InsertUserID = Gdn::session()->UserID;
         }
         if (($InsertIPAddress = self::_LogValue($Data, 'Log_InsertIPAddress')) == null) {
-            $InsertIPAddress = Gdn::Request()->IPAddress();
+            $InsertIPAddress = Gdn::request()->IPAddress();
         }
        // Do some known translations for the parent record ID.
         if (($ParentRecordID = self::_LogValue($Data, 'ParentRecordID')) === null) {
@@ -529,145 +366,19 @@
           'RecordDate' => self::_LogValue($Data, 'RecordDate', 'DateUpdated', 'DateInserted'),
           'InsertUserID' => $InsertUserID,
           'InsertIPAddress' => $InsertIPAddress,
-          'DateInserted' => Gdn_Format::ToDateTime(),
+            'DateInserted' => Gdn_Format::toDateTime(),
           'ParentRecordID' => $ParentRecordID,
              'CategoryID' => self::_LogValue($Data, 'CategoryID'),
-          'OtherUserIDs' => implode(',', GetValue('OtherUserIDs', $Options, array())),
+            'OtherUserIDs' => implode(',', val('OtherUserIDs', $Options, array())),
           'Data' => serialize($Data)
         );
         if ($LogRow['RecordDate'] == null) {
-            $LogRow['RecordDate'] = Gdn_Format::ToDateTime();
-        }
-
-        $GroupBy = GetValue('GroupBy', $Options);
+            $LogRow['RecordDate'] = Gdn_Format::toDateTime();
+        }
+
+        $GroupBy = val('GroupBy', $Options);
       
        // Make sure we aren't grouping by null values.
-        if (is_array($GroupBy)) {
-            foreach ($GroupBy as $Name) {
-                if (GetValue($Name, $LogRow) === null) {
-                    $GroupBy = false;
-                    break;
-                }
-            }
-        }
-
-=======
-            }
-        }
-
-        return $Result;
-    }
-
-    /**
-     *
-     *
-     * @param $Where
-     * @return mixed
-     */
-    public function getCountWhere($Where) {
-        if (isset($Where['Operation'])) {
-            Gdn::sql()->whereIn('Operation', (array)$Where['Operation']);
-            unset($Where['Operation']);
-        }
-
-        $Result = Gdn::sql()
-            ->select('l.LogID', 'count', 'CountLogID')
-            ->from('Log l')
-            ->where($Where)
-            ->get()->value('CountLogID', 0);
-
-        return $Result;
-    }
-
-    /**
-     * Wrapper for GetCountWhere that takes care of caching specific operation counts.
-     *
-     * @param string $Operation Comma-delimited list of operation types to get (sum of) counts for.
-     * @return int
-     */
-    public function getOperationCount($Operation) {
-        if ($Operation == 'edits') {
-            $Operation = array('edit', 'delete');
-        } else {
-            $Operation = explode(',', $Operation);
-        }
-
-        sort($Operation);
-        array_map('ucfirst', $Operation);
-        $CacheKey = 'Moderation.LogCount.'.implode('.', $Operation);
-        $Count = Gdn::cache()->get($CacheKey);
-        if ($Count === Gdn_Cache::CACHEOP_FAILURE) {
-            $Count = $this->getCountWhere(array('Operation' => $Operation));
-            Gdn::cache()->store($CacheKey, $Count, array(
-                Gdn_Cache::FEATURE_EXPIRY => 300 // 5 minutes
-            ));
-        }
-        return $Count;
-    }
-
-
-    /**
-     * Log an operation into the log table.
-     *
-     * @param string $Operation The operation being performed. This is usually one of:
-     *  - Delete: The record has been deleted.
-     *  - Edit: The record has been edited.
-     *  - Spam: The record has been marked spam.
-     *  - Moderate: The record requires moderation.
-     *  - Pending: The record needs pre-moderation.
-     * @param string $RecordType The type of record being logged. This usually correspond to the tablename of the record.
-     * @param array $Data The record data.
-     *  - If you are logging just one row then pass the row as an array.
-     *  - You can pass an additional _New element to tell the logger what the new data is.
-     * @return int The log id.
-     */
-    public static function insert($Operation, $RecordType, $Data, $Options = array()) {
-        if ($Operation === false) {
-            return;
-        }
-
-        // Check to see if we are storing two versions of the data.
-        if (($InsertUserID = self::_LogValue($Data, 'Log_InsertUserID')) === null) {
-            $InsertUserID = Gdn::session()->UserID;
-        }
-        if (($InsertIPAddress = self::_LogValue($Data, 'Log_InsertIPAddress')) == null) {
-            $InsertIPAddress = Gdn::request()->IPAddress();
-        }
-        // Do some known translations for the parent record ID.
-        if (($ParentRecordID = self::_LogValue($Data, 'ParentRecordID')) === null) {
-            switch ($RecordType) {
-                case 'Activity':
-                    $ParentRecordID = self::_LogValue($Data, 'CommentActivityID', 'CommentActivityID');
-                    break;
-                case 'Comment':
-                    $ParentRecordID = self::_LogValue($Data, 'DiscussionID', 'DiscussionID');
-                    break;
-            }
-        }
-
-        // Get the row information from the data or determine it based on the type.
-        $LogRow = array(
-            'Operation' => $Operation,
-            'RecordType' => $RecordType,
-            'RecordID' => self::_LogValue($Data, 'RecordID', $RecordType.'ID'),
-            'RecordUserID' => self::_LogValue($Data, 'RecordUserID', 'UpdateUserID', 'InsertUserID'),
-            'RecordIPAddress' => self::_LogValue($Data, 'RecordIPAddress', 'LastIPAddress', 'InsertIPAddress'),
-            'RecordDate' => self::_LogValue($Data, 'RecordDate', 'DateUpdated', 'DateInserted'),
-            'InsertUserID' => $InsertUserID,
-            'InsertIPAddress' => $InsertIPAddress,
-            'DateInserted' => Gdn_Format::toDateTime(),
-            'ParentRecordID' => $ParentRecordID,
-            'CategoryID' => self::_LogValue($Data, 'CategoryID'),
-            'OtherUserIDs' => implode(',', val('OtherUserIDs', $Options, array())),
-            'Data' => serialize($Data)
-        );
-        if ($LogRow['RecordDate'] == null) {
-            $LogRow['RecordDate'] = Gdn_Format::toDateTime();
-        }
-
-        $GroupBy = val('GroupBy', $Options);
-
-        // Make sure we aren't grouping by null values.
         if (is_array($GroupBy)) {
             foreach ($GroupBy as $Name) {
                 if (val($Name, $LogRow) === null) {
@@ -677,20 +388,13 @@
             }
         }
 
->>>>>>> 0aed7e80
         if ($GroupBy) {
             $GroupBy[] = 'Operation';
             $GroupBy[] = 'RecordType';
 
-<<<<<<< HEAD
            // Check to see if there is a record already logged here.
-            $Where = array_combine($GroupBy, ArrayTranslate($LogRow, $GroupBy));
-            $LogRow2 = Gdn::SQL()->GetWhere('Log', $Where)->FirstRow(DATASET_TYPE_ARRAY);
-=======
-            // Check to see if there is a record already logged here.
             $Where = array_combine($GroupBy, arrayTranslate($LogRow, $GroupBy));
             $LogRow2 = Gdn::sql()->getWhere('Log', $Where)->firstRow(DATASET_TYPE_ARRAY);
->>>>>>> 0aed7e80
             if ($LogRow2) {
                 $LogID = $LogRow2['LogID'];
                 $Set = array();
@@ -701,30 +405,18 @@
                 if (!is_array($OtherUserIDs)) {
                     $OtherUserIDs = array();
                 }
-<<<<<<< HEAD
-            
-=======
-
->>>>>>> 0aed7e80
+            
                 if (!$LogRow2['InsertUserID']) {
                     $Set['InsertUserID'] = $InsertUserID;
                 } elseif ($InsertUserID != $LogRow2['InsertUserID'] && !in_array($InsertUserID, $OtherUserIDs)) {
                     $OtherUserIDs[] = $InsertUserID;
                 }
-<<<<<<< HEAD
-            
-=======
-
->>>>>>> 0aed7e80
+            
                 if (array_key_exists('OtherUserIDs', $Options)) {
                     $OtherUserIDs = array_merge($OtherUserIDs, $Options['OtherUserIDs']);
                     $OtherUserIDs = array_unique($OtherUserIDs);
                     $OtherUserIDs = array_diff($OtherUserIDs, array($InsertUserID));
-<<<<<<< HEAD
                
-=======
-
->>>>>>> 0aed7e80
                     $Count = count($OtherUserIDs) + 1;
                 } else {
                     $Count = (int)$LogRow2['CountGroup'] + 1;
@@ -732,19 +424,13 @@
                 $Set['OtherUserIDs'] = implode(',', $OtherUserIDs);
                 $Set['CountGroup'] = $Count;
                 $Set['Data'] = serialize($Data);
-<<<<<<< HEAD
-                $Set['DateUpdated'] = Gdn_Format::ToDateTime();
-            
-=======
                 $Set['DateUpdated'] = Gdn_Format::toDateTime();
-
->>>>>>> 0aed7e80
+            
                 if (self::$_TransactionID > 0) {
                     $Set['TransactionLogID'] = self::$_TransactionID;
                 } elseif (self::$_TransactionID === true) {
                     if ($LogRow2['TransactionLogID']) {
                         self::$_TransactionID = $LogRow2['TransactionLogID'];
-<<<<<<< HEAD
                                      } else {
                                     self::$_TransactionID = $LogID;
                                     $Set['TransactionLogID'] = $LogID;
@@ -754,124 +440,66 @@
                 $L->EventArguments['Update'] =& $Set;
                 $L->FireEvent('BeforeUpdate');
             
-                Gdn::SQL()->Put(
-=======
-                    } else {
-                        self::$_TransactionID = $LogID;
-                        $Set['TransactionLogID'] = $LogID;
-                    }
-                }
-
                 Gdn::sql()->put(
->>>>>>> 0aed7e80
                     'Log',
                     $Set,
                     array('LogID' => $LogID)
                 );
-<<<<<<< HEAD
 
                 $L->EventArguments['LogID'] = $LogID;
                 $L->EventArguments['LogRow2'] = $LogRow2;
                 $L->FireEvent('AfterUpdate');
 
 
-            } else {
-                $L = self::_Instance();
-                $L->EventArguments['Log'] =& $LogRow;
-                $L->FireEvent('BeforeInsert');
-            
-                if (self::$_TransactionID > 0) {
-                    $LogRow['TransactionLogID'] = self::$_TransactionID;
-                }
-            
-                $LogID = Gdn::SQL()->Insert('Log', $LogRow);
-            
-                if (self::$_TransactionID === true) {
-                   // A new transaction was started and needs to assigned.
-                    self::$_TransactionID = $LogID;
-                    Gdn::SQL()->Put('Log', array('TransactionLogID' => $LogID), array('LogID' => $LogID));
-                }
-            
-                $L->EventArguments['LogID'] = $LogID;
-                $L->FireEvent('AfterInsert');
-=======
             } else {
                 $L = self::_Instance();
                 $L->EventArguments['Log'] =& $LogRow;
                 $L->fireEvent('BeforeInsert');
-
+            
                 if (self::$_TransactionID > 0) {
                     $LogRow['TransactionLogID'] = self::$_TransactionID;
                 }
-
+            
                 $LogID = Gdn::sql()->insert('Log', $LogRow);
-
+            
                 if (self::$_TransactionID === true) {
-                    // A new transaction was started and needs to assigned.
+                   // A new transaction was started and needs to assigned.
                     self::$_TransactionID = $LogID;
                     Gdn::sql()->put('Log', array('TransactionLogID' => $LogID), array('LogID' => $LogID));
                 }
-
+            
                 $L->EventArguments['LogID'] = $LogID;
                 $L->fireEvent('AfterInsert');
->>>>>>> 0aed7e80
             }
         } else {
             if (self::$_TransactionID > 0) {
                 $LogRow['TransactionLogID'] = self::$_TransactionID;
             }
-<<<<<<< HEAD
          
            // Insert the log entry.
             $L = self::_Instance();
             $L->EventArguments['Log'] =& $LogRow;
-            $L->FireEvent('BeforeInsert');
+            $L->fireEvent('BeforeInsert');
          
-            $LogID = Gdn::SQL()->Insert('Log', $LogRow);
+            $LogID = Gdn::sql()->insert('Log', $LogRow);
          
             if (self::$_TransactionID === true) {
                // A new transaction was started and needs to assigned.
                 self::$_TransactionID = $LogID;
-                Gdn::SQL()->Put('Log', array('TransactionLogID' => $LogID), array('LogID' => $LogID));
+                Gdn::sql()->put('Log', array('TransactionLogID' => $LogID), array('LogID' => $LogID));
             }
          
             $L->EventArguments['LogID'] = $LogID;
-            $L->FireEvent('AfterInsert');
+            $L->fireEvent('AfterInsert');
         }
         return $LogID;
     }
    
    /**
     *
+     *
     * @return LogModel
     */
-=======
-
-            // Insert the log entry.
-            $L = self::_Instance();
-            $L->EventArguments['Log'] =& $LogRow;
-            $L->fireEvent('BeforeInsert');
-
-            $LogID = Gdn::sql()->insert('Log', $LogRow);
-
-            if (self::$_TransactionID === true) {
-                // A new transaction was started and needs to assigned.
-                self::$_TransactionID = $LogID;
-                Gdn::sql()->put('Log', array('TransactionLogID' => $LogID), array('LogID' => $LogID));
-            }
-
-            $L->EventArguments['LogID'] = $LogID;
-            $L->fireEvent('AfterInsert');
-        }
-        return $LogID;
-    }
-
-    /**
-     *
-     *
-     * @return LogModel
-     */
->>>>>>> 0aed7e80
     protected static function _Instance() {
         if (!self::$_Instance) {
             self::$_Instance = new LogModel();
@@ -880,28 +508,6 @@
         return self::$_Instance;
     }
 
-<<<<<<< HEAD
-    public static function LogChange($Operation, $RecordType, $NewData, $OldData = null) {
-        $RecordID = isset($NewData['RecordID']) ? $NewData['RecordID'] : GetValue($RecordType.'ID', $NewData);
-
-       // Grab the record from the DB.
-        if ($OldData === null) {
-            $OldData = Gdn::SQL()->GetWhere($RecordType, array($RecordType.'ID' => $RecordID))->ResultArray();
-        } elseif (!is_array($OldData))
-         $OldData = array($OldData);
-
-        foreach ($OldData as $Row) {
-           // Don't log the change if it's right after an insert.
-            if (GetValue('DateInserted', $Row) && (time() - Gdn_Format::ToTimestamp(GetValue('DateInserted', $Row))) < C('Garden.Log.FloodControl', 20) * 60) {
-                continue;
-            }
-
-            SetValue('_New', $Row, $NewData);
-            self::Insert($Operation, $RecordType, $Row);
-        }
-    }
-
-=======
     /**
      *
      *
@@ -913,14 +519,14 @@
     public static function logChange($Operation, $RecordType, $NewData, $OldData = null) {
         $RecordID = isset($NewData['RecordID']) ? $NewData['RecordID'] : val($RecordType.'ID', $NewData);
 
-        // Grab the record from the DB.
+       // Grab the record from the DB.
         if ($OldData === null) {
             $OldData = Gdn::sql()->getWhere($RecordType, array($RecordType.'ID' => $RecordID))->resultArray();
         } elseif (!is_array($OldData))
-            $OldData = array($OldData);
+         $OldData = array($OldData);
 
         foreach ($OldData as $Row) {
-            // Don't log the change if it's right after an insert.
+           // Don't log the change if it's right after an insert.
             if (val('DateInserted', $Row) && (time() - Gdn_Format::toTimestamp(val('DateInserted', $Row))) < c('Garden.Log.FloodControl', 20) * 60) {
                 continue;
             }
@@ -939,7 +545,6 @@
      * @param string $BakKey2
      * @return null
      */
->>>>>>> 0aed7e80
     protected static function _LogValue($Data, $LogKey, $BakKey1 = '', $BakKey2 = '') {
         $Data = (array)$Data;
         if (isset($Data[$LogKey]) && $LogKey != $BakKey1) {
@@ -958,17 +563,6 @@
         return $Result;
     }
 
-<<<<<<< HEAD
-    public function Recalculate() {
-
-        if ($DiscussionIDs = val('Discussion', $this->_RecalcIDs)) {
-            $In = implode(',', array_keys($DiscussionIDs));
-      
-            if (!empty($In)) {
-                $Px = Gdn::Database()->DatabasePrefix;
-                $Sql = "update {$Px}Discussion d set d.CountComments = (select coalesce(count(c.CommentID), 0) + 1 from {$Px}Comment c where c.DiscussionID = d.DiscussionID) where d.DiscussionID in ($In)";
-                Gdn::Database()->Query($Sql);
-=======
     /**
      *
      *
@@ -977,12 +571,11 @@
     public function recalculate() {
         if ($DiscussionIDs = val('Discussion', $this->_RecalcIDs)) {
             $In = implode(',', array_keys($DiscussionIDs));
-
+      
             if (!empty($In)) {
                 $Px = Gdn::database()->DatabasePrefix;
                 $Sql = "update {$Px}Discussion d set d.CountComments = (select coalesce(count(c.CommentID), 0) + 1 from {$Px}Comment c where c.DiscussionID = d.DiscussionID) where d.DiscussionID in ($In)";
                 Gdn::database()->query($Sql);
->>>>>>> 0aed7e80
                 $this->_RecalcIDs['Discussion'] = array();
             }
         }
@@ -991,12 +584,11 @@
             $counts = $this->arrayFlipAndCombine($UserIDsComment);
 
             foreach ($counts as $key => $value) {
-<<<<<<< HEAD
-                Gdn::SQL()
-                ->Update('User')
-                ->Set('CountComments', 'coalesce(CountComments, 0) + '.$key, false, false)
-                ->Where('UserID', $value)
-                ->Put();
+                Gdn::sql()
+                    ->update('User')
+                    ->set('CountComments', 'coalesce(CountComments, 0) + '.$key, false, false)
+                    ->where('UserID', $value)
+                    ->put();
             }
             $this->_RecalcIDs['UserComment'] = array();
         }
@@ -1005,24 +597,23 @@
             $counts = $this->arrayFlipAndCombine($UserIDsDiscussion);
 
             foreach ($counts as $key => $value) {
-                Gdn::SQL()
-                ->Update('User')
-                ->Set('CountDiscussions', 'coalesce(CountDiscussions, 0) + '.$key, false, false)
-                ->Where('UserID', $value)
-                ->Put();
+                Gdn::sql()
+                    ->update('User')
+                    ->set('CountDiscussions', 'coalesce(CountDiscussions, 0) + '.$key, false, false)
+                    ->where('UserID', $value)
+                    ->put();
             }
             $this->_RecalcIDs['UserDiscussion'] = array();
         }
     }
 
    /**
-    * Takes an array and returns a flip, making values the keys
-    * and making the keys values. In case of multiple values with
-    * the several occurrences, this reserves all original keys by
+     * Takes an array and returns a flip, making values the keys and making the keys values.
+     *
+     * In case of multiple values with the several occurrences, this reserves all original keys by
     * pushing them onto an array.
     *
-    * @param array $array An array in the format {[id1] => count,
-    *                                             [id2] => count }
+     * @param array $array An array in the format {[id1] => count, [id2] => count }
     * @return array A 2D array the format {[count] => [id1, id2]}
     */
     public function arrayFlipAndCombine($array) {
@@ -1038,79 +629,10 @@
                     $newArray[$uniqueValue][] = $key;
                 }
             }
-=======
-                Gdn::sql()
-                    ->update('User')
-                    ->set('CountComments', 'coalesce(CountComments, 0) + '.$key, false, false)
-                    ->where('UserID', $value)
-                    ->put();
-            }
-            $this->_RecalcIDs['UserComment'] = array();
-        }
-
-        if ($UserIDsDiscussion = val('UserDiscussion', $this->_RecalcIDs)) {
-            $counts = $this->arrayFlipAndCombine($UserIDsDiscussion);
-
-            foreach ($counts as $key => $value) {
-                Gdn::sql()
-                    ->update('User')
-                    ->set('CountDiscussions', 'coalesce(CountDiscussions, 0) + '.$key, false, false)
-                    ->where('UserID', $value)
-                    ->put();
-            }
-            $this->_RecalcIDs['UserDiscussion'] = array();
-        }
-    }
-
-    /**
-     * Takes an array and returns a flip, making values the keys and making the keys values.
-     *
-     * In case of multiple values with the several occurrences, this reserves all original keys by
-     * pushing them onto an array.
-     *
-     * @param array $array An array in the format {[id1] => count, [id2] => count }
-     * @return array A 2D array the format {[count] => [id1, id2]}
-     */
-    public function arrayFlipAndCombine($array) {
-        if (!$array) {
-            return;
-        }
-        $uniqueValues = array_unique(array_values($array));
-        $newArray = array();
-        foreach ($uniqueValues as $uniqueValue) {
-            $newArray[$uniqueValue] = array();
-            foreach ($array as $key => $value) {
-                if ($value == $uniqueValue) {
-                    $newArray[$uniqueValue][] = $key;
-                }
-            }
->>>>>>> 0aed7e80
         }
         return $newArray;
     }
 
-<<<<<<< HEAD
-    public function Restore($Log, $DeleteLog = true) {
-        static $Columns = array();
-
-        if (is_numeric($Log)) {
-           // Grab the log.
-            $LogID = $Log;
-            $Log = $this->GetWhere(array('LogID' => $LogID));
-         
-            if (!$Log) {
-                throw NotFoundException('Log');
-            }
-            $Log = array_pop($Log);
-        }
-      
- //      decho($Log, 'Log');
-      
-        $this->_RestoreOne($Log, $DeleteLog);
-       // Check for a transaction.
-        if ($TransactionID = $Log['TransactionLogID']) {
-            $Logs = $this->GetWhere(array('TransactionLogID' => $TransactionID), '', 'asc', 0, 200);
-=======
     /**
      *
      *
@@ -1123,28 +645,26 @@
         static $Columns = array();
 
         if (is_numeric($Log)) {
-            // Grab the log.
+           // Grab the log.
             $LogID = $Log;
             $Log = $this->getWhere(array('LogID' => $LogID));
-
+         
             if (!$Log) {
                 throw notFoundException('Log');
             }
             $Log = array_pop($Log);
         }
-
-//      decho($Log, 'Log');
-
+      
+ //      decho($Log, 'Log');
+      
         $this->_RestoreOne($Log, $DeleteLog);
-        // Check for a transaction.
+       // Check for a transaction.
         if ($TransactionID = $Log['TransactionLogID']) {
             $Logs = $this->getWhere(array('TransactionLogID' => $TransactionID), '', 'asc', 0, 200);
->>>>>>> 0aed7e80
             foreach ($Logs as $LogRow) {
                 if ($LogRow['LogID'] == $Log['LogID']) {
                     continue;
                 }
-<<<<<<< HEAD
             
                 $this->_RestoreOne($LogRow, $DeleteLog);
             }
@@ -1168,51 +688,20 @@
  //      die();
     }
    
+    /**
+     *
+     *
+     * @param $Log
+     * @param bool $DeleteLog
+     * @throws Exception
+     * @throws Gdn_UserException
+     */
     protected function _RestoreOne($Log, $DeleteLog = true) {
        // Throw an event to see if the restore is being overridden.
         $Handled = false;
         $this->EventArguments['Handled'] =& $Handled;
         $this->EventArguments['Log'] =& $Log;
-        $this->FireEvent('BeforeRestore');
-=======
-
-                $this->_RestoreOne($LogRow, $DeleteLog);
-            }
-        }
-        // Check for child data.
-        if (isset($Log['Data']['_Data'])) {
-            $Data = $Log['Data']['_Data'];
-            foreach ($Data as $RecordType => $Rows) {
-                foreach ($Rows as $Row) {
-                    $LogRow = array_merge($Log, array('RecordType' => $RecordType, 'Data' => $Row));
-
-                    if ($RecordType == 'Comment') {
-                        $LogRow['ParentRecordID'] = $Row['DiscussionID'];
-                    }
-
-                    $this->_RestoreOne($LogRow, false);
-                }
-            }
-        }
-
-//      die();
-    }
-
-    /**
-     *
-     *
-     * @param $Log
-     * @param bool $DeleteLog
-     * @throws Exception
-     * @throws Gdn_UserException
-     */
-    protected function _RestoreOne($Log, $DeleteLog = true) {
-        // Throw an event to see if the restore is being overridden.
-        $Handled = false;
-        $this->EventArguments['Handled'] =& $Handled;
-        $this->EventArguments['Log'] =& $Log;
         $this->fireEvent('BeforeRestore');
->>>>>>> 0aed7e80
         if ($Handled) {
             return; // a plugin handled the restore.
         }
@@ -1227,7 +716,6 @@
         }
 
         $Data = $Log['Data'];
-<<<<<<< HEAD
       
         if (isset($Data['Attributes'])) {
             $Attr = 'Attributes';
@@ -1237,57 +725,27 @@
             $Attr = '';
         }
       
-=======
-
-        if (isset($Data['Attributes'])) {
-            $Attr = 'Attributes';
-        } elseif (isset($Data['Data']))
-            $Attr = 'Data';
-        else {
-            $Attr = '';
-        }
-
->>>>>>> 0aed7e80
         if ($Attr) {
             if (is_string($Data[$Attr])) {
                 $Data[$Attr] = @unserialize($Data[$Attr]);
             }
 
-<<<<<<< HEAD
            // Record a bit of information about the restoration.
             if (!is_array($Data[$Attr])) {
                 $Data[$Attr] = array();
             }
-            $Data[$Attr]['RestoreUserID'] = Gdn::Session()->UserID;
-            $Data[$Attr]['DateRestored'] = Gdn_Format::ToDateTime();
+            $Data[$Attr]['RestoreUserID'] = Gdn::session()->UserID;
+            $Data[$Attr]['DateRestored'] = Gdn_Format::toDateTime();
         }
       
  //      decho($Data, 'Row being restored');
       
         if (!isset($Columns[$TableName])) {
-            $Columns[$TableName] = Gdn::SQL()->FetchColumns($TableName);
+            $Columns[$TableName] = Gdn::sql()->FetchColumns($TableName);
         }
       
         $Set = array_flip($Columns[$TableName]);
        // Set the sets from the data.
-=======
-            // Record a bit of information about the restoration.
-            if (!is_array($Data[$Attr])) {
-                $Data[$Attr] = array();
-            }
-            $Data[$Attr]['RestoreUserID'] = Gdn::session()->UserID;
-            $Data[$Attr]['DateRestored'] = Gdn_Format::toDateTime();
-        }
-
-//      decho($Data, 'Row being restored');
-
-        if (!isset($Columns[$TableName])) {
-            $Columns[$TableName] = Gdn::sql()->FetchColumns($TableName);
-        }
-
-        $Set = array_flip($Columns[$TableName]);
-        // Set the sets from the data.
->>>>>>> 0aed7e80
         foreach ($Set as $Key => $Value) {
             if (isset($Data[$Key])) {
                 $Value = $Data[$Key];
@@ -1302,19 +760,11 @@
 
         switch ($Log['Operation']) {
             case 'Edit':
-<<<<<<< HEAD
                // We are restoring an edit so just update the record.
                 $IDColumn = $Log['RecordType'].'ID';
                 $Where = array($IDColumn => $Log['RecordID']);
                 unset($Set[$IDColumn]);
-                Gdn::SQL()->Put(
-=======
-                // We are restoring an edit so just update the record.
-                $IDColumn = $Log['RecordType'].'ID';
-                $Where = array($IDColumn => $Log['RecordID']);
-                unset($Set[$IDColumn]);
                 Gdn::sql()->put(
->>>>>>> 0aed7e80
                     $TableName,
                     $Set,
                     $Where
@@ -1327,52 +777,16 @@
             case 'Pending':
             case 'Ban':
                 $IDColumn = $Log['RecordType'].'ID';
-<<<<<<< HEAD
             
                 if (!$Log['RecordID']) {
                    // This log entry was never in the table.
     //               unset($TableName);
                     if (isset($Set['DateInserted'])) {
-                        $Set['DateInserted'] = Gdn_Format::ToDateTime();
-                    }
-                }
-
-               // Insert the record back into the db.
-                if ($Log['Operation'] == 'Spam' && $Log['RecordType'] == 'Registration') {
-                    SaveToConfig(array('Garden.Registration.NameUnique' => false, 'Garden.Registration.EmailUnique' => false), '', false);
-                    if (isset($Data['Username'])) {
-                        $Set['Name'] = $Data['Username'];
-                    }
-                    $ID = Gdn::UserModel()->InsertForBasic($Set, false, array('ValidateSpam' => false));
-                    if (!$ID) {
-                        throw new Exception(Gdn::UserModel()->Validation->ResultsText());
-                    } else {
-                        Gdn::UserModel()->SendWelcomeEmail($ID, '', 'Register');
-                    }
-                } else {
-                    $ID = Gdn::SQL()
-                    ->Options('Replace', true)
-                    ->Insert($TableName, $Set);
-                    if (!$ID && isset($Log['RecordID'])) {
-                        $ID = $Log['RecordID'];
-                    }
-               
-                    // Unban a user.
-                    if ($Log['RecordType'] == 'User' && $Log['Operation'] == 'Ban') {
-                        Gdn::UserModel()->SetField($ID, 'Banned', 0);
-                    }
-               
-=======
-
-                if (!$Log['RecordID']) {
-                    // This log entry was never in the table.
-//               unset($TableName);
-                    if (isset($Set['DateInserted'])) {
                         $Set['DateInserted'] = Gdn_Format::toDateTime();
                     }
                 }
 
-                // Insert the record back into the db.
+               // Insert the record back into the db.
                 if ($Log['Operation'] == 'Spam' && $Log['RecordType'] == 'Registration') {
                     saveToConfig(array('Garden.Registration.NameUnique' => false, 'Garden.Registration.EmailUnique' => false), '', false);
                     if (isset($Data['Username'])) {
@@ -1386,18 +800,17 @@
                     }
                 } else {
                     $ID = Gdn::sql()
-                        ->Options('Replace', true)
+                    ->Options('Replace', true)
                         ->insert($TableName, $Set);
                     if (!$ID && isset($Log['RecordID'])) {
                         $ID = $Log['RecordID'];
                     }
-
+               
                     // Unban a user.
                     if ($Log['RecordType'] == 'User' && $Log['Operation'] == 'Ban') {
                         Gdn::userModel()->setField($ID, 'Banned', 0);
                     }
-
->>>>>>> 0aed7e80
+               
                     // Keep track of a discussion ID so that its count can be recalculated.
                     if ($Log['Operation'] != 'Edit') {
                         switch ($Log['RecordType']) {
@@ -1427,7 +840,6 @@
                                 }
                                 break;
                         }
-<<<<<<< HEAD
                      }
                 }
 
@@ -1438,29 +850,11 @@
         if (isset($ID)) {
             $this->EventArguments['InsertID'] = $ID;
         }
-        $this->FireEvent('AfterRestore');
-
-        if ($DeleteLog) {
-            Gdn::SQL()->Delete('Log', array('LogID' => $Log['LogID']));
-        }
-      
-=======
-                    }
-                }
-
-                break;
-        }
-
-        // Fire 'after' event
-        if (isset($ID)) {
-            $this->EventArguments['InsertID'] = $ID;
-        }
         $this->fireEvent('AfterRestore');
 
         if ($DeleteLog) {
             Gdn::sql()->delete('Log', array('LogID' => $Log['LogID']));
         }
-
->>>>>>> 0aed7e80
+      
     }
 }