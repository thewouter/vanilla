<?php if (!defined('APPLICATION')) exit();

/**
 * Contains functions for combining javascript and css files.
 *
 * Events:
 * - AssetModel_StyleCss_Handler(...)
 *
 * @author Todd Burry <todd@vanillaforums.com>
 * @copyright 2003 Vanilla Forums, Inc
 * @license http://www.opensource.org/licenses/gpl-2.0.php GPL
 * @package Garden
 * @since 2.1
 */

class AssetModel extends Gdn_Model {
   protected $_CssFiles = array();

   public $UrlPrefix = '';

   public function AddCssFile($Filename, $Folder = FALSE, $Options = FALSE) {
      if (is_string($Options)) {
         $Options = array('Css' => $Options);
      }
      $this->_CssFiles[] = array($Filename, $Folder, $Options);
   }

<<<<<<< HEAD
   public function ServeCss($ThemeType, $Filename) {
      // Split the filename into filename and etag.
      if (preg_match('`([\w_-]+?)-(\w+).css$`', $Filename, $Matches)) {
         $Basename = $Matches[1];
         $ETag = $Matches[2];
      } else {
         throw NotFoundException();
      }

=======
   public function ServeCss($Basename, $ETag) {
>>>>>>> 84def347
      $Basename = ucfirst($Basename);

      $this->EventArguments['Basename'] = $Basename;
      $this->EventArguments['ETag'] = $ETag;
      $this->FireEvent('BeforeServeCss');

<<<<<<< HEAD
      if (function_exists('header_remove')) {
         header_remove('Set-Cookie');
      }

      header("Content-Type: text/css");
      if (!in_array($Basename, array('Style', 'Admin'))) {
         header("HTTP/1.0 404", TRUE, 404);
=======
      if (function_exists('header_remove'))
         header_remove('Set-Cookie');
      safeHeader("Content-Type: text/css");
      if (!in_array($Basename, array('Style', 'Admin'))) {
         safeHeader("HTTP/1.0 404", TRUE, 404);
>>>>>>> 84def347

         echo "/* Could not find $Basename/$ETag */";
         die();
      }

      $RequestETags = GetValue('HTTP_IF_NONE_MATCH', $_SERVER);
      if (get_magic_quotes_gpc())
         $RequestETags = stripslashes($RequestETags);
      $RequestETags = explode(',', $RequestETags);
      foreach ($RequestETags as $RequestETags) {
         if ($RequestETags == $ETag) {
            safeHeader("HTTP/1.0 304", TRUE, 304);
            die();
         }
      }

<<<<<<< HEAD
      header("Cache-Control:public, max-age=14400");

      $CurrentETag = self::ETag();
      header("ETag: $CurrentETag");

      $CachePath = PATH_CACHE.'/css/'.CLIENT_NAME.'-'.$ThemeType.'-'.strtolower($Basename)."-$CurrentETag.css";
=======
      safeHeader("Cache-Control:public, max-age=14400");

      $CurrentETag = self::ETag();
      safeHeader("ETag: $CurrentETag");

      $CachePath = PATH_CACHE.'/css/'.CLIENT_NAME.'-'.strtolower($Basename)."-$CurrentETag.css";
>>>>>>> 84def347

      if (!Debug() && file_exists($CachePath)) {
         readfile($CachePath);
         die();
      }

      // Include minify...
      set_include_path(PATH_LIBRARY."/vendors/Minify/lib".PATH_SEPARATOR.get_include_path());
      require_once PATH_LIBRARY."/vendors/Minify/lib/Minify/CSS.php";

      ob_start();
      echo "/* CSS generated for etag: $CurrentETag.\n *\n";

<<<<<<< HEAD
      $Paths = $this->GetCssFiles($ThemeType, $Basename, $ETag, $NotFound);
=======
      $Paths = $this->GetCssFiles($Basename, $ETag, $NotFound);
>>>>>>> 84def347

      // First, do a pass through the files to generate some information.
      foreach ($Paths as $Info) {
         list($Path, $UrlPath) = $Info;

         echo " * $UrlPath\n";
      }

      // Echo the paths that weren't found to help debugging.
      foreach ($NotFound as $Info) {
         list($Filename, $Folder) = $Info;

         echo " * $Folder/$Filename NOT FOUND.\n";
      }

      echo " */\n\n";

      // Now that we have all of the paths we want to serve them.
      foreach ($Paths as $Info) {
         list($Path, $UrlPath, $Options) = $Info;

         echo "/* File: $UrlPath */\n";

         $Css = GetValue('Css', $Options);
         if (!$Css) {
            $Css = file_get_contents($Path);
         }

         $Css = Minify_CSS::minify($Css, array(
               'preserveComments' => TRUE,
               'prependRelativePath' => $this->UrlPrefix.Asset(dirname($UrlPath).'/'),
               'currentDir' => dirname($Path),
               'minify' => TRUE
         ));
         echo $Css;

         echo "\n\n";
      }

      // Create a cached copy of the file.
      $Css = ob_get_flush();
      if (!file_exists(dirname($CachePath)))
         mkdir(dirname($CachePath), 0775, TRUE);
      file_put_contents($CachePath, $Css);
   }

<<<<<<< HEAD
   public function GetCssFiles($ThemeType, $Basename, $ETag, &$NotFound = NULL) {
=======
   public function GetCssFiles($Basename, $ETag, &$NotFound = NULL) {
>>>>>>> 84def347
      $NotFound = array();

      // Gather all of the css paths.
      switch ($Basename) {
         case 'Style':
            $this->_CssFiles = array(
               array('style.css', 'dashboard', array('Sort' => -10)));
            break;
         case 'Admin':
            $this->_CssFiles = array(
                array('admin.css', 'dashboard', array('Sort' => -10)));
            break;
         default:
            $this->_CssFiles = array();
      }

      // Throw an event so that plugins can add their css too.
      $this->EventArguments['ETag'] = $ETag;
      $this->EventArguments['ThemeType'] = $ThemeType;
      $this->FireEvent($Basename.'Css');

      // Include theme customizations last so that they override everything else.
      switch ($Basename) {
         case 'Style':
            $this->AddCssFile('custom.css', FALSE, array('Sort' => 10));

<<<<<<< HEAD
            if ($ThemeType == 'desktop' && Gdn::Controller()->Theme && Gdn::Controller()->ThemeOptions) {
=======
            if (Gdn::Controller()->Theme && Gdn::Controller()->ThemeOptions) {
>>>>>>> 84def347
               $Filenames = GetValueR('Styles.Value', Gdn::Controller()->ThemeOptions);
               if (is_string($Filenames) && $Filenames != '%s')
                  $this->AddCssFile(ChangeBasename('custom.css', $Filenames), FALSE, array('Sort' => 11));
            }

            break;
         case 'Admin':
            $this->AddCssFile('customadmin.css', FALSE, array('Sort' => 10));
            break;
      }

		$this->FireEvent('AfterGetCssFiles');

      // Hunt the css files down.
      $Paths = array();
      foreach ($this->_CssFiles as $Info) {
         $Filename = $Info[0];
         $Folder = GetValue(1, $Info);
         $Options = GetValue(2, $Info);
         $Css = GetValue('Css', $Options);

         if ($Css) {
            // Add some literal Css.
            $Paths[] = array(FALSE, $Folder, $Options);
         } else {
            list($Path, $UrlPath) = self::CssPath($Filename, $Folder, $ThemeType);
            if ($Path) {
               $Paths[] = array($Path, $UrlPath, $Options);
            } else {
               $NotFound[] = array($Filename, $Folder, $Options);
            }
         }
      }

      // Sort the paths.
      usort($Paths, array('AssetModel', '_ComparePath'));

      return $Paths;
   }

   protected function _ComparePath($A, $B) {
      $SortA = GetValue('Sort', $A[2], 0);
      $SortB = GetValue('Sort', $B[2], 0);

      if ($SortA == $SortB)
         return 0;
      if ($SortA > $SortB)
         return 1;
      return -1;
   }

<<<<<<< HEAD
   public static function CssPath($Filename, $Folder, $ThemeType = FALSE) {
      if (!$ThemeType)
         $ThemeType = IsMobile() ? 'mobile' : 'desktop';

      // 1. Check for a url.
      if (IsUrl($Filename)) {
         return array($Filename, $Filename);
      }

      // 2. Check for a full path.
=======
   public static function CssPath($Filename, $Folder) {
      // 1. Check for a fill path.
>>>>>>> 84def347
      if (strpos($Filename, '/') !== FALSE) {
         $Filename = '/'.ltrim($Filename, '/');
         $Path = PATH_ROOT.$Filename;
         if (file_exists($Path))
            return array($Path, $Filename);
         else
            return FALSE;
      }

<<<<<<< HEAD
      // 3. Check the theme.
      if ($Theme = Gdn::ThemeManager()->ThemeFromType($ThemeType)) {
=======
      // 2. Check the theme.
      if ($Theme = Gdn::Controller()->Theme) {
>>>>>>> 84def347
         $Paths[] = array(PATH_THEMES."/$Theme/design/$Filename", "/themes/$Theme/design/$Filename");
      }

      if ($Folder) {
         // 4. Check static, a plugin or application.
         if (in_array($Folder, array('resources', 'static'))) {
            $path = "/resources/css/$Filename";
            $Paths[] = array(PATH_ROOT.$path, $path);
         } elseif (StringBeginsWith($Folder, 'plugins/')) {
            $Folder = substr($Folder, strlen('plugins/'));
            $Paths[] = array(PATH_PLUGINS."/$Folder/design/$Filename", "/plugins/$Folder/design/$Filename");
            $Paths[] = array(PATH_PLUGINS."/$Folder/$Filename", "/plugins/$Folder/$Filename");
         } else {
            $Paths[] = array(PATH_APPLICATIONS."/$Folder/design/$Filename", "/applications/$Folder/design/$Filename");
         }
      }

<<<<<<< HEAD
      // 5. Check the default.
=======
      // 4. Check the default.
>>>>>>> 84def347
      if ($Folder != 'dashboard')
         $Paths[] = array(PATH_APPLICATIONS.'/dashboard/design/$Filename', "/applications/dashboard/design/$Filename");

      foreach ($Paths as $Info) {
         if (file_exists($Info[0]))
            return $Info;
      }

      return FALSE;
   }

   /** Generate an e-tag for the application from the versions of all of its enabled applications/plugins. **/
   public static function ETag() {
      $Data = array();
      $Data['vanilla-core-'.APPLICATION_VERSION] = TRUE;

      $Plugins = Gdn::PluginManager()->EnabledPlugins();
      foreach ($Plugins as $Info) {
         $Data[strtolower("{$Info['Index']}-plugin-{$Info['Version']}")] = TRUE;
      }
//      echo(Gdn_Upload::FormatFileSize(strlen(serialize($Plugins))));
//      decho($Plugins);

      $Applications = Gdn::ApplicationManager()->EnabledApplications();
      foreach ($Applications as $Info) {
         $Data[strtolower("{$Info['Index']}-app-{$Info['Version']}")] = TRUE;
      }

<<<<<<< HEAD
      // Add the desktop theme version.
      $Info = Gdn::ThemeManager()->GetThemeInfo(Gdn::ThemeManager()->DesktopTheme());
=======
      $Info = Gdn::ThemeManager()->GetThemeInfo(Gdn::ThemeManager()->CurrentTheme());
>>>>>>> 84def347
      if (!empty($Info)) {
         $Version = GetValue('Version', $Info, 'v0');
         $Data[strtolower("{$Info['Index']}-theme-{$Version}")] = TRUE;

         if (Gdn::Controller()->Theme && Gdn::Controller()->ThemeOptions) {
            $Filenames = GetValueR('Styles.Value', Gdn::Controller()->ThemeOptions);
            $Data[$Filenames] = TRUE;
         }
      }

<<<<<<< HEAD
      // Add the mobile theme version.
      $Info = Gdn::ThemeManager()->GetThemeInfo(Gdn::ThemeManager()->MobileTheme());
      if (!empty($Info)) {
         $Version = GetValue('Version', $Info, 'v0');
         $Data[strtolower("{$Info['Index']}-theme-{$Version}")] = TRUE;
      }

=======
>>>>>>> 84def347
      Gdn::PluginManager()->EventArguments['ETagData'] =& $Data;

      $Suffix = '';
      Gdn::PluginManager()->EventArguments['Suffix'] =& $Suffix;
      Gdn::PluginManager()->FireAs('AssetModel')->FireEvent('GenerateETag');
      unset(Gdn::PluginManager()->EventArguments['ETagData']);

      ksort($Data);
      $Result = substr(md5(implode(',', array_keys($Data))), 0, 8).$Suffix;
//      decho($Data);
//      die();
      return $Result;
   }
}<|MERGE_RESOLUTION|>--- conflicted
+++ resolved
@@ -25,7 +25,6 @@
       $this->_CssFiles[] = array($Filename, $Folder, $Options);
    }
 
-<<<<<<< HEAD
    public function ServeCss($ThemeType, $Filename) {
       // Split the filename into filename and etag.
       if (preg_match('`([\w_-]+?)-(\w+).css$`', $Filename, $Matches)) {
@@ -35,30 +34,19 @@
          throw NotFoundException();
       }
 
-=======
-   public function ServeCss($Basename, $ETag) {
->>>>>>> 84def347
       $Basename = ucfirst($Basename);
 
       $this->EventArguments['Basename'] = $Basename;
       $this->EventArguments['ETag'] = $ETag;
       $this->FireEvent('BeforeServeCss');
 
-<<<<<<< HEAD
       if (function_exists('header_remove')) {
          header_remove('Set-Cookie');
       }
 
-      header("Content-Type: text/css");
-      if (!in_array($Basename, array('Style', 'Admin'))) {
-         header("HTTP/1.0 404", TRUE, 404);
-=======
-      if (function_exists('header_remove'))
-         header_remove('Set-Cookie');
       safeHeader("Content-Type: text/css");
       if (!in_array($Basename, array('Style', 'Admin'))) {
          safeHeader("HTTP/1.0 404", TRUE, 404);
->>>>>>> 84def347
 
          echo "/* Could not find $Basename/$ETag */";
          die();
@@ -75,21 +63,12 @@
          }
       }
 
-<<<<<<< HEAD
-      header("Cache-Control:public, max-age=14400");
-
-      $CurrentETag = self::ETag();
-      header("ETag: $CurrentETag");
-
-      $CachePath = PATH_CACHE.'/css/'.CLIENT_NAME.'-'.$ThemeType.'-'.strtolower($Basename)."-$CurrentETag.css";
-=======
       safeHeader("Cache-Control:public, max-age=14400");
 
       $CurrentETag = self::ETag();
       safeHeader("ETag: $CurrentETag");
 
-      $CachePath = PATH_CACHE.'/css/'.CLIENT_NAME.'-'.strtolower($Basename)."-$CurrentETag.css";
->>>>>>> 84def347
+      $CachePath = PATH_CACHE.'/css/'.CLIENT_NAME.'-'.$ThemeType.'-'.strtolower($Basename)."-$CurrentETag.css";
 
       if (!Debug() && file_exists($CachePath)) {
          readfile($CachePath);
@@ -103,11 +82,7 @@
       ob_start();
       echo "/* CSS generated for etag: $CurrentETag.\n *\n";
 
-<<<<<<< HEAD
       $Paths = $this->GetCssFiles($ThemeType, $Basename, $ETag, $NotFound);
-=======
-      $Paths = $this->GetCssFiles($Basename, $ETag, $NotFound);
->>>>>>> 84def347
 
       // First, do a pass through the files to generate some information.
       foreach ($Paths as $Info) {
@@ -154,11 +129,7 @@
       file_put_contents($CachePath, $Css);
    }
 
-<<<<<<< HEAD
    public function GetCssFiles($ThemeType, $Basename, $ETag, &$NotFound = NULL) {
-=======
-   public function GetCssFiles($Basename, $ETag, &$NotFound = NULL) {
->>>>>>> 84def347
       $NotFound = array();
 
       // Gather all of the css paths.
@@ -185,11 +156,7 @@
          case 'Style':
             $this->AddCssFile('custom.css', FALSE, array('Sort' => 10));
 
-<<<<<<< HEAD
             if ($ThemeType == 'desktop' && Gdn::Controller()->Theme && Gdn::Controller()->ThemeOptions) {
-=======
-            if (Gdn::Controller()->Theme && Gdn::Controller()->ThemeOptions) {
->>>>>>> 84def347
                $Filenames = GetValueR('Styles.Value', Gdn::Controller()->ThemeOptions);
                if (is_string($Filenames) && $Filenames != '%s')
                   $this->AddCssFile(ChangeBasename('custom.css', $Filenames), FALSE, array('Sort' => 11));
@@ -241,7 +208,6 @@
       return -1;
    }
 
-<<<<<<< HEAD
    public static function CssPath($Filename, $Folder, $ThemeType = FALSE) {
       if (!$ThemeType)
          $ThemeType = IsMobile() ? 'mobile' : 'desktop';
@@ -252,10 +218,6 @@
       }
 
       // 2. Check for a full path.
-=======
-   public static function CssPath($Filename, $Folder) {
-      // 1. Check for a fill path.
->>>>>>> 84def347
       if (strpos($Filename, '/') !== FALSE) {
          $Filename = '/'.ltrim($Filename, '/');
          $Path = PATH_ROOT.$Filename;
@@ -265,13 +227,8 @@
             return FALSE;
       }
 
-<<<<<<< HEAD
       // 3. Check the theme.
       if ($Theme = Gdn::ThemeManager()->ThemeFromType($ThemeType)) {
-=======
-      // 2. Check the theme.
-      if ($Theme = Gdn::Controller()->Theme) {
->>>>>>> 84def347
          $Paths[] = array(PATH_THEMES."/$Theme/design/$Filename", "/themes/$Theme/design/$Filename");
       }
 
@@ -289,11 +246,7 @@
          }
       }
 
-<<<<<<< HEAD
       // 5. Check the default.
-=======
-      // 4. Check the default.
->>>>>>> 84def347
       if ($Folder != 'dashboard')
          $Paths[] = array(PATH_APPLICATIONS.'/dashboard/design/$Filename', "/applications/dashboard/design/$Filename");
 
@@ -322,12 +275,8 @@
          $Data[strtolower("{$Info['Index']}-app-{$Info['Version']}")] = TRUE;
       }
 
-<<<<<<< HEAD
       // Add the desktop theme version.
       $Info = Gdn::ThemeManager()->GetThemeInfo(Gdn::ThemeManager()->DesktopTheme());
-=======
-      $Info = Gdn::ThemeManager()->GetThemeInfo(Gdn::ThemeManager()->CurrentTheme());
->>>>>>> 84def347
       if (!empty($Info)) {
          $Version = GetValue('Version', $Info, 'v0');
          $Data[strtolower("{$Info['Index']}-theme-{$Version}")] = TRUE;
@@ -338,7 +287,6 @@
          }
       }
 
-<<<<<<< HEAD
       // Add the mobile theme version.
       $Info = Gdn::ThemeManager()->GetThemeInfo(Gdn::ThemeManager()->MobileTheme());
       if (!empty($Info)) {
@@ -346,8 +294,6 @@
          $Data[strtolower("{$Info['Index']}-theme-{$Version}")] = TRUE;
       }
 
-=======
->>>>>>> 84def347
       Gdn::PluginManager()->EventArguments['ETagData'] =& $Data;
 
       $Suffix = '';
