--- conflicted
+++ resolved
@@ -20,7 +20,6 @@
 
    public $UrlPrefix = '';
 
-<<<<<<< HEAD
    /**
     * List available modes
     *
@@ -77,8 +76,6 @@
       return $CssCdns;
    }
 
-=======
->>>>>>> f2de42e3
    public function AddCssFile($Filename, $Folder = FALSE, $Options = FALSE) {
       if (is_string($Options))
          $Options = array('Css' => $Options);
@@ -99,7 +96,6 @@
 
       if (function_exists('header_remove'))
          header_remove('Set-Cookie');
-<<<<<<< HEAD
       safeHeader("Content-Type: text/css");
 
       // Don't allow ourselves to be ddos'd
@@ -107,13 +103,6 @@
          safeHeader("HTTP/1.0 404", TRUE, 404);
 
          echo "/* Could not find {$Basename}/{$ETag} */";
-=======
-      header("Content-Type: text/css");
-      if (!in_array($Basename, array('Style', 'Admin'))) {
-         header("HTTP/1.0 404", TRUE, 404);
-
-         echo "/* Could not find $Basename/$ETag */";
->>>>>>> f2de42e3
          die();
       }
 
@@ -128,21 +117,12 @@
          }
       }
 
-<<<<<<< HEAD
       safeHheader("Cache-Control:public, max-age=14400");
 
       $CurrentETag = self::ETag();
       safeHeader("ETag: $CurrentETag");
 
       $CachePath = PATH_CACHE.'/css/'.CLIENT_NAME.'-'.strtolower($Basename)."-{$CurrentETag}.css";
-=======
-      header("Cache-Control:public, max-age=14400");
-
-      $CurrentETag = self::ETag();
-      header("ETag: $CurrentETag");
-
-      $CachePath = PATH_CACHE.'/css/'.CLIENT_NAME.'-'.strtolower($Basename)."-$CurrentETag.css";
->>>>>>> f2de42e3
 
       if (!Debug() && file_exists($CachePath)) {
          readfile($CachePath);
@@ -154,11 +134,7 @@
       require_once PATH_LIBRARY."/vendors/Minify/lib/Minify/CSS.php";
 
       ob_start();
-<<<<<<< HEAD
       echo "/* CSS generated for etag: {$CurrentETag}.\n *\n";
-=======
-      echo "/* CSS generated for etag: $CurrentETag.\n *\n";
->>>>>>> f2de42e3
 
       $Paths = $this->GetCssFiles($Basename, $ETag, $NotFound);
 
@@ -166,11 +142,7 @@
       foreach ($Paths as $Info) {
          list($Path, $UrlPath) = $Info;
 
-<<<<<<< HEAD
          echo " * {$UrlPath}\n";
-=======
-         echo " * $UrlPath\n";
->>>>>>> f2de42e3
       }
 
       // Echo the paths that weren't found to help debugging.
@@ -211,12 +183,8 @@
       file_put_contents($CachePath, $Css);
    }
 
-<<<<<<< HEAD
    public function GetCssFiles($Basename, $ETag, &$NotFound = NULL, $Pathify = TRUE) {
       $Basename = ucfirst($Basename);
-=======
-   public function GetCssFiles($Basename, $ETag, &$NotFound = NULL) {
->>>>>>> f2de42e3
       $NotFound = array();
 
       // Gather all of the css paths.
@@ -258,7 +226,6 @@
 		$this->FireEvent('AfterGetCssFiles');
 
       // Hunt the css files down.
-<<<<<<< HEAD
       if ($Pathify) {
          $CssFiles = Gdn_Controller::ResolveStaticResources($this->_CssFiles, 'design');
 
@@ -267,25 +234,6 @@
             $Path = GetValue('path', $CssPathInfo, FALSE);
             $Options = GetValue('options', $CssPathInfo, FALSE);
             $Paths[] = array($Path, $CssPath, $Options);
-=======
-      $Paths = array();
-      foreach ($this->_CssFiles as $Info) {
-         $Filename = $Info[0];
-         $Folder = GetValue(1, $Info);
-         $Options = GetValue(2, $Info);
-         $Css = GetValue('Css', $Options);
-
-         if ($Css) {
-            // Add some literal Css.
-            $Paths[] = array(FALSE, $Folder, $Options);
-         } else {
-            list($Path, $UrlPath) = self::CssPath($Filename, $Folder);
-            if ($Path) {
-               $Paths[] = array($Path, $UrlPath, $Options);
-            } else {
-               $NotFound[] = array($Filename, $Folder, $Options);
-            }
->>>>>>> f2de42e3
          }
 
          // Sort the paths.
@@ -294,14 +242,7 @@
          return $Paths;
       }
 
-<<<<<<< HEAD
       return $this->_CssFiles;
-=======
-      // Sort the paths.
-      usort($Paths, array('AssetModel', '_ComparePath'));
-
-      return $Paths;
->>>>>>> f2de42e3
    }
 
    protected function _ComparePath($A, $B) {
@@ -347,11 +288,7 @@
 
       // 4. Check the default.
       if ($Folder != 'dashboard')
-<<<<<<< HEAD
          $Paths[] = array(PATH_APPLICATIONS.'/dashboard/design/$Filename', "/applications/dashboard/design/{$Filename}");
-=======
-         $Paths[] = array(PATH_APPLICATIONS.'/dashboard/design/$Filename', "/applications/dashboard/design/$Filename");
->>>>>>> f2de42e3
 
       foreach ($Paths as $Info) {
          if (file_exists($Info[0]))
