<?php if (!defined('APPLICATION')) exit();
/*
Copyright 2008, 2009 Vanilla Forums Inc.
This file is part of Garden.
Garden is free software: you can redistribute it and/or modify it under the terms of the GNU General Public License as published by the Free Software Foundation, either version 3 of the License, or (at your option) any later version.
Garden is distributed in the hope that it will be useful, but WITHOUT ANY WARRANTY; without even the implied warranty of MERCHANTABILITY or FITNESS FOR A PARTICULAR PURPOSE. See the GNU General Public License for more details.
You should have received a copy of the GNU General Public License along with Garden.  If not, see <http://www.gnu.org/licenses/>.
Contact Vanilla Forums Inc. at support [at] vanillaforums [dot] com
*/


/**
 * Used to manage adding/removing different locale files.
 */
class LocaleModel {

   protected $_AvailableLocalePacks = NULL;

   public function AvailableLocalePacks() {
      if ($this->_AvailableLocalePacks === NULL) {
         $LocaleInfoPaths = SafeGlob(PATH_ROOT."/locales/*/definitions.php");
         $AvailableLocales = array();
         foreach ($LocaleInfoPaths as $InfoPath) {
            $LocaleInfo = Gdn::PluginManager()->ScanPluginFile($InfoPath, 'LocaleInfo');
            $this->CalculateLocaleInfo($LocaleInfo);
            $AvailableLocales[$LocaleInfo['Index']] = $LocaleInfo;
         }
         $this->_AvailableLocalePacks = $AvailableLocales;
      }
      return $this->_AvailableLocalePacks;
   }

   public function AvailableLocales() {
      // Get the list of locales that are supported.
<<<<<<< HEAD
      $Locales = array_unique(array_column($this->AvailableLocalePacks(), 'Locale'), SORT_STRING);
      asort($Locales);
      $Locales = array_combine($Locales, $Locales);
=======
      $Locales = array_column($this->AvailableLocalePacks(), 'Locale', 'Locale');
      $Locales['en'] = 'en'; // the default locale is always available.
      ksort($Locales);
>>>>>>> 65abe0be

      return $Locales;
   }

   protected function CalculateLocaleInfo(&$info) {
      $canonicalLocale = Gdn_Locale::Canonicalize($info['Locale']);
      if ($canonicalLocale !== $info['Locale']) {
         $info['LocaleRaw'] = $info['Locale'];
         $info['Locale'] = $canonicalLocale;
      }
   }

   public function CopyDefinitions($SourcePath, $DestPath) {
      // Load the definitions from the source path.
      $Definitions = $this->LoadDefinitions($SourcePath);

      $TmpPath = dirname($DestPath).'/tmp_'.RandomString(10);
      $Key = trim(strchr($SourcePath, '/'), '/');

      $fp = fopen($TmpPath, 'wb');
      if (!$fp) {
         throw new Exception(sprintf(T('Could not open %s.'), $TmpPath));
      }

      fwrite($fp, $this->GetFileHeader());
      fwrite($fp, "/** Definitions copied from $Key. **/\n\n");
      $this->WriteDefinitions($fp, $Definitions);
      fclose($fp);

      $Result = rename($TmpPath, $DestPath);
      if (!$Result) {
         throw new Exception(sprintf(T('Could not open %s.'), $DestPath));
      }
      return $DestPath;
   }

   public function EnabledLocalePacks($GetInfo = FALSE) {
      $Result = (array)C('EnabledLocales', array());

      if ($GetInfo) {
         foreach ($Result as $Key => $Locale) {
            $InfoPath = PATH_ROOT."/locales/$Key/definitions.php";
            if (file_exists($InfoPath)) {
               $LocaleInfo = Gdn::PluginManager()->ScanPluginFile($InfoPath, 'LocaleInfo');
               $this->CalculateLocaleInfo($LocaleInfo);
               $Result[$Key] = $LocaleInfo;
            } else {
               unset($Result[$Key]);
            }
         }
      }

      return $Result;
   }

   public function LoadDefinitions($Path, $Skip = NULL) {
      $Skip = (array)$Skip;

      $Paths = SafeGlob($Path.'/*.php');
      $Definition = array();
      foreach ($Paths as $Path) {
         if (in_array($Path, $Skip))
            continue;
         include $Path;
      }
      return $Definition;
   }

   public function GenerateChanges($Path, $BasePath, $DestPath = NULL) {
      if ($DestPath == NULL) {
         $DestPath = $BasePath.'/changes.php';
      }

      // Load the given locale pack.
      $Definitions = $this->LoadDefinitions($Path, $DestPath);
      $BaseDefinitions = $this->LoadDefinitions($BasePath, $DestPath);

      // Figure out the missing definitions.
      $MissingDefinitions = array_diff_key($BaseDefinitions, $Definitions);

      // Figure out the extraneous definitions.
      $ExtraDefinitions = array_diff($Definitions, $BaseDefinitions);

      // Generate the changes file.
      $TmpPath = dirname($BasePath).'/tmp_'.RandomString(10);
      $fp = fopen($TmpPath, 'wb');
      if (!$fp) {
         throw new Exception(sprintf(T('Could not open %s.'), $TmpPath));
      }

      $Key = trim(strchr($Path, '/'), '/');
      $BaseKey = trim(strchr($BasePath, '/'), '/');

      fwrite($fp, $this->GetFileHeader());
      fwrite($fp, "/** Changes file comparing $Key to $BaseKey. **/\n\n\n");

      fwrite($fp, "/** Missing definitions that are in the $BaseKey, but not $Key. **/\n");
      $this->WriteDefinitions($fp, $MissingDefinitions);

      fwrite($fp, "\n\n/** Extra definitions that are in the $Key, but not the $BaseKey. **/\n");
      $this->WriteDefinitions($fp, $ExtraDefinitions);

      fclose($fp);

      $Result = rename($TmpPath, $DestPath);
      if (!$Result) {
         throw new Exception(sprintf(T('Could not open %s.'), $DestPath));
      }
      return $DestPath;
   }

   protected function GetFileHeader() {
      $Now = Gdn_Format::ToDateTime();

      $Result = "<?php if (!defined('APPLICATION')) exit();
/** This file was generated by the LocaleModel on $Now **/\n\n";

      return $Result;
   }

   /**
    * Temporarily enable a locale pack without installing it
    *
    * @param string $LocaleKey The key of the folder.
    */
   public function TestLocale($LocaleKey) {
      $Available = $this->AvailableLocalePacks();
      if (!isset($Available[$LocaleKey]))
         throw NotFoundException('Locale');

      // Grab all of the definition files from the locale.
      $Paths = SafeGlob(PATH_ROOT."/locales/{$LocaleKey}/*.php");

      // Unload the dynamic config
      Gdn::Locale()->Unload();

      // Load each locale file, checking for errors
      foreach ($Paths as $Path) {
         Gdn::Locale()->Load($Path, FALSE);
      }
   }

   /**
    * Write a locale's definitions to a file.
    *
    * @param resource $fp The file to write to.
    * @param array $Definitions The definitions to write.
    */
   public static function WriteDefinitions($fp, $Definitions) {
      // Write the definitions.
      uksort($Definitions, 'strcasecmp');
      $LastC = '';
      foreach ($Definitions as $Key => $Value) {
         // Add a blank line between letters of the alphabet.
         if (isset($Key[0]) && strcasecmp($LastC, $Key[0]) != 0) {
            fwrite($fp, "\n");
            $LastC = $Key[0];
         }

         $Str = '$Definition['.var_export($Key, TRUE).'] = '.var_export($Value, TRUE).";\n";
         fwrite($fp, $Str);
      }
   }
}<|MERGE_RESOLUTION|>--- conflicted
+++ resolved
@@ -32,15 +32,9 @@
 
    public function AvailableLocales() {
       // Get the list of locales that are supported.
-<<<<<<< HEAD
-      $Locales = array_unique(array_column($this->AvailableLocalePacks(), 'Locale'), SORT_STRING);
-      asort($Locales);
-      $Locales = array_combine($Locales, $Locales);
-=======
       $Locales = array_column($this->AvailableLocalePacks(), 'Locale', 'Locale');
       $Locales['en'] = 'en'; // the default locale is always available.
       ksort($Locales);
->>>>>>> 65abe0be
 
       return $Locales;
    }
