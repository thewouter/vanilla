--- conflicted
+++ resolved
@@ -1,45 +1,3 @@
-<<<<<<< HEAD
-<?php if (!defined('APPLICATION')) {
-    exit();
-      }
-/*
-Copyright 2008, 2009 Vanilla Forums Inc.
-This file is part of Garden.
-Garden is free software: you can redistribute it and/or modify it under the terms of the GNU General Public License as published by the Free Software Foundation, either version 3 of the License, or (at your option) any later version.
-Garden is distributed in the hope that it will be useful, but WITHOUT ANY WARRANTY; without even the implied warranty of MERCHANTABILITY or FITNESS FOR A PARTICULAR PURPOSE. See the GNU General Public License for more details.
-You should have received a copy of the GNU General Public License along with Garden.  If not, see <http://www.gnu.org/licenses/>.
-Contact Vanilla Forums Inc. at support [at] vanillaforums [dot] com
-*/
-
-class RoleModel extends Gdn_Model {
-    public static $Roles = null;
-
-   /**
-    * @var array A list of permissions that define an increasing ranking of permissions.
-    */
-    public $RankPermissions = array(
-      'Garden.Moderation.Manage',
-      'Garden.Community.Manage',
-      'Garden.Users.Add',
-      'Garden.Settings.Manage',
-      'Conversations.Moderation.Manage'
-    );
-
-   /**
-    * Class constructor. Defines the related database table name.
-    */
-    public function __construct() {
-        parent::__construct('Role');
-        $this->FireEvent('Init');
-    }
-
-    public function ClearCache() {
-        $Key = 'Roles';
-        Gdn::Cache()->Remove($Key);
-    }
-
-    public function Define($Values) {
-=======
 <?php
 /**
  * A role model you can look up to.
@@ -48,7 +6,7 @@
  * @license http://www.opensource.org/licenses/gpl-2.0.php GNU GPL v2
  * @package Dashboard
  * @since 2.0
- */
+*/
 
 /**
  * Handles role data.
@@ -78,16 +36,16 @@
 
     /** @var array A list of permissions that define an increasing ranking of permissions. */
     public $RankPermissions = array(
-        'Garden.Moderation.Manage',
-        'Garden.Community.Manage',
-        'Garden.Users.Add',
-        'Garden.Settings.Manage',
-        'Conversations.Moderation.Manage'
+      'Garden.Moderation.Manage',
+      'Garden.Community.Manage',
+      'Garden.Users.Add',
+      'Garden.Settings.Manage',
+      'Conversations.Moderation.Manage'
     );
 
-    /**
-     * Class constructor. Defines the related database table name.
-     */
+   /**
+    * Class constructor. Defines the related database table name.
+    */
     public function __construct() {
         parent::__construct('Role');
         $this->fireEvent('Init');
@@ -107,113 +65,37 @@
      * @param $Values
      */
     public function define($Values) {
->>>>>>> 0aed7e80
         if (array_key_exists('RoleID', $Values)) {
             $RoleID = $Values['RoleID'];
             unset($Values['RoleID']);
 
-<<<<<<< HEAD
-            $this->SQL->Replace('Role', $Values, array('RoleID' => $RoleID), true);
+            $this->SQL->replace('Role', $Values, array('RoleID' => $RoleID), true);
         } else {
            // Check to see if there is a role with the same name.
-            $RoleID = $this->SQL->GetWhere('Role', array('Name' => $Values['Name']))->Value('RoleID', null);
+            $RoleID = $this->SQL->getWhere('Role', array('Name' => $Values['Name']))->value('RoleID', null);
 
             if (is_null($RoleID)) {
                // Figure out the next role ID.
-                $MaxRoleID = $this->SQL->Select('r.RoleID', 'MAX')->From('Role r')->Get()->Value('RoleID', 0);
-                $RoleID = $MaxRoleID + 1;
-                $Values['RoleID'] = $RoleID;
-
-               // Insert the role.
-                $this->SQL->Insert('Role', $Values);
-            } else {
-               // Update the role.
-                $this->SQL->Update('Role', $Values, array('RoleID' => $RoleID))->Put();
-            }
-        }
-        $this->ClearCache();
-    }
-
-   /**
-    * Use with array_filter to remove PersonalInfo roles.
-    *
-    * @var mixed $Roles Role name (string) or $Role data (array or object).
-    * @return bool Whether role is NOT personal info (FALSE = remove it, it's personal).
-    */
-    public static function FilterPersonalInfo($Role) {
-        if (is_string($Role)) {
-            $Role = array_shift(self::GetByName($Role));
-        }
-
-        return (GetValue('PersonalInfo', $Role)) ? false : true;
-    }
-
-   /**
-    * Returns a resultset of all roles.
-    */
-    public function Get() {
-        return $this->SQL
-         ->Select()
-         ->From('Role')
-         ->OrderBy('Sort', 'asc')
-         ->Get();
-    }
-
-   /**
-    * Get all of the roles including their ranking permissions.
-    *
-    * @return Gdn_DataSet Returns all of the roles with the ranking permissions.
-    */
-    public function GetWithRankPermissions() {
-        $this->SQL
-         ->Select('r.*')
-         ->From('Role r')
-         ->LeftJoin('Permission p', 'p.RoleID = r.RoleID and p.JunctionID is null')
-         ->OrderBy('Sort', 'asc');
-
-        foreach ($this->RankPermissions as $Permission) {
-            $this->SQL->Select("`$Permission`", '', $Permission);
-        }
-
-        $Result = $this->SQL->Get();
-        return $Result;
-    }
-
-   /**
-    * Returns an array of RoleID => RoleName pairs.
-    *
-    * @return array
-    */
-    public function GetArray() {
-        $RoleData = $this->Get()->ResultArray();
-=======
-            $this->SQL->replace('Role', $Values, array('RoleID' => $RoleID), true);
-        } else {
-            // Check to see if there is a role with the same name.
-            $RoleID = $this->SQL->getWhere('Role', array('Name' => $Values['Name']))->value('RoleID', null);
-
-            if (is_null($RoleID)) {
-                // Figure out the next role ID.
                 $MaxRoleID = $this->SQL->select('r.RoleID', 'MAX')->from('Role r')->get()->value('RoleID', 0);
                 $RoleID = $MaxRoleID + 1;
                 $Values['RoleID'] = $RoleID;
 
-                // Insert the role.
+               // Insert the role.
                 $this->SQL->insert('Role', $Values);
             } else {
-                // Update the role.
+               // Update the role.
                 $this->SQL->update('Role', $Values, array('RoleID' => $RoleID))->put();
             }
         }
         $this->clearCache();
     }
 
-    /**
-     * Use with array_filter to remove PersonalInfo roles.
-     *
-     * @var mixed $Roles Role name (string) or $Role data (array or object).
-     * @return bool Whether role is NOT personal info (FALSE = remove it, it's personal).
-     */
+   /**
+    * Use with array_filter to remove PersonalInfo roles.
+    *
+    * @var mixed $Roles Role name (string) or $Role data (array or object).
+    * @return bool Whether role is NOT personal info (FALSE = remove it, it's personal).
+    */
     public static function filterPersonalInfo($Role) {
         if (is_string($Role)) {
             $Role = array_shift(self::getByName($Role));
@@ -222,9 +104,9 @@
         return (val('PersonalInfo', $Role)) ? false : true;
     }
 
-    /**
-     * Returns a resultset of all roles.
-     */
+   /**
+    * Returns a resultset of all roles.
+    */
     public function get() {
         return $this->SQL
             ->select()
@@ -233,11 +115,11 @@
             ->get();
     }
 
-    /**
-     * Get all of the roles including their ranking permissions.
-     *
-     * @return Gdn_DataSet Returns all of the roles with the ranking permissions.
-     */
+   /**
+    * Get all of the roles including their ranking permissions.
+    *
+    * @return Gdn_DataSet Returns all of the roles with the ranking permissions.
+    */
     public function getWithRankPermissions() {
         $this->SQL
             ->select('r.*')
@@ -253,63 +135,29 @@
         return $Result;
     }
 
-    /**
-     * Returns an array of RoleID => RoleName pairs.
-     *
-     * @return array
-     */
+   /**
+    * Returns an array of RoleID => RoleName pairs.
+    *
+    * @return array
+    */
     public function getArray() {
         $RoleData = $this->get()->resultArray();
->>>>>>> 0aed7e80
         $Result = array_column($RoleData, 'Name', 'RoleID');
 
         return $Result;
     }
 
-<<<<<<< HEAD
    /**
     * Get the roles that the current user is allowed to assign to another user.
     *
     * @return array Returns an array in the format `[RoleID => 'Role Name']`.
     */
-    public function GetAssignable() {
+    public function getAssignable() {
        // Administrators can assign all roles.
-        if (Gdn::Session()->CheckPermission('Garden.Settings.Manage')) {
-            return $this->GetArray();
-        }
-       // Users that can't edit other users can't assign any roles.
-        if (!Gdn::Session()->CheckPermission('Garden.Users.Edit')) {
-            return array();
-        }
-
-        $Sql = Gdn::SQL();
-
-        $Sql->Select('r.RoleID, r.Name')
-         ->From('Role r')
-         ->LeftJoin('Permission p', 'p.RoleID = r.RoleID and p.JunctionID is null'); // join to global permissions
-
-       // Community managers can assign permissions they have,
-       // but other users can't assign any ranking permissions.
-        $CM = Gdn::Session()->CheckPermission('Garden.Community.Manage');
-        foreach ($this->RankPermissions as $Permission) {
-            if (!$CM || !Gdn::Session()->CheckPermission($Permission)) {
-                $Sql->Where("coalesce(`$Permission`, 0)", '0', false, false);
-            }
-        }
-
-        $Roles = $Sql->Get()->ResultArray();
-=======
-    /**
-     * Get the roles that the current user is allowed to assign to another user.
-     *
-     * @return array Returns an array in the format `[RoleID => 'Role Name']`.
-     */
-    public function getAssignable() {
-        // Administrators can assign all roles.
         if (Gdn::session()->checkPermission('Garden.Settings.Manage')) {
             return $this->getArray();
         }
-        // Users that can't edit other users can't assign any roles.
+       // Users that can't edit other users can't assign any roles.
         if (!Gdn::session()->checkPermission('Garden.Users.Edit')) {
             return array();
         }
@@ -320,8 +168,8 @@
             ->from('Role r')
             ->leftJoin('Permission p', 'p.RoleID = r.RoleID and p.JunctionID is null'); // join to global permissions
 
-        // Community managers can assign permissions they have,
-        // but other users can't assign any ranking permissions.
+       // Community managers can assign permissions they have,
+       // but other users can't assign any ranking permissions.
         $CM = Gdn::session()->checkPermission('Garden.Community.Manage');
         foreach ($this->RankPermissions as $Permission) {
             if (!$CM || !Gdn::session()->checkPermission($Permission)) {
@@ -330,96 +178,11 @@
         }
 
         $Roles = $Sql->get()->resultArray();
->>>>>>> 0aed7e80
         $Roles = array_column($Roles, 'Name', 'RoleID');
 
         return $Roles;
     }
 
-<<<<<<< HEAD
-   /**
-    * Returns a resultset of all roles that have editable permissions.
-    *
-   public function GetEditablePermissions() {
-      return $this->SQL
-         ->Select()
-         ->From('Role')
-         ->Where('EditablePermissions', '1')
-         ->OrderBy('Sort', 'asc')
-         ->Get();
-   }
-   */
-
-   /**
-    * Returns a resultset of role data related to the specified RoleID.
-    *
-    * @param int The RoleID to filter to.
-    */
-    public function GetByRoleID($RoleID) {
-        return $this->GetWhere(array('RoleID' => $RoleID))->FirstRow();
-    }
-
-   /**
-    * Returns a resultset of role data related to the specified UserID.
-    *
-    * @param int The UserID to filter to.
-    * @return Gdn_DataSet
-    */
-    public function GetByUserID($UserID) {
-        return $this->SQL->Select()
-         ->From('Role')
-         ->Join('UserRole', 'Role.RoleID = UserRole.RoleID')
-         ->Where('UserRole.UserID', $UserID)
-         ->Get();
-    }
-
-   /**
-    * Returns a resultset of role data NOT related to the specified RoleID.
-    *
-    * @param int The RoleID to filter out.
-    */
-    public function GetByNotRoleID($RoleID) {
-        return $this->GetWhere(array('RoleID <>' => $RoleID));
-    }
-
-    public function GetPermissions($RoleID) {
-        $PermissionModel = Gdn::PermissionModel();
-        $Role = self::Roles($RoleID);
-
-        $LimitToSuffix = GetValue('CanSession', $Role, true) ? '' : 'View';
-
-        $Result = $PermissionModel->GetPermissions($RoleID, $LimitToSuffix);
-        return $Result;
-    }
-
-   /**
-    * Returns the number of users assigned to the provided RoleID. If
-    * $UsersOnlyWithThisRole is TRUE, it will return the number of users who
-    * are assigned to this RoleID and NO OTHER.
-    *
-    * @param int The RoleID to filter to.
-    * @param bool Indicating if the count should be any users with this RoleID, or users who are ONLY assigned to this RoleID.
-    */
-    public function GetUserCount($RoleID, $UsersOnlyWithThisRole = false) {
-        if ($UsersOnlyWithThisRole) {
-            $Data = $this->SQL->Select('ur.UserID', 'count', 'UserCount')
-            ->From('UserRole ur')
-            ->Join('UserRole urs', 'ur.UserID = urs.UserID')
-            ->GroupBy('urs.UserID')
-            ->Having('count(urs.RoleID) =', '1', true, false)
-            ->Where('ur.RoleID', $RoleID)
-            ->Get()
-            ->FirstRow();
-
-            return $Data ? $Data->UserCount : 0;
-        } else {
-            return $this->SQL->GetCount('UserRole', array('RoleID' => $RoleID));
-        }
-    }
-
-    public function GetApplicantCount($Force = false) {
-        if (C('Garden.Registration.Method') != 'Approval') {
-=======
     /**
      * Get the default role IDs for a type of role.
      *
@@ -524,9 +287,9 @@
         return $result;
     }
 
-    /**
-     * Returns a resultset of all roles that have editable permissions.
-     *
+   /**
+    * Returns a resultset of all roles that have editable permissions.
+    *
      * public function getEditablePermissions() {
      * return $this->SQL
      * ->select()
@@ -535,23 +298,23 @@
      * ->orderBy('Sort', 'asc')
      * ->get();
      * }
-     */
-
-    /**
-     * Returns a resultset of role data related to the specified RoleID.
-     *
-     * @param int The RoleID to filter to.
-     */
+   */
+
+   /**
+    * Returns a resultset of role data related to the specified RoleID.
+    *
+    * @param int The RoleID to filter to.
+    */
     public function getByRoleID($RoleID) {
         return $this->getWhere(array('RoleID' => $RoleID))->firstRow();
     }
 
-    /**
-     * Returns a resultset of role data related to the specified UserID.
-     *
-     * @param int The UserID to filter to.
-     * @return Gdn_DataSet
-     */
+   /**
+    * Returns a resultset of role data related to the specified UserID.
+    *
+    * @param int The UserID to filter to.
+    * @return Gdn_DataSet
+    */
     public function getByUserID($UserID) {
         return $this->SQL->select()
             ->from('Role')
@@ -573,11 +336,11 @@
             ->get();
     }
 
-    /**
-     * Returns a resultset of role data NOT related to the specified RoleID.
-     *
-     * @param int The RoleID to filter out.
-     */
+   /**
+    * Returns a resultset of role data NOT related to the specified RoleID.
+    *
+    * @param int The RoleID to filter out.
+    */
     public function getByNotRoleID($RoleID) {
         return $this->getWhere(array('RoleID <>' => $RoleID));
     }
@@ -601,14 +364,14 @@
         return $Result;
     }
 
-    /**
-     * Returns the number of users assigned to the provided RoleID. If
-     * $UsersOnlyWithThisRole is TRUE, it will return the number of users who
-     * are assigned to this RoleID and NO OTHER.
-     *
-     * @param int The RoleID to filter to.
-     * @param bool Indicating if the count should be any users with this RoleID, or users who are ONLY assigned to this RoleID.
-     */
+   /**
+    * Returns the number of users assigned to the provided RoleID. If
+    * $UsersOnlyWithThisRole is TRUE, it will return the number of users who
+    * are assigned to this RoleID and NO OTHER.
+    *
+    * @param int The RoleID to filter to.
+    * @param bool Indicating if the count should be any users with this RoleID, or users who are ONLY assigned to this RoleID.
+    */
     public function getUserCount($RoleID, $UsersOnlyWithThisRole = false) {
         if ($UsersOnlyWithThisRole) {
             $Data = $this->SQL->select('ur.UserID', 'count', 'UserCount')
@@ -634,30 +397,12 @@
      */
     public function getApplicantCount($Force = false) {
         if (c('Garden.Registration.Method') != 'Approval') {
->>>>>>> 0aed7e80
             return 0;
         }
 
         $CacheKey = 'Moderation.ApplicantCount';
 
         if ($Force) {
-<<<<<<< HEAD
-            Gdn::Cache()->Remove($CacheKey);
-        }
-
-        $Count = Gdn::Cache()->Get($CacheKey);
-        if ($Count === Gdn_Cache::CACHEOP_FAILURE) {
-            $Count = Gdn::SQL()
-            ->Select('u.UserID', 'count', 'UserCount')
-            ->From('User u')
-            ->Join('UserRole ur', 'u.UserID = ur.UserID')
-            ->Where('ur.RoleID', C('Garden.Registration.ApplicantRoleID', 0))
-            ->Where('u.Deleted', '0')
-            ->Get()->Value('UserCount', 0);
-
-            Gdn::Cache()->Store($CacheKey, $Count, array(
-            Gdn_Cache::FEATURE_EXPIRY  => 300 // 5 minutes
-=======
             Gdn::cache()->Remove($CacheKey);
         }
 
@@ -675,52 +420,21 @@
 
             Gdn::cache()->store($CacheKey, $Count, array(
                 Gdn_Cache::FEATURE_EXPIRY => 300 // 5 minutes
->>>>>>> 0aed7e80
             ));
         }
         return $Count;
     }
 
-<<<<<<< HEAD
    /**
     * Retrieves all roles with the specified permission(s).
     *
     * @param mixed A permission (or array of permissions) to match.
     */
-    public function GetByPermission($Permission) {
-=======
-    /**
-     * Retrieves all roles with the specified permission(s).
-     *
-     * @param mixed A permission (or array of permissions) to match.
-     */
     public function getByPermission($Permission) {
->>>>>>> 0aed7e80
         if (!is_array($Permission)) {
             $Permission = array($Permission);
         }
 
-<<<<<<< HEAD
-        $this->SQL->Select('r.*')
-         ->From('Role r')
-         ->Join('Permission per', "per.RoleID = r.RoleID")
-         ->Where('per.JunctionTable is null');
-
-        $this->SQL->BeginWhereGroup();
-        $PermissionCount = count($Permission);
-        for ($i = 0; $i < $PermissionCount; ++$i) {
-            $this->SQL->Where('per.`'.$Permission[$i].'`', 1);
-        }
-        $this->SQL->EndWhereGroup();
-        return $this->SQL->Get();
-    }
-
-   /**
-    *
-    * @param array|string $Names
-    */
-    public static function GetByName($Names, &$Missing = null) {
-=======
         $this->SQL->select('r.*')
             ->from('Role r')
             ->join('Permission per', "per.RoleID = r.RoleID")
@@ -735,32 +449,23 @@
         return $this->SQL->get();
     }
 
-    /**
+   /**
      * Get a role by name.
-     *
-     * @param array|string $Names
-     */
+    *
+    * @param array|string $Names
+    */
     public static function getByName($Names, &$Missing = null) {
->>>>>>> 0aed7e80
         if (is_string($Names)) {
             $Names = explode(',', $Names);
             $Names = array_map('trim', $Names);
         }
 
-<<<<<<< HEAD
        // Make a lookup array of the names.
-=======
-        // Make a lookup array of the names.
->>>>>>> 0aed7e80
         $Names = array_unique($Names);
         $Names = array_combine($Names, $Names);
         $Names = array_change_key_case($Names);
 
-<<<<<<< HEAD
-        $Roles = RoleModel::Roles();
-=======
         $Roles = RoleModel::roles();
->>>>>>> 0aed7e80
         $Result = array();
         foreach ($Roles as $RoleID => $Role) {
             $Name = strtolower($Role['Name']);
@@ -776,16 +481,6 @@
         return $Result;
     }
 
-<<<<<<< HEAD
-    public static function Roles($RoleID = null, $Force = false) {
-        if (self::$Roles == null) {
-            $Key = 'Roles';
-            $Roles = Gdn::Cache()->Get($Key);
-            if ($Roles === Gdn_Cache::CACHEOP_FAILURE) {
-                $Roles = Gdn::SQL()->Get('Role', 'Sort')->ResultArray();
-                $Roles = Gdn_DataSet::Index($Roles, array('RoleID'));
-                Gdn::Cache()->Store($Key, $Roles, array(Gdn_Cache::FEATURE_EXPIRY => 24 * 3600));
-=======
     /**
      *
      *
@@ -801,7 +496,6 @@
                 $Roles = Gdn::sql()->get('Role', 'Sort')->resultArray();
                 $Roles = Gdn_DataSet::Index($Roles, array('RoleID'));
                 Gdn::cache()->store($Key, $Roles, array(Gdn_Cache::FEATURE_EXPIRY => 24 * 3600));
->>>>>>> 0aed7e80
             }
         } else {
             $Roles = self::$Roles;
@@ -810,82 +504,29 @@
         if ($RoleID === null) {
             return $Roles;
         } elseif (array_key_exists($RoleID, $Roles))
-<<<<<<< HEAD
          return $Roles[$RoleID];
         elseif ($Force)
          return array('RoleID' => $RoleID, 'Name' => '');
-=======
-            return $Roles[$RoleID];
-        elseif ($Force)
-            return array('RoleID' => $RoleID, 'Name' => '');
->>>>>>> 0aed7e80
         else {
             return null;
         }
     }
 
-<<<<<<< HEAD
-    public function Save($FormPostValues) {
+    /**
+     * Save role data.
+     *
+     * @param array $FormPostValues
+     * @return bool|mixed
+     * @throws Exception
+     */
+    public function save($FormPostValues) {
        // Define the primary key in this model's table.
-        $this->DefineSchema();
-
-        $RoleID = ArrayValue('RoleID', $FormPostValues);
+        $this->defineSchema();
+
+        $RoleID = arrayValue('RoleID', $FormPostValues);
         $Insert = $RoleID > 0 ? false : true;
         if ($Insert) {
            // Figure out the next role ID.
-            $MaxRoleID = $this->SQL->Select('r.RoleID', 'MAX')->From('Role r')->Get()->Value('RoleID', 0);
-            $RoleID = $MaxRoleID + 1;
-
-            $this->AddInsertFields($FormPostValues);
-            $FormPostValues['RoleID'] = strval($RoleID); // string for validation
-        } else {
-            $this->AddUpdateFields($FormPostValues);
-        }
-
-       // Validate the form posted values
-        if ($this->Validate($FormPostValues, $Insert)) {
-            $Permissions = ArrayValue('Permission', $FormPostValues);
-            $Fields = $this->Validation->SchemaValidationFields();
-
-            if ($Insert === false) {
-                $this->Update($Fields, array('RoleID' => $RoleID));
-            } else {
-                $this->Insert($Fields);
-            }
-           // Now update the role permissions
-            $Role = $this->GetByRoleID($RoleID);
-
-            $PermissionModel = Gdn::PermissionModel();
-            $Permissions = $PermissionModel->PivotPermissions($Permissions, array('RoleID' => $RoleID));
-            $PermissionModel->SaveAll($Permissions, array('RoleID' => $RoleID));
-
-            if (Gdn::Cache()->ActiveEnabled()) {
-               // Don't update the user table if we are just using cached permissions.
-                $this->ClearCache();
-                Gdn::UserModel()->ClearPermissions();
-            } else {
-               // Remove the cached permissions for all users with this role.
-                $this->SQL->Update('User')
-                ->Join('UserRole', 'User.UserID = UserRole.UserID')
-                ->Set('Permissions', '')
-                ->Where(array('UserRole.RoleID' => $RoleID))
-                ->Put();
-=======
-    /**
-     * Save role data.
-     *
-     * @param array $FormPostValues
-     * @return bool|mixed
-     * @throws Exception
-     */
-    public function save($FormPostValues) {
-        // Define the primary key in this model's table.
-        $this->defineSchema();
-
-        $RoleID = arrayValue('RoleID', $FormPostValues);
-        $Insert = $RoleID > 0 ? false : true;
-        if ($Insert) {
-            // Figure out the next role ID.
             $MaxRoleID = $this->SQL->select('r.RoleID', 'MAX')->from('Role r')->get()->value('RoleID', 0);
             $RoleID = $MaxRoleID + 1;
 
@@ -895,7 +536,7 @@
             $this->addUpdateFields($FormPostValues);
         }
 
-        // Validate the form posted values
+       // Validate the form posted values
         if ($this->validate($FormPostValues, $Insert)) {
             $Permissions = arrayValue('Permission', $FormPostValues);
             $Fields = $this->Validation->schemaValidationFields();
@@ -905,7 +546,7 @@
             } else {
                 $this->insert($Fields);
             }
-            // Now update the role permissions
+           // Now update the role permissions
             $Role = $this->GetByRoleID($RoleID);
 
             $PermissionModel = Gdn::permissionModel();
@@ -913,17 +554,16 @@
             $PermissionModel->saveAll($Permissions, array('RoleID' => $RoleID));
 
             if (Gdn::cache()->activeEnabled()) {
-                // Don't update the user table if we are just using cached permissions.
+               // Don't update the user table if we are just using cached permissions.
                 $this->ClearCache();
                 Gdn::userModel()->clearPermissions();
             } else {
-                // Remove the cached permissions for all users with this role.
+               // Remove the cached permissions for all users with this role.
                 $this->SQL->update('User')
                     ->join('UserRole', 'User.UserID = UserRole.UserID')
                     ->set('Permissions', '')
                     ->where(array('UserRole.RoleID' => $RoleID))
                     ->put();
->>>>>>> 0aed7e80
             }
         } else {
             $RoleID = false;
@@ -931,43 +571,27 @@
         return $RoleID;
     }
 
-<<<<<<< HEAD
-    public static function SetUserRoles(&$Users, $UserIDColumn = 'UserID', $RolesColumn = 'Roles') {
+    /**
+     *
+     *
+     * @param $Users
+     * @param string $UserIDColumn
+     * @param string $RolesColumn
+     */
+    public static function setUserRoles(&$Users, $UserIDColumn = 'UserID', $RolesColumn = 'Roles') {
         $UserIDs = array_unique(ConsolidateArrayValuesByKey($Users, $UserIDColumn));
 
        // Try and get all of the mappings from the cache.
         $Keys = array();
         foreach ($UserIDs as $UserID) {
-            $Keys[$UserID] = FormatString(UserModel::USERROLES_KEY, array('UserID' => $UserID));
-        }
-        $UserRoles = Gdn::Cache()->Get($Keys);
-=======
-    /**
-     *
-     *
-     * @param $Users
-     * @param string $UserIDColumn
-     * @param string $RolesColumn
-     */
-    public static function setUserRoles(&$Users, $UserIDColumn = 'UserID', $RolesColumn = 'Roles') {
-        $UserIDs = array_unique(ConsolidateArrayValuesByKey($Users, $UserIDColumn));
-
-        // Try and get all of the mappings from the cache.
-        $Keys = array();
-        foreach ($UserIDs as $UserID) {
             $Keys[$UserID] = formatString(UserModel::USERROLES_KEY, array('UserID' => $UserID));
         }
         $UserRoles = Gdn::cache()->get($Keys);
->>>>>>> 0aed7e80
         if (!is_array($UserRoles)) {
             $UserRoles = array();
         }
 
-<<<<<<< HEAD
        // Grab all of the data that doesn't exist from the DB.
-=======
-        // Grab all of the data that doesn't exist from the DB.
->>>>>>> 0aed7e80
         $MissingIDs = array();
         foreach ($Keys as $UserID => $Key) {
             if (!array_key_exists($Key, $UserRoles)) {
@@ -975,21 +599,6 @@
             }
         }
         if (count($MissingIDs) > 0) {
-<<<<<<< HEAD
-            $DbUserRoles = Gdn::SQL()
-            ->Select('ur.*')
-            ->From('UserRole ur')
-            ->WhereIn('ur.UserID', array_keys($MissingIDs))
-            ->Get()->ResultArray();
-
-            $DbUserRoles = Gdn_DataSet::Index($DbUserRoles, 'UserID', array('Unique' => false));
-
-           // Store the user role mappings.
-            foreach ($DbUserRoles as $UserID => $Rows) {
-                $RoleIDs = ConsolidateArrayValuesByKey($Rows, 'RoleID');
-                $Key = $Keys[$UserID];
-                Gdn::Cache()->Store($Key, $RoleIDs);
-=======
             $DbUserRoles = Gdn::sql()
                 ->select('ur.*')
                 ->from('UserRole ur')
@@ -998,45 +607,28 @@
 
             $DbUserRoles = Gdn_DataSet::Index($DbUserRoles, 'UserID', array('Unique' => false));
 
-            // Store the user role mappings.
+           // Store the user role mappings.
             foreach ($DbUserRoles as $UserID => $Rows) {
                 $RoleIDs = consolidateArrayValuesByKey($Rows, 'RoleID');
                 $Key = $Keys[$UserID];
                 Gdn::cache()->store($Key, $RoleIDs);
->>>>>>> 0aed7e80
                 $UserRoles[$Key] = $RoleIDs;
             }
         }
 
-<<<<<<< HEAD
-        $AllRoles = self::Roles(); // roles indexed by role id.
+        $AllRoles = self::roles(); // roles indexed by role id.
 
        // Skip personal info roles
-        if (!CheckPermission('Garden.PersonalInfo.View')) {
-            $AllRoles = array_filter($AllRoles, 'self::FilterPersonalInfo');
-        }
-
-       // Join the users.
-        foreach ($Users as &$User) {
-            $UserID = GetValue($UserIDColumn, $User);
-            $Key = $Keys[$UserID];
-
-            $RoleIDs = GetValue($Key, $UserRoles, array());
-=======
-        $AllRoles = self::roles(); // roles indexed by role id.
-
-        // Skip personal info roles
         if (!checkPermission('Garden.PersonalInfo.View')) {
             $AllRoles = array_filter($AllRoles, 'self::FilterPersonalInfo');
         }
 
-        // Join the users.
+       // Join the users.
         foreach ($Users as &$User) {
             $UserID = val($UserIDColumn, $User);
             $Key = $Keys[$UserID];
 
             $RoleIDs = val($Key, $UserRoles, array());
->>>>>>> 0aed7e80
             $Roles = array();
             foreach ($RoleIDs as $RoleID) {
                 if (!array_key_exists($RoleID, $AllRoles)) {
@@ -1044,34 +636,6 @@
                 }
                 $Roles[$RoleID] = $AllRoles[$RoleID]['Name'];
             }
-<<<<<<< HEAD
-            SetValue($RolesColumn, $User, $Roles);
-        }
-    }
-
-    public function Delete($RoleID, $ReplacementRoleID) {
-       // First update users that will be orphaned
-        if (is_numeric($ReplacementRoleID) && $ReplacementRoleID > 0) {
-            $this->SQL
-            ->Options('Ignore', true)
-            ->Update('UserRole')
-            ->Join('UserRole urs', 'UserRole.UserID = urs.UserID')
-            ->GroupBy('urs.UserID')
-            ->Having('count(urs.RoleID) =', '1', true, false)
-            ->Set('UserRole.RoleID', $ReplacementRoleID)
-            ->Where(array('UserRole.RoleID' => $RoleID))
-            ->Put();
-        } else {
-            $this->SQL->Delete('UserRole', array('RoleID' => $RoleID));
-        }
-
-       // Remove permissions for this role.
-        $PermissionModel = Gdn::PermissionModel();
-        $PermissionModel->Delete($RoleID);
-
-       // Remove the role
-        $this->SQL->Delete('Role', array('RoleID' => $RoleID));
-=======
             setValue($RolesColumn, $User, $Roles);
         }
     }
@@ -1083,7 +647,7 @@
      * @param bool|unknown_type $ReplacementRoleID
      */
     public function delete($RoleID, $ReplacementRoleID) {
-        // First update users that will be orphaned
+       // First update users that will be orphaned
         if (is_numeric($ReplacementRoleID) && $ReplacementRoleID > 0) {
             $this->SQL
                 ->options('Ignore', true)
@@ -1098,12 +662,11 @@
             $this->SQL->delete('UserRole', array('RoleID' => $RoleID));
         }
 
-        // Remove permissions for this role.
+       // Remove permissions for this role.
         $PermissionModel = Gdn::permissionModel();
         $PermissionModel->delete($RoleID);
 
-        // Remove the role
+       // Remove the role
         $this->SQL->delete('Role', array('RoleID' => $RoleID));
->>>>>>> 0aed7e80
     }
 }