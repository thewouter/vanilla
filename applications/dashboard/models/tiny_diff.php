--- conflicted
+++ resolved
@@ -31,12 +31,7 @@
  * FROM, OUT OF OR IN CONNECTION WITH THE SOFTWARE OR THE USE OR
  * OTHER DEALINGS IN THE SOFTWARE.
  */
-<<<<<<< HEAD
-class Tiny_diff
-{
-=======
 class Tiny_diff {
->>>>>>> 0aed7e80
     /**
      * Compare two strings and return the difference
      *
@@ -47,45 +42,9 @@
      * @return string
      */
     public function compare($old, $new, $mode = 'normal') {
-<<<<<<< HEAD
-    
         // Mixed
         if ($mode === 'mixed') {
         // Insert characters
-            $ins_begin  = '<ins>+ ';
-            $ins_end    = '</ins>' . PHP_EOL;
-
-            // Delete characters
-            $del_begin      = '<del>- ';
-            $del_end        = '</del>' . PHP_EOL;
-        } // HTML mode
-        elseif ($mode === 'html') {
-        // Insert characters
-            $ins_begin  = '<ins>';
-            $ins_end    = '</ins>' . PHP_EOL;
-
-            // Delete characters
-            $del_begin      = '<del>';
-            $del_end        = '</del>' . PHP_EOL;
-        } // Normal mode
-        else {
-            // Insert characters
-            $ins_begin  = '+ ';
-            $ins_end    = PHP_EOL;
-
-            // Delete characters
-            $del_begin      = '- ';
-            $del_end        = PHP_EOL;
-        }
-
-        // Turn the strings into an array so it's a bit easier to parse them
-        $diff   = $this->diff(explode(PHP_EOL, $old), explode(PHP_EOL, $new));
-        $result     = '';
-      
-=======
-        // Mixed
-        if ($mode === 'mixed') {
-            // Insert characters
             $ins_begin = '<ins>+ ';
             $ins_end = '</ins>'.PHP_EOL;
 
@@ -94,7 +53,7 @@
             $del_end = '</del>'.PHP_EOL;
         } // HTML mode
         elseif ($mode === 'html') {
-            // Insert characters
+        // Insert characters
             $ins_begin = '<ins>';
             $ins_end = '</ins>'.PHP_EOL;
 
@@ -115,25 +74,17 @@
         // Turn the strings into an array so it's a bit easier to parse them
         $diff = $this->diff(explode(PHP_EOL, $old), explode(PHP_EOL, $new));
         $result = '';
-
->>>>>>> 0aed7e80
+      
         if ($mode == 'raw') {
             return $diff;
         }
 
         foreach ($diff as $line) {
             if (is_array($line)) {
-<<<<<<< HEAD
-                $result .= !empty($line['del']) ? $del_begin . implode(PHP_EOL, $line['del']) . $del_end : '';
-                $result .= !empty($line['ins']) ? $ins_begin . implode(PHP_EOL, $line['ins']) . $ins_end : '';
-            } else {
-                $result .= $line . PHP_EOL;
-=======
                 $result .= !empty($line['del']) ? $del_begin.implode(PHP_EOL, $line['del']).$del_end : '';
                 $result .= !empty($line['ins']) ? $ins_begin.implode(PHP_EOL, $line['ins']).$ins_end : '';
             } else {
                 $result .= $line.PHP_EOL;
->>>>>>> 0aed7e80
             }
         }
 
@@ -153,18 +104,10 @@
      * @param string $new The new block of data
      */
     private function diff($old, $new) {
-<<<<<<< HEAD
-    
         $maxlen = 0;
         // Go through each old line.
         foreach ($old as $old_line => $old_value) {
         // Get the new lines that match the old line
-=======
-        $maxlen = 0;
-        // Go through each old line.
-        foreach ($old as $old_line => $old_value) {
-            // Get the new lines that match the old line
->>>>>>> 0aed7e80
             $new_lines = array_keys($new, $old_value);
 
             // Go through each new line number
@@ -178,11 +121,7 @@
             }
         }
         if ($maxlen == 0) {
-<<<<<<< HEAD
-            return array(array('del'=>$old, 'ins'=>$new));
-=======
             return array(array('del' => $old, 'ins' => $new));
->>>>>>> 0aed7e80
         }
         return array_merge(
             self::diff(array_slice($old, 0, $old_max), array_slice($new, 0, $new_max)),
