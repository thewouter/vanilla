--- conflicted
+++ resolved
@@ -1,26 +1,3 @@
-<<<<<<< HEAD
-<?php if (!defined('APPLICATION')) {
-    exit();
-      }
-/*
-Copyright 2008, 2009 Vanilla Forums Inc.
-This file is part of Garden.
-Garden is free software: you can redistribute it and/or modify it under the terms of the GNU General Public License as published by the Free Software Foundation, either version 3 of the License, or (at your option) any later version.
-Garden is distributed in the hope that it will be useful, but WITHOUT ANY WARRANTY; without even the implied warranty of MERCHANTABILITY or FITNESS FOR A PARTICULAR PURPOSE. See the GNU General Public License for more details.
-You should have received a copy of the GNU General Public License along with Garden.  If not, see <http://www.gnu.org/licenses/>.
-Contact Vanilla Forums Inc. at support [at] vanillaforums [dot] com
-*/
-
-define('ADDON_TYPE_PLUGIN', 1);
-define('ADDON_TYPE_THEME', 2);
-define('ADDON_TYPE_LOCALE', 4);
-define('ADDON_TYPE_APPLICATION', 5);
-define('ADDON_TYPE_CORE', 10);
-
-class UpdateModel extends Gdn_Model {
-    public $AddonSiteUrl = 'http://vanilla.local';
-
-=======
 <?php
 /**
  * Update model.
@@ -29,7 +6,7 @@
  * @license http://www.opensource.org/licenses/gpl-2.0.php GNU GPL v2
  * @package Dashboard
  * @since 2.0
- */
+*/
 
 /**
  * Handles updating.
@@ -45,13 +22,11 @@
      * @param $Addon
      * @param $Addons
      */
->>>>>>> 0aed7e80
     protected static function _AddAddon($Addon, &$Addons) {
         $Slug = strtolower($Addon['AddonKey']).'-'.strtolower($Addon['AddonType']);
         $Addons[$Slug] = $Addon;
     }
 
-<<<<<<< HEAD
    /**
     * Check an addon's file to extract the addon information out of it.
     *
@@ -59,17 +34,7 @@
     * @param bool $Fix Whether or not to fix files that have been zipped incorrectly.
     * @return array An array of addon information.
     */
-    public static function AnalyzeAddon($Path, $ThrowError = true) {
-=======
-    /**
-     * Check an addon's file to extract the addon information out of it.
-     *
-     * @param string $Path The path to the file.
-     * @param bool $Fix Whether or not to fix files that have been zipped incorrectly.
-     * @return array An array of addon information.
-     */
     public static function analyzeAddon($Path, $ThrowError = true) {
->>>>>>> 0aed7e80
         if (!file_exists($Path)) {
             if ($ThrowError) {
                 throw new Exception("$Path not found.", 404);
@@ -80,7 +45,6 @@
         $Result = array();
 
         $InfoPaths = array(
-<<<<<<< HEAD
           '/settings/about.php', // application
           '/default.php', // plugin
           '/class.*.plugin.php', // plugin
@@ -91,18 +55,6 @@
           );
 
        // Get the list of potential files to analyze.
-=======
-            '/settings/about.php', // application
-            '/default.php', // plugin
-            '/class.*.plugin.php', // plugin
-            '/about.php', // theme
-            '/definitions.php', // locale
-            '/index.php', // vanilla core
-            'vanilla2export.php' // porter
-        );
-
-        // Get the list of potential files to analyze.
->>>>>>> 0aed7e80
         if (is_dir($Path)) {
             $Entries = self::_GetInfoFiles($Path, $InfoPaths);
         } else {
@@ -112,18 +64,13 @@
 
         foreach ($Entries as $Entry) {
             if ($Entry['Name'] == '/index.php') {
-<<<<<<< HEAD
                // This could be the core vanilla package.
-=======
-                // This could be the core vanilla package.
->>>>>>> 0aed7e80
                 $Version = self::ParseCoreVersion($Entry['Path']);
 
                 if (!$Version) {
                     continue;
                 }
 
-<<<<<<< HEAD
                // The application was confirmed.
                 $Addon = array(
                 'AddonKey' => 'vanilla',
@@ -135,27 +82,13 @@
                 break;
             } elseif ($Entry['Name'] == 'vanilla2export.php') {
                // This could be the vanilla porter.
-=======
-                // The application was confirmed.
+                $Version = self::ParseCoreVersion($Entry['Path']);
+
+                if (!$Version) {
+                    continue;
+                }
+
                 $Addon = array(
-                    'AddonKey' => 'vanilla',
-                    'AddonTypeID' => ADDON_TYPE_CORE,
-                    'Name' => 'Vanilla',
-                    'Description' => 'Vanilla is an open-source, standards-compliant, multi-lingual, fully extensible discussion forum for the web. Anyone who has web-space that meets the requirements can download and use Vanilla for free!',
-                    'Version' => $Version,
-                    'Path' => $Entry['Path']);
-                break;
-            } elseif ($Entry['Name'] == 'vanilla2export.php') {
-                // This could be the vanilla porter.
->>>>>>> 0aed7e80
-                $Version = self::ParseCoreVersion($Entry['Path']);
-
-                if (!$Version) {
-                    continue;
-                }
-
-                $Addon = array(
-<<<<<<< HEAD
                 'AddonKey' => 'porter',
                 'AddonTypeID' => ADDON_TYPE_CORE,
                 'Name' => 'Vanilla Porter',
@@ -177,17 +110,17 @@
                // Validate the addon.
                 $Name = $Entry['Name'];
                 $Valid = true;
-                if (!GetValue('Name', $Info)) {
+                if (!val('Name', $Info)) {
                     $Info['Name'] = $Key;
                 }
 
-                if (!GetValue('Description', $Info)) {
-                    $Result[] = $Name.': '.sprintf(T('ValidateRequired'), T('Description'));
-                    $Valid = false;
-                }
-
-                if (!GetValue('Version', $Info)) {
-                    $Result[] = $Name.': '.sprintf(T('ValidateRequired'), T('Version'));
+                if (!val('Description', $Info)) {
+                    $Result[] = $Name.': '.sprintf(t('ValidateRequired'), t('Description'));
+                    $Valid = false;
+                }
+
+                if (!val('Version', $Info)) {
+                    $Result[] = $Name.': '.sprintf(t('ValidateRequired'), t('Version'));
                     $Valid = false;
                 }
 
@@ -226,7 +159,7 @@
 
        // Add the addon requirements.
         if ($Addon) {
-            $Requirements = ArrayTranslate($Addon, array('RequiredApplications' => 'Applications', 'RequiredPlugins' => 'Plugins', 'RequiredThemes' => 'Themes'));
+            $Requirements = arrayTranslate($Addon, array('RequiredApplications' => 'Applications', 'RequiredPlugins' => 'Plugins', 'RequiredThemes' => 'Themes'));
             foreach ($Requirements as $Type => $Items) {
                 if (!is_array($Items)) {
                     unset($Requirements[$Type]);
@@ -237,7 +170,7 @@
             $Addon['Checked'] = true;
             $Addon['Path'] = $Path;
             $UploadsPath = PATH_UPLOADS.'/';
-            if (StringBeginsWith($Addon['Path'], $UploadsPath)) {
+            if (stringBeginsWith($Addon['Path'], $UploadsPath)) {
                 $Addon['File'] = substr($Addon['Path'], strlen($UploadsPath));
             }
 
@@ -296,13 +229,13 @@
                     $NewRoot = $Root;
                 }
 
-                if (!GetValue('Description', $Info)) {
-                    $Result[] = $Name.': '.sprintf(T('ValidateRequired'), T('Description'));
-                    $Valid = false;
-                }
-
-                if (!GetValue('Version', $Info)) {
-                    $Result[] = $Name.': '.sprintf(T('ValidateRequired'), T('Version'));
+                if (!val('Description', $Info)) {
+                    $Result[] = $Name.': '.sprintf(t('ValidateRequired'), t('Description'));
+                    $Valid = false;
+                }
+
+                if (!val('Version', $Info)) {
+                    $Result[] = $Name.': '.sprintf(t('ValidateRequired'), t('Version'));
                     $Valid = false;
                 }
 
@@ -311,7 +244,7 @@
                     $Addon = array(
                     'AddonKey' => $Key,
                     'AddonTypeID' => ADDON_TYPE_PLUGIN,
-                    'Name' => GetValue('Name', $Info) ? $Info['Name'] : $Key,
+                        'Name' => val('Name', $Info) ? $Info['Name'] : $Key,
                     'Description' => $Info['Description'],
                     'Version' => $Info['Version'],
                     'Path' => $Path);
@@ -352,13 +285,13 @@
                     $NewRoot = $Root;
                 }
 
-                if (!GetValue('Description', $Info)) {
-                    $Result[] = $Name.': '.sprintf(T('ValidateRequired'), T('Description'));
-                    $Valid = false;
-                }
-
-                if (!GetValue('Version', $Info)) {
-                    $Result[] = $Name.': '.sprintf(T('ValidateRequired'), T('Version'));
+                if (!val('Description', $Info)) {
+                    $Result[] = $Name.': '.sprintf(t('ValidateRequired'), t('Description'));
+                    $Valid = false;
+                }
+
+                if (!val('Version', $Info)) {
+                    $Result[] = $Name.': '.sprintf(t('ValidateRequired'), t('Version'));
                     $Valid = false;
                 }
 
@@ -367,7 +300,7 @@
                     $Addon = array(
                     'AddonKey' => $Key,
                     'AddonTypeID' => ADDON_TYPE_APPLICATION,
-                    'Name' => GetValue('Name', $Info) ? $Info['Name'] : $Key,
+                        'Name' => val('Name', $Info) ? $Info['Name'] : $Key,
                     'Description' => $Info['Description'],
                     'Version' => $Info['Version'],
                     'Path' => $Path);
@@ -404,13 +337,13 @@
                     $Valid = false;
                 }
 
-                if (!GetValue('Description', $Info)) {
-                    $Result[] = $Name.': '.sprintf(T('ValidateRequired'), T('Description'));
-                    $Valid = false;
-                }
-
-                if (!GetValue('Version', $Info)) {
-                    $Result[] = $Name.': '.sprintf(T('ValidateRequired'), T('Version'));
+                if (!val('Description', $Info)) {
+                    $Result[] = $Name.': '.sprintf(t('ValidateRequired'), t('Description'));
+                    $Valid = false;
+                }
+
+                if (!val('Version', $Info)) {
+                    $Result[] = $Name.': '.sprintf(t('ValidateRequired'), t('Version'));
                     $Valid = false;
                 }
 
@@ -419,7 +352,7 @@
                     $Addon = array(
                     'AddonKey' => $Key,
                     'AddonTypeID' => ADDON_TYPE_THEME,
-                    'Name' => GetValue('Name', $Info) ? $Info['Name'] : $Key,
+                        'Name' => val('Name', $Info) ? $Info['Name'] : $Key,
                     'Description' => $Info['Description'],
                     'Version' => $Info['Version'],
                     'Path' => $Path);
@@ -454,21 +387,21 @@
                     $Valid = false;
                 }
 
-                if (!GetValue('Locale', $Info)) {
-                    $Result[] = $Name.': '.sprintf(T('ValidateRequired'), T('Locale'));
+                if (!val('Locale', $Info)) {
+                    $Result[] = $Name.': '.sprintf(t('ValidateRequired'), t('Locale'));
                     $Valud = false;
                 } elseif (strcasecmp($Info['Locale'], $Key) == 0) {
-                    $Result[] = $Name.': '.T('The locale\'s key cannot be the same as the name of the locale.');
-                    $Valid = false;
-                }
-
-                if (!GetValue('Description', $Info)) {
-                    $Result[] = $Name.': '.sprintf(T('ValidateRequired'), T('Description'));
-                    $Valid = false;
-                }
-
-                if (!GetValue('Version', $Info)) {
-                    $Result[] = $Name.': '.sprintf(T('ValidateRequired'), T('Version'));
+                    $Result[] = $Name.': '.t('The locale\'s key cannot be the same as the name of the locale.');
+                    $Valid = false;
+                }
+
+                if (!val('Description', $Info)) {
+                    $Result[] = $Name.': '.sprintf(t('ValidateRequired'), t('Description'));
+                    $Valid = false;
+                }
+
+                if (!val('Version', $Info)) {
+                    $Result[] = $Name.': '.sprintf(t('ValidateRequired'), t('Version'));
                     $Valid = false;
                 }
 
@@ -477,7 +410,7 @@
                     $Addon = array(
                     'AddonKey' => $Key,
                     'AddonTypeID' => ADDON_TYPE_LOCALE,
-                    'Name' => GetValue('Name', $Info) ? $Info['Name'] : $Key,
+                        'Name' => val('Name', $Info) ? $Info['Name'] : $Key,
                     'Description' => $Info['Description'],
                     'Version' => $Info['Version'],
                     'Path' => $Path);
@@ -519,7 +452,7 @@
 
         if ($Addon) {
            // Add the requirements.
-            $Requirements = ArrayTranslate($Info, array('RequiredApplications' => 'Applications', 'RequiredPlugins' => 'Plugins', 'RequiredThemes' => 'Themes'));
+            $Requirements = arrayTranslate($Info, array('RequiredApplications' => 'Applications', 'RequiredPlugins' => 'Plugins', 'RequiredThemes' => 'Themes'));
             foreach ($Requirements as $Type => $Items) {
                 if (!is_array($Items)) {
                     unset($Requirements[$Type]);
@@ -531,7 +464,7 @@
 
 
             $UploadsPath = PATH_ROOT.'/uploads/';
-            if (StringBeginsWith($Addon['Path'], $UploadsPath)) {
+            if (stringBeginsWith($Addon['Path'], $UploadsPath)) {
                 $Addon['File'] = substr($Addon['Path'], strlen($UploadsPath));
             }
             if ($Fix) {
@@ -563,6 +496,13 @@
         }
     }
 
+    /**
+     *
+     *
+     * @param $Path
+     * @param $InfoPaths
+     * @return array
+     */
     protected static function _GetInfoFiles($Path, $InfoPaths) {
         $Path = str_replace('\\', '/', rtrim($Path));
 
@@ -580,6 +520,16 @@
         return $Result;
     }
 
+    /**
+     *
+     *
+     * @param $Path
+     * @param $InfoPaths
+     * @param bool $TmpPath
+     * @param bool $ThrowError
+     * @return array|bool
+     * @throws Exception
+     */
     protected static function _GetInfoZip($Path, $InfoPaths, $TmpPath = false, $ThrowError = true) {
        // Extract the zip file so we can make sure it has appropriate information.
         $Zip = null;
@@ -604,7 +554,7 @@
                 ZIPARCHIVE::ER_MEMORY => 'ER_MEMORY', ZIPARCHIVE::ER_NOENT => 'ER_NOENT', ZIPARCHIVE::ER_NOZIP => 'ER_NOZIP',
                 ZIPARCHIVE::ER_OPEN => 'ER_OPEN', ZIPARCHIVE::ER_READ => 'ER_READ', ZIPARCHIVE::ER_SEEK => 'ER_SEEK');
 
-                throw new Exception(T('Could not open addon file. Addons must be zip files.').' ('.$Path.' '.GetValue($ZipOpened, $Errors, 'Unknown Error').')'.$Worked, 400);
+                throw new Exception(t('Could not open addon file. Addons must be zip files.').' ('.$Path.' '.GetValue($ZipOpened, $Errors, 'Unknown Error').')'.$Worked, 400);
             }
             return false;
         }
@@ -647,7 +597,7 @@
     * @param string $Path The path to the index.php file.
     * @return string|false A string containing the version or false if the file could not be parsed.
     */
-    public static function ParseCoreVersion($Path) {
+    public static function parseCoreVersion($Path) {
         $fp = fopen($Path, 'rb');
         $Application = false;
         $Version = false;
@@ -675,11 +625,12 @@
 
    /**
     * Offers a quick and dirty way of parsing an addon's info array without using eval().
+     *
     * @param string $Path The path to the info array.
     * @param string $Variable The name of variable containing the information.
     * @return array|false The info array or false if the file could not be parsed.
     */
-    public static function ParseInfoArray($Path, $Variable = false) {
+    public static function parseInfoArray($Path, $Variable = false) {
         $fp = fopen($Path, 'rb');
         $Lines = array();
         $InArray = false;
@@ -735,7 +686,7 @@
                 $Quote = $Line[0];
                 $Value = trim($Line, $Quote);
                 $Value = str_replace('\\'.$Quote, $Quote, $Value);
-            } elseif (StringBeginsWith($Line, 'array(') && substr($Line, -1) == ')') {
+            } elseif (stringBeginsWith($Line, 'array(') && substr($Line, -1) == ')') {
                // Parse the line's array.
                 $Line = substr($Line, 6, strlen($Line) - 7);
                 $Items = explode(',', $Line);
@@ -761,654 +712,10 @@
         return $Result;
     }
 
-    public function CompareAddons($MyAddons, $LatestAddons, $OnlyUpdates = true) {
-        $UpdateAddons = false;
-
-       // Join the site addons with my addons.
-        foreach ($LatestAddons as $Addon) {
-            $Key = GetValue('AddonKey', $Addon);
-            $Type = GetValue('Type', $Addon);
-            $Slug = strtolower($Key).'-'.strtolower($Type);
-            $Version = GetValue('Version', $Addon);
-            $FileUrl = GetValue('Url', $Addon);
-
-            if (isset($MyAddons[$Slug])) {
-                $MyAddon = $MyAddons[$Slug];
-
-                if (version_compare($Version, GetValue('Version', $MyAddon, '999'), '>')) {
-                    $MyAddon['NewVersion'] = $Version;
-                    $MyAddon['NewDownloadUrl'] = $FileUrl;
-                    $UpdateAddons[$Slug] = $MyAddon;
-                }
-            } else {
-=======
-                    'AddonKey' => 'porter',
-                    'AddonTypeID' => ADDON_TYPE_CORE,
-                    'Name' => 'Vanilla Porter',
-                    'Description' => 'Drop this script in your existing site and navigate to it in your web browser to export your existing forum data to the Vanilla 2 import format.',
-                    'Version' => $Version,
-                    'Path' => $Entry['Path']);
-                break;
-            } else {
-                // This could be an addon.
-                $Info = self::ParseInfoArray($Entry['Path']);
-                if (!is_array($Info) && count($Info)) {
-                    continue;
-                }
-
-                $Key = key($Info);
-                $Variable = $Info['Variable'];
-                $Info = $Info[$Key];
-
-                // Validate the addon.
-                $Name = $Entry['Name'];
-                $Valid = true;
-                if (!val('Name', $Info)) {
-                    $Info['Name'] = $Key;
-                }
-
-                if (!val('Description', $Info)) {
-                    $Result[] = $Name.': '.sprintf(t('ValidateRequired'), t('Description'));
-                    $Valid = false;
-                }
-
-                if (!val('Version', $Info)) {
-                    $Result[] = $Name.': '.sprintf(t('ValidateRequired'), t('Version'));
-                    $Valid = false;
-                }
-
-                if (isset($Entry['Base']) && strcasecmp($Entry['Base'], $Key) != 0 && $Variable != 'ThemeInfo') {
-                    $Result[] = "$Name: The addon's key is not the same as its folder name.";
-                    $Valid = false;
-                }
-
-                if (!$Valid) {
-                    continue;
-                }
-
-                // The addon is valid.
-                $Addon = array_merge(array('AddonKey' => $Key, 'AddonTypeID' => ''), $Info);
-                switch ($Variable) {
-                    case 'ApplicationInfo':
-                        $Addon['AddonTypeID'] = ADDON_TYPE_APPLICATION;
-                        break;
-                    case 'LocaleInfo':
-                        $Addon['AddonTypeID'] = ADDON_TYPE_LOCALE;
-                        break;
-                    case 'PluginInfo':
-                        $Addon['AddonTypeID'] = ADDON_TYPE_PLUGIN;
-                        break;
-                    case 'ThemeInfo':
-                        $Addon['AddonTypeID'] = ADDON_TYPE_THEME;
-                        break;
-                }
-            }
-        }
-
-        if ($DeleteEntries) {
-            $FolderPath = substr($Path, 0, -4);
-            Gdn_FileSystem::RemoveFolder($FolderPath);
-        }
-
-        // Add the addon requirements.
-        if ($Addon) {
-            $Requirements = arrayTranslate($Addon, array('RequiredApplications' => 'Applications', 'RequiredPlugins' => 'Plugins', 'RequiredThemes' => 'Themes'));
-            foreach ($Requirements as $Type => $Items) {
-                if (!is_array($Items)) {
-                    unset($Requirements[$Type]);
-                }
-            }
-            $Addon['Requirements'] = serialize($Requirements);
-
-            $Addon['Checked'] = true;
-            $Addon['Path'] = $Path;
-            $UploadsPath = PATH_UPLOADS.'/';
-            if (stringBeginsWith($Addon['Path'], $UploadsPath)) {
-                $Addon['File'] = substr($Addon['Path'], strlen($UploadsPath));
-            }
-
-            if (is_file($Path)) {
-                $Addon['MD5'] = md5_file($Path);
-                $Addon['FileSize'] = filesize($Path);
-            }
-        } elseif ($ThrowError) {
-            $Msg = implode("\n", $Result);
-            throw new Gdn_UserException($Msg, 400);
-        } else {
-            return false;
-        }
-
-        return $Addon;
-
-        // Figure out what kind of addon this is.
-        $Root = '';
-        $NewRoot = '';
-        $Addon = false;
-        foreach ($Entries as $Entry) {
-            $Name = '/'.ltrim($Entry['name'], '/');
-            $Filename = basename($Name);
-            $Folder = substr($Name, 0, -strlen($Filename));
-            $NewRoot = '';
-
-            // Check to see if the entry is a plugin file.
-            if ($Filename == 'default.php' || StringEndsWith($Filename, '.plugin.php')) {
-                if (count(explode('/', $Folder)) > 3) {
-                    // The file is too deep to be a plugin file.
-                    continue;
-                }
-
-                // This could be a plugin file, but we have to examine its info array.
-                $Zip->extractTo($FolderPath, $Entry['name']);
-                $FilePath = CombinePaths(array($FolderPath, $Name));
-                $Info = self::ParseInfoArray($FilePath, 'PluginInfo');
-                Gdn_FileSystem::RemoveFolder(dirname($FilePath));
-
-                if (!is_array($Info) || !count($Info)) {
-                    continue;
-                }
-
-                // Check to see if the info array conforms to a plugin spec.
-                $Key = key($Info);
-                $Info = $Info[$Key];
-                $Root = trim($Folder, '/');
-
-                $Valid = true;
-
-                // Make sure the key matches the folder name.
-                if ($Root && strcasecmp($Root, $Key) != 0) {
-                    $Result[] = "$Name: The plugin's key is not the same as its folder name.";
-                    $Valid = false;
-                } else {
-                    $NewRoot = $Root;
-                }
-
-                if (!val('Description', $Info)) {
-                    $Result[] = $Name.': '.sprintf(t('ValidateRequired'), t('Description'));
-                    $Valid = false;
-                }
-
-                if (!val('Version', $Info)) {
-                    $Result[] = $Name.': '.sprintf(t('ValidateRequired'), t('Version'));
-                    $Valid = false;
-                }
-
-                if ($Valid) {
-                    // The plugin was confirmed.
-                    $Addon = array(
-                        'AddonKey' => $Key,
-                        'AddonTypeID' => ADDON_TYPE_PLUGIN,
-                        'Name' => val('Name', $Info) ? $Info['Name'] : $Key,
-                        'Description' => $Info['Description'],
-                        'Version' => $Info['Version'],
-                        'Path' => $Path);
-                    break;
-                }
-                continue;
-            }
-
-            // Check to see if the entry is an application file.
-            if (StringEndsWith($Name, '/settings/about.php')) {
-                if (count(explode('/', $Folder)) > 4) {
-                    $Result[] = "$Name: The application's info array was not in the correct location.";
-                    // The file is too deep to be a plugin file.
-                    continue;
-                }
-
-                // This could be a plugin file, but we have to examine its info array.
-                $Zip->extractTo($FolderPath, $Entry['name']);
-                $FilePath = CombinePaths(array($FolderPath, $Name));
-                $Info = self::ParseInfoArray($FilePath, 'ApplicationInfo');
-                Gdn_FileSystem::RemoveFolder(dirname($FilePath));
-
-                if (!is_array($Info) || !count($Info)) {
-                    $Result[] = "$Name: The application's info array could not be parsed.";
-                    continue;
-                }
-
-                $Key = key($Info);
-                $Info = $Info[$Key];
-                $Root = trim(substr($Name, 0, -strlen('/settings/about.php')), '/');
-                $Valid = true;
-
-                // Make sure the key matches the folder name.
-                if ($Root && strcasecmp($Root, $Key) != 0) {
-                    $Result[] = "$Name: The application's key is not the same as its folder name.";
-                    $Valid = false;
-                } else {
-                    $NewRoot = $Root;
-                }
-
-                if (!val('Description', $Info)) {
-                    $Result[] = $Name.': '.sprintf(t('ValidateRequired'), t('Description'));
-                    $Valid = false;
-                }
-
-                if (!val('Version', $Info)) {
-                    $Result[] = $Name.': '.sprintf(t('ValidateRequired'), t('Version'));
-                    $Valid = false;
-                }
-
-                if ($Valid) {
-                    // The application was confirmed.
-                    $Addon = array(
-                        'AddonKey' => $Key,
-                        'AddonTypeID' => ADDON_TYPE_APPLICATION,
-                        'Name' => val('Name', $Info) ? $Info['Name'] : $Key,
-                        'Description' => $Info['Description'],
-                        'Version' => $Info['Version'],
-                        'Path' => $Path);
-                    break;
-                }
-                continue;
-            }
-
-            // Check to see if the entry is a theme file.
-            if (StringEndsWith($Name, '/about.php')) {
-                if (count(explode('/', $Folder)) > 3) {
-                    // The file is too deep to be a plugin file.
-                    continue;
-                }
-
-                // This could be a theme file, but we have to examine its info array.
-                $Zip->extractTo($FolderPath, $Entry['name']);
-                $FilePath = CombinePaths(array($FolderPath, $Name));
-                $Info = self::ParseInfoArray($FilePath, 'ThemeInfo');
-                Gdn_FileSystem::RemoveFolder(dirname($FilePath));
-
-                if (!is_array($Info) || !count($Info)) {
-                    continue;
-                }
-
-                $Key = key($Info);
-                $Info = $Info[$Key];
-                $Valid = true;
-
-                $Root = trim(substr($Name, 0, -strlen('/about.php')), '/');
-                // Make sure the theme is at least one folder deep.
-                if (strlen($Root) == 0) {
-                    $Result[] = $Name.': The theme must be in a folder.';
-                    $Valid = false;
-                }
-
-                if (!val('Description', $Info)) {
-                    $Result[] = $Name.': '.sprintf(t('ValidateRequired'), t('Description'));
-                    $Valid = false;
-                }
-
-                if (!val('Version', $Info)) {
-                    $Result[] = $Name.': '.sprintf(t('ValidateRequired'), t('Version'));
-                    $Valid = false;
-                }
-
-                if ($Valid) {
-                    // The application was confirmed.
-                    $Addon = array(
-                        'AddonKey' => $Key,
-                        'AddonTypeID' => ADDON_TYPE_THEME,
-                        'Name' => val('Name', $Info) ? $Info['Name'] : $Key,
-                        'Description' => $Info['Description'],
-                        'Version' => $Info['Version'],
-                        'Path' => $Path);
-                    break;
-                }
-            }
-
-            if (StringEndsWith($Name, '/definitions.php')) {
-                if (count(explode('/', $Folder)) > 3) {
-                    // The file is too deep to be a plugin file.
-                    continue;
-                }
-
-                // This could be a locale pack, but we have to examine its info array.
-                $Zip->extractTo($FolderPath, $Entry['name']);
-                $FilePath = CombinePaths(array($FolderPath, $Name));
-                $Info = self::ParseInfoArray($FilePath, 'LocaleInfo');
-                Gdn_FileSystem::RemoveFolder(dirname($FilePath));
-
-                if (!is_array($Info) || !count($Info)) {
-                    continue;
-                }
-
-                $Key = key($Info);
-                $Info = $Info[$Key];
-                $Valid = true;
-
-                $Root = trim(substr($Name, 0, -strlen('/definitions.php')), '/');
-                // Make sure the locale is at least one folder deep.
-                if ($Root != $Key) {
-                    $Result[] = $Name.': The locale pack\'s key must be the same as its folder name.';
-                    $Valid = false;
-                }
-
-                if (!val('Locale', $Info)) {
-                    $Result[] = $Name.': '.sprintf(t('ValidateRequired'), t('Locale'));
-                    $Valud = false;
-                } elseif (strcasecmp($Info['Locale'], $Key) == 0) {
-                    $Result[] = $Name.': '.t('The locale\'s key cannot be the same as the name of the locale.');
-                    $Valid = false;
-                }
-
-                if (!val('Description', $Info)) {
-                    $Result[] = $Name.': '.sprintf(t('ValidateRequired'), t('Description'));
-                    $Valid = false;
-                }
-
-                if (!val('Version', $Info)) {
-                    $Result[] = $Name.': '.sprintf(t('ValidateRequired'), t('Version'));
-                    $Valid = false;
-                }
-
-                if ($Valid) {
-                    // The locale pack was confirmed.
-                    $Addon = array(
-                        'AddonKey' => $Key,
-                        'AddonTypeID' => ADDON_TYPE_LOCALE,
-                        'Name' => val('Name', $Info) ? $Info['Name'] : $Key,
-                        'Description' => $Info['Description'],
-                        'Version' => $Info['Version'],
-                        'Path' => $Path);
-                    break;
-                }
-            }
-
-            // Check to see if the entry is a core file.
-            if (StringEndsWith($Name, '/index.php')) {
-                if (count(explode('/', $Folder)) != 3) {
-                    // The file is too deep to be the core's index.php
-                    continue;
-                }
-
-                // This could be a theme file, but we have to examine its info array.
-                $Zip->extractTo($FolderPath, $Entry['name']);
-                $FilePath = CombinePaths(array($FolderPath, $Name));
-
-                // Get the version number from the core.
-                $Version = self::ParseCoreVersion($FilePath);
-
-                if (!$Version) {
-                    continue;
-                }
-
-                // The application was confirmed.
-                $Addon = array(
-                    'AddonKey' => 'vanilla',
-                    'AddonTypeID' => ADDON_TYPE_CORE,
-                    'Name' => 'Vanilla',
-                    'Description' => 'Vanilla is an open-source, standards-compliant, multi-lingual, fully extensible discussion forum for the web. Anyone who has web-space that meets the requirements can download and use Vanilla for free!',
-                    'Version' => $Version,
-                    'Path' => $Path);
-                $Info = array();
-                break;
-            }
-
-        }
-
-        if ($Addon) {
-            // Add the requirements.
-            $Requirements = arrayTranslate($Info, array('RequiredApplications' => 'Applications', 'RequiredPlugins' => 'Plugins', 'RequiredThemes' => 'Themes'));
-            foreach ($Requirements as $Type => $Items) {
-                if (!is_array($Items)) {
-                    unset($Requirements[$Type]);
-                }
-            }
-            $Addon['Requirements'] = serialize($Requirements);
-
-            $Addon['Checked'] = true;
-
-
-            $UploadsPath = PATH_ROOT.'/uploads/';
-            if (stringBeginsWith($Addon['Path'], $UploadsPath)) {
-                $Addon['File'] = substr($Addon['Path'], strlen($UploadsPath));
-            }
-            if ($Fix) {
-                // Delete extraneous files.
-                foreach ($Deletes as $Delete) {
-                    $Zip->deleteName($Delete['name']);
-                }
-            }
-        }
-
-        $Zip->close();
-
-        if (file_exists($FolderPath)) {
-            Gdn_FileSystem::RemoveFolder($FolderPath);
-        }
-
-
-        if ($Addon) {
-            $Addon['MD5'] = md5_file($Path);
-            $Addon['FileSize'] = filesize($Path);
-            return $Addon;
-        } else {
-            if ($ThrowError) {
-                $Msg = implode("\n", $Result);
-                throw new Exception($Msg, 400);
-            } else {
-                return false;
-            }
-        }
-    }
-
-    /**
-     *
-     *
-     * @param $Path
-     * @param $InfoPaths
-     * @return array
-     */
-    protected static function _GetInfoFiles($Path, $InfoPaths) {
-        $Path = str_replace('\\', '/', rtrim($Path));
-
-        $Result = array();
-        // Check to see if the paths exist.
-        foreach ($InfoPaths as $InfoPath) {
-            $Glob = glob($Path.$InfoPath);
-            if (is_array($Glob)) {
-                foreach ($Glob as $GlobPath) {
-                    $Result[] = array('Name' => substr($GlobPath, strlen($Path)), 'Path' => $GlobPath);
-                }
-            }
-        }
-
-        return $Result;
-    }
-
-    /**
-     *
-     *
-     * @param $Path
-     * @param $InfoPaths
-     * @param bool $TmpPath
-     * @param bool $ThrowError
-     * @return array|bool
-     * @throws Exception
-     */
-    protected static function _GetInfoZip($Path, $InfoPaths, $TmpPath = false, $ThrowError = true) {
-        // Extract the zip file so we can make sure it has appropriate information.
-        $Zip = null;
-
-        if (class_exists('ZipArchive', false)) {
-            $Zip = new ZipArchive();
-            $ZipOpened = $Zip->open($Path);
-            if ($ZipOpened !== true) {
-                $Zip = null;
-            }
-        }
-
-        if (!$Zip) {
-            require_once PATH_LIBRARY."/vendors/pclzip/class.pclzipadapter.php";
-            $Zip = new PclZipAdapter();
-            $ZipOpened = $Zip->open($Path);
-        }
-
-        if ($ZipOpened !== true) {
-            if ($ThrowError) {
-                $Errors = array(ZIPARCHIVE::ER_EXISTS => 'ER_EXISTS', ZIPARCHIVE::ER_INCONS => 'ER_INCONS', ZIPARCHIVE::ER_INVAL => 'ER_INVAL',
-                    ZIPARCHIVE::ER_MEMORY => 'ER_MEMORY', ZIPARCHIVE::ER_NOENT => 'ER_NOENT', ZIPARCHIVE::ER_NOZIP => 'ER_NOZIP',
-                    ZIPARCHIVE::ER_OPEN => 'ER_OPEN', ZIPARCHIVE::ER_READ => 'ER_READ', ZIPARCHIVE::ER_SEEK => 'ER_SEEK');
-
-                throw new Exception(t('Could not open addon file. Addons must be zip files.').' ('.$Path.' '.GetValue($ZipOpened, $Errors, 'Unknown Error').')'.$Worked, 400);
-            }
-            return false;
-        }
-
-        if ($TmpPath === false) {
-            $TmpPath = dirname($Path).'/'.basename($Path, '.zip').'/';
-        }
-        if (file_exists($TmpPath)) {
-            Gdn_FileSystem::RemoveFolder($TmpPath);
-        }
-
-        $Result = array();
-        for ($i = 0; $i < $Zip->numFiles; $i++) {
-            $Entry = $Zip->statIndex($i);
-            $Name = '/'.ltrim($Entry['name'], '/');
-
-            foreach ($InfoPaths as $InfoPath) {
-                $Preg = '`('.str_replace(array('.', '*'), array('\.', '.*'), $InfoPath).')$`';
-                if (preg_match($Preg, $Name, $Matches)) {
-                    $Base = trim(substr($Name, 0, -strlen($Matches[1])), '/');
-                    if (strpos($Base, '/') !== false) {
-                        continue; // file nested too deep.
-                    }
-                    if (!file_exists($TmpPath)) {
-                        mkdir($TmpPath, 0777, true);
-                    }
-
-                    $Zip->extractTo($TmpPath, $Entry['name']);
-                    $Result[] = array('Name' => $Matches[1], 'Path' => $TmpPath.rtrim($Entry['name'], '/'), 'Base' => $Base);
-                }
-            }
-        }
-
-        return $Result;
-    }
-
-    /**
-     * Parse the version out of the core's index.php file.
-     *
-     * @param string $Path The path to the index.php file.
-     * @return string|false A string containing the version or false if the file could not be parsed.
-     */
-    public static function parseCoreVersion($Path) {
-        $fp = fopen($Path, 'rb');
-        $Application = false;
-        $Version = false;
-
-        while (($Line = fgets($fp)) !== false) {
-            if (preg_match("`define\\('(.*?)', '(.*?)'\\);`", $Line, $Matches)) {
-                $Name = $Matches[1];
-                $Value = $Matches[2];
-                switch ($Name) {
-                    case 'APPLICATION':
-                        $Application = $Value;
-                        break;
-                    case 'APPLICATION_VERSION':
-                        $Version = $Value;
-                }
-            }
-
-            if ($Application !== false && $Version !== false) {
-                break;
-            }
-        }
-        fclose($fp);
-        return $Version;
-    }
-
-    /**
-     * Offers a quick and dirty way of parsing an addon's info array without using eval().
-     *
-     * @param string $Path The path to the info array.
-     * @param string $Variable The name of variable containing the information.
-     * @return array|false The info array or false if the file could not be parsed.
-     */
-    public static function parseInfoArray($Path, $Variable = false) {
-        $fp = fopen($Path, 'rb');
-        $Lines = array();
-        $InArray = false;
-
-        // Get all of the lines in the info array.
-        while (($Line = fgets($fp)) !== false) {
-            // Remove comments from the line.
-            $Line = preg_replace('`\s//.*$`', '', $Line);
-            if (!$Line) {
-                continue;
-            }
-
-            if (!$InArray && preg_match('`\$([A-Za-z]+Info)\s*\[`', trim($Line), $Matches)) {
-                $Variable = $Matches[1];
-                if (preg_match('`\[\s*[\'"](.+?)[\'"]\s*\]`', $Line, $Matches)) {
-                    $GlobalKey = $Matches[1];
-                    $InArray = true;
-                }
-            } elseif ($InArray && StringEndsWith(trim($Line), ';')) {
-                break;
-            } elseif ($InArray) {
-                $Lines[] = trim($Line);
-            }
-        }
-        fclose($fp);
-
-        if (count($Lines) == 0) {
-            return false;
-        }
-
-        // Parse the name/value information in the arrays.
-        $Result = array();
-        foreach ($Lines as $Line) {
-            // Get the name from the line.
-            if (!preg_match('`[\'"](.+?)[\'"]\s*=>`', $Line, $Matches) || !substr($Line, -1) == ',') {
-                continue;
-            }
-            $Key = $Matches[1];
-
-            // Strip the key from the line.
-            $Line = trim(trim(substr(strstr($Line, '=>'), 2)), ',');
-
-            if (strlen($Line) == 0) {
-                continue;
-            }
-
-            $Value = null;
-            if (is_numeric($Line)) {
-                $Value = $Line;
-            } elseif (strcasecmp($Line, 'TRUE') == 0 || strcasecmp($Line, 'FALSE') == 0)
-                $Value = $Line;
-            elseif (in_array($Line[0], array('"', "'")) && substr($Line, -1) == $Line[0]) {
-                $Quote = $Line[0];
-                $Value = trim($Line, $Quote);
-                $Value = str_replace('\\'.$Quote, $Quote, $Value);
-            } elseif (stringBeginsWith($Line, 'array(') && substr($Line, -1) == ')') {
-                // Parse the line's array.
-                $Line = substr($Line, 6, strlen($Line) - 7);
-                $Items = explode(',', $Line);
-                $Array = array();
-                foreach ($Items as $Item) {
-                    $SubItems = explode('=>', $Item);
-                    if (count($SubItems) == 1) {
-                        $Array[] = trim(trim($SubItems[0]), '"\'');
-                    } elseif (count($SubItems) == 2) {
-                        $SubKey = trim(trim($SubItems[0]), '"\'');
-                        $SubValue = trim(trim($SubItems[1]), '"\'');
-                        $Array[$SubKey] = $SubValue;
-                    }
-                }
-                $Value = $Array;
-            }
-
-            if ($Value != null) {
-                $Result[$Key] = $Value;
-            }
-        }
-        $Result = array($GlobalKey => $Result, 'Variable' => $Variable);
-        return $Result;
-    }
-
     public function compareAddons($MyAddons, $LatestAddons, $OnlyUpdates = true) {
         $UpdateAddons = false;
 
-        // Join the site addons with my addons.
+       // Join the site addons with my addons.
         foreach ($LatestAddons as $Addon) {
             $Key = val('AddonKey', $Addon);
             $Type = val('Type', $Addon);
@@ -1425,7 +732,6 @@
                     $UpdateAddons[$Slug] = $MyAddon;
                 }
             } else {
->>>>>>> 0aed7e80
                 unset($MyAddons[$Slug]);
             }
         }
@@ -1433,15 +739,6 @@
         return $UpdateAddons;
     }
 
-<<<<<<< HEAD
-    public function GetAddons($Enabled = false) {
-        $Addons = array();
-
-       // Get the core.
-        self::_AddAddon(array('AddonKey' => 'vanilla', 'AddonType' => 'core', 'Version' => APPLICATION_VERSION, 'Folder' => '/'), $Addons);
-
-       // Get a list of all of the applications.
-=======
     /**
      *
      *
@@ -1451,11 +748,10 @@
     public function getAddons($Enabled = false) {
         $Addons = array();
 
-        // Get the core.
+       // Get the core.
         self::_AddAddon(array('AddonKey' => 'vanilla', 'AddonType' => 'core', 'Version' => APPLICATION_VERSION, 'Folder' => '/'), $Addons);
 
-        // Get a list of all of the applications.
->>>>>>> 0aed7e80
+       // Get a list of all of the applications.
         $ApplicationManager = new Gdn_ApplicationManager();
         if ($Enabled) {
             $Applications = $ApplicationManager->AvailableApplications();
@@ -1464,30 +760,17 @@
         }
 
         foreach ($Applications as $Key => $Info) {
-<<<<<<< HEAD
            // Exclude core applications.
-=======
-            // Exclude core applications.
->>>>>>> 0aed7e80
             if (in_array(strtolower($Key), array('conversations', 'dashboard', 'skeleton', 'vanilla'))) {
                 continue;
             }
 
-<<<<<<< HEAD
-            $Addon = array('AddonKey' => $Key, 'AddonType' => 'application', 'Version' => GetValue('Version', $Info, '0.0'), 'Folder' => '/applications/'.GetValue('Folder', $Info, strtolower($Key)));
-            self::_AddAddon($Addon, $Addons);
-        }
-
-       // Get a list of all of the plugins.
-        $PluginManager = Gdn::PluginManager();
-=======
             $Addon = array('AddonKey' => $Key, 'AddonType' => 'application', 'Version' => val('Version', $Info, '0.0'), 'Folder' => '/applications/'.GetValue('Folder', $Info, strtolower($Key)));
             self::_AddAddon($Addon, $Addons);
         }
 
-        // Get a list of all of the plugins.
+       // Get a list of all of the plugins.
         $PluginManager = Gdn::pluginManager();
->>>>>>> 0aed7e80
         if ($Enabled) {
             $Plugins = $PluginManager->EnabledPlugins();
         } else {
@@ -1495,28 +778,16 @@
         }
 
         foreach ($Plugins as $Key => $Info) {
-<<<<<<< HEAD
            // Exclude core plugins.
-=======
-            // Exclude core plugins.
->>>>>>> 0aed7e80
             if (in_array(strtolower($Key), array())) {
                 continue;
             }
 
-<<<<<<< HEAD
-            $Addon = array('AddonKey' => $Key, 'AddonType' => 'plugin', 'Version' => GetValue('Version', $Info, '0.0'), 'Folder' => '/applications/'.GetValue('Folder', $Info, $Key));
-            self::_AddAddon($Addon, $Addons);
-        }
-
-       // Get a list of all the themes.
-=======
             $Addon = array('AddonKey' => $Key, 'AddonType' => 'plugin', 'Version' => val('Version', $Info, '0.0'), 'Folder' => '/applications/'.GetValue('Folder', $Info, $Key));
             self::_AddAddon($Addon, $Addons);
         }
 
-        // Get a list of all the themes.
->>>>>>> 0aed7e80
+       // Get a list of all the themes.
         $ThemeManager = new Gdn_ThemeManager();
         if ($Enabled) {
             $Themes = $ThemeManager->EnabledThemeInfo(true);
@@ -1525,28 +796,16 @@
         }
 
         foreach ($Themes as $Key => $Info) {
-<<<<<<< HEAD
            // Exclude core themes.
-=======
-            // Exclude core themes.
->>>>>>> 0aed7e80
             if (in_array(strtolower($Key), array('default'))) {
                 continue;
             }
 
-<<<<<<< HEAD
-            $Addon = array('AddonKey' => $Key, 'AddonType' => 'theme', 'Version' => GetValue('Version', $Info, '0.0'), 'Folder' => '/themes/'.GetValue('Folder', $Info, $Key));
-            self::_AddAddon($Addon, $Addons);
-        }
-
-       // Get a list of all locales.
-=======
             $Addon = array('AddonKey' => $Key, 'AddonType' => 'theme', 'Version' => val('Version', $Info, '0.0'), 'Folder' => '/themes/'.GetValue('Folder', $Info, $Key));
             self::_AddAddon($Addon, $Addons);
         }
 
-        // Get a list of all locales.
->>>>>>> 0aed7e80
+       // Get a list of all locales.
         $LocaleModel = new LocaleModel();
         if ($Enabled) {
             $Locales = $LocaleModel->EnabledLocalePacks(true);
@@ -1555,33 +814,18 @@
         }
 
         foreach ($Locales as $Key => $Info) {
-<<<<<<< HEAD
            // Exclude core themes.
-=======
-            // Exclude core themes.
->>>>>>> 0aed7e80
             if (in_array(strtolower($Key), array('skeleton'))) {
                 continue;
             }
 
-<<<<<<< HEAD
-            $Addon = array('AddonKey' => $Key, 'AddonType' => 'locale', 'Version' => GetValue('Version', $Info, '0.0'), 'Folder' => '/locales/'.GetValue('Folder', $Info, $Key));
-=======
             $Addon = array('AddonKey' => $Key, 'AddonType' => 'locale', 'Version' => val('Version', $Info, '0.0'), 'Folder' => '/locales/'.GetValue('Folder', $Info, $Key));
->>>>>>> 0aed7e80
             self::_AddAddon($Addon, $Addons);
         }
 
         return $Addons;
     }
 
-<<<<<<< HEAD
-    public function GetAddonUpdates($Enabled = false, $OnlyUpdates = true) {
-       // Get the addons on this site.
-        $MyAddons = $this->GetAddons($Enabled);
-
-       // Build the query for them.
-=======
     /**
      *
      *
@@ -1591,11 +835,10 @@
      * @throws Exception
      */
     public function getAddonUpdates($Enabled = false, $OnlyUpdates = true) {
-        // Get the addons on this site.
+       // Get the addons on this site.
         $MyAddons = $this->GetAddons($Enabled);
 
-        // Build the query for them.
->>>>>>> 0aed7e80
+       // Build the query for them.
         $Slugs = array_keys($MyAddons);
         array_map('urlencode', $Slugs);
         $SlugsString = implode(',', $Slugs);
@@ -1605,23 +848,12 @@
         $UpdateAddons = array();
 
         if ($SiteAddons) {
-<<<<<<< HEAD
-            $SiteAddons = GetValue('Addons', json_decode($SiteAddons, true));
-=======
             $SiteAddons = val('Addons', json_decode($SiteAddons, true));
->>>>>>> 0aed7e80
             $UpdateAddons = $this->CompareAddons($MyAddons, $SiteAddons);
         }
         return $UpdateAddons;
     }
 
-<<<<<<< HEAD
-    public function RunStructure($AddonCode = null, $Explicit = false, $Drop = false) {
-       // Get the structure files for all of the enabled applications.
-        $ApplicationManager = new Gdn_ApplicationManager();
-        $Apps = $ApplicationManager->EnabledApplications();
-        $AppNames = ConsolidateArrayValuesByKey($Apps, 'Folder');
-=======
     /**
      *
      *
@@ -1631,11 +863,10 @@
      * @throws Exception
      */
     public function runStructure($AddonCode = null, $Explicit = false, $Drop = false) {
-        // Get the structure files for all of the enabled applications.
+       // Get the structure files for all of the enabled applications.
         $ApplicationManager = new Gdn_ApplicationManager();
         $Apps = $ApplicationManager->EnabledApplications();
         $AppNames = consolidateArrayValuesByKey($Apps, 'Folder');
->>>>>>> 0aed7e80
         $Paths = array();
         foreach ($Apps as $Key => $AppInfo) {
             $Path = PATH_APPLICATIONS."/{$AppInfo['Folder']}/settings/structure.php";
@@ -1646,29 +877,17 @@
             Gdn::ApplicationManager()->RegisterPermissions($Key, $this->Validation);
         }
 
-<<<<<<< HEAD
        // Execute the structures.
-        $Database = Gdn::Database();
-        $SQL = Gdn::SQL();
-        $Structure = Gdn::Structure();
-=======
-        // Execute the structures.
         $Database = Gdn::database();
         $SQL = Gdn::sql();
         $Structure = Gdn::structure();
->>>>>>> 0aed7e80
 
         foreach ($Paths as $Path) {
             include $Path;
         }
 
-<<<<<<< HEAD
        // Execute the structures for all of the plugins.
-        $PluginManager = Gdn::PluginManager();
-=======
-        // Execute the structures for all of the plugins.
         $PluginManager = Gdn::pluginManager();
->>>>>>> 0aed7e80
 
         $Registered = $PluginManager->RegisteredPlugins();
 
@@ -1680,27 +899,16 @@
             try {
                 $Plugin = $PluginManager->GetPluginInstance($ClassName, Gdn_PluginManager::ACCESS_CLASSNAME);
                 if (method_exists($Plugin, 'Structure')) {
-<<<<<<< HEAD
-                    Trace("{$ClassName}->Structure()");
+                    trace("{$ClassName}->Structure()");
                     $Plugin->Structure();
                 }
             } catch (Exception $Ex) {
                // Do nothing, plugin wouldn't load/structure.
-=======
-                    trace("{$ClassName}->Structure()");
-                    $Plugin->Structure();
-                }
-            } catch (Exception $Ex) {
-                // Do nothing, plugin wouldn't load/structure.
->>>>>>> 0aed7e80
                 if (Debug()) {
                     throw $Ex;
                 }
             }
         }
-<<<<<<< HEAD
-=======
         $this->fireEvent('AfterStructure');
->>>>>>> 0aed7e80
     }
 }