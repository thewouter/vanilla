<?php if (!defined('APPLICATION')) exit();
/*
Copyright 2008, 2009 Vanilla Forums Inc.
This file is part of Garden.
Garden is free software: you can redistribute it and/or modify it under the terms of the GNU General Public License as published by the Free Software Foundation, either version 3 of the License, or (at your option) any later version.
Garden is distributed in the hope that it will be useful, but WITHOUT ANY WARRANTY; without even the implied warranty of MERCHANTABILITY or FITNESS FOR A PARTICULAR PURPOSE. See the GNU General Public License for more details.
You should have received a copy of the GNU General Public License along with Garden.  If not, see <http://www.gnu.org/licenses/>.
Contact Vanilla Forums Inc. at support [at] vanillaforums [dot] com
*/
/**
 * Messages Controller
 *
 * @package Conversations
 */
 
/**
 * MessagesController handles displaying lists of conversations and conversation messages.
 *
 * @since 2.0.0
 * @package Conversations
 */
class MessagesController extends ConversationsController {
   /**
    * Models to include.
    * 
    * @since 2.0.0
    * @access public
    * @var array
    */
   public $Uses = array('Form', 'ConversationModel', 'ConversationMessageModel');
   
   /**
    * A dataset of users taking part in this discussion. Used by $this->Index.
    * 
    * @since 2.0.0
    * @access public
    * @var object
    */
   public $RecipientData;
   
   /**
    * The current offset of the paged data set. Defined and used by $this->Index and $this->All.
    * 
    * @since 2.0.0
    * @access public
    * @var int
    */
   public $Offset;
   
   /**
    * Highlight route and include JS, CSS, and modules used by all methods.
    *
    * Always called by dispatcher before controller's requested method.
    * 
    * @since 2.0.0
    * @access public
    */
   public function Initialize() {
      parent::Initialize();
      $this->Menu->HighlightRoute('/messages/inbox');
      $this->SetData('Breadcrumbs', array(array('Name' => T('Inbox'), 'Url' => '/messages/inbox')));
//      $this->AddModule('MeModule');
      $this->AddModule('SignedInModule');
      $this->AddModule('NewConversationModule');
   }
   
   /**
    * Start a new conversation.
    *
    * @since 2.0.0
    * @access public
    *
    * @param string $Recipient Username of the recipient.
    */
   public function Add($Recipient = '') {
      $this->Form->SetModel($this->ConversationModel);
      
      if ($this->Form->AuthenticatedPostBack()) {
         $RecipientUserIDs = array();
         $To = explode(',', $this->Form->GetFormValue('To', ''));
         $UserModel = new UserModel();
         foreach ($To as $Name) {
            if (trim($Name) != '') {
               $User = $UserModel->GetByUsername(trim($Name));
               if (is_object($User))
                  $RecipientUserIDs[] = $User->UserID;
            }
         }
         $this->Form->SetFormValue('RecipientUserID', $RecipientUserIDs);
         $ConversationID = $this->Form->Save($this->ConversationMessageModel);
         if ($ConversationID !== FALSE) {
            $Target = $this->Form->GetFormValue('Target', 'messages/'.$ConversationID);
            
            $this->RedirectUrl = Url($Target);
         }
      } else {
         if ($Recipient != '')
            $this->Form->SetValue('To', $Recipient);
      }
      if ($Target = Gdn::Request()->Get('Target'))
            $this->Form->AddHidden('Target', $Target);

      $this->Title(T('New Conversation'));
      $this->SetData('Breadcrumbs', array(array('Name' => T('Inbox'), 'Url' => '/messages/inbox'), array('Name' => $this->Data('Title'), 'Url' => 'messages/add')));
      $this->Render();      
   }
   
   /**
    * Add a message to a conversation.
    *
    * @since 2.0.0
    * @access public
    * 
    * @param int $ConversationID Unique ID of the conversation.
    */
   public function AddMessage($ConversationID = '') {
      $this->Form->SetModel($this->ConversationMessageModel);
      if (is_numeric($ConversationID) && $ConversationID > 0)
         $this->Form->AddHidden('ConversationID', $ConversationID);
      
      if ($this->Form->AuthenticatedPostBack()) {
         $ConversationID = $this->Form->GetFormValue('ConversationID', '');
         $NewMessageID = $this->Form->Save();
         
         if ($NewMessageID) {
            if ($this->DeliveryType() == DELIVERY_TYPE_ALL)
               Redirect('messages/'.$ConversationID.'/#'.$NewMessageID, 302);
               
            $this->SetJson('MessageID', $NewMessageID);
            // If this was not a full-page delivery type, return the partial response
            // Load all new messages that the user hasn't seen yet (including theirs)
            $LastMessageID = $this->Form->GetFormValue('LastMessageID');
            if (!is_numeric($LastMessageID))
               $LastMessageID = $NewMessageID - 1;
            
            $Session = Gdn::Session();
            $Conversation = $this->ConversationModel->GetID($ConversationID, $Session->UserID);   
            $MessageData = $this->ConversationMessageModel->GetNew($ConversationID, $LastMessageID);
            $this->Conversation = $Conversation;
            $this->MessageData = $MessageData;

            $this->View = 'messages';
         } else {
            // Handle ajax based errors...
            if ($this->DeliveryType() != DELIVERY_TYPE_ALL)
               $this->ErrorMessage($this->Form->Errors());
         }
      }
      $this->Render();      
   }
   
   /**
    * Show all conversations for the currently authenticated user.
    *
    * @since 2.0.0
    * @access public
    * 
    * @param string $Page
    */
   public function All($Page = '') {
      $Session = Gdn::Session();
      $this->Title(T('Inbox'));
      Gdn_Theme::Section('ConversationList');

      list($Offset, $Limit) = OffsetLimit($Page, C('Conversations.Conversations.PerPage', 50));
      
      // Calculate offset
      $this->Offset = $Offset;
      
      $UserID = $this->Request->Get('userid', Gdn::Session()->UserID);
      if ($UserID != Gdn::Session()->UserID) {
         if (!C('Conversations.Moderation.Allow', FALSE)) {
            throw PermissionException();
         }
         $this->Permission('Conversations.Moderation.Manage');
      }
      
      $Conversations = $this->ConversationModel->Get2($UserID, $Offset, $Limit);
      $this->SetData('Conversations', $Conversations->ResultArray());
      
      // Get Conversations Count
      //$CountConversations = $this->ConversationModel->GetCount($UserID);
      //$this->SetData('CountConversations', $CountConversations);
      
      // Build the pager
      if (!$this->Data('_PagerUrl'))
         $this->SetData('_PagerUrl', 'messages/all/{Page}');
      $this->SetData('_Page', $Page);
      $this->SetData('_Limit', $Limit);
<<<<<<< HEAD
      $this->SetData('_CurrentRecords', count($Data));
=======
      $this->SetData('_CurrentRecords', count($Conversations->ResultArray()));
>>>>>>> eb5ad82f
      
      // Deliver json data if necessary
      if ($this->_DeliveryType != DELIVERY_TYPE_ALL && $this->_DeliveryMethod == DELIVERY_METHOD_XHTML) {
         $this->SetJson('LessRow', $this->Pager->ToString('less'));
         $this->SetJson('MoreRow', $this->Pager->ToString('more'));
         $this->View = 'conversations';
      }
      
      // Build and display page.
      $this->Render();
   }
   
   /**
    * Clear the message history for a specific conversation & user.
    *
    * @since 2.0.0
    * @access public
    * 
    * @param int $ConversationID Unique ID of conversation to clear.
    */
   public function Clear($ConversationID = FALSE) {
      $Session = Gdn::Session();
      
      // Yes/No response
      $this->_DeliveryType = DELIVERY_TYPE_BOOL;
      
      // Clear it
      if (is_numeric($ConversationID) && $ConversationID > 0 && $Session->IsValid())
         $this->ConversationModel->Clear($ConversationID, $Session->UserID);
      
      $this->InformMessage(T('The conversation has been cleared.'));
      $this->RedirectUrl = Url('/messages/all');
      $this->Render();
   }
   
   /**
    * Shows all uncleared messages within a conversation for the viewing user
    *
    * @since 2.0.0
    * @access public
    *
    * @param int $ConversationID Unique ID of conversation to view.
    * @param int $Offset Number to skip.
    * @param int $Limit Number to show.
    */
   public function Index($ConversationID = FALSE, $Offset = -1, $Limit = '') {
      $this->Offset = $Offset;
      $Session = Gdn::Session();
      Gdn_Theme::Section('Conversation');
      
      // Figure out Conversation ID
      if (!is_numeric($ConversationID) || $ConversationID < 0)
         $ConversationID = 0;

      // Form setup for adding comments
      $this->Form->SetModel($this->ConversationMessageModel);
      $this->Form->AddHidden('ConversationID', $ConversationID);
      
      // Get conversation data
      $this->RecipientData = $this->ConversationModel->GetRecipients($ConversationID);
      $this->SetData('Recipients', $this->RecipientData);

      // Check permissions on the recipients.
      $InConversation = FALSE;
      foreach($this->RecipientData->Result() as $Recipient) {
         if ($Recipient->UserID == Gdn::Session()->UserID) {
            $InConversation = TRUE;
            break;
         }
      }
      if (!$InConversation) {
         // Conversation moderation must be enabled and they must have permission
         if (!C('Conversations.Moderation.Allow', FALSE)) {
            throw PermissionException();
         }
         $this->Permission('Conversations.Moderation.Manage');
      }
      
      $this->Conversation = $this->ConversationModel->GetID($ConversationID);
      $this->SetData('Conversation', $this->Conversation);
      
      // Bad conversation? Redirect
      if ($this->Conversation === FALSE)
         throw NotFoundException('Conversation');
      
      // Get limit
      if ($Limit == '' || !is_numeric($Limit) || $Limit < 0)
         $Limit = Gdn::Config('Conversations.Messages.PerPage', 50);
      
      // Calculate counts
      if (!is_numeric($this->Offset) || $this->Offset < 0) {
         // Round down to the appropriate offset based on the user's read messages & messages per page
         $CountReadMessages = $this->Conversation->CountMessages - $this->Conversation->CountNewMessages;
         if ($CountReadMessages < 0)
            $CountReadMessages = 0;
            
         if ($CountReadMessages > $this->Conversation->CountMessages)
            $CountReadMessages = $this->Conversation->CountMessages;
         
         // (((67 comments / 10 perpage) = 6.7) rounded down = 6) * 10 perpage = offset 60;
         $this->Offset = floor($CountReadMessages / $Limit) * $Limit;

         // Send the hash link in.
         if ($CountReadMessages > 1)
            $this->AddDefinition('LocationHash', '#Item_'.$CountReadMessages);
      }
      
      // Fetch message data
      $this->MessageData = $this->ConversationMessageModel->Get(
         $ConversationID,
         $Session->UserID,
         $this->Offset,
         $Limit
      );
      
      // Figure out who's participating.
      $this->Participants = '';
      $Count = 0;
      $Users = array();
      $InConversation = FALSE;
      foreach($this->RecipientData->Result() as $User) {
         $Count++;
         if($User->UserID == $Session->UserID) {
            $InConversation = TRUE;
            continue;
         }
         if($User->Deleted) {
            $Users[] = Wrap(UserAnchor($User), 'del', array('title' => sprintf(T('%s has left this conversation.'), htmlspecialchars($User->Name))));
            $this->SetData('_HasDeletedUsers', TRUE);
         } else
            $Users[] = UserAnchor($User);

         
      }
      if ($InConversation) {
         if(count($Users) == 0)
            $this->Participants = T('Just you!');
         else
            $this->Participants = sprintf(T('%s and you'), implode(', ', $Users));
      } else {
         $this->Participants = implode(', ', $Users);
      }
      
      $this->Title(strip_tags($this->Participants));

      // $CountMessages = $this->ConversationMessageModel->GetCount($ConversationID, $Session->UserID);
      
      // Build a pager
      $PagerFactory = new Gdn_PagerFactory();
      $this->Pager = $PagerFactory->GetPager('MorePager', $this);
      $this->Pager->MoreCode = 'Newer Messages';
      $this->Pager->LessCode = 'Older Messages';
      $this->Pager->ClientID = 'Pager';
      $this->Pager->Configure(
         $this->Offset,
         $Limit,
         $this->Conversation->CountMessages,
         'messages/'.$ConversationID.'/%1$s/%2$s/'
      );
      
      // Mark the conversation as ready by this user.
      $this->ConversationModel->MarkRead($ConversationID, $Session->UserID);
      
      // Deliver json data if necessary
      if ($this->_DeliveryType != DELIVERY_TYPE_ALL) {
         $this->SetJson('LessRow', $this->Pager->ToString('less'));
         $this->SetJson('MoreRow', $this->Pager->ToString('more'));
         $this->View = 'messages';
      }
      
      // Add modules.
      $ClearHistoryModule = new ClearHistoryModule($this);
      $ClearHistoryModule->ConversationID($ConversationID);
      $this->AddModule($ClearHistoryModule);
      
      $InThisConversationModule = new InThisConversationModule($this);
      $InThisConversationModule->SetData($this->RecipientData);
      $this->AddModule($InThisConversationModule);
      
      $this->AddModule('AddPeopleModule');
      
      // Render view
      $this->Render();
   }
   
   public function Popin() {
      $this->Permission('Garden.SignIn.Allow');
      
      // Fetch from model  
      $Conversations = $this->ConversationModel->Get2(
         Gdn::Session()->UserID,
         0,
         5
      );
      
      // Join in the participants.
      $this->SetData('Conversations', $Conversations->ResultArray());
      $this->Render();
   }
   
   /**
    * Allows users to bookmark conversations.
    *
    * @since 2.0.0
    * @access public
    *
    * @param int $ConversationID Unique ID of conversation to view.
    * @param string $TransientKey Single-use hash to prove intent.
    */
   public function Bookmark($ConversationID = '', $TransientKey = '') {
      $Session = Gdn::Session();
      $Success = FALSE;
      $Star = FALSE;
      
      // Validate & do bookmarking
      if (
         is_numeric($ConversationID)
         && $ConversationID > 0
         && $Session->UserID > 0
         && $Session->ValidateTransientKey($TransientKey)
      ) {
         $Bookmark = $this->ConversationModel->Bookmark($ConversationID, $Session->UserID);
      }
      
      // Report success or error
      if ($Bookmark === FALSE)
         $this->Form->AddError('ErrorBool');
      else
         $this->SetJson('Bookmark', $Bookmark);
      
      // Redirect back where the user came from if necessary
      if ($this->_DeliveryType == DELIVERY_TYPE_ALL)
         Redirect($_SERVER['HTTP_REFERER']);
      else
         $this->Render();
   }
   
   /**
    * Show bookmarked conversations for the current user.
    *
    * @since 2.0.0
    * @access public
    *
    * @param int $Offset Number to skip.
    * @param string $Limit Number to show.
    */
//   public function Bookmarked($Offset = 0, $Limit = '') {
//      $this->View = 'All';
//      $this->All($Offset, $Limit, TRUE);
//   }

   /**
    * Show bookmarked conversations for the current user.
    *
    * @since 2.0.0
    * @access public
    *
    * @param int $Offset Number to skip.
    * @param string $Limit Number to show.
    */
   public function Inbox($Page = '') {
      $this->View = 'All';
      $this->All($Page);
   }
}<|MERGE_RESOLUTION|>--- conflicted
+++ resolved
@@ -187,11 +187,7 @@
          $this->SetData('_PagerUrl', 'messages/all/{Page}');
       $this->SetData('_Page', $Page);
       $this->SetData('_Limit', $Limit);
-<<<<<<< HEAD
-      $this->SetData('_CurrentRecords', count($Data));
-=======
       $this->SetData('_CurrentRecords', count($Conversations->ResultArray()));
->>>>>>> eb5ad82f
       
       // Deliver json data if necessary
       if ($this->_DeliveryType != DELIVERY_TYPE_ALL && $this->_DeliveryMethod == DELIVERY_METHOD_XHTML) {
