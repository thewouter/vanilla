<?php if (!defined('APPLICATION')) exit();
/*
Copyright 2008, 2009 Vanilla Forums Inc.
This file is part of Garden.
Garden is free software: you can redistribute it and/or modify it under the terms of the GNU General Public License as published by the Free Software Foundation, either version 3 of the License, or (at your option) any later version.
Garden is distributed in the hope that it will be useful, but WITHOUT ANY WARRANTY; without even the implied warranty of MERCHANTABILITY or FITNESS FOR A PARTICULAR PURPOSE. See the GNU General Public License for more details.
You should have received a copy of the GNU General Public License along with Garden.  If not, see <http://www.gnu.org/licenses/>.
Contact Vanilla Forums Inc. at support [at] vanillaforums [dot] com
*/
/**
 * Messages Controller
 *
 * @package Conversations
 */
 
/**
 * MessagesController handles displaying lists of conversations and conversation messages.
 *
 * @since 2.0.0
 * @package Conversations
 */
class MessagesController extends ConversationsController {
   /**
    * Models to include.
    * 
    * @since 2.0.0
    * @access public
    * @var array
    */
   public $Uses = array('Form', 'ConversationModel', 'ConversationMessageModel');
   
   /**
    * A dataset of users taking part in this discussion. Used by $this->Index.
    * 
    * @since 2.0.0
    * @access public
    * @var object
    */
   public $RecipientData;
   
   /**
    * The current offset of the paged data set. Defined and used by $this->Index and $this->All.
    * 
    * @since 2.0.0
    * @access public
    * @var int
    */
   public $Offset;
   
   /**
    * Highlight route and include JS, CSS, and modules used by all methods.
    *
    * Always called by dispatcher before controller's requested method.
    * 
    * @since 2.0.0
    * @access public
    */
   public function Initialize() {
      parent::Initialize();
      $this->Menu->HighlightRoute('/messages/inbox');
      $this->SetData('Breadcrumbs', array(array('Name' => T('Inbox'), 'Url' => '/messages/inbox')));
//      $this->AddModule('MeModule');
      $this->AddModule('SignedInModule');
      $this->AddModule('NewConversationModule');
   }
   
   /**
    * Start a new conversation.
    *
    * @since 2.0.0
    * @access public
    *
    * @param string $Recipient Username of the recipient.
    */
   public function Add($Recipient = '') {
      $this->Form->SetModel($this->ConversationModel);
      
      if ($this->Form->AuthenticatedPostBack()) {
         $RecipientUserIDs = array();
         $To = explode(',', $this->Form->GetFormValue('To', ''));
         $UserModel = new UserModel();
         foreach ($To as $Name) {
            if (trim($Name) != '') {
               $User = $UserModel->GetByUsername(trim($Name));
               if (is_object($User))
                  $RecipientUserIDs[] = $User->UserID;
            }
         }
         $this->Form->SetFormValue('RecipientUserID', $RecipientUserIDs);
         $ConversationID = $this->Form->Save($this->ConversationMessageModel);
         if ($ConversationID !== FALSE) {
            $Target = $this->Form->GetFormValue('Target', 'messages/'.$ConversationID);
            
            $this->RedirectUrl = Url($Target);
         }
      } else {
         if ($Recipient != '')
            $this->Form->SetValue('To', $Recipient);
      }
      if ($Target = Gdn::Request()->Get('Target'))
            $this->Form->AddHidden('Target', $Target);

      $this->Title(T('New Conversation'));
      $this->SetData('Breadcrumbs', array(array('Name' => T('Inbox'), 'Url' => '/messages/inbox'), array('Name' => $this->Data('Title'), 'Url' => 'messages/add')));
      $this->Render();      
   }
   
   /**
    * Add a message to a conversation.
    *
    * @since 2.0.0
    * @access public
    * 
    * @param int $ConversationID Unique ID of the conversation.
    */
   public function AddMessage($ConversationID = '') {
      $this->Form->SetModel($this->ConversationMessageModel);
      if (is_numeric($ConversationID) && $ConversationID > 0)
         $this->Form->AddHidden('ConversationID', $ConversationID);
      
      if ($this->Form->AuthenticatedPostBack()) {
         $ConversationID = $this->Form->GetFormValue('ConversationID', '');
         $NewMessageID = $this->Form->Save();
         
         if ($NewMessageID) {
            if ($this->DeliveryType() == DELIVERY_TYPE_ALL)
               Redirect('messages/'.$ConversationID.'/#'.$NewMessageID, 302);
               
            $this->SetJson('MessageID', $NewMessageID);
            // If this was not a full-page delivery type, return the partial response
            // Load all new messages that the user hasn't seen yet (including theirs)
            $LastMessageID = $this->Form->GetFormValue('LastMessageID');
            if (!is_numeric($LastMessageID))
               $LastMessageID = $NewMessageID - 1;
            
            $Session = Gdn::Session();
            $Conversation = $this->ConversationModel->GetID($ConversationID, $Session->UserID);   
            $MessageData = $this->ConversationMessageModel->GetNew($ConversationID, $LastMessageID);
            $this->Conversation = $Conversation;
            $this->MessageData = $MessageData;

            $this->View = 'messages';
         } else {
            // Handle ajax based errors...
            if ($this->DeliveryType() != DELIVERY_TYPE_ALL)
               $this->ErrorMessage($this->Form->Errors());
         }
      }
      $this->Render();      
   }
   
   /**
    * Show all conversations for the currently authenticated user.
    *
    * @since 2.0.0
    * @access public
    * 
    * @param string $Page
    */
   public function All($Page = '') {
      $Session = Gdn::Session();
      $this->Title(T('Inbox'));
      Gdn_Theme::Section('ConversationList');

      list($Offset, $Limit) = OffsetLimit($Page, C('Conversations.Conversations.PerPage', 50));
      
      // Calculate offset
      $this->Offset = $Offset;
      
      // Limit to bookmarks?   
      $Wheres = array();
      if ($this->Request->Get('Bookmarked'))
         $Wheres['Bookmarked'] = '1';

      $UserID = $this->Request->Get('userid', Gdn::Session()->UserID);
      if ($UserID != Gdn::Session()->UserID) {
         if (!C('Conversations.Moderation.Allow', FALSE)) {
            Gdn::Dispatcher()->Dispatch('DefaultPermission');
            exit();
         }
         $this->Permission('Conversations.Moderation.Manage');
      }
      
      // Fetch from model  
      $Data = $this->ConversationModel->Get(
         $UserID,
         $this->Offset,
         $Limit
      );
      
      // Join in the participants.
<<<<<<< HEAD
      $this->ConversationModel->JoinParticipants($Data);
      $this->SetData('Conversations', $Data);
=======
      $Result = $ConversationData->Result();
      $this->ConversationModel->JoinParticipants($Result);
      
      $this->ConversationData =& $ConversationData;
      $this->SetData('Conversations', $ConversationData);
      
      // Get Conversations Count
      //$CountConversations = $this->ConversationModel->GetCount($UserID);
      //$this->SetData('CountConversations', $CountConversations);
>>>>>>> 8f2363d8
      
      // Build the pager
      if (!$this->Data('_PagerUrl'))
         $this->SetData('_PagerUrl', 'messages/all/{Page}');
      $this->SetData('_Page', $Page);
      $this->SetData('_Limit', $Limit);
<<<<<<< HEAD
      $this->SetData('_CurrentRecords', count($Data));
=======
>>>>>>> 8f2363d8
      
      // Deliver json data if necessary
      if ($this->_DeliveryType != DELIVERY_TYPE_ALL && $this->_DeliveryMethod == DELIVERY_METHOD_XHTML) {
         $this->SetJson('LessRow', $this->Pager->ToString('less'));
         $this->SetJson('MoreRow', $this->Pager->ToString('more'));
         $this->View = 'conversations';
      }
      
      // Build and display page.
      $this->Render();
   }
   
   /**
    * Clear the message history for a specific conversation & user.
    *
    * @since 2.0.0
    * @access public
    * 
    * @param int $ConversationID Unique ID of conversation to clear.
    */
   public function Clear($ConversationID = FALSE) {
      $Session = Gdn::Session();
      
      // Yes/No response
      $this->_DeliveryType = DELIVERY_TYPE_BOOL;
      
      // Clear it
      if (is_numeric($ConversationID) && $ConversationID > 0 && $Session->IsValid())
         $this->ConversationModel->Clear($ConversationID, $Session->UserID);
      
      $this->InformMessage(T('The conversation has been cleared.'));
      $this->RedirectUrl = Url('/messages/all');
      $this->Render();
   }
   
   /**
    * Shows all uncleared messages within a conversation for the viewing user
    *
    * @since 2.0.0
    * @access public
    *
    * @param int $ConversationID Unique ID of conversation to view.
    * @param int $Offset Number to skip.
    * @param int $Limit Number to show.
    */
   public function Index($ConversationID = FALSE, $Offset = -1, $Limit = '') {
      $this->Offset = $Offset;
      $Session = Gdn::Session();
      Gdn_Theme::Section('Conversation');
      
      // Figure out Conversation ID
      if (!is_numeric($ConversationID) || $ConversationID < 0)
         $ConversationID = 0;

      // Form setup for adding comments
      $this->Form->SetModel($this->ConversationMessageModel);
      $this->Form->AddHidden('ConversationID', $ConversationID);
      
      // Get conversation data
      $this->RecipientData = $this->ConversationModel->GetRecipients($ConversationID);
      $this->SetData('Recipients', $this->RecipientData);

      // Check permissions on the recipients.
      $InConversation = FALSE;
      foreach($this->RecipientData->Result() as $Recipient) {
         if ($Recipient->UserID == Gdn::Session()->UserID) {
            $InConversation = TRUE;
            break;
         }
      }
      if (!$InConversation) {
         // Conversation moderation must be enabled and they must have permission
         if (!C('Conversations.Moderation.Allow', FALSE)) {
            throw PermissionException();
         }
         $this->Permission('Conversations.Moderation.Manage');
      }
      
      $this->Conversation = $this->ConversationModel->GetID($ConversationID);
      $this->SetData('Conversation', $this->Conversation);
      
      // Bad conversation? Redirect
      if ($this->Conversation === FALSE)
         throw NotFoundException('Conversation');
      
      // Get limit
      if ($Limit == '' || !is_numeric($Limit) || $Limit < 0)
         $Limit = Gdn::Config('Conversations.Messages.PerPage', 50);
      
      // Calculate counts
      if (!is_numeric($this->Offset) || $this->Offset < 0) {
         // Round down to the appropriate offset based on the user's read messages & messages per page
         $CountReadMessages = $this->Conversation->CountMessages - $this->Conversation->CountNewMessages;
         if ($CountReadMessages < 0)
            $CountReadMessages = 0;
            
         if ($CountReadMessages > $this->Conversation->CountMessages)
            $CountReadMessages = $this->Conversation->CountMessages;
         
         // (((67 comments / 10 perpage) = 6.7) rounded down = 6) * 10 perpage = offset 60;
         $this->Offset = floor($CountReadMessages / $Limit) * $Limit;

         // Send the hash link in.
         if ($CountReadMessages > 1)
            $this->AddDefinition('LocationHash', '#Item_'.$CountReadMessages);
      }
      
      // Fetch message data
      $this->MessageData = $this->ConversationMessageModel->Get(
         $ConversationID,
         $Session->UserID,
         $this->Offset,
         $Limit
      );
      
      // Figure out who's participating.
      $this->Participants = '';
      $Count = 0;
      $Users = array();
      $InConversation = FALSE;
      foreach($this->RecipientData->Result() as $User) {
         $Count++;
         if($User->UserID == $Session->UserID) {
            $InConversation = TRUE;
            continue;
         }
         if($User->Deleted) {
            $Users[] = Wrap(UserAnchor($User), 'del', array('title' => sprintf(T('%s has left this conversation.'), htmlspecialchars($User->Name))));
            $this->SetData('_HasDeletedUsers', TRUE);
         } else
            $Users[] = UserAnchor($User);

         
      }
      if ($InConversation) {
         if(count($Users) == 0)
            $this->Participants = T('Just you!');
         else
            $this->Participants = sprintf(T('%s and you'), implode(', ', $Users));
      } else {
         $this->Participants = implode(', ', $Users);
      }
      
      $this->Title(strip_tags($this->Participants));

      // $CountMessages = $this->ConversationMessageModel->GetCount($ConversationID, $Session->UserID);
      
      // Build a pager
      $PagerFactory = new Gdn_PagerFactory();
      $this->Pager = $PagerFactory->GetPager('MorePager', $this);
      $this->Pager->MoreCode = 'Newer Messages';
      $this->Pager->LessCode = 'Older Messages';
      $this->Pager->ClientID = 'Pager';
      $this->Pager->Configure(
         $this->Offset,
         $Limit,
         $this->Conversation->CountMessages,
         'messages/'.$ConversationID.'/%1$s/%2$s/'
      );
      
      // Mark the conversation as ready by this user.
      $this->ConversationModel->MarkRead($ConversationID, $Session->UserID);
      
      // Deliver json data if necessary
      if ($this->_DeliveryType != DELIVERY_TYPE_ALL) {
         $this->SetJson('LessRow', $this->Pager->ToString('less'));
         $this->SetJson('MoreRow', $this->Pager->ToString('more'));
         $this->View = 'messages';
      }
      
      // Add modules.
      $ClearHistoryModule = new ClearHistoryModule($this);
      $ClearHistoryModule->ConversationID($ConversationID);
      $this->AddModule($ClearHistoryModule);
      
      $InThisConversationModule = new InThisConversationModule($this);
      $InThisConversationModule->SetData($this->RecipientData);
      $this->AddModule($InThisConversationModule);
      
      $this->AddModule('AddPeopleModule');
      
      // Render view
      $this->Render();
   }
   
   public function Popin() {
      $this->Permission('Garden.SignIn.Allow');
      
      // Fetch from model  
      $Conversations = $this->ConversationModel->Get(
         Gdn::Session()->UserID,
         0,
         5
      );
      
      // Join in the participants.
      $Result =& $Conversations->ResultArray();
      $this->ConversationModel->JoinParticipants($Result);
      
      $this->SetData('Conversations', $Result);
      $this->Render();
   }
   
   /**
    * Allows users to bookmark conversations.
    *
    * @since 2.0.0
    * @access public
    *
    * @param int $ConversationID Unique ID of conversation to view.
    * @param string $TransientKey Single-use hash to prove intent.
    */
   public function Bookmark($ConversationID = '', $TransientKey = '') {
      $Session = Gdn::Session();
      $Success = FALSE;
      $Star = FALSE;
      
      // Validate & do bookmarking
      if (
         is_numeric($ConversationID)
         && $ConversationID > 0
         && $Session->UserID > 0
         && $Session->ValidateTransientKey($TransientKey)
      ) {
         $Bookmark = $this->ConversationModel->Bookmark($ConversationID, $Session->UserID);
      }
      
      // Report success or error
      if ($Bookmark === FALSE)
         $this->Form->AddError('ErrorBool');
      else
         $this->SetJson('Bookmark', $Bookmark);
      
      // Redirect back where the user came from if necessary
      if ($this->_DeliveryType == DELIVERY_TYPE_ALL)
         Redirect($_SERVER['HTTP_REFERER']);
      else
         $this->Render();
   }
   
   /**
    * Show bookmarked conversations for the current user.
    *
    * @since 2.0.0
    * @access public
    *
    * @param int $Offset Number to skip.
    * @param string $Limit Number to show.
    */
//   public function Bookmarked($Offset = 0, $Limit = '') {
//      $this->View = 'All';
//      $this->All($Offset, $Limit, TRUE);
//   }

   /**
    * Show bookmarked conversations for the current user.
    *
    * @since 2.0.0
    * @access public
    *
    * @param int $Offset Number to skip.
    * @param string $Limit Number to show.
    */
   public function Inbox($Page = '') {
      $this->View = 'All';
      $this->All($Page);
   }
}<|MERGE_RESOLUTION|>--- conflicted
+++ resolved
@@ -189,30 +189,19 @@
       );
       
       // Join in the participants.
-<<<<<<< HEAD
       $this->ConversationModel->JoinParticipants($Data);
       $this->SetData('Conversations', $Data);
-=======
-      $Result = $ConversationData->Result();
-      $this->ConversationModel->JoinParticipants($Result);
-      
-      $this->ConversationData =& $ConversationData;
-      $this->SetData('Conversations', $ConversationData);
       
       // Get Conversations Count
       //$CountConversations = $this->ConversationModel->GetCount($UserID);
       //$this->SetData('CountConversations', $CountConversations);
->>>>>>> 8f2363d8
       
       // Build the pager
       if (!$this->Data('_PagerUrl'))
          $this->SetData('_PagerUrl', 'messages/all/{Page}');
       $this->SetData('_Page', $Page);
       $this->SetData('_Limit', $Limit);
-<<<<<<< HEAD
       $this->SetData('_CurrentRecords', count($Data));
-=======
->>>>>>> 8f2363d8
       
       // Deliver json data if necessary
       if ($this->_DeliveryType != DELIVERY_TYPE_ALL && $this->_DeliveryMethod == DELIVERY_METHOD_XHTML) {
