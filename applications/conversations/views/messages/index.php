<?php if (!defined('APPLICATION')) exit(); ?>
<div class="DataListWrap">
<h1 class="H">
   <?php
   echo $this->Participants;
   
   if ($this->Data('Conversation.Subject')) {
      echo 
         Bullet(' ').
         '<span class="Gloss">' .htmlspecialchars($this->Data('Conversation.Subject')).'</span>';
   }
   ?>
</h1>
<?php

if ($this->Data('Conversation.Type')) {
   $this->FireEvent('Conversation'.str_replace('_', '', $this->Data('Conversation.Type')));
}

<<<<<<< HEAD

=======
>>>>>>> d767d193
if ($this->Data('_HasDeletedUsers')) {
   echo '<div class="Info">', T('One or more users have left this conversation.', 'One or more users have left this conversation. They won\'t receive any more messages unless you add them back in to the conversation.'), '</div>';
}
$this->FireEvent('BeforeConversation');
echo $this->Pager->ToString('less');
?>
<ul class="DataList MessageList Conversation">
   <?php
   $MessagesViewLocation = $this->FetchViewLocation('messages');
   include($MessagesViewLocation);
   ?>
</ul>
</div>
<?php 
echo $this->Pager->ToString();
echo Gdn::Controller()->FetchView('addmessage');<|MERGE_RESOLUTION|>--- conflicted
+++ resolved
@@ -17,10 +17,6 @@
    $this->FireEvent('Conversation'.str_replace('_', '', $this->Data('Conversation.Type')));
 }
 
-<<<<<<< HEAD
-
-=======
->>>>>>> d767d193
 if ($this->Data('_HasDeletedUsers')) {
    echo '<div class="Info">', T('One or more users have left this conversation.', 'One or more users have left this conversation. They won\'t receive any more messages unless you add them back in to the conversation.'), '</div>';
 }
