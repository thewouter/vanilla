--- conflicted
+++ resolved
@@ -2,22 +2,6 @@
 ?>
 <h1 class="H"><?php echo $this->Data('Title'); ?></h1>
 <?php
-<<<<<<< HEAD
-if (count($this->Data('Conversations'))) {
-?>
-<ul class="Condensed DataList Conversations">
-   <?php
-   $ViewLocation = $this->FetchViewLocation('conversations');
-   include($ViewLocation);
-   ?>
-</ul>
-<?php
-
-PagerModule::Write();
-} else {
-   echo '<div class="Empty">'.T('You do not have any conversations.').'</div>';
-}
-=======
 
 // Pager setup
 $PagerOptions = array('CurrentRecords' => count($this->Data('Conversations')));
@@ -41,5 +25,4 @@
 </ul>
 <?php
 // Post Pager
-PagerModule::Write($PagerOptions);
->>>>>>> 98f9ca14
+PagerModule::Write($PagerOptions);