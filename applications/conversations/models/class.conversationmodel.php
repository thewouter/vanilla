<<<<<<< HEAD
<?php if (!defined('APPLICATION')) {
    exit();
      }
/*
Copyright 2008, 2009 Vanilla Forums Inc.
This file is part of Garden.
Garden is free software: you can redistribute it and/or modify it under the terms of the GNU General Public License as published by the Free Software Foundation, either version 3 of the License, or (at your option) any later version.
Garden is distributed in the hope that it will be useful, but WITHOUT ANY WARRANTY; without even the implied warranty of MERCHANTABILITY or FITNESS FOR A PARTICULAR PURPOSE. See the GNU General Public License for more details.
You should have received a copy of the GNU General Public License along with Garden.  If not, see <http://www.gnu.org/licenses/>.
Contact Vanilla Forums Inc. at support [at] vanillaforums [dot] com
*/
=======
<?php
>>>>>>> 0aed7e80
/**
 * Conversation model.
 *
 * @copyright 2009-2015 Vanilla Forums Inc.
 * @license http://www.opensource.org/licenses/gpl-2.0.php GNU GPL v2
 * @package Conversations
 * @since 2.0
 */

/**
 * Manages conversation data.
 */
class ConversationModel extends ConversationsModel {
<<<<<<< HEAD
   /**
    * Class constructor. Defines the related database table name.
    *
    * @since 2.0.0
    * @access public
    */
=======

    /**
     * Class constructor. Defines the related database table name.
     *
     * @since 2.0.0
     * @access public
     */
>>>>>>> 0aed7e80
    public function __construct() {
        parent::__construct('Conversation');
    }

<<<<<<< HEAD
   /**
    * Build generic part of conversation query.
    *
    * @since 2.0.0
    * @access public
    *
    * @param int $ViewingUserID Unique ID of current user.
    */
    public function ConversationQuery($ViewingUserID, $Join = '') {
        $this->SQL
         ->Select('c.*')
         ->Select('lm.InsertUserID', '', 'LastMessageUserID')
         ->Select('lm.DateInserted', '', 'DateLastMessage')
         ->Select('lm.Body', '', 'LastMessage')
         ->Select('lm.Format')
         ->Select('lmu.Name', '', 'LastMessageName')
         ->Select('lmu.Photo', '', 'LastMessagePhoto')
         ->From('Conversation c');
=======
    /**
     * Build generic part of conversation query.
     *
     * @since 2.0.0
     * @access public
     *
     * @param int $ViewingUserID Unique ID of current user.
     */
    public function conversationQuery($ViewingUserID, $Join = '') {
        $this->SQL
            ->select('c.*')
            ->select('lm.InsertUserID', '', 'LastMessageUserID')
            ->select('lm.DateInserted', '', 'DateLastMessage')
            ->select('lm.Body', '', 'LastMessage')
            ->select('lm.Format')
            ->select('lmu.Name', '', 'LastMessageName')
            ->select('lmu.Photo', '', 'LastMessagePhoto')
            ->from('Conversation c');
>>>>>>> 0aed7e80


        if ($ViewingUserID) {
            $this->SQL
<<<<<<< HEAD
            ->Select('c.CountMessages - uc.CountReadMessages', '', 'CountNewMessages')
            ->Select('uc.LastMessageID, uc.CountReadMessages, uc.DateLastViewed, uc.Bookmarked')
            ->Join('UserConversation uc', "c.ConversationID = uc.ConversationID and uc.UserID = $ViewingUserID")
            ->Join('ConversationMessage lm', 'uc.LastMessageID = lm.MessageID')
            ->Join('User lmu', 'lm.InsertUserID = lmu.UserID')
            ->Where('uc.Deleted', 0);
        } else {
            $this->SQL
            ->Select('0', '', 'CountNewMessages')
            ->Select('c.CountMessages', '', 'CountReadMessages')
            ->Select('lm.DateInserted', '', 'DateLastViewed')
            ->Select('0', '', 'Bookmarked')
            ->Join('ConversationMessage lm', 'c.LastMessageID = lm.MessageID')
            ->Join('User lmu', 'lm.InsertUserID = lmu.UserID');
        }
    }

    public function Counts($Column, $From = false, $To = false, $Max = false) {
        $Result = array('Complete' => true);
        switch ($Column) {
            case 'CountMessages':
                $this->Database->Query(DBAModel::GetCountSQL('count', 'Conversation', 'ConversationMessage', $Column, 'MessageID'));
                break;
            case 'CountParticipants':
                $this->SQL->Update('Conversation c')
                ->Set('c.CountParticipants', '(select count(uc.ConversationID) from GDN_UserConversation uc where uc.ConversationID = c.ConversationID and uc.Deleted = 0)', false, false)
                ->Put();
                break;
            case 'FirstMessageID':
                $this->Database->Query(DBAModel::GetCountSQL('min', 'Conversation', 'ConversationMessage', $Column, 'MessageID'));
                break;
            case 'LastMessageID':
                $this->Database->Query(DBAModel::GetCountSQL('max', 'Conversation', 'ConversationMessage', $Column, 'MessageID'));
                break;
            case 'DateUpdated':
                $this->Database->Query(DBAModel::GetCountSQL('max', 'Conversation', 'ConversationMessage', $Column, 'DateInserted'));
                break;
            case 'UpdateUserID':
                $this->SQL
                ->Update('Conversation c')
                ->Join('ConversationMessage m', 'c.LastMessageID = m.MessageID')
                ->Set('c.UpdateUserID', 'm.InsertUserID', false, false)
                ->Put();
=======
                ->select('c.CountMessages - uc.CountReadMessages', '', 'CountNewMessages')
                ->select('uc.LastMessageID, uc.CountReadMessages, uc.DateLastViewed, uc.Bookmarked')
                ->join('UserConversation uc', "c.ConversationID = uc.ConversationID and uc.UserID = $ViewingUserID")
                ->join('ConversationMessage lm', 'uc.LastMessageID = lm.MessageID')
                ->join('User lmu', 'lm.InsertUserID = lmu.UserID')
                ->where('uc.Deleted', 0);
        } else {
            $this->SQL
                ->select('0', '', 'CountNewMessages')
                ->select('c.CountMessages', '', 'CountReadMessages')
                ->select('lm.DateInserted', '', 'DateLastViewed')
                ->select('0', '', 'Bookmarked')
                ->join('ConversationMessage lm', 'c.LastMessageID = lm.MessageID')
                ->join('User lmu', 'lm.InsertUserID = lmu.UserID');
        }
    }

    public function counts($Column, $From = false, $To = false, $Max = false) {
        $Result = array('Complete' => true);
        switch ($Column) {
            case 'CountMessages':
                $this->Database->query(DBAModel::getCountSQL('count', 'Conversation', 'ConversationMessage', $Column, 'MessageID'));
                break;
            case 'CountParticipants':
                $this->SQL->update('Conversation c')
                    ->set('c.CountParticipants', '(select count(uc.ConversationID) from GDN_UserConversation uc where uc.ConversationID = c.ConversationID and uc.Deleted = 0)', false, false)
                    ->put();
                break;
            case 'FirstMessageID':
                $this->Database->query(DBAModel::getCountSQL('min', 'Conversation', 'ConversationMessage', $Column, 'MessageID'));
                break;
            case 'LastMessageID':
                $this->Database->query(DBAModel::getCountSQL('max', 'Conversation', 'ConversationMessage', $Column, 'MessageID'));
                break;
            case 'DateUpdated':
                $this->Database->query(DBAModel::getCountSQL('max', 'Conversation', 'ConversationMessage', $Column, 'DateInserted'));
                break;
            case 'UpdateUserID':
                $this->SQL
                    ->update('Conversation c')
                    ->join('ConversationMessage m', 'c.LastMessageID = m.MessageID')
                    ->set('c.UpdateUserID', 'm.InsertUserID', false, false)
                    ->put();
>>>>>>> 0aed7e80
                break;
            default:
                throw new Gdn_UserException("Unknown column $Column");
        }
        return $Result;
    }

<<<<<<< HEAD
   /**
    * Get list of conversations.
    *
    * Events: BeforeGet.
    *
    * @since 2.0.0
    * @access public
    *
    * @param int $ViewingUserID Unique ID of current user.
    * @param int $Offset Number to skip.
    * @param int $Limit Maximum to return.
    * @return Gdn_DataSet SQL results.
    */
    public function Get($ViewingUserID, $Offset = '0', $Limit = '') {
        if ($Limit == '') {
            $Limit = Gdn::Config('Conversations.Conversations.PerPage', 30);
=======
    /**
     * Get list of conversations.
     *
     * Events: BeforeGet.
     *
     * @since 2.0.0
     * @access public
     *
     * @param int $ViewingUserID Unique ID of current user.
     * @param int $Offset Number to skip.
     * @param int $Limit Maximum to return.
     * @return Gdn_DataSet SQL results.
     */
    public function get($ViewingUserID, $Offset = '0', $Limit = '') {
        if ($Limit == '') {
            $Limit = Gdn::config('Conversations.Conversations.PerPage', 30);
>>>>>>> 0aed7e80
        }

        $Offset = !is_numeric($Offset) || $Offset < 0 ? 0 : $Offset;

<<<<<<< HEAD
       // Grab the base list of conversations.
        $Data = $this->SQL
         ->Select('c.*')
         ->Select('uc.CountReadMessages')
         ->Select('uc.LastMessageID', '', 'UserLastMessageID')
         ->From('UserConversation uc')
         ->Join('Conversation c', 'uc.ConversationID = c.ConversationID')
         ->Where('uc.UserID', $ViewingUserID)
         ->Where('uc.Deleted', 0)
         ->OrderBy('c.DateUpdated', 'desc')
         ->Limit($Limit, $Offset)
         ->Get()->ResultArray();

        $this->JoinLastMessages($Data);
        return $Data;
    }

   /**
    * Get a list of conversaitons for a user's inbox. This is an optimized version of ConversationModel::Get().
    *
    * @param int $UserID
    * @param int $Offset Number to skip.
    * @param int $Limit Maximum to return.
    */
    public function Get2($UserID, $Offset = 0, $Limit = false) {
        if (!$Limit) {
            $Limit = C('Conversations.Conversations.PerPage', 30);
        }

       // The self join is intentional in order to force the query to us an index-scan instead of a table-scan.
        $Data = $this->SQL
         ->Select('c.*')
         ->Select('uc2.DateLastViewed')
         ->Select('uc2.CountReadMessages')
         ->Select('uc2.LastMessageID', '', 'UserLastMessageID')
         ->From('UserConversation uc')
         ->Join('UserConversation uc2', 'uc.ConversationID = uc2.ConversationID and uc.UserID = uc2.UserID')
         ->Join('Conversation c', 'c.ConversationID = uc2.ConversationID')
         ->Where('uc.UserID', $UserID)
         ->Where('uc.Deleted', 0)
         ->OrderBy('uc.DateConversationUpdated', 'desc')
         ->Limit($Limit, $Offset)
         ->Get();

        $Data->DatasetType(DATASET_TYPE_ARRAY);
        $Result =& $Data->Result();

       // Add some calculated fields.
        foreach ($Result as &$Row) {
            if ($Row['UserLastMessageID']) {
                $Row['LastMessageID'] = $Row['UserLastMessageID'];
            }
            $Row['CountNewMessages'] = $Row['CountMessages'] - $Row['CountReadMessages'];
            unset($Row['UserLastMessageID']);
        }

       // Join the participants.
        $this->JoinParticipants($Result);

       // Join in the last message.
        Gdn_DataSet::Join(
            $Result,
            array(
             'table' => 'ConversationMessage',
             'prefix' => 'Last',
             'parent' => 'LastMessageID',
             'child' => 'MessageID',
             'InsertUserID', 'DateInserted', 'Body', 'Format')
        );

        return $Data;
    }

   /**
    * Get number of conversations involving current user.
    *
    * @since 2.0.0
    * @access public
    *
    * @param int $ViewingUserID Unique ID of current user.
    * @param array $Wheres SQL conditions.
    * @return int Number of messages.
    */
    public function GetCount($ViewingUserID, $Wheres = '') {
        if (is_array($Wheres)) {
            $this->SQL->Where($Wheres);
        }

        return $this->SQL
         ->Select('uc.UserID', 'count', 'Count')
         ->From('UserConversation uc')
         ->Where('uc.UserID', $ViewingUserID)
         ->Get()
         ->Value('Count', 0);
    }

   /**
    * Get number of conversations that meet criteria.
    *
    * @since 2.0.0
    * @access public
    *
    * @param array $Wheres SQL conditions.
    * @return int Number of messages.
    */
    public function GetCountWhere($Wheres = '') {
        if (is_array($Wheres)) {
            $this->SQL->Where($Wheres);
        }

        $Data = $this->SQL
         ->Select('ConversationID', 'count', 'Count')
         ->From('Conversation')
         ->Get();

        if ($Data->NumRows() > 0) {
            return $Data->FirstRow()->Count;
        }

        return 0;
    }

   /**
    * Get meta data of a single conversation.
    *
    * @since 2.0.0
    * @access public
    *
    * @param int $ConversationID Unique ID of conversation.
    * @param int $ViewingUserID Unique ID of current user.
    * @return Gdn_DataSet SQL result (single row).
    */
    public function GetID($ConversationID, $ViewingUserID = false) {
       // Get the conversation.
        $Conversation = $this->GetWhere(array('ConversationID' => $ConversationID))->FirstRow(DATASET_TYPE_ARRAY);

        if ($ViewingUserID) {
            $Data = $this->SQL->GetWhere(
                'UserConversation',
                array('ConversationID' => $ConversationID, 'UserID' => $ViewingUserID)
            )
            ->FirstRow(DATASET_TYPE_ARRAY);

           // Convert the array.
            $UserConversation = ArrayTranslate($Data, array('LastMessageID', 'CountReadMessages', 'DateLastViewed', 'Bookmarked'));
            $UserConversation['CountNewMessages'] = $Conversation['CountMessages'] - $Data['CountReadMessages'];
        } else {
            $UserConversation = array('CountNewMessages' => 0, 'CountReadMessages' => $Conversation['CountMessages'], 'DateLastViewed' => $Conversation['DateUpdated']);
        }
        $Conversation = array_merge($Conversation, $UserConversation);
        return (object)$Conversation;
    }

   /**
    * Get all users involved in conversation.
    *
    * @since 2.0.0
    * @access public
    *
    * @param int $ConversationID Unique ID of conversation.
    * @param int $Limit The number of recipients to grab.
    * @return Gdn_DataSet SQL results.
    */
    public function GetRecipients($ConversationID, $Limit = 20) {
        $Data = $this->SQL
         ->Select('uc.*')
         ->From('UserConversation uc')
         ->Where('uc.ConversationID', $ConversationID)
         ->Limit($Limit)
         ->Get();

        Gdn::UserModel()->JoinUsers($Data->Result(), array('UserID'));
        return $Data;
    }

    public function JoinParticipants(&$Data, $Max = 5) {
       // Loop through the data and find the conversations with >= $Max participants.
        $IDs = array();
        foreach ($Data as $Row) {
            if ($Row['CountParticipants'] <= $Max) {
                $IDs[] = $Row['ConversationID'];
            }
        }

        $Users = $this->SQL
         ->Select('*')
         ->From('UserConversation uc')
         ->WhereIn('uc.ConversationID', $IDs)
         ->Get()->ResultArray();
        Gdn::UserModel()->JoinUsers($Users, array('UserID'));

        $Users = Gdn_DataSet::Index($Users, array('ConversationID'), array('Unique' => false));


        foreach ($Data as &$Row) {
            $ConversationID = $Row['ConversationID'];
            if (isset($Users[$ConversationID])) {
                $Row['Participants'] = $Users[$ConversationID];
            } else {
                $Row['Participants'] = array();
            }
        }
    }

   /**
    * Figure out whether or not a user is in a conversation.
    * @param int $ConversationID
    * @param int $UserID
    * @return int|bool
    */
    public function InConversation($ConversationID, $UserID) {
        $Row = $this->SQL->GetWhere('UserConversation', array('ConversationID' => $ConversationID, 'UserID' => $UserID))->FirstRow(DATASET_TYPE_ARRAY);
        if (!$Row) {
            return false;
        } elseif (!$Row['Deleted']) {
            return true;
        } else {
            return (int)$Row['Deleted'];
        }
    }

    public function JoinLastMessages(&$Data) {
       // Grab all of the last message IDs.
        $IDs = array();
        foreach ($Data as &$Row) {
            $Row['CountNewMessages'] = $Row['CountMessages'] - $Row['CountReadMessages'];
            if ($Row['UserLastMessageID']) {
                $Row['LastMessageID'] = $Row['UserLastMessageID'];
            }
            $IDs[] = $Row['LastMessageID'];
        }

        $Messages = $this->SQL->WhereIn('MessageID', $IDs)->Get('ConversationMessage')->ResultArray();
        $Messages = Gdn_DataSet::Index($Messages, array('MessageID'));

        foreach ($Data as &$Row) {
            $ID = $Row['LastMessageID'];
            if (isset($Messages[$ID])) {
                $M = $Messages[$ID];
                $Row['LastUserID'] = $M['InsertUserID'];
                $Row['DateLastMessage'] = $M['DateInserted'];
                $Row['LastMessage'] = $M['Body'];
                $Row['Format'] = $M['Format'];

            } else {
                $Row['LastMessageUserID'] = $Row['InsertUserID'];
                $Row['DateLastMessage'] = $Row['DateInserted'];
                $Row['LastMessage'] = null;
                $Row['Format'] = null;
            }
        }

        Gdn::UserModel()->JoinUsers($Data, array('LastUserID'));
    }


   /**
    * Gets a nice title to represent the participants in a conversation.
    *
    * @param array|object $Conversation
    * @param array|object $Participants
    * @return string Returns a title for the conversation.
    */
    public static function ParticipantTitle($Conversation, $Html = true, $Max = 3) {
        $Participants = GetValue('Participants', $Conversation);
        $Total = (int)GetValue('CountParticipants', $Conversation);
        $MyID = Gdn::Session()->UserID;
        $FoundMe = false;

       // Try getting people that haven't left the conversation and aren't you.
        $Users = array();
        $i = 0;
        foreach ($Participants as $Row) {
            if (GetValue('UserID', $Row) == $MyID) {
                $FoundMe = true;
                continue;
            }
            if (GetValue('Deleted', $Row)) {
                continue;
            }
            if ($Html) {
                $Users[] = UserAnchor($Row);
            } else {
                $Users[] = GetValue('Name', $Row);
            }

            $i++;
            if ($i > $Max || ($Total > $Max && $i === $Max)) {
                break;
            }
        }

        $Count = count($Users);

        if ($Count === 0) {
            if ($FoundMe) {
                $Result = T('Just you');
            } elseif ($Total)
            $Result = Plural($Total, '%s person', '%s people');
            else {
                $Result = T('Nobody');
            }
        } else {
            $Px = implode(', ', $Users);

            if ($Count + 1 === $Total && $FoundMe) {
                $Result = $Px;
            } elseif ($Total - $Count === 1) {
                $Result = sprintf(T('%s and 1 other'), $Px);
            } elseif ($Total > $Count) {
                $Result = sprintf(T('%s and %s others'), $Px, $Total - $Count);
            } else {
                $Result = $Px;
            }
        }

        return $Result;
    }

   /**
    * Save conversation from form submission.
    *
    * @since 2.0.0
    * @access public
    *
    * @param array $FormPostValues Values submitted via form.
    * @param ConversationMessageModel $MessageModel Message starting the conversation.
    * @return int Unique ID of conversation created or updated.
    */
    public function Save($FormPostValues, $MessageModel) {
        $Session = Gdn::Session();

       // Define the primary key in this model's table.
        $this->DefineSchema();
        $MessageModel->DefineSchema();

        $this->EventArguments['FormPostValues'] = $FormPostValues;
        $this->FireEvent('BeforeSaveValidation');

        if (!GetValue('RecipientUserID', $FormPostValues) && isset($FormPostValues['To'])) {
            $To = explode(',', $FormPostValues['To']);
            $To = array_map('trim', $To);

            $RecipientUserIDs = $this->SQL
            ->Select('UserID')
            ->From('User')
            ->WhereIn('Name', $To)
            ->Get();
            $RecipientUserIDs = ConsolidateArrayValuesByKey($RecipientUserIDs, 'UserID');
            $FormPostValues['RecipientUserID'] = $RecipientUserIDs;
        }

        if (C('Garden.ForceInputFormatter')) {
            $FormPostValues['Format'] = C('Garden.InputFormatter');
        }

       // Add & apply any extra validation rules:
        $this->Validation->ApplyRule('Body', 'Required');
        $MessageModel->Validation->ApplyRule('Body', 'Required');
       // Make sure that there is at least one recipient
        $this->Validation->AddRule('OneOrMoreArrayItemRequired', 'function:ValidateOneOrMoreArrayItemRequired');
        $this->Validation->ApplyRule('RecipientUserID', 'OneOrMoreArrayItemRequired');

       // Add insert/update fields
        $this->AddInsertFields($FormPostValues);
        $this->AddUpdateFields($FormPostValues);

       // Validate the form posted values
        $ConversationID = false;
        if ($this->Validate($FormPostValues)
         && $MessageModel->Validate($FormPostValues)
         && !$this->CheckForSpam('Conversation')
        ) {
            $Fields = $this->Validation->ValidationFields(); // All fields on the form that relate to the schema


           // Define the recipients, and make sure that the sender is in the list
            $RecipientUserIDs = GetValue('RecipientUserID', $Fields, 0);

            if (!in_array($Session->UserID, $RecipientUserIDs)) {
                $RecipientUserIDs[] = $Session->UserID;
            }

           // Also make sure there are no duplicates in the recipient list
            $RecipientUserIDs = array_unique($RecipientUserIDs);
            sort($RecipientUserIDs);
            $Fields = $this->Validation->SchemaValidationFields(); // All fields on the form that relate to the schema
            $ConversationID = $this->SQL->Insert($this->Name, $Fields);
            $FormPostValues['ConversationID'] = $ConversationID;

           // Notify the message model that it's being called as a direct result
           // of a new conversation being created. As of now, this is being used
           // so that spam checks between new conversations and conversation
           // messages each have a separate counter. Without this, a new
           // conversation will cause itself AND the message model spam counter
           // to increment by 1.
            $MessageID = $MessageModel->Save($FormPostValues, null, array(
               'NewConversation' => true
            ));

            $this->SQL
            ->Update('Conversation')
            ->Set('FirstMessageID', $MessageID)
            ->Where('ConversationID', $ConversationID)
            ->Put();

           // Now that the message & conversation have been inserted, insert all of the recipients
            foreach ($RecipientUserIDs as $UserID) {
                $CountReadMessages = $UserID == $Session->UserID ? 1 : 0;
                $this->SQL->Options('Ignore', true)->Insert('UserConversation', array(
                'UserID' => $UserID,
                'ConversationID' => $ConversationID,
                'LastMessageID' => $MessageID,
                'CountReadMessages' => $CountReadMessages,
                'DateConversationUpdated' => $FormPostValues['DateUpdated']
                ));
            }

           // And update the CountUnreadConversations count on each user related to the discussion.
            $this->UpdateUserUnreadCount($RecipientUserIDs, true);
            $this->UpdateParticipantCount($ConversationID);

            $this->EventArguments['Recipients'] = $RecipientUserIDs;
            $Conversation = $this->GetID($ConversationID);
            $this->EventArguments['Conversation'] = $Conversation;
            $Message = $MessageModel->GetID($MessageID, DATASET_TYPE_ARRAY);
            $this->EventArguments['Message'] = $Message;
            $this->FireEvent('AfterAdd');

           // Add notifications (this isn't done by the conversationmessagemodule
           // because the conversation has not yet been created at the time they are
           // inserted)
            $UnreadData = $this->SQL
            ->Select('uc.UserID')
            ->From('UserConversation uc')
            ->Where('uc.ConversationID', $ConversationID) // hopefully coax this index.
            ->Where('uc.UserID <>', $Session->UserID)
            ->Get();

            $Activity = array(
            'ActivityType' => 'ConversationMessage',
            'ActivityUserID' => $Session->UserID,
            'HeadlineFormat' => T('HeadlineFormat.ConversationMessage', '{ActivityUserID,User} sent you a <a href="{Url,html}">message</a>'),
            'RecordType' => 'Conversation',
            'RecordID' => $ConversationID,
            'Story' => GetValue('Body', $FormPostValues),
            'Format' => GetValue('Format', $FormPostValues, C('Garden.InputFormatter')),
            'Route' => "/messages/$ConversationID#Message_$MessageID"
            );

            $Subject = GetValue('Subject', $Fields);
            if ($Subject) {
                $Activity['HeadlineFormat'] = $Subject;
            }

            $ActivityModel = new ActivityModel();
            foreach ($UnreadData->Result() as $User) {
                $Activity['NotifyUserID'] = $User->UserID;
                $ActivityModel->Queue($Activity, 'ConversationMessage');
            }
            $ActivityModel->SaveQueue();

        } else {
           // Make sure that all of the validation results from both validations are present for view by the form
            foreach ($MessageModel->ValidationResults() as $FieldName => $Results) {
                foreach ($Results as $Result) {
                    $this->Validation->AddValidationResult($FieldName, $Result);
                 }
=======
        // Grab the base list of conversations.
        $Data = $this->SQL
            ->select('c.*')
            ->select('uc.CountReadMessages')
            ->select('uc.LastMessageID', '', 'UserLastMessageID')
            ->from('UserConversation uc')
            ->join('Conversation c', 'uc.ConversationID = c.ConversationID')
            ->where('uc.UserID', $ViewingUserID)
            ->where('uc.Deleted', 0)
            ->orderBy('c.DateUpdated', 'desc')
            ->limit($Limit, $Offset)
            ->get()->resultArray();

        $this->joinLastMessages($Data);
        return $Data;
    }

    /**
     * Get a list of conversaitons for a user's inbox. This is an optimized version of ConversationModel::get().
     *
     * @param int $UserID
     * @param int $Offset Number to skip.
     * @param int $Limit Maximum to return.
     */
    public function get2($UserID, $Offset = 0, $Limit = false) {
        if (!$Limit) {
            $Limit = c('Conversations.Conversations.PerPage', 30);
        }

        // The self join is intentional in order to force the query to us an index-scan instead of a table-scan.
        $Data = $this->SQL
            ->select('c.*')
            ->select('uc2.DateLastViewed')
            ->select('uc2.CountReadMessages')
            ->select('uc2.LastMessageID', '', 'UserLastMessageID')
            ->from('UserConversation uc')
            ->join('UserConversation uc2', 'uc.ConversationID = uc2.ConversationID and uc.UserID = uc2.UserID')
            ->join('Conversation c', 'c.ConversationID = uc2.ConversationID')
            ->where('uc.UserID', $UserID)
            ->where('uc.Deleted', 0)
            ->orderBy('uc.DateConversationUpdated', 'desc')
            ->limit($Limit, $Offset)
            ->get();

        $Data->datasetType(DATASET_TYPE_ARRAY);
        $Result =& $Data->result();

        // Add some calculated fields.
        foreach ($Result as &$Row) {
            if ($Row['UserLastMessageID']) {
                $Row['LastMessageID'] = $Row['UserLastMessageID'];
            }
            $Row['CountNewMessages'] = $Row['CountMessages'] - $Row['CountReadMessages'];
            unset($Row['UserLastMessageID']);
        }

        // Join the participants.
        $this->joinParticipants($Result);

        // Join in the last message.
        Gdn_DataSet::join(
            $Result,
            array(
                'table' => 'ConversationMessage',
                'prefix' => 'Last',
                'parent' => 'LastMessageID',
                'child' => 'MessageID',
                'InsertUserID', 'DateInserted', 'Body', 'Format')
        );

        return $Data;
    }

    /**
     * Get number of conversations involving current user.
     *
     * @since 2.0.0
     * @access public
     *
     * @param int $ViewingUserID Unique ID of current user.
     * @param array $Wheres SQL conditions.
     * @return int Number of messages.
     */
    public function getCount($ViewingUserID, $Wheres = '') {
        if (is_array($Wheres)) {
            $this->SQL->where($Wheres);
        }

        return $this->SQL
            ->select('uc.UserID', 'count', 'Count')
            ->from('UserConversation uc')
            ->where('uc.UserID', $ViewingUserID)
            ->get()
            ->value('Count', 0);
    }

    /**
     * Get number of conversations that meet criteria.
     *
     * @since 2.0.0
     * @access public
     *
     * @param array $Wheres SQL conditions.
     * @return int Number of messages.
     */
    public function getCountWhere($Wheres = '') {
        if (is_array($Wheres)) {
            $this->SQL->where($Wheres);
        }

        $Data = $this->SQL
            ->select('ConversationID', 'count', 'Count')
            ->from('Conversation')
            ->get();

        if ($Data->numRows() > 0) {
            return $Data->firstRow()->Count;
        }

        return 0;
    }

    /**
     * Get meta data of a single conversation.
     *
     * @since 2.0.0
     * @access public
     *
     * @param int $ConversationID Unique ID of conversation.
     * @param int $ViewingUserID Unique ID of current user.
     * @return Gdn_DataSet SQL result (single row).
     */
    public function getID($ConversationID, $ViewingUserID = false) {
        // Get the conversation.
        $Conversation = $this->getWhere(array('ConversationID' => $ConversationID))->firstRow(DATASET_TYPE_ARRAY);

        if ($ViewingUserID) {
            $Data = $this->SQL->getWhere(
                'UserConversation',
                array('ConversationID' => $ConversationID, 'UserID' => $ViewingUserID)
            )
                ->firstRow(DATASET_TYPE_ARRAY);

            // Convert the array.
            $UserConversation = arrayTranslate($Data, array('LastMessageID', 'CountReadMessages', 'DateLastViewed', 'Bookmarked'));
            $UserConversation['CountNewMessages'] = $Conversation['CountMessages'] - $Data['CountReadMessages'];
        } else {
            $UserConversation = array('CountNewMessages' => 0, 'CountReadMessages' => $Conversation['CountMessages'], 'DateLastViewed' => $Conversation['DateUpdated']);
        }
        $Conversation = array_merge($Conversation, $UserConversation);
        return (object)$Conversation;
    }

    /**
     * Get all users involved in conversation.
     *
     * @since 2.0.0
     * @access public
     *
     * @param int $ConversationID Unique ID of conversation.
     * @param int $Limit The number of recipients to grab.
     * @return Gdn_DataSet SQL results.
     */
    public function getRecipients($ConversationID, $Limit = 20) {
        $Data = $this->SQL
            ->select('uc.*')
            ->from('UserConversation uc')
            ->where('uc.ConversationID', $ConversationID)
            ->limit($Limit)
            ->get();

        Gdn::userModel()->joinUsers($Data->result(), array('UserID'));
        return $Data;
    }

    public function joinParticipants(&$Data, $Max = 5) {
        // Loop through the data and find the conversations with >= $Max participants.
        $IDs = array();
        foreach ($Data as $Row) {
            if ($Row['CountParticipants'] <= $Max) {
                $IDs[] = $Row['ConversationID'];
            }
        }

        $Users = $this->SQL
            ->select('*')
            ->from('UserConversation uc')
            ->whereIn('uc.ConversationID', $IDs)
            ->get()->resultArray();
        Gdn::userModel()->joinUsers($Users, array('UserID'));

        $Users = Gdn_DataSet::index($Users, array('ConversationID'), array('Unique' => false));


        foreach ($Data as &$Row) {
            $ConversationID = $Row['ConversationID'];
            if (isset($Users[$ConversationID])) {
                $Row['Participants'] = $Users[$ConversationID];
            } else {
                $Row['Participants'] = array();
            }
        }
    }

    /**
     * Figure out whether or not a user is in a conversation.
     * @param int $ConversationID
     * @param int $UserID
     * @return int|bool
     */
    public function inConversation($ConversationID, $UserID) {
        $Row = $this->SQL
            ->getWhere('UserConversation', array('ConversationID' => $ConversationID, 'UserID' => $UserID))
            ->firstRow(DATASET_TYPE_ARRAY);
        if (!$Row) {
            return false;
        } elseif (!$Row['Deleted']) {
            return true;
        } else {
            return (int)$Row['Deleted'];
        }
    }

    public function joinLastMessages(&$Data) {
        // Grab all of the last message IDs.
        $IDs = array();
        foreach ($Data as &$Row) {
            $Row['CountNewMessages'] = $Row['CountMessages'] - $Row['CountReadMessages'];
            if ($Row['UserLastMessageID']) {
                $Row['LastMessageID'] = $Row['UserLastMessageID'];
            }
            $IDs[] = $Row['LastMessageID'];
        }

        $Messages = $this->SQL->whereIn('MessageID', $IDs)->get('ConversationMessage')->resultArray();
        $Messages = Gdn_DataSet::index($Messages, array('MessageID'));

        foreach ($Data as &$Row) {
            $ID = $Row['LastMessageID'];
            if (isset($Messages[$ID])) {
                $M = $Messages[$ID];
                $Row['LastUserID'] = $M['InsertUserID'];
                $Row['DateLastMessage'] = $M['DateInserted'];
                $Row['LastMessage'] = $M['Body'];
                $Row['Format'] = $M['Format'];

            } else {
                $Row['LastMessageUserID'] = $Row['InsertUserID'];
                $Row['DateLastMessage'] = $Row['DateInserted'];
                $Row['LastMessage'] = null;
                $Row['Format'] = null;
            }
        }

        Gdn::userModel()->joinUsers($Data, array('LastUserID'));
    }


    /**
     * Gets a nice title to represent the participants in a conversation.
     *
     * @param array|object $Conversation
     * @param array|object $Participants
     * @return string Returns a title for the conversation.
     */
    public static function participantTitle($Conversation, $Html = true, $Max = 3) {
        $Participants = val('Participants', $Conversation);
        $Total = (int)val('CountParticipants', $Conversation);
        $MyID = Gdn::session()->UserID;
        $FoundMe = false;

        // Try getting people that haven't left the conversation and aren't you.
        $Users = array();
        $i = 0;
        foreach ($Participants as $Row) {
            if (val('UserID', $Row) == $MyID) {
                $FoundMe = true;
                continue;
            }
            if (val('Deleted', $Row)) {
                continue;
            }
            if ($Html) {
                $Users[] = userAnchor($Row);
            } else {
                $Users[] = val('Name', $Row);
            }

            $i++;
            if ($i > $Max || ($Total > $Max && $i === $Max)) {
                break;
            }
        }

        $Count = count($Users);

        if ($Count === 0) {
            if ($FoundMe) {
                $Result = t('Just you');
            } elseif ($Total)
                $Result = plural($Total, '%s person', '%s people');
            else {
                $Result = t('Nobody');
            }
        } else {
            $Px = implode(', ', $Users);

            if ($Count + 1 === $Total && $FoundMe) {
                $Result = $Px;
            } elseif ($Total - $Count === 1) {
                $Result = sprintf(t('%s and 1 other'), $Px);
            } elseif ($Total > $Count) {
                $Result = sprintf(t('%s and %s others'), $Px, $Total - $Count);
            } else {
                $Result = $Px;
            }
        }

        return $Result;
    }

    /**
     * Save conversation from form submission.
     *
     * @since 2.0.0
     * @access public
     *
     * @param array $FormPostValues Values submitted via form.
     * @param ConversationMessageModel $MessageModel Message starting the conversation.
     * @return int Unique ID of conversation created or updated.
     */
    public function save($FormPostValues, $MessageModel) {
        // Define the primary key in this model's table.
        $this->defineSchema();
        $MessageModel->defineSchema();

        $this->EventArguments['FormPostValues'] = $FormPostValues;
        $this->fireEvent('BeforeSaveValidation');

        if (!val('RecipientUserID', $FormPostValues) && isset($FormPostValues['To'])) {
            $To = explode(',', $FormPostValues['To']);
            $To = array_map('trim', $To);

            $RecipientUserIDs = $this->SQL
                ->select('UserID')
                ->from('User')
                ->whereIn('Name', $To)
                ->get()->resultArray();
            $RecipientUserIDs = array_column($RecipientUserIDs, 'UserID');
            $FormPostValues['RecipientUserID'] = $RecipientUserIDs;
        }

        if (c('Garden.ForceInputFormatter')) {
            $FormPostValues['Format'] = c('Garden.InputFormatter');
        }

        // Add & apply any extra validation rules:
        $this->Validation->applyRule('Body', 'Required');
        $MessageModel->Validation->applyRule('Body', 'Required');
        // Make sure that there is at least one recipient
        $this->Validation->addRule('OneOrMoreArrayItemRequired', 'function:ValidateOneOrMoreArrayItemRequired');
        $this->Validation->applyRule('RecipientUserID', 'OneOrMoreArrayItemRequired');

        // Add insert/update fields
        $this->addInsertFields($FormPostValues);
        $this->addUpdateFields($FormPostValues);

        // Validate the form posted values
        $ConversationID = false;
        if ($this->validate($FormPostValues)
            && $MessageModel->validate($FormPostValues)
            && !$this->checkForSpam('Conversation')
        ) {
            $Fields = $this->Validation->validationFields(); // All fields on the form that relate to the schema


            // Define the recipients, and make sure that the sender is in the list
            $RecipientUserIDs = val('RecipientUserID', $Fields, 0);

            if (!in_array($FormPostValues['InsertUserID'], $RecipientUserIDs)) {
                $RecipientUserIDs[] = $FormPostValues['InsertUserID'];
            }

            // Also make sure there are no duplicates in the recipient list
            $RecipientUserIDs = array_unique($RecipientUserIDs);
            sort($RecipientUserIDs);
            $Fields = $this->Validation->schemaValidationFields(); // All fields on the form that relate to the schema
            $ConversationID = $this->SQL->insert($this->Name, $Fields);
            $FormPostValues['ConversationID'] = $ConversationID;

            // Notify the message model that it's being called as a direct result
            // of a new conversation being created. As of now, this is being used
            // so that spam checks between new conversations and conversation
            // messages each have a separate counter. Without this, a new
            // conversation will cause itself AND the message model spam counter
            // to increment by 1.
            $MessageID = $MessageModel->save($FormPostValues, null, array(
                'NewConversation' => true
            ));

            $this->SQL
                ->update('Conversation')
                ->set('FirstMessageID', $MessageID)
                ->where('ConversationID', $ConversationID)
                ->put();

            // Now that the message & conversation have been inserted, insert all of the recipients
            foreach ($RecipientUserIDs as $UserID) {
                $CountReadMessages = $UserID == $FormPostValues['InsertUserID'] ? 1 : 0;
                $this->SQL->options('Ignore', true)->insert('UserConversation', array(
                    'UserID' => $UserID,
                    'ConversationID' => $ConversationID,
                    'LastMessageID' => $MessageID,
                    'CountReadMessages' => $CountReadMessages,
                    'DateConversationUpdated' => $FormPostValues['DateUpdated']
                ));
            }

            // And update the CountUnreadConversations count on each user related to the discussion.
            $this->updateUserUnreadCount(array_diff($RecipientUserIDs, array($FormPostValues['InsertUserID'])));
            $this->updateParticipantCount($ConversationID);

            $this->EventArguments['Recipients'] = $RecipientUserIDs;
            $Conversation = $this->getID($ConversationID);
            $this->EventArguments['Conversation'] = $Conversation;
            $Message = $MessageModel->getID($MessageID, DATASET_TYPE_ARRAY);
            $this->EventArguments['Message'] = $Message;
            $this->fireEvent('AfterAdd');

            // Add notifications (this isn't done by the conversationmessagemodule
            // because the conversation has not yet been created at the time they are
            // inserted)
            $UnreadData = $this->SQL
                ->select('uc.UserID')
                ->from('UserConversation uc')
                ->where('uc.ConversationID', $ConversationID)// hopefully coax this index.
                ->where('uc.UserID <>', $FormPostValues['InsertUserID'])
                ->get();

            $Activity = array(
                'ActivityType' => 'ConversationMessage',
                'ActivityUserID' => $FormPostValues['InsertUserID'],
                'HeadlineFormat' => t('HeadlineFormat.ConversationMessage', '{ActivityUserID,User} sent you a <a href="{Url,html}">message</a>'),
                'RecordType' => 'Conversation',
                'RecordID' => $ConversationID,
                'Story' => val('Body', $FormPostValues),
                'Format' => val('Format', $FormPostValues, c('Garden.InputFormatter')),
                'Route' => "/messages/$ConversationID#Message_$MessageID"
            );

            $Subject = val('Subject', $Fields);
            if ($Subject) {
                $Activity['HeadlineFormat'] = $Subject;
            }

            $ActivityModel = new ActivityModel();
            foreach ($UnreadData->result() as $User) {
                $Activity['NotifyUserID'] = $User->UserID;
                $ActivityModel->queue($Activity, 'ConversationMessage');
            }
            $ActivityModel->saveQueue();

        } else {
            // Make sure that all of the validation results from both validations are present for view by the form
            foreach ($MessageModel->validationResults() as $FieldName => $Results) {
                foreach ($Results as $Result) {
                    $this->Validation->addValidationResult($FieldName, $Result);
                }
>>>>>>> 0aed7e80
            }
        }

        return $ConversationID;
    }

<<<<<<< HEAD
   /**
    * Clear a conversation for a specific user id.
    *
    * @since 2.0.0
    * @access public
    *
    * @param int $ConversationID Unique ID of conversation effected.
    * @param int $ClearingUserID Unique ID of current user.
    */
    public function Clear($ConversationID, $ClearingUserID) {
        $this->SQL->Update('UserConversation')
         ->Set('Deleted', 1)
         ->Set('DateLastViewed', Gdn_Format::ToDateTime())
         ->Where('UserID', $ClearingUserID)
         ->Where('ConversationID', $ConversationID)
         ->Put();

        $this->CountUnread($ClearingUserID);
        $this->UpdateParticipantCount($ConversationID);
    }

   /**
    * Count unread messages.
    *
    * @param int $UserID Unique ID for user being queried.
    * @param bool $Save Whether to update user record.
    * @return int
    */
    public function CountUnread($UserID, $Save = true) {
       // Also update the unread conversation count for this user
        $CountUnread = $this->SQL
         ->Select('c.ConversationID', 'count', 'CountUnread')
         ->From('UserConversation uc')
         ->Join('Conversation c', 'c.ConversationID = uc.ConversationID and uc.CountReadMessages < c.CountMessages')
         ->Where('uc.UserID', $UserID)
         ->Where('uc.Deleted', 0)
         ->Get()->Value('CountUnread', 0);

        if ($Save) {
            Gdn::UserModel()->SetField($UserID, 'CountUnreadConversations', $CountUnread);
=======
    /**
     * Clear a conversation for a specific user id.
     *
     * @since 2.0.0
     * @access public
     *
     * @param int $ConversationID Unique ID of conversation effected.
     * @param int $ClearingUserID Unique ID of current user.
     */
    public function clear($ConversationID, $ClearingUserID) {
        $this->SQL->update('UserConversation')
            ->set('Deleted', 1)
            ->set('DateLastViewed', Gdn_Format::toDateTime())
            ->where('UserID', $ClearingUserID)
            ->where('ConversationID', $ConversationID)
            ->put();

        $this->countUnread($ClearingUserID);
        $this->updateParticipantCount($ConversationID);
    }

    /**
     * Count unread messages.
     *
     * @param int $UserID Unique ID for user being queried.
     * @param bool $Save Whether to update user record.
     * @return int
     */
    public function countUnread($UserID, $Save = true) {
        // Also update the unread conversation count for this user
        $CountUnread = $this->SQL
            ->select('c.ConversationID', 'count', 'CountUnread')
            ->from('UserConversation uc')
            ->join('Conversation c', 'c.ConversationID = uc.ConversationID and uc.CountReadMessages < c.CountMessages')
            ->where('uc.UserID', $UserID)
            ->where('uc.Deleted', 0)
            ->get()->value('CountUnread', 0);

        if ($Save) {
            Gdn::userModel()->setField($UserID, 'CountUnreadConversations', $CountUnread);
>>>>>>> 0aed7e80
        }

        return $CountUnread;
    }

<<<<<<< HEAD
   /**
    * Update a conversation as read for a specific user id.
    *
    * @since 2.0.0
    * @access public
    *
    * @param int $ConversationID Unique ID of conversation effected.
    * @param int $ReadingUserID Unique ID of current user.
    */
    public function MarkRead($ConversationID, $ReadingUserID) {
       // Update the the read conversation count for the user.
        $this->SQL->Update('UserConversation uc')
         ->Join('Conversation c', 'c.ConversationID = uc.ConversationID')
         ->Set('uc.CountReadMessages', 'c.CountMessages', false)
         ->Set('uc.DateLastViewed', Gdn_Format::ToDateTime())
         ->Set('uc.LastMessageID', 'c.LastMessageID', false)
         ->Where('c.ConversationID', $ConversationID)
         ->Where('uc.ConversationID', $ConversationID)
         ->Where('uc.UserID', $ReadingUserID)
         ->Put();

       // Also update the unread conversation count for this user
        $CountUnread = $this->CountUnread($ReadingUserID);

       // Also write through to the current session user.
        if ($ReadingUserID > 0 && $ReadingUserID == Gdn::Session()->UserID) {
            Gdn::Session()->User->CountUnreadConversations = $CountUnread;
        }
    }

   /**
    * Bookmark (or unbookmark) a conversation for a specific user id.
    *
    * @since 2.0.0
    * @access public
    *
    * @param int $ConversationID Unique ID of conversation effected.
    * @param int $UserID Unique ID of current user.
    * @return bool Whether it is currently bookmarked.
    */
    public function Bookmark($ConversationID, $UserID) {
        $Bookmark = false;
        $Discussion = $this->GetID($ConversationID, $UserID);
        if (is_object($Discussion)) {
            $Bookmark = $Discussion->Bookmark == '0' ? '1' : '0';
            $this->SQL->Update('UserConversation')
            ->Set('Bookmark', $Bookmark)
            ->Where('ConversationID', $ConversationID)
            ->Where('UserID', $UserID)
            ->Put();
=======
    /**
     * Update a conversation as read for a specific user id.
     *
     * @since 2.0.0
     * @access public
     *
     * @param int $ConversationID Unique ID of conversation effected.
     * @param int $ReadingUserID Unique ID of current user.
     */
    public function markRead($ConversationID, $ReadingUserID) {
        // Update the the read conversation count for the user.
        $this->SQL->update('UserConversation uc')
            ->join('Conversation c', 'c.ConversationID = uc.ConversationID')
            ->set('uc.CountReadMessages', 'c.CountMessages', false)
            ->set('uc.DateLastViewed', Gdn_Format::toDateTime())
            ->set('uc.LastMessageID', 'c.LastMessageID', false)
            ->where('c.ConversationID', $ConversationID)
            ->where('uc.ConversationID', $ConversationID)
            ->where('uc.UserID', $ReadingUserID)
            ->put();

        // Also update the unread conversation count for this user
        $CountUnread = $this->countUnread($ReadingUserID);

        // Also write through to the current session user.
        if ($ReadingUserID > 0 && $ReadingUserID == Gdn::session()->UserID) {
            Gdn::session()->User->CountUnreadConversations = $CountUnread;
        }
    }

    /**
     * Bookmark (or unbookmark) a conversation for a specific user id.
     *
     * @since 2.0.0
     * @access public
     *
     * @param int $ConversationID Unique ID of conversation effected.
     * @param int $UserID Unique ID of current user.
     * @return bool Whether it is currently bookmarked.
     */
    public function bookmark($ConversationID, $UserID) {
        $Bookmark = false;
        $Discussion = $this->getID($ConversationID, $UserID);
        if (is_object($Discussion)) {
            $Bookmark = $Discussion->Bookmark == '0' ? '1' : '0';
            $this->SQL->update('UserConversation')
                ->set('Bookmark', $Bookmark)
                ->where('ConversationID', $ConversationID)
                ->where('UserID', $UserID)
                ->put();
>>>>>>> 0aed7e80
            $Bookmark == '1' ? true : false;
        }
        return $Bookmark;
    }

<<<<<<< HEAD
   /**
    * Add another user to the conversation.
    *
    * @since 2.0.0
    * @access public
    *
    * @param int $ConversationID Unique ID of conversation effected.
    * @param int $UserID Unique ID of current user.
    */
    public function AddUserToConversation($ConversationID, $UserID) {
=======
    /**
     * Add another user to the conversation.
     *
     * @since 2.0.0
     * @access public
     *
     * @param int $ConversationID Unique ID of conversation effected.
     * @param int $UserID Unique ID of current user.
     */
    public function addUserToConversation($ConversationID, $UserID) {
>>>>>>> 0aed7e80
        if (!is_array($UserID)) {
            $UserID = array($UserID);
        }

<<<<<<< HEAD
       // First define the current users in the conversation
        $OldContributorData = $this->GetRecipients($ConversationID);
        $OldContributorData = Gdn_DataSet::Index($OldContributorData, 'UserID');
        $AddedUserIDs = array();

       // Get some information about this conversation
        $ConversationData = $this->SQL
         ->Select('LastMessageID')
         ->Select('DateUpdated')
         ->Select('CountMessages')
         ->From('Conversation')
         ->Where('ConversationID', $ConversationID)
         ->Get()
         ->FirstRow();

       // Add the user(s) if they are not already in the conversation
        foreach ($UserID as $NewUserID) {
            if (!array_key_exists($NewUserID, $OldContributorData)) {
                $AddedUserIDs[] = $NewUserID;
                $this->SQL->Insert('UserConversation', array(
                'UserID' => $NewUserID,
                'ConversationID' => $ConversationID,
                'LastMessageID' => $ConversationData->LastMessageID,
                'CountReadMessages' => 0,
                'DateConversationUpdated' => $ConversationData->DateUpdated
=======
        // First define the current users in the conversation
        $OldContributorData = $this->getRecipients($ConversationID);
        $OldContributorData = Gdn_DataSet::index($OldContributorData, 'UserID');
        $AddedUserIDs = array();

        // Get some information about this conversation
        $ConversationData = $this->SQL
            ->select('LastMessageID')
            ->select('DateUpdated')
            ->select('CountMessages')
            ->from('Conversation')
            ->where('ConversationID', $ConversationID)
            ->get()
            ->firstRow();

        // Add the user(s) if they are not already in the conversation
        foreach ($UserID as $NewUserID) {
            if (!array_key_exists($NewUserID, $OldContributorData)) {
                $AddedUserIDs[] = $NewUserID;
                $this->SQL->insert('UserConversation', array(
                    'UserID' => $NewUserID,
                    'ConversationID' => $ConversationID,
                    'LastMessageID' => $ConversationData->LastMessageID,
                    'CountReadMessages' => 0,
                    'DateConversationUpdated' => $ConversationData->DateUpdated
>>>>>>> 0aed7e80
                ));
            } elseif ($OldContributorData[$NewUserID]->Deleted) {
                $AddedUserIDs[] = $NewUserID;

<<<<<<< HEAD
                $this->SQL->Put(
=======
                $this->SQL->put(
>>>>>>> 0aed7e80
                    'UserConversation',
                    array('Deleted' => 0),
                    array('ConversationID' => $ConversationID, 'UserID' => $NewUserID)
                );
            }
        }
        if (count($AddedUserIDs) > 0) {
            $ActivityModel = new ActivityModel();
            foreach ($AddedUserIDs as $AddedUserID) {
<<<<<<< HEAD
                $ActivityModel->Queue(
                    array(
                    'ActivityType' => 'AddedToConversation',
                    'NotifyUserID' => $AddedUserID,
                    'HeadlineFormat' => T('You were added to a conversation.', '{ActivityUserID,User} added you to a <a href="{Url,htmlencode}">conversation</a>.'),
=======
                $ActivityModel->queue(
                    array(
                    'ActivityType' => 'AddedToConversation',
                    'NotifyUserID' => $AddedUserID,
                    'HeadlineFormat' => t('You were added to a conversation.', '{ActivityUserID,User} added you to a <a href="{Url,htmlencode}">conversation</a>.'),
>>>>>>> 0aed7e80
                    'Route' => '/messages/'.$ConversationID
                    ),
                    'ConversationMessage'
                );
            }
<<<<<<< HEAD
            $ActivityModel->SaveQueue();

            $this->UpdateUserUnreadCount($AddedUserIDs);
            $this->UpdateParticipantCount($ConversationID);
        }
    }

   /**
    * Are we allowed to add more recipients?
    *
    * If we pass $CountRecipients then $ConversationID isn't needed (set to zero).
    *
    * @param int $ConversationID Unique ID of the conversation.
    * @param int $CountRecipients Optionally skip needing to query the count by passing it.
    * @return bool Whether user may add more recipients to conversation.
    */
    public function AddUserAllowed($ConversationID = 0, $CountRecipients = 0) {
       // Determine whether recipients can be added
        $CanAddRecipients = true;
        $MaxCount = C('Conversations.MaxRecipients');

       // Avoid a query if we already know we can add. MaxRecipients being unset means unlimited.
        if ($MaxCount && !CheckPermission('Garden.Moderation.Manage')) {
            if (!$CountRecipients) {
               // Count current recipients
                $ConversationModel = new ConversationModel();
                $CountRecipients = $ConversationModel->GetRecipients($ConversationID);
            }

           // Add 1 because sender counts as a recipient.
            $CanAddRecipients = (count($CountRecipients) < ($MaxCount+1));
=======
            $ActivityModel->saveQueue();

            $this->updateUserUnreadCount($AddedUserIDs);
            $this->updateParticipantCount($ConversationID);
        }
    }

    /**
     * Are we allowed to add more recipients?
     *
     * If we pass $CountRecipients then $ConversationID isn't needed (set to zero).
     *
     * @param int $ConversationID Unique ID of the conversation.
     * @param int $CountRecipients Optionally skip needing to query the count by passing it.
     * @return bool Whether user may add more recipients to conversation.
     */
    public function addUserAllowed($ConversationID = 0, $CountRecipients = 0) {
        // Determine whether recipients can be added
        $CanAddRecipients = true;
        $MaxCount = c('Conversations.MaxRecipients');

        // Avoid a query if we already know we can add. MaxRecipients being unset means unlimited.
        if ($MaxCount && !checkPermission('Garden.Moderation.Manage')) {
            if (!$CountRecipients) {
                // Count current recipients
                $ConversationModel = new ConversationModel();
                $CountRecipients = $ConversationModel->getRecipients($ConversationID);
            }

            // Add 1 because sender counts as a recipient.
            $CanAddRecipients = (count($CountRecipients) < ($MaxCount + 1));
>>>>>>> 0aed7e80
        }

        return $CanAddRecipients;
    }

<<<<<<< HEAD
   /**
    * Update the count of participants.
    *
    * @param int $ConversationID
    */
    public function UpdateParticipantCount($ConversationID) {
=======
    /**
     * Update the count of participants.
     *
     * @param int $ConversationID
     */
    public function updateParticipantCount($ConversationID) {
>>>>>>> 0aed7e80
        if (!$ConversationID) {
            return;
        }

        $Count = $this->SQL
<<<<<<< HEAD
           ->Select('uc.UserID', 'count', 'CountParticipants')
           ->From('UserConversation uc')
           ->Where('uc.ConversationID', $ConversationID)
           ->Where('uc.Deleted', 0)
           ->Get()->Value('CountParticipants', 0);

        $this->SetField($ConversationID, 'CountParticipants', $Count);
    }

   /**
    * Update users' unread conversation counter.
    *
    * @param array $UserIDs Array of ints.
    * @param bool $SkipSelf Whether to omit current user.
    */
    public function UpdateUserUnreadCount($UserIDs, $SkipSelf = false) {

       // Get the current user out of this array
        if ($SkipSelf) {
            $UserIDs = array_diff($UserIDs, array(Gdn::Session()->UserID));
        }

       // Update the CountUnreadConversations count on each user related to the discussion.
        $this->SQL
         ->Update('User')
         ->Set('CountUnreadConversations', 'coalesce(CountUnreadConversations, 0) + 1', false)
         ->WhereIn('UserID', $UserIDs)
         ->Put();

       // Query it back since it was an expression
        $UserData = $this->SQL
         ->Select('UserID')
         ->Select('CountUnreadConversations')
         ->From('User')
         ->WhereIn('UserID', $UserIDs)
         ->Get()->Result(DATASET_TYPE_ARRAY);

       // Update the user caches
        foreach ($UserData as $UpdateUser) {
            $UpdateUserID = GetValue('UserID', $UpdateUser);
            $CountUnreadConversations = GetValue('CountUnreadConversations', $UpdateUser);
            $CountUnreadConversations = (is_numeric($CountUnreadConversations)) ? $CountUnreadConversations : 1;
            Gdn::UserModel()->UpdateUserCache($UpdateUserID, 'CountUnreadConversations', $CountUnreadConversations);
=======
            ->select('uc.UserID', 'count', 'CountParticipants')
            ->from('UserConversation uc')
            ->where('uc.ConversationID', $ConversationID)
            ->where('uc.Deleted', 0)
            ->get()->value('CountParticipants', 0);

        $this->setField($ConversationID, 'CountParticipants', $Count);
    }

    /**
     * Update users' unread conversation counter.
     *
     * @param array $UserIDs Array of ints.
     * @param bool $SkipSelf Whether to omit current user.
     */
    public function updateUserUnreadCount($UserIDs, $SkipSelf = false) {

        // Get the current user out of this array
        if ($SkipSelf) {
            $UserIDs = array_diff($UserIDs, array(Gdn::session()->UserID));
        }

        // Update the CountUnreadConversations count on each user related to the discussion.
        $this->SQL
            ->update('User')
            ->set('CountUnreadConversations', 'coalesce(CountUnreadConversations, 0) + 1', false)
            ->whereIn('UserID', $UserIDs)
            ->put();

        // Query it back since it was an expression
        $UserData = $this->SQL
            ->select('UserID')
            ->select('CountUnreadConversations')
            ->from('User')
            ->whereIn('UserID', $UserIDs)
            ->get()->result(DATASET_TYPE_ARRAY);

        // Update the user caches
        foreach ($UserData as $UpdateUser) {
            $UpdateUserID = val('UserID', $UpdateUser);
            $CountUnreadConversations = val('CountUnreadConversations', $UpdateUser);
            $CountUnreadConversations = (is_numeric($CountUnreadConversations)) ? $CountUnreadConversations : 1;
            Gdn::userModel()->updateUserCache($UpdateUserID, 'CountUnreadConversations', $CountUnreadConversations);
>>>>>>> 0aed7e80
        }
    }
}<|MERGE_RESOLUTION|>--- conflicted
+++ resolved
@@ -1,18 +1,4 @@
-<<<<<<< HEAD
-<?php if (!defined('APPLICATION')) {
-    exit();
-      }
-/*
-Copyright 2008, 2009 Vanilla Forums Inc.
-This file is part of Garden.
-Garden is free software: you can redistribute it and/or modify it under the terms of the GNU General Public License as published by the Free Software Foundation, either version 3 of the License, or (at your option) any later version.
-Garden is distributed in the hope that it will be useful, but WITHOUT ANY WARRANTY; without even the implied warranty of MERCHANTABILITY or FITNESS FOR A PARTICULAR PURPOSE. See the GNU General Public License for more details.
-You should have received a copy of the GNU General Public License along with Garden.  If not, see <http://www.gnu.org/licenses/>.
-Contact Vanilla Forums Inc. at support [at] vanillaforums [dot] com
-*/
-=======
 <?php
->>>>>>> 0aed7e80
 /**
  * Conversation model.
  *
@@ -26,27 +12,17 @@
  * Manages conversation data.
  */
 class ConversationModel extends ConversationsModel {
-<<<<<<< HEAD
+
    /**
     * Class constructor. Defines the related database table name.
     *
     * @since 2.0.0
     * @access public
     */
-=======
-
-    /**
-     * Class constructor. Defines the related database table name.
-     *
-     * @since 2.0.0
-     * @access public
-     */
->>>>>>> 0aed7e80
     public function __construct() {
         parent::__construct('Conversation');
     }
 
-<<<<<<< HEAD
    /**
     * Build generic part of conversation query.
     *
@@ -55,25 +31,6 @@
     *
     * @param int $ViewingUserID Unique ID of current user.
     */
-    public function ConversationQuery($ViewingUserID, $Join = '') {
-        $this->SQL
-         ->Select('c.*')
-         ->Select('lm.InsertUserID', '', 'LastMessageUserID')
-         ->Select('lm.DateInserted', '', 'DateLastMessage')
-         ->Select('lm.Body', '', 'LastMessage')
-         ->Select('lm.Format')
-         ->Select('lmu.Name', '', 'LastMessageName')
-         ->Select('lmu.Photo', '', 'LastMessagePhoto')
-         ->From('Conversation c');
-=======
-    /**
-     * Build generic part of conversation query.
-     *
-     * @since 2.0.0
-     * @access public
-     *
-     * @param int $ViewingUserID Unique ID of current user.
-     */
     public function conversationQuery($ViewingUserID, $Join = '') {
         $this->SQL
             ->select('c.*')
@@ -84,56 +41,10 @@
             ->select('lmu.Name', '', 'LastMessageName')
             ->select('lmu.Photo', '', 'LastMessagePhoto')
             ->from('Conversation c');
->>>>>>> 0aed7e80
 
 
         if ($ViewingUserID) {
             $this->SQL
-<<<<<<< HEAD
-            ->Select('c.CountMessages - uc.CountReadMessages', '', 'CountNewMessages')
-            ->Select('uc.LastMessageID, uc.CountReadMessages, uc.DateLastViewed, uc.Bookmarked')
-            ->Join('UserConversation uc', "c.ConversationID = uc.ConversationID and uc.UserID = $ViewingUserID")
-            ->Join('ConversationMessage lm', 'uc.LastMessageID = lm.MessageID')
-            ->Join('User lmu', 'lm.InsertUserID = lmu.UserID')
-            ->Where('uc.Deleted', 0);
-        } else {
-            $this->SQL
-            ->Select('0', '', 'CountNewMessages')
-            ->Select('c.CountMessages', '', 'CountReadMessages')
-            ->Select('lm.DateInserted', '', 'DateLastViewed')
-            ->Select('0', '', 'Bookmarked')
-            ->Join('ConversationMessage lm', 'c.LastMessageID = lm.MessageID')
-            ->Join('User lmu', 'lm.InsertUserID = lmu.UserID');
-        }
-    }
-
-    public function Counts($Column, $From = false, $To = false, $Max = false) {
-        $Result = array('Complete' => true);
-        switch ($Column) {
-            case 'CountMessages':
-                $this->Database->Query(DBAModel::GetCountSQL('count', 'Conversation', 'ConversationMessage', $Column, 'MessageID'));
-                break;
-            case 'CountParticipants':
-                $this->SQL->Update('Conversation c')
-                ->Set('c.CountParticipants', '(select count(uc.ConversationID) from GDN_UserConversation uc where uc.ConversationID = c.ConversationID and uc.Deleted = 0)', false, false)
-                ->Put();
-                break;
-            case 'FirstMessageID':
-                $this->Database->Query(DBAModel::GetCountSQL('min', 'Conversation', 'ConversationMessage', $Column, 'MessageID'));
-                break;
-            case 'LastMessageID':
-                $this->Database->Query(DBAModel::GetCountSQL('max', 'Conversation', 'ConversationMessage', $Column, 'MessageID'));
-                break;
-            case 'DateUpdated':
-                $this->Database->Query(DBAModel::GetCountSQL('max', 'Conversation', 'ConversationMessage', $Column, 'DateInserted'));
-                break;
-            case 'UpdateUserID':
-                $this->SQL
-                ->Update('Conversation c')
-                ->Join('ConversationMessage m', 'c.LastMessageID = m.MessageID')
-                ->Set('c.UpdateUserID', 'm.InsertUserID', false, false)
-                ->Put();
-=======
                 ->select('c.CountMessages - uc.CountReadMessages', '', 'CountNewMessages')
                 ->select('uc.LastMessageID, uc.CountReadMessages, uc.DateLastViewed, uc.Bookmarked')
                 ->join('UserConversation uc', "c.ConversationID = uc.ConversationID and uc.UserID = $ViewingUserID")
@@ -177,7 +88,6 @@
                     ->join('ConversationMessage m', 'c.LastMessageID = m.MessageID')
                     ->set('c.UpdateUserID', 'm.InsertUserID', false, false)
                     ->put();
->>>>>>> 0aed7e80
                 break;
             default:
                 throw new Gdn_UserException("Unknown column $Column");
@@ -185,7 +95,6 @@
         return $Result;
     }
 
-<<<<<<< HEAD
    /**
     * Get list of conversations.
     *
@@ -199,502 +108,14 @@
     * @param int $Limit Maximum to return.
     * @return Gdn_DataSet SQL results.
     */
-    public function Get($ViewingUserID, $Offset = '0', $Limit = '') {
-        if ($Limit == '') {
-            $Limit = Gdn::Config('Conversations.Conversations.PerPage', 30);
-=======
-    /**
-     * Get list of conversations.
-     *
-     * Events: BeforeGet.
-     *
-     * @since 2.0.0
-     * @access public
-     *
-     * @param int $ViewingUserID Unique ID of current user.
-     * @param int $Offset Number to skip.
-     * @param int $Limit Maximum to return.
-     * @return Gdn_DataSet SQL results.
-     */
     public function get($ViewingUserID, $Offset = '0', $Limit = '') {
         if ($Limit == '') {
             $Limit = Gdn::config('Conversations.Conversations.PerPage', 30);
->>>>>>> 0aed7e80
         }
 
         $Offset = !is_numeric($Offset) || $Offset < 0 ? 0 : $Offset;
 
-<<<<<<< HEAD
        // Grab the base list of conversations.
-        $Data = $this->SQL
-         ->Select('c.*')
-         ->Select('uc.CountReadMessages')
-         ->Select('uc.LastMessageID', '', 'UserLastMessageID')
-         ->From('UserConversation uc')
-         ->Join('Conversation c', 'uc.ConversationID = c.ConversationID')
-         ->Where('uc.UserID', $ViewingUserID)
-         ->Where('uc.Deleted', 0)
-         ->OrderBy('c.DateUpdated', 'desc')
-         ->Limit($Limit, $Offset)
-         ->Get()->ResultArray();
-
-        $this->JoinLastMessages($Data);
-        return $Data;
-    }
-
-   /**
-    * Get a list of conversaitons for a user's inbox. This is an optimized version of ConversationModel::Get().
-    *
-    * @param int $UserID
-    * @param int $Offset Number to skip.
-    * @param int $Limit Maximum to return.
-    */
-    public function Get2($UserID, $Offset = 0, $Limit = false) {
-        if (!$Limit) {
-            $Limit = C('Conversations.Conversations.PerPage', 30);
-        }
-
-       // The self join is intentional in order to force the query to us an index-scan instead of a table-scan.
-        $Data = $this->SQL
-         ->Select('c.*')
-         ->Select('uc2.DateLastViewed')
-         ->Select('uc2.CountReadMessages')
-         ->Select('uc2.LastMessageID', '', 'UserLastMessageID')
-         ->From('UserConversation uc')
-         ->Join('UserConversation uc2', 'uc.ConversationID = uc2.ConversationID and uc.UserID = uc2.UserID')
-         ->Join('Conversation c', 'c.ConversationID = uc2.ConversationID')
-         ->Where('uc.UserID', $UserID)
-         ->Where('uc.Deleted', 0)
-         ->OrderBy('uc.DateConversationUpdated', 'desc')
-         ->Limit($Limit, $Offset)
-         ->Get();
-
-        $Data->DatasetType(DATASET_TYPE_ARRAY);
-        $Result =& $Data->Result();
-
-       // Add some calculated fields.
-        foreach ($Result as &$Row) {
-            if ($Row['UserLastMessageID']) {
-                $Row['LastMessageID'] = $Row['UserLastMessageID'];
-            }
-            $Row['CountNewMessages'] = $Row['CountMessages'] - $Row['CountReadMessages'];
-            unset($Row['UserLastMessageID']);
-        }
-
-       // Join the participants.
-        $this->JoinParticipants($Result);
-
-       // Join in the last message.
-        Gdn_DataSet::Join(
-            $Result,
-            array(
-             'table' => 'ConversationMessage',
-             'prefix' => 'Last',
-             'parent' => 'LastMessageID',
-             'child' => 'MessageID',
-             'InsertUserID', 'DateInserted', 'Body', 'Format')
-        );
-
-        return $Data;
-    }
-
-   /**
-    * Get number of conversations involving current user.
-    *
-    * @since 2.0.0
-    * @access public
-    *
-    * @param int $ViewingUserID Unique ID of current user.
-    * @param array $Wheres SQL conditions.
-    * @return int Number of messages.
-    */
-    public function GetCount($ViewingUserID, $Wheres = '') {
-        if (is_array($Wheres)) {
-            $this->SQL->Where($Wheres);
-        }
-
-        return $this->SQL
-         ->Select('uc.UserID', 'count', 'Count')
-         ->From('UserConversation uc')
-         ->Where('uc.UserID', $ViewingUserID)
-         ->Get()
-         ->Value('Count', 0);
-    }
-
-   /**
-    * Get number of conversations that meet criteria.
-    *
-    * @since 2.0.0
-    * @access public
-    *
-    * @param array $Wheres SQL conditions.
-    * @return int Number of messages.
-    */
-    public function GetCountWhere($Wheres = '') {
-        if (is_array($Wheres)) {
-            $this->SQL->Where($Wheres);
-        }
-
-        $Data = $this->SQL
-         ->Select('ConversationID', 'count', 'Count')
-         ->From('Conversation')
-         ->Get();
-
-        if ($Data->NumRows() > 0) {
-            return $Data->FirstRow()->Count;
-        }
-
-        return 0;
-    }
-
-   /**
-    * Get meta data of a single conversation.
-    *
-    * @since 2.0.0
-    * @access public
-    *
-    * @param int $ConversationID Unique ID of conversation.
-    * @param int $ViewingUserID Unique ID of current user.
-    * @return Gdn_DataSet SQL result (single row).
-    */
-    public function GetID($ConversationID, $ViewingUserID = false) {
-       // Get the conversation.
-        $Conversation = $this->GetWhere(array('ConversationID' => $ConversationID))->FirstRow(DATASET_TYPE_ARRAY);
-
-        if ($ViewingUserID) {
-            $Data = $this->SQL->GetWhere(
-                'UserConversation',
-                array('ConversationID' => $ConversationID, 'UserID' => $ViewingUserID)
-            )
-            ->FirstRow(DATASET_TYPE_ARRAY);
-
-           // Convert the array.
-            $UserConversation = ArrayTranslate($Data, array('LastMessageID', 'CountReadMessages', 'DateLastViewed', 'Bookmarked'));
-            $UserConversation['CountNewMessages'] = $Conversation['CountMessages'] - $Data['CountReadMessages'];
-        } else {
-            $UserConversation = array('CountNewMessages' => 0, 'CountReadMessages' => $Conversation['CountMessages'], 'DateLastViewed' => $Conversation['DateUpdated']);
-        }
-        $Conversation = array_merge($Conversation, $UserConversation);
-        return (object)$Conversation;
-    }
-
-   /**
-    * Get all users involved in conversation.
-    *
-    * @since 2.0.0
-    * @access public
-    *
-    * @param int $ConversationID Unique ID of conversation.
-    * @param int $Limit The number of recipients to grab.
-    * @return Gdn_DataSet SQL results.
-    */
-    public function GetRecipients($ConversationID, $Limit = 20) {
-        $Data = $this->SQL
-         ->Select('uc.*')
-         ->From('UserConversation uc')
-         ->Where('uc.ConversationID', $ConversationID)
-         ->Limit($Limit)
-         ->Get();
-
-        Gdn::UserModel()->JoinUsers($Data->Result(), array('UserID'));
-        return $Data;
-    }
-
-    public function JoinParticipants(&$Data, $Max = 5) {
-       // Loop through the data and find the conversations with >= $Max participants.
-        $IDs = array();
-        foreach ($Data as $Row) {
-            if ($Row['CountParticipants'] <= $Max) {
-                $IDs[] = $Row['ConversationID'];
-            }
-        }
-
-        $Users = $this->SQL
-         ->Select('*')
-         ->From('UserConversation uc')
-         ->WhereIn('uc.ConversationID', $IDs)
-         ->Get()->ResultArray();
-        Gdn::UserModel()->JoinUsers($Users, array('UserID'));
-
-        $Users = Gdn_DataSet::Index($Users, array('ConversationID'), array('Unique' => false));
-
-
-        foreach ($Data as &$Row) {
-            $ConversationID = $Row['ConversationID'];
-            if (isset($Users[$ConversationID])) {
-                $Row['Participants'] = $Users[$ConversationID];
-            } else {
-                $Row['Participants'] = array();
-            }
-        }
-    }
-
-   /**
-    * Figure out whether or not a user is in a conversation.
-    * @param int $ConversationID
-    * @param int $UserID
-    * @return int|bool
-    */
-    public function InConversation($ConversationID, $UserID) {
-        $Row = $this->SQL->GetWhere('UserConversation', array('ConversationID' => $ConversationID, 'UserID' => $UserID))->FirstRow(DATASET_TYPE_ARRAY);
-        if (!$Row) {
-            return false;
-        } elseif (!$Row['Deleted']) {
-            return true;
-        } else {
-            return (int)$Row['Deleted'];
-        }
-    }
-
-    public function JoinLastMessages(&$Data) {
-       // Grab all of the last message IDs.
-        $IDs = array();
-        foreach ($Data as &$Row) {
-            $Row['CountNewMessages'] = $Row['CountMessages'] - $Row['CountReadMessages'];
-            if ($Row['UserLastMessageID']) {
-                $Row['LastMessageID'] = $Row['UserLastMessageID'];
-            }
-            $IDs[] = $Row['LastMessageID'];
-        }
-
-        $Messages = $this->SQL->WhereIn('MessageID', $IDs)->Get('ConversationMessage')->ResultArray();
-        $Messages = Gdn_DataSet::Index($Messages, array('MessageID'));
-
-        foreach ($Data as &$Row) {
-            $ID = $Row['LastMessageID'];
-            if (isset($Messages[$ID])) {
-                $M = $Messages[$ID];
-                $Row['LastUserID'] = $M['InsertUserID'];
-                $Row['DateLastMessage'] = $M['DateInserted'];
-                $Row['LastMessage'] = $M['Body'];
-                $Row['Format'] = $M['Format'];
-
-            } else {
-                $Row['LastMessageUserID'] = $Row['InsertUserID'];
-                $Row['DateLastMessage'] = $Row['DateInserted'];
-                $Row['LastMessage'] = null;
-                $Row['Format'] = null;
-            }
-        }
-
-        Gdn::UserModel()->JoinUsers($Data, array('LastUserID'));
-    }
-
-
-   /**
-    * Gets a nice title to represent the participants in a conversation.
-    *
-    * @param array|object $Conversation
-    * @param array|object $Participants
-    * @return string Returns a title for the conversation.
-    */
-    public static function ParticipantTitle($Conversation, $Html = true, $Max = 3) {
-        $Participants = GetValue('Participants', $Conversation);
-        $Total = (int)GetValue('CountParticipants', $Conversation);
-        $MyID = Gdn::Session()->UserID;
-        $FoundMe = false;
-
-       // Try getting people that haven't left the conversation and aren't you.
-        $Users = array();
-        $i = 0;
-        foreach ($Participants as $Row) {
-            if (GetValue('UserID', $Row) == $MyID) {
-                $FoundMe = true;
-                continue;
-            }
-            if (GetValue('Deleted', $Row)) {
-                continue;
-            }
-            if ($Html) {
-                $Users[] = UserAnchor($Row);
-            } else {
-                $Users[] = GetValue('Name', $Row);
-            }
-
-            $i++;
-            if ($i > $Max || ($Total > $Max && $i === $Max)) {
-                break;
-            }
-        }
-
-        $Count = count($Users);
-
-        if ($Count === 0) {
-            if ($FoundMe) {
-                $Result = T('Just you');
-            } elseif ($Total)
-            $Result = Plural($Total, '%s person', '%s people');
-            else {
-                $Result = T('Nobody');
-            }
-        } else {
-            $Px = implode(', ', $Users);
-
-            if ($Count + 1 === $Total && $FoundMe) {
-                $Result = $Px;
-            } elseif ($Total - $Count === 1) {
-                $Result = sprintf(T('%s and 1 other'), $Px);
-            } elseif ($Total > $Count) {
-                $Result = sprintf(T('%s and %s others'), $Px, $Total - $Count);
-            } else {
-                $Result = $Px;
-            }
-        }
-
-        return $Result;
-    }
-
-   /**
-    * Save conversation from form submission.
-    *
-    * @since 2.0.0
-    * @access public
-    *
-    * @param array $FormPostValues Values submitted via form.
-    * @param ConversationMessageModel $MessageModel Message starting the conversation.
-    * @return int Unique ID of conversation created or updated.
-    */
-    public function Save($FormPostValues, $MessageModel) {
-        $Session = Gdn::Session();
-
-       // Define the primary key in this model's table.
-        $this->DefineSchema();
-        $MessageModel->DefineSchema();
-
-        $this->EventArguments['FormPostValues'] = $FormPostValues;
-        $this->FireEvent('BeforeSaveValidation');
-
-        if (!GetValue('RecipientUserID', $FormPostValues) && isset($FormPostValues['To'])) {
-            $To = explode(',', $FormPostValues['To']);
-            $To = array_map('trim', $To);
-
-            $RecipientUserIDs = $this->SQL
-            ->Select('UserID')
-            ->From('User')
-            ->WhereIn('Name', $To)
-            ->Get();
-            $RecipientUserIDs = ConsolidateArrayValuesByKey($RecipientUserIDs, 'UserID');
-            $FormPostValues['RecipientUserID'] = $RecipientUserIDs;
-        }
-
-        if (C('Garden.ForceInputFormatter')) {
-            $FormPostValues['Format'] = C('Garden.InputFormatter');
-        }
-
-       // Add & apply any extra validation rules:
-        $this->Validation->ApplyRule('Body', 'Required');
-        $MessageModel->Validation->ApplyRule('Body', 'Required');
-       // Make sure that there is at least one recipient
-        $this->Validation->AddRule('OneOrMoreArrayItemRequired', 'function:ValidateOneOrMoreArrayItemRequired');
-        $this->Validation->ApplyRule('RecipientUserID', 'OneOrMoreArrayItemRequired');
-
-       // Add insert/update fields
-        $this->AddInsertFields($FormPostValues);
-        $this->AddUpdateFields($FormPostValues);
-
-       // Validate the form posted values
-        $ConversationID = false;
-        if ($this->Validate($FormPostValues)
-         && $MessageModel->Validate($FormPostValues)
-         && !$this->CheckForSpam('Conversation')
-        ) {
-            $Fields = $this->Validation->ValidationFields(); // All fields on the form that relate to the schema
-
-
-           // Define the recipients, and make sure that the sender is in the list
-            $RecipientUserIDs = GetValue('RecipientUserID', $Fields, 0);
-
-            if (!in_array($Session->UserID, $RecipientUserIDs)) {
-                $RecipientUserIDs[] = $Session->UserID;
-            }
-
-           // Also make sure there are no duplicates in the recipient list
-            $RecipientUserIDs = array_unique($RecipientUserIDs);
-            sort($RecipientUserIDs);
-            $Fields = $this->Validation->SchemaValidationFields(); // All fields on the form that relate to the schema
-            $ConversationID = $this->SQL->Insert($this->Name, $Fields);
-            $FormPostValues['ConversationID'] = $ConversationID;
-
-           // Notify the message model that it's being called as a direct result
-           // of a new conversation being created. As of now, this is being used
-           // so that spam checks between new conversations and conversation
-           // messages each have a separate counter. Without this, a new
-           // conversation will cause itself AND the message model spam counter
-           // to increment by 1.
-            $MessageID = $MessageModel->Save($FormPostValues, null, array(
-               'NewConversation' => true
-            ));
-
-            $this->SQL
-            ->Update('Conversation')
-            ->Set('FirstMessageID', $MessageID)
-            ->Where('ConversationID', $ConversationID)
-            ->Put();
-
-           // Now that the message & conversation have been inserted, insert all of the recipients
-            foreach ($RecipientUserIDs as $UserID) {
-                $CountReadMessages = $UserID == $Session->UserID ? 1 : 0;
-                $this->SQL->Options('Ignore', true)->Insert('UserConversation', array(
-                'UserID' => $UserID,
-                'ConversationID' => $ConversationID,
-                'LastMessageID' => $MessageID,
-                'CountReadMessages' => $CountReadMessages,
-                'DateConversationUpdated' => $FormPostValues['DateUpdated']
-                ));
-            }
-
-           // And update the CountUnreadConversations count on each user related to the discussion.
-            $this->UpdateUserUnreadCount($RecipientUserIDs, true);
-            $this->UpdateParticipantCount($ConversationID);
-
-            $this->EventArguments['Recipients'] = $RecipientUserIDs;
-            $Conversation = $this->GetID($ConversationID);
-            $this->EventArguments['Conversation'] = $Conversation;
-            $Message = $MessageModel->GetID($MessageID, DATASET_TYPE_ARRAY);
-            $this->EventArguments['Message'] = $Message;
-            $this->FireEvent('AfterAdd');
-
-           // Add notifications (this isn't done by the conversationmessagemodule
-           // because the conversation has not yet been created at the time they are
-           // inserted)
-            $UnreadData = $this->SQL
-            ->Select('uc.UserID')
-            ->From('UserConversation uc')
-            ->Where('uc.ConversationID', $ConversationID) // hopefully coax this index.
-            ->Where('uc.UserID <>', $Session->UserID)
-            ->Get();
-
-            $Activity = array(
-            'ActivityType' => 'ConversationMessage',
-            'ActivityUserID' => $Session->UserID,
-            'HeadlineFormat' => T('HeadlineFormat.ConversationMessage', '{ActivityUserID,User} sent you a <a href="{Url,html}">message</a>'),
-            'RecordType' => 'Conversation',
-            'RecordID' => $ConversationID,
-            'Story' => GetValue('Body', $FormPostValues),
-            'Format' => GetValue('Format', $FormPostValues, C('Garden.InputFormatter')),
-            'Route' => "/messages/$ConversationID#Message_$MessageID"
-            );
-
-            $Subject = GetValue('Subject', $Fields);
-            if ($Subject) {
-                $Activity['HeadlineFormat'] = $Subject;
-            }
-
-            $ActivityModel = new ActivityModel();
-            foreach ($UnreadData->Result() as $User) {
-                $Activity['NotifyUserID'] = $User->UserID;
-                $ActivityModel->Queue($Activity, 'ConversationMessage');
-            }
-            $ActivityModel->SaveQueue();
-
-        } else {
-           // Make sure that all of the validation results from both validations are present for view by the form
-            foreach ($MessageModel->ValidationResults() as $FieldName => $Results) {
-                foreach ($Results as $Result) {
-                    $this->Validation->AddValidationResult($FieldName, $Result);
-                 }
-=======
-        // Grab the base list of conversations.
         $Data = $this->SQL
             ->select('c.*')
             ->select('uc.CountReadMessages')
@@ -711,19 +132,19 @@
         return $Data;
     }
 
-    /**
+   /**
      * Get a list of conversaitons for a user's inbox. This is an optimized version of ConversationModel::get().
-     *
-     * @param int $UserID
-     * @param int $Offset Number to skip.
-     * @param int $Limit Maximum to return.
-     */
+    *
+    * @param int $UserID
+    * @param int $Offset Number to skip.
+    * @param int $Limit Maximum to return.
+    */
     public function get2($UserID, $Offset = 0, $Limit = false) {
         if (!$Limit) {
             $Limit = c('Conversations.Conversations.PerPage', 30);
         }
 
-        // The self join is intentional in order to force the query to us an index-scan instead of a table-scan.
+       // The self join is intentional in order to force the query to us an index-scan instead of a table-scan.
         $Data = $this->SQL
             ->select('c.*')
             ->select('uc2.DateLastViewed')
@@ -741,7 +162,7 @@
         $Data->datasetType(DATASET_TYPE_ARRAY);
         $Result =& $Data->result();
 
-        // Add some calculated fields.
+       // Add some calculated fields.
         foreach ($Result as &$Row) {
             if ($Row['UserLastMessageID']) {
                 $Row['LastMessageID'] = $Row['UserLastMessageID'];
@@ -750,33 +171,33 @@
             unset($Row['UserLastMessageID']);
         }
 
-        // Join the participants.
+       // Join the participants.
         $this->joinParticipants($Result);
 
-        // Join in the last message.
+       // Join in the last message.
         Gdn_DataSet::join(
             $Result,
             array(
-                'table' => 'ConversationMessage',
-                'prefix' => 'Last',
-                'parent' => 'LastMessageID',
-                'child' => 'MessageID',
-                'InsertUserID', 'DateInserted', 'Body', 'Format')
+             'table' => 'ConversationMessage',
+             'prefix' => 'Last',
+             'parent' => 'LastMessageID',
+             'child' => 'MessageID',
+             'InsertUserID', 'DateInserted', 'Body', 'Format')
         );
 
         return $Data;
     }
 
-    /**
-     * Get number of conversations involving current user.
-     *
-     * @since 2.0.0
-     * @access public
-     *
-     * @param int $ViewingUserID Unique ID of current user.
-     * @param array $Wheres SQL conditions.
-     * @return int Number of messages.
-     */
+   /**
+    * Get number of conversations involving current user.
+    *
+    * @since 2.0.0
+    * @access public
+    *
+    * @param int $ViewingUserID Unique ID of current user.
+    * @param array $Wheres SQL conditions.
+    * @return int Number of messages.
+    */
     public function getCount($ViewingUserID, $Wheres = '') {
         if (is_array($Wheres)) {
             $this->SQL->where($Wheres);
@@ -790,15 +211,15 @@
             ->value('Count', 0);
     }
 
-    /**
-     * Get number of conversations that meet criteria.
-     *
-     * @since 2.0.0
-     * @access public
-     *
-     * @param array $Wheres SQL conditions.
-     * @return int Number of messages.
-     */
+   /**
+    * Get number of conversations that meet criteria.
+    *
+    * @since 2.0.0
+    * @access public
+    *
+    * @param array $Wheres SQL conditions.
+    * @return int Number of messages.
+    */
     public function getCountWhere($Wheres = '') {
         if (is_array($Wheres)) {
             $this->SQL->where($Wheres);
@@ -816,18 +237,18 @@
         return 0;
     }
 
-    /**
-     * Get meta data of a single conversation.
-     *
-     * @since 2.0.0
-     * @access public
-     *
-     * @param int $ConversationID Unique ID of conversation.
-     * @param int $ViewingUserID Unique ID of current user.
-     * @return Gdn_DataSet SQL result (single row).
-     */
+   /**
+    * Get meta data of a single conversation.
+    *
+    * @since 2.0.0
+    * @access public
+    *
+    * @param int $ConversationID Unique ID of conversation.
+    * @param int $ViewingUserID Unique ID of current user.
+    * @return Gdn_DataSet SQL result (single row).
+    */
     public function getID($ConversationID, $ViewingUserID = false) {
-        // Get the conversation.
+       // Get the conversation.
         $Conversation = $this->getWhere(array('ConversationID' => $ConversationID))->firstRow(DATASET_TYPE_ARRAY);
 
         if ($ViewingUserID) {
@@ -837,7 +258,7 @@
             )
                 ->firstRow(DATASET_TYPE_ARRAY);
 
-            // Convert the array.
+           // Convert the array.
             $UserConversation = arrayTranslate($Data, array('LastMessageID', 'CountReadMessages', 'DateLastViewed', 'Bookmarked'));
             $UserConversation['CountNewMessages'] = $Conversation['CountMessages'] - $Data['CountReadMessages'];
         } else {
@@ -847,16 +268,16 @@
         return (object)$Conversation;
     }
 
-    /**
-     * Get all users involved in conversation.
-     *
-     * @since 2.0.0
-     * @access public
-     *
-     * @param int $ConversationID Unique ID of conversation.
-     * @param int $Limit The number of recipients to grab.
-     * @return Gdn_DataSet SQL results.
-     */
+   /**
+    * Get all users involved in conversation.
+    *
+    * @since 2.0.0
+    * @access public
+    *
+    * @param int $ConversationID Unique ID of conversation.
+    * @param int $Limit The number of recipients to grab.
+    * @return Gdn_DataSet SQL results.
+    */
     public function getRecipients($ConversationID, $Limit = 20) {
         $Data = $this->SQL
             ->select('uc.*')
@@ -870,7 +291,7 @@
     }
 
     public function joinParticipants(&$Data, $Max = 5) {
-        // Loop through the data and find the conversations with >= $Max participants.
+       // Loop through the data and find the conversations with >= $Max participants.
         $IDs = array();
         foreach ($Data as $Row) {
             if ($Row['CountParticipants'] <= $Max) {
@@ -898,12 +319,12 @@
         }
     }
 
-    /**
-     * Figure out whether or not a user is in a conversation.
-     * @param int $ConversationID
-     * @param int $UserID
-     * @return int|bool
-     */
+   /**
+    * Figure out whether or not a user is in a conversation.
+    * @param int $ConversationID
+    * @param int $UserID
+    * @return int|bool
+    */
     public function inConversation($ConversationID, $UserID) {
         $Row = $this->SQL
             ->getWhere('UserConversation', array('ConversationID' => $ConversationID, 'UserID' => $UserID))
@@ -918,7 +339,7 @@
     }
 
     public function joinLastMessages(&$Data) {
-        // Grab all of the last message IDs.
+       // Grab all of the last message IDs.
         $IDs = array();
         foreach ($Data as &$Row) {
             $Row['CountNewMessages'] = $Row['CountMessages'] - $Row['CountReadMessages'];
@@ -952,20 +373,20 @@
     }
 
 
-    /**
-     * Gets a nice title to represent the participants in a conversation.
-     *
-     * @param array|object $Conversation
-     * @param array|object $Participants
-     * @return string Returns a title for the conversation.
-     */
+   /**
+    * Gets a nice title to represent the participants in a conversation.
+    *
+    * @param array|object $Conversation
+    * @param array|object $Participants
+    * @return string Returns a title for the conversation.
+    */
     public static function participantTitle($Conversation, $Html = true, $Max = 3) {
         $Participants = val('Participants', $Conversation);
         $Total = (int)val('CountParticipants', $Conversation);
         $MyID = Gdn::session()->UserID;
         $FoundMe = false;
 
-        // Try getting people that haven't left the conversation and aren't you.
+       // Try getting people that haven't left the conversation and aren't you.
         $Users = array();
         $i = 0;
         foreach ($Participants as $Row) {
@@ -1015,18 +436,18 @@
         return $Result;
     }
 
-    /**
-     * Save conversation from form submission.
-     *
-     * @since 2.0.0
-     * @access public
-     *
-     * @param array $FormPostValues Values submitted via form.
-     * @param ConversationMessageModel $MessageModel Message starting the conversation.
-     * @return int Unique ID of conversation created or updated.
-     */
+   /**
+    * Save conversation from form submission.
+    *
+    * @since 2.0.0
+    * @access public
+    *
+    * @param array $FormPostValues Values submitted via form.
+    * @param ConversationMessageModel $MessageModel Message starting the conversation.
+    * @return int Unique ID of conversation created or updated.
+    */
     public function save($FormPostValues, $MessageModel) {
-        // Define the primary key in this model's table.
+       // Define the primary key in this model's table.
         $this->defineSchema();
         $MessageModel->defineSchema();
 
@@ -1050,18 +471,18 @@
             $FormPostValues['Format'] = c('Garden.InputFormatter');
         }
 
-        // Add & apply any extra validation rules:
+       // Add & apply any extra validation rules:
         $this->Validation->applyRule('Body', 'Required');
         $MessageModel->Validation->applyRule('Body', 'Required');
-        // Make sure that there is at least one recipient
+       // Make sure that there is at least one recipient
         $this->Validation->addRule('OneOrMoreArrayItemRequired', 'function:ValidateOneOrMoreArrayItemRequired');
         $this->Validation->applyRule('RecipientUserID', 'OneOrMoreArrayItemRequired');
 
-        // Add insert/update fields
+       // Add insert/update fields
         $this->addInsertFields($FormPostValues);
         $this->addUpdateFields($FormPostValues);
 
-        // Validate the form posted values
+       // Validate the form posted values
         $ConversationID = false;
         if ($this->validate($FormPostValues)
             && $MessageModel->validate($FormPostValues)
@@ -1070,28 +491,28 @@
             $Fields = $this->Validation->validationFields(); // All fields on the form that relate to the schema
 
 
-            // Define the recipients, and make sure that the sender is in the list
+           // Define the recipients, and make sure that the sender is in the list
             $RecipientUserIDs = val('RecipientUserID', $Fields, 0);
 
             if (!in_array($FormPostValues['InsertUserID'], $RecipientUserIDs)) {
                 $RecipientUserIDs[] = $FormPostValues['InsertUserID'];
             }
 
-            // Also make sure there are no duplicates in the recipient list
+           // Also make sure there are no duplicates in the recipient list
             $RecipientUserIDs = array_unique($RecipientUserIDs);
             sort($RecipientUserIDs);
             $Fields = $this->Validation->schemaValidationFields(); // All fields on the form that relate to the schema
             $ConversationID = $this->SQL->insert($this->Name, $Fields);
             $FormPostValues['ConversationID'] = $ConversationID;
 
-            // Notify the message model that it's being called as a direct result
-            // of a new conversation being created. As of now, this is being used
-            // so that spam checks between new conversations and conversation
-            // messages each have a separate counter. Without this, a new
-            // conversation will cause itself AND the message model spam counter
-            // to increment by 1.
+           // Notify the message model that it's being called as a direct result
+           // of a new conversation being created. As of now, this is being used
+           // so that spam checks between new conversations and conversation
+           // messages each have a separate counter. Without this, a new
+           // conversation will cause itself AND the message model spam counter
+           // to increment by 1.
             $MessageID = $MessageModel->save($FormPostValues, null, array(
-                'NewConversation' => true
+               'NewConversation' => true
             ));
 
             $this->SQL
@@ -1100,19 +521,19 @@
                 ->where('ConversationID', $ConversationID)
                 ->put();
 
-            // Now that the message & conversation have been inserted, insert all of the recipients
+           // Now that the message & conversation have been inserted, insert all of the recipients
             foreach ($RecipientUserIDs as $UserID) {
                 $CountReadMessages = $UserID == $FormPostValues['InsertUserID'] ? 1 : 0;
                 $this->SQL->options('Ignore', true)->insert('UserConversation', array(
-                    'UserID' => $UserID,
-                    'ConversationID' => $ConversationID,
-                    'LastMessageID' => $MessageID,
-                    'CountReadMessages' => $CountReadMessages,
-                    'DateConversationUpdated' => $FormPostValues['DateUpdated']
+                'UserID' => $UserID,
+                'ConversationID' => $ConversationID,
+                'LastMessageID' => $MessageID,
+                'CountReadMessages' => $CountReadMessages,
+                'DateConversationUpdated' => $FormPostValues['DateUpdated']
                 ));
             }
 
-            // And update the CountUnreadConversations count on each user related to the discussion.
+           // And update the CountUnreadConversations count on each user related to the discussion.
             $this->updateUserUnreadCount(array_diff($RecipientUserIDs, array($FormPostValues['InsertUserID'])));
             $this->updateParticipantCount($ConversationID);
 
@@ -1123,9 +544,9 @@
             $this->EventArguments['Message'] = $Message;
             $this->fireEvent('AfterAdd');
 
-            // Add notifications (this isn't done by the conversationmessagemodule
-            // because the conversation has not yet been created at the time they are
-            // inserted)
+           // Add notifications (this isn't done by the conversationmessagemodule
+           // because the conversation has not yet been created at the time they are
+           // inserted)
             $UnreadData = $this->SQL
                 ->select('uc.UserID')
                 ->from('UserConversation uc')
@@ -1134,14 +555,14 @@
                 ->get();
 
             $Activity = array(
-                'ActivityType' => 'ConversationMessage',
+            'ActivityType' => 'ConversationMessage',
                 'ActivityUserID' => $FormPostValues['InsertUserID'],
                 'HeadlineFormat' => t('HeadlineFormat.ConversationMessage', '{ActivityUserID,User} sent you a <a href="{Url,html}">message</a>'),
-                'RecordType' => 'Conversation',
-                'RecordID' => $ConversationID,
+            'RecordType' => 'Conversation',
+            'RecordID' => $ConversationID,
                 'Story' => val('Body', $FormPostValues),
                 'Format' => val('Format', $FormPostValues, c('Garden.InputFormatter')),
-                'Route' => "/messages/$ConversationID#Message_$MessageID"
+            'Route' => "/messages/$ConversationID#Message_$MessageID"
             );
 
             $Subject = val('Subject', $Fields);
@@ -1157,19 +578,17 @@
             $ActivityModel->saveQueue();
 
         } else {
-            // Make sure that all of the validation results from both validations are present for view by the form
+           // Make sure that all of the validation results from both validations are present for view by the form
             foreach ($MessageModel->validationResults() as $FieldName => $Results) {
                 foreach ($Results as $Result) {
                     $this->Validation->addValidationResult($FieldName, $Result);
-                }
->>>>>>> 0aed7e80
+                 }
             }
         }
 
         return $ConversationID;
     }
 
-<<<<<<< HEAD
    /**
     * Clear a conversation for a specific user id.
     *
@@ -1179,47 +598,6 @@
     * @param int $ConversationID Unique ID of conversation effected.
     * @param int $ClearingUserID Unique ID of current user.
     */
-    public function Clear($ConversationID, $ClearingUserID) {
-        $this->SQL->Update('UserConversation')
-         ->Set('Deleted', 1)
-         ->Set('DateLastViewed', Gdn_Format::ToDateTime())
-         ->Where('UserID', $ClearingUserID)
-         ->Where('ConversationID', $ConversationID)
-         ->Put();
-
-        $this->CountUnread($ClearingUserID);
-        $this->UpdateParticipantCount($ConversationID);
-    }
-
-   /**
-    * Count unread messages.
-    *
-    * @param int $UserID Unique ID for user being queried.
-    * @param bool $Save Whether to update user record.
-    * @return int
-    */
-    public function CountUnread($UserID, $Save = true) {
-       // Also update the unread conversation count for this user
-        $CountUnread = $this->SQL
-         ->Select('c.ConversationID', 'count', 'CountUnread')
-         ->From('UserConversation uc')
-         ->Join('Conversation c', 'c.ConversationID = uc.ConversationID and uc.CountReadMessages < c.CountMessages')
-         ->Where('uc.UserID', $UserID)
-         ->Where('uc.Deleted', 0)
-         ->Get()->Value('CountUnread', 0);
-
-        if ($Save) {
-            Gdn::UserModel()->SetField($UserID, 'CountUnreadConversations', $CountUnread);
-=======
-    /**
-     * Clear a conversation for a specific user id.
-     *
-     * @since 2.0.0
-     * @access public
-     *
-     * @param int $ConversationID Unique ID of conversation effected.
-     * @param int $ClearingUserID Unique ID of current user.
-     */
     public function clear($ConversationID, $ClearingUserID) {
         $this->SQL->update('UserConversation')
             ->set('Deleted', 1)
@@ -1232,15 +610,15 @@
         $this->updateParticipantCount($ConversationID);
     }
 
-    /**
-     * Count unread messages.
-     *
-     * @param int $UserID Unique ID for user being queried.
-     * @param bool $Save Whether to update user record.
-     * @return int
-     */
+   /**
+    * Count unread messages.
+    *
+    * @param int $UserID Unique ID for user being queried.
+    * @param bool $Save Whether to update user record.
+    * @return int
+    */
     public function countUnread($UserID, $Save = true) {
-        // Also update the unread conversation count for this user
+       // Also update the unread conversation count for this user
         $CountUnread = $this->SQL
             ->select('c.ConversationID', 'count', 'CountUnread')
             ->from('UserConversation uc')
@@ -1251,13 +629,11 @@
 
         if ($Save) {
             Gdn::userModel()->setField($UserID, 'CountUnreadConversations', $CountUnread);
->>>>>>> 0aed7e80
         }
 
         return $CountUnread;
     }
 
-<<<<<<< HEAD
    /**
     * Update a conversation as read for a specific user id.
     *
@@ -1267,59 +643,8 @@
     * @param int $ConversationID Unique ID of conversation effected.
     * @param int $ReadingUserID Unique ID of current user.
     */
-    public function MarkRead($ConversationID, $ReadingUserID) {
+    public function markRead($ConversationID, $ReadingUserID) {
        // Update the the read conversation count for the user.
-        $this->SQL->Update('UserConversation uc')
-         ->Join('Conversation c', 'c.ConversationID = uc.ConversationID')
-         ->Set('uc.CountReadMessages', 'c.CountMessages', false)
-         ->Set('uc.DateLastViewed', Gdn_Format::ToDateTime())
-         ->Set('uc.LastMessageID', 'c.LastMessageID', false)
-         ->Where('c.ConversationID', $ConversationID)
-         ->Where('uc.ConversationID', $ConversationID)
-         ->Where('uc.UserID', $ReadingUserID)
-         ->Put();
-
-       // Also update the unread conversation count for this user
-        $CountUnread = $this->CountUnread($ReadingUserID);
-
-       // Also write through to the current session user.
-        if ($ReadingUserID > 0 && $ReadingUserID == Gdn::Session()->UserID) {
-            Gdn::Session()->User->CountUnreadConversations = $CountUnread;
-        }
-    }
-
-   /**
-    * Bookmark (or unbookmark) a conversation for a specific user id.
-    *
-    * @since 2.0.0
-    * @access public
-    *
-    * @param int $ConversationID Unique ID of conversation effected.
-    * @param int $UserID Unique ID of current user.
-    * @return bool Whether it is currently bookmarked.
-    */
-    public function Bookmark($ConversationID, $UserID) {
-        $Bookmark = false;
-        $Discussion = $this->GetID($ConversationID, $UserID);
-        if (is_object($Discussion)) {
-            $Bookmark = $Discussion->Bookmark == '0' ? '1' : '0';
-            $this->SQL->Update('UserConversation')
-            ->Set('Bookmark', $Bookmark)
-            ->Where('ConversationID', $ConversationID)
-            ->Where('UserID', $UserID)
-            ->Put();
-=======
-    /**
-     * Update a conversation as read for a specific user id.
-     *
-     * @since 2.0.0
-     * @access public
-     *
-     * @param int $ConversationID Unique ID of conversation effected.
-     * @param int $ReadingUserID Unique ID of current user.
-     */
-    public function markRead($ConversationID, $ReadingUserID) {
-        // Update the the read conversation count for the user.
         $this->SQL->update('UserConversation uc')
             ->join('Conversation c', 'c.ConversationID = uc.ConversationID')
             ->set('uc.CountReadMessages', 'c.CountMessages', false)
@@ -1330,25 +655,25 @@
             ->where('uc.UserID', $ReadingUserID)
             ->put();
 
-        // Also update the unread conversation count for this user
+       // Also update the unread conversation count for this user
         $CountUnread = $this->countUnread($ReadingUserID);
 
-        // Also write through to the current session user.
+       // Also write through to the current session user.
         if ($ReadingUserID > 0 && $ReadingUserID == Gdn::session()->UserID) {
             Gdn::session()->User->CountUnreadConversations = $CountUnread;
         }
     }
 
-    /**
-     * Bookmark (or unbookmark) a conversation for a specific user id.
-     *
-     * @since 2.0.0
-     * @access public
-     *
-     * @param int $ConversationID Unique ID of conversation effected.
-     * @param int $UserID Unique ID of current user.
-     * @return bool Whether it is currently bookmarked.
-     */
+   /**
+    * Bookmark (or unbookmark) a conversation for a specific user id.
+    *
+    * @since 2.0.0
+    * @access public
+    *
+    * @param int $ConversationID Unique ID of conversation effected.
+    * @param int $UserID Unique ID of current user.
+    * @return bool Whether it is currently bookmarked.
+    */
     public function bookmark($ConversationID, $UserID) {
         $Bookmark = false;
         $Discussion = $this->getID($ConversationID, $UserID);
@@ -1359,13 +684,11 @@
                 ->where('ConversationID', $ConversationID)
                 ->where('UserID', $UserID)
                 ->put();
->>>>>>> 0aed7e80
             $Bookmark == '1' ? true : false;
         }
         return $Bookmark;
     }
 
-<<<<<<< HEAD
    /**
     * Add another user to the conversation.
     *
@@ -1375,56 +698,17 @@
     * @param int $ConversationID Unique ID of conversation effected.
     * @param int $UserID Unique ID of current user.
     */
-    public function AddUserToConversation($ConversationID, $UserID) {
-=======
-    /**
-     * Add another user to the conversation.
-     *
-     * @since 2.0.0
-     * @access public
-     *
-     * @param int $ConversationID Unique ID of conversation effected.
-     * @param int $UserID Unique ID of current user.
-     */
     public function addUserToConversation($ConversationID, $UserID) {
->>>>>>> 0aed7e80
         if (!is_array($UserID)) {
             $UserID = array($UserID);
         }
 
-<<<<<<< HEAD
        // First define the current users in the conversation
-        $OldContributorData = $this->GetRecipients($ConversationID);
-        $OldContributorData = Gdn_DataSet::Index($OldContributorData, 'UserID');
-        $AddedUserIDs = array();
-
-       // Get some information about this conversation
-        $ConversationData = $this->SQL
-         ->Select('LastMessageID')
-         ->Select('DateUpdated')
-         ->Select('CountMessages')
-         ->From('Conversation')
-         ->Where('ConversationID', $ConversationID)
-         ->Get()
-         ->FirstRow();
-
-       // Add the user(s) if they are not already in the conversation
-        foreach ($UserID as $NewUserID) {
-            if (!array_key_exists($NewUserID, $OldContributorData)) {
-                $AddedUserIDs[] = $NewUserID;
-                $this->SQL->Insert('UserConversation', array(
-                'UserID' => $NewUserID,
-                'ConversationID' => $ConversationID,
-                'LastMessageID' => $ConversationData->LastMessageID,
-                'CountReadMessages' => 0,
-                'DateConversationUpdated' => $ConversationData->DateUpdated
-=======
-        // First define the current users in the conversation
         $OldContributorData = $this->getRecipients($ConversationID);
         $OldContributorData = Gdn_DataSet::index($OldContributorData, 'UserID');
         $AddedUserIDs = array();
 
-        // Get some information about this conversation
+       // Get some information about this conversation
         $ConversationData = $this->SQL
             ->select('LastMessageID')
             ->select('DateUpdated')
@@ -1434,26 +718,21 @@
             ->get()
             ->firstRow();
 
-        // Add the user(s) if they are not already in the conversation
+       // Add the user(s) if they are not already in the conversation
         foreach ($UserID as $NewUserID) {
             if (!array_key_exists($NewUserID, $OldContributorData)) {
                 $AddedUserIDs[] = $NewUserID;
                 $this->SQL->insert('UserConversation', array(
-                    'UserID' => $NewUserID,
-                    'ConversationID' => $ConversationID,
-                    'LastMessageID' => $ConversationData->LastMessageID,
-                    'CountReadMessages' => 0,
-                    'DateConversationUpdated' => $ConversationData->DateUpdated
->>>>>>> 0aed7e80
+                'UserID' => $NewUserID,
+                'ConversationID' => $ConversationID,
+                'LastMessageID' => $ConversationData->LastMessageID,
+                'CountReadMessages' => 0,
+                'DateConversationUpdated' => $ConversationData->DateUpdated
                 ));
             } elseif ($OldContributorData[$NewUserID]->Deleted) {
                 $AddedUserIDs[] = $NewUserID;
 
-<<<<<<< HEAD
-                $this->SQL->Put(
-=======
                 $this->SQL->put(
->>>>>>> 0aed7e80
                     'UserConversation',
                     array('Deleted' => 0),
                     array('ConversationID' => $ConversationID, 'UserID' => $NewUserID)
@@ -1463,29 +742,20 @@
         if (count($AddedUserIDs) > 0) {
             $ActivityModel = new ActivityModel();
             foreach ($AddedUserIDs as $AddedUserID) {
-<<<<<<< HEAD
-                $ActivityModel->Queue(
-                    array(
-                    'ActivityType' => 'AddedToConversation',
-                    'NotifyUserID' => $AddedUserID,
-                    'HeadlineFormat' => T('You were added to a conversation.', '{ActivityUserID,User} added you to a <a href="{Url,htmlencode}">conversation</a>.'),
-=======
                 $ActivityModel->queue(
                     array(
                     'ActivityType' => 'AddedToConversation',
                     'NotifyUserID' => $AddedUserID,
                     'HeadlineFormat' => t('You were added to a conversation.', '{ActivityUserID,User} added you to a <a href="{Url,htmlencode}">conversation</a>.'),
->>>>>>> 0aed7e80
                     'Route' => '/messages/'.$ConversationID
                     ),
                     'ConversationMessage'
                 );
             }
-<<<<<<< HEAD
-            $ActivityModel->SaveQueue();
-
-            $this->UpdateUserUnreadCount($AddedUserIDs);
-            $this->UpdateParticipantCount($ConversationID);
+            $ActivityModel->saveQueue();
+
+            $this->updateUserUnreadCount($AddedUserIDs);
+            $this->updateParticipantCount($ConversationID);
         }
     }
 
@@ -1498,124 +768,37 @@
     * @param int $CountRecipients Optionally skip needing to query the count by passing it.
     * @return bool Whether user may add more recipients to conversation.
     */
-    public function AddUserAllowed($ConversationID = 0, $CountRecipients = 0) {
+    public function addUserAllowed($ConversationID = 0, $CountRecipients = 0) {
        // Determine whether recipients can be added
         $CanAddRecipients = true;
-        $MaxCount = C('Conversations.MaxRecipients');
+        $MaxCount = c('Conversations.MaxRecipients');
 
        // Avoid a query if we already know we can add. MaxRecipients being unset means unlimited.
-        if ($MaxCount && !CheckPermission('Garden.Moderation.Manage')) {
+        if ($MaxCount && !checkPermission('Garden.Moderation.Manage')) {
             if (!$CountRecipients) {
                // Count current recipients
                 $ConversationModel = new ConversationModel();
-                $CountRecipients = $ConversationModel->GetRecipients($ConversationID);
+                $CountRecipients = $ConversationModel->getRecipients($ConversationID);
             }
 
            // Add 1 because sender counts as a recipient.
-            $CanAddRecipients = (count($CountRecipients) < ($MaxCount+1));
-=======
-            $ActivityModel->saveQueue();
-
-            $this->updateUserUnreadCount($AddedUserIDs);
-            $this->updateParticipantCount($ConversationID);
-        }
-    }
-
-    /**
-     * Are we allowed to add more recipients?
-     *
-     * If we pass $CountRecipients then $ConversationID isn't needed (set to zero).
-     *
-     * @param int $ConversationID Unique ID of the conversation.
-     * @param int $CountRecipients Optionally skip needing to query the count by passing it.
-     * @return bool Whether user may add more recipients to conversation.
-     */
-    public function addUserAllowed($ConversationID = 0, $CountRecipients = 0) {
-        // Determine whether recipients can be added
-        $CanAddRecipients = true;
-        $MaxCount = c('Conversations.MaxRecipients');
-
-        // Avoid a query if we already know we can add. MaxRecipients being unset means unlimited.
-        if ($MaxCount && !checkPermission('Garden.Moderation.Manage')) {
-            if (!$CountRecipients) {
-                // Count current recipients
-                $ConversationModel = new ConversationModel();
-                $CountRecipients = $ConversationModel->getRecipients($ConversationID);
-            }
-
-            // Add 1 because sender counts as a recipient.
             $CanAddRecipients = (count($CountRecipients) < ($MaxCount + 1));
->>>>>>> 0aed7e80
         }
 
         return $CanAddRecipients;
     }
 
-<<<<<<< HEAD
    /**
     * Update the count of participants.
     *
     * @param int $ConversationID
     */
-    public function UpdateParticipantCount($ConversationID) {
-=======
-    /**
-     * Update the count of participants.
-     *
-     * @param int $ConversationID
-     */
     public function updateParticipantCount($ConversationID) {
->>>>>>> 0aed7e80
         if (!$ConversationID) {
             return;
         }
 
         $Count = $this->SQL
-<<<<<<< HEAD
-           ->Select('uc.UserID', 'count', 'CountParticipants')
-           ->From('UserConversation uc')
-           ->Where('uc.ConversationID', $ConversationID)
-           ->Where('uc.Deleted', 0)
-           ->Get()->Value('CountParticipants', 0);
-
-        $this->SetField($ConversationID, 'CountParticipants', $Count);
-    }
-
-   /**
-    * Update users' unread conversation counter.
-    *
-    * @param array $UserIDs Array of ints.
-    * @param bool $SkipSelf Whether to omit current user.
-    */
-    public function UpdateUserUnreadCount($UserIDs, $SkipSelf = false) {
-
-       // Get the current user out of this array
-        if ($SkipSelf) {
-            $UserIDs = array_diff($UserIDs, array(Gdn::Session()->UserID));
-        }
-
-       // Update the CountUnreadConversations count on each user related to the discussion.
-        $this->SQL
-         ->Update('User')
-         ->Set('CountUnreadConversations', 'coalesce(CountUnreadConversations, 0) + 1', false)
-         ->WhereIn('UserID', $UserIDs)
-         ->Put();
-
-       // Query it back since it was an expression
-        $UserData = $this->SQL
-         ->Select('UserID')
-         ->Select('CountUnreadConversations')
-         ->From('User')
-         ->WhereIn('UserID', $UserIDs)
-         ->Get()->Result(DATASET_TYPE_ARRAY);
-
-       // Update the user caches
-        foreach ($UserData as $UpdateUser) {
-            $UpdateUserID = GetValue('UserID', $UpdateUser);
-            $CountUnreadConversations = GetValue('CountUnreadConversations', $UpdateUser);
-            $CountUnreadConversations = (is_numeric($CountUnreadConversations)) ? $CountUnreadConversations : 1;
-            Gdn::UserModel()->UpdateUserCache($UpdateUserID, 'CountUnreadConversations', $CountUnreadConversations);
-=======
             ->select('uc.UserID', 'count', 'CountParticipants')
             ->from('UserConversation uc')
             ->where('uc.ConversationID', $ConversationID)
@@ -1625,27 +808,27 @@
         $this->setField($ConversationID, 'CountParticipants', $Count);
     }
 
-    /**
-     * Update users' unread conversation counter.
-     *
-     * @param array $UserIDs Array of ints.
-     * @param bool $SkipSelf Whether to omit current user.
-     */
+   /**
+    * Update users' unread conversation counter.
+    *
+    * @param array $UserIDs Array of ints.
+    * @param bool $SkipSelf Whether to omit current user.
+    */
     public function updateUserUnreadCount($UserIDs, $SkipSelf = false) {
 
-        // Get the current user out of this array
+       // Get the current user out of this array
         if ($SkipSelf) {
             $UserIDs = array_diff($UserIDs, array(Gdn::session()->UserID));
         }
 
-        // Update the CountUnreadConversations count on each user related to the discussion.
+       // Update the CountUnreadConversations count on each user related to the discussion.
         $this->SQL
             ->update('User')
             ->set('CountUnreadConversations', 'coalesce(CountUnreadConversations, 0) + 1', false)
             ->whereIn('UserID', $UserIDs)
             ->put();
 
-        // Query it back since it was an expression
+       // Query it back since it was an expression
         $UserData = $this->SQL
             ->select('UserID')
             ->select('CountUnreadConversations')
@@ -1653,13 +836,12 @@
             ->whereIn('UserID', $UserIDs)
             ->get()->result(DATASET_TYPE_ARRAY);
 
-        // Update the user caches
+       // Update the user caches
         foreach ($UserData as $UpdateUser) {
             $UpdateUserID = val('UserID', $UpdateUser);
             $CountUnreadConversations = val('CountUnreadConversations', $UpdateUser);
             $CountUnreadConversations = (is_numeric($CountUnreadConversations)) ? $CountUnreadConversations : 1;
             Gdn::userModel()->updateUserCache($UpdateUserID, 'CountUnreadConversations', $CountUnreadConversations);
->>>>>>> 0aed7e80
         }
     }
 }