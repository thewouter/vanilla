--- conflicted
+++ resolved
@@ -1,10 +1,4 @@
-<<<<<<< HEAD
-<?php if (!defined('APPLICATION')) {
-    exit();
-      }
-=======
 <?php
->>>>>>> 0aed7e80
 /**
  * Conversations model.
  *
@@ -18,27 +12,17 @@
  * Introduces common methods that child classes can use.
  */
 abstract class ConversationsModel extends Gdn_Model {
-<<<<<<< HEAD
+
    /**
     * Class constructor. Defines the related database table name.
     *
     * @since 2.2
     * @access public
     */
-=======
-
-    /**
-     * Class constructor. Defines the related database table name.
-     *
-     * @since 2.2
-     * @access public
-     */
->>>>>>> 0aed7e80
     public function __construct($Name = '') {
         parent::__construct($Name);
     }
 
-<<<<<<< HEAD
    /**
     * Checks to see if the user is spamming. Returns TRUE if the user is spamming.
     *
@@ -48,66 +32,21 @@
     * @since 2.2
     * @return bool Whether spam check is positive (TRUE = spammer).
     */
-    public function CheckForSpam($Type, $SkipSpamCheck = false) {
+    public function checkForSpam($Type, $SkipSpamCheck = false) {
        // If spam checking is disabled or user is an admin, skip
-        $SpamCheckEnabled = GetValue('SpamCheck', $this, true);
-        if ($SkipSpamCheck == true || $SpamCheckEnabled === false || CheckPermission('Garden.Moderation.Manage')) {
-=======
-    /**
-     * Checks to see if the user is spamming. Returns TRUE if the user is spamming.
-     *
-     * Users cannot post more than $SpamCount comments within $SpamTime
-     * seconds or their account will be locked for $SpamLock seconds.
-     *
-     * @since 2.2
-     * @return bool Whether spam check is positive (TRUE = spammer).
-     */
-    public function checkForSpam($Type, $SkipSpamCheck = false) {
-        // If spam checking is disabled or user is an admin, skip
         $SpamCheckEnabled = val('SpamCheck', $this, true);
         if ($SkipSpamCheck == true || $SpamCheckEnabled === false || checkPermission('Garden.Moderation.Manage')) {
->>>>>>> 0aed7e80
             return false;
         }
 
         $Spam = false;
 
-<<<<<<< HEAD
        // Validate $Type
-        if (!in_array($Type, array('Conversation', 'ConversationMessage'))) {
-            trigger_error(ErrorMessage(sprintf('Spam check type unknown: %s', $Type), 'ConversationsModel', 'CheckForSpam'), E_USER_ERROR);
-        }
-
-       // Get spam config settings
-        $SpamCount = C("Conversations.$Type.SpamCount", 1);
-        if (!is_numeric($SpamCount) || $SpamCount < 1) {
-            $SpamCount = 1; // 1 spam minimum
-        }
-        $SpamTime = C("Conversations.$Type.SpamTime", 30);
-        if (!is_numeric($SpamTime) || $SpamTime < 30) {
-            $SpamTime = 30; // 30 second minimum spam span
-        }
-        $SpamLock = C("Conversations.$Type.SpamLock", 60);
-        if (!is_numeric($SpamLock) || $SpamLock < 60) {
-            $SpamLock = 60; // 60 second minimum lockout
-        }
-       // Check for a spam lock first.
-        $Now = time();
-        $TimeSpamLock = (int)Gdn::Session()->GetAttribute("Time{$Type}SpamLock", 0);
-        $WaitTime = $SpamLock - ($Now - $TimeSpamLock);
-        if ($WaitTime > 0) {
-            $Spam = true;
-            $this->Validation->AddValidationResult(
-                'Body',
-                '@'.sprintf(
-                    T('A spam block is now in effect on your account. You must wait at least %3$s seconds before attempting to post again.'),
-=======
-        // Validate $Type
         if (!in_array($Type, array('Conversation', 'ConversationMessage'))) {
             trigger_error(errorMessage(sprintf('Spam check type unknown: %s', $Type), 'ConversationsModel', 'CheckForSpam'), E_USER_ERROR);
         }
 
-        // Get spam config settings
+       // Get spam config settings
         $SpamCount = c("Conversations.$Type.SpamCount", 1);
         if (!is_numeric($SpamCount) || $SpamCount < 1) {
             $SpamCount = 1; // 1 spam minimum
@@ -120,7 +59,7 @@
         if (!is_numeric($SpamLock) || $SpamLock < 60) {
             $SpamLock = 60; // 60 second minimum lockout
         }
-        // Check for a spam lock first.
+       // Check for a spam lock first.
         $Now = time();
         $TimeSpamLock = (int)Gdn::session()->getAttribute("Time{$Type}SpamLock", 0);
         $WaitTime = $SpamLock - ($Now - $TimeSpamLock);
@@ -130,7 +69,6 @@
                 'Body',
                 '@'.sprintf(
                     t('A spam block is now in effect on your account. You must wait at least %3$s seconds before attempting to post again.'),
->>>>>>> 0aed7e80
                     $SpamCount,
                     $SpamTime,
                     $WaitTime
@@ -139,25 +77,11 @@
             return $Spam;
         }
 
-<<<<<<< HEAD
-        $CountSpamCheck = Gdn::Session()->GetAttribute('Count'.$Type.'SpamCheck', 0);
-        $TimeSpamCheck = (int)Gdn::Session()->GetAttribute('Time'.$Type.'SpamCheck', 0);
-        $SecondsSinceSpamCheck = time() - $TimeSpamCheck;
-
-       // Apply a spam lock if necessary
-        $Attributes = array();
-        if ($SecondsSinceSpamCheck < $SpamTime && $CountSpamCheck >= $SpamCount) {
-            $Spam = true;
-            $this->Validation->AddValidationResult(
-                'Body',
-                '@'.sprintf(
-                    T('You have posted %1$s times within %2$s seconds. A spam block is now in effect on your account. You must wait at least %3$s seconds before attempting to post again.'),
-=======
         $CountSpamCheck = Gdn::session()->getAttribute('Count'.$Type.'SpamCheck', 0);
         $TimeSpamCheck = (int)Gdn::session()->getAttribute('Time'.$Type.'SpamCheck', 0);
         $SecondsSinceSpamCheck = time() - $TimeSpamCheck;
 
-        // Apply a spam lock if necessary
+       // Apply a spam lock if necessary
         $Attributes = array();
         if ($SecondsSinceSpamCheck < $SpamTime && $CountSpamCheck >= $SpamCount) {
             $Spam = true;
@@ -165,18 +89,13 @@
                 'Body',
                 '@'.sprintf(
                     t('You have posted %1$s times within %2$s seconds. A spam block is now in effect on your account. You must wait at least %3$s seconds before attempting to post again.'),
->>>>>>> 0aed7e80
                     $SpamCount,
                     $SpamTime,
                     $SpamLock
                 )
             );
 
-<<<<<<< HEAD
            // Update the 'waiting period' every time they try to post again
-=======
-            // Update the 'waiting period' every time they try to post again
->>>>>>> 0aed7e80
             $Attributes["Time{$Type}SpamLock"] = $Now;
             $Attributes['Count'.$Type.'SpamCheck'] = 0;
         } else {
@@ -187,23 +106,15 @@
                 $Attributes['Count'.$Type.'SpamCheck'] = $CountSpamCheck + 1;
             }
         }
-<<<<<<< HEAD
        // Update the user profile after every comment
-        $UserModel = Gdn::UserModel();
-        if (Gdn::Session()->UserID) {
-            $UserModel->SaveAttribute(Gdn::Session()->UserID, $Attributes);
-=======
-        // Update the user profile after every comment
         $UserModel = Gdn::userModel();
         if (Gdn::session()->UserID) {
             $UserModel->saveAttribute(Gdn::session()->UserID, $Attributes);
->>>>>>> 0aed7e80
         }
 
         return $Spam;
     }
 
-<<<<<<< HEAD
    /**
     * Get all the members of a conversation from the $ConversationID.
     *
@@ -211,21 +122,6 @@
     *
     * @return array Array of user IDs.
     */
-    public function GetConversationMembers($ConversationID) {
-        $ConversationMembers = array();
-
-        $UserConversation = new Gdn_Model('UserConversation');
-        $UserMembers = $UserConversation->GetWhere(array(
-            'ConversationID' => $ConversationID
-        ))->ResultArray();
-=======
-    /**
-     * Get all the members of a conversation from the $ConversationID.
-     *
-     * @param int $ConversationID The conversation ID.
-     *
-     * @return array Array of user IDs.
-     */
     public function getConversationMembers($ConversationID) {
         $ConversationMembers = array();
 
@@ -233,7 +129,6 @@
         $UserMembers = $UserConversation->getWhere(array(
             'ConversationID' => $ConversationID
         ))->resultArray();
->>>>>>> 0aed7e80
 
         if (is_array($UserMembers) && count($UserMembers)) {
             $ConversationMembers = array_column($UserMembers, 'UserID');
@@ -242,7 +137,6 @@
         return $ConversationMembers;
     }
 
-<<<<<<< HEAD
    /**
     * Check if user posting to the conversation is already a member.
     *
@@ -251,20 +145,8 @@
     *
     * @return bool
     */
-    public function ValidConversationMember($ConversationID, $UserID) {
-        $ConversationMembers = $this->GetConversationMembers($ConversationID);
-=======
-    /**
-     * Check if user posting to the conversation is already a member.
-     *
-     * @param int $ConversationID The conversation ID.
-     * @param int $UserID The user id.
-     *
-     * @return bool
-     */
     public function validConversationMember($ConversationID, $UserID) {
         $ConversationMembers = $this->getConversationMembers($ConversationID);
->>>>>>> 0aed7e80
         return (in_array($UserID, $ConversationMembers));
     }
 }