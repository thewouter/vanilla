--- conflicted
+++ resolved
@@ -1,10 +1,4 @@
-<<<<<<< HEAD
-<?php if (!defined('APPLICATION')) {
-    exit();
-      }
-=======
 <?php if (!defined('APPLICATION')) { exit(); }
->>>>>>> 0aed7e80
 /**
  * Conversations stub content for a new site.
  *
@@ -20,13 +14,8 @@
 if (!$Drop) {
     return;
 }
-<<<<<<< HEAD
    
-$SQL = Gdn::Database()->SQL();
-=======
-
 $SQL = Gdn::database()->sql();
->>>>>>> 0aed7e80
 
 // Prep default content
 $ConversationBody = "Pssst. Hey. A conversation is a private chat between two or more members. No one can see it except the members added. You can delete this one since I&rsquo;m just a bot and know better than to talk back.";
@@ -37,18 +26,18 @@
 
 // Insert stub conversation
 $ConversationID = $SQL->insert('Conversation', array(
-    'InsertUserID' => $SystemUserID,
-    'DateInserted' => $Now,
-    'Contributors' => $Contributors,
-    'CountMessages' => 1
+   'InsertUserID' => $SystemUserID,
+   'DateInserted' => $Now,
+   'Contributors' => $Contributors,
+   'CountMessages' => 1
 ));
 
 $MessageID = $SQL->insert('ConversationMessage', array(
-    'ConversationID' => $ConversationID,
+   'ConversationID' => $ConversationID,
     'Body' => t('StubConversationBody', $ConversationBody),
-    'Format' => 'Html',
-    'InsertUserID' => $SystemUserID,
-    'DateInserted' => $Now
+   'Format' => 'Html',
+   'InsertUserID' => $SystemUserID,
+   'DateInserted' => $Now
 ));
 
 $SQL->update('Conversation')
@@ -57,9 +46,9 @@
     ->put();
 
 $SQL->insert('UserConversation', array(
-    'ConversationID' => $ConversationID,
-    'UserID' => $TargetUserID,
-    'CountReadMessages' => 0,
-    'LastMessageID' => $MessageID,
-    'DateConversationUpdated' => $Now
+   'ConversationID' => $ConversationID,
+   'UserID' => $TargetUserID,
+   'CountReadMessages' => 0,
+   'LastMessageID' => $MessageID,
+   'DateConversationUpdated' => $Now
 ));